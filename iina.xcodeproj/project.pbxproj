// !$*UTF8*$!
{
	archiveVersion = 1;
	classes = {
	};
	objectVersion = 46;
	objects = {

/* Begin PBXBuildFile section */
		496B19921E2968530035AF10 /* PIP.framework in Frameworks */ = {isa = PBXBuildFile; fileRef = 496B19911E2968530035AF10 /* PIP.framework */; settings = {ATTRIBUTES = (Weak, ); }; };
		5FE59D56E0B71860AC1EDCA8 /* Pods_iina.framework in Frameworks */ = {isa = PBXBuildFile; fileRef = 867483705008F086E07B0A6B /* Pods_iina.framework */; };
		8400D5C41E17C6D2006785F5 /* AboutWindowController.swift in Sources */ = {isa = PBXBuildFile; fileRef = 8400D5C21E17C6D2006785F5 /* AboutWindowController.swift */; };
		8400D5C61E1AB2F1006785F5 /* MainWindowController.xib in Resources */ = {isa = PBXBuildFile; fileRef = 8400D5C81E1AB2F1006785F5 /* MainWindowController.xib */; };
		8400D5C91E1AB2F9006785F5 /* QuickSettingViewController.xib in Resources */ = {isa = PBXBuildFile; fileRef = 8400D5CB1E1AB2F9006785F5 /* QuickSettingViewController.xib */; };
		8400D5CC1E1AB2FF006785F5 /* PlaylistViewController.xib in Resources */ = {isa = PBXBuildFile; fileRef = 8400D5CE1E1AB2FF006785F5 /* PlaylistViewController.xib */; };
		8400D5CF1E1AB306006785F5 /* CropSettingsViewController.xib in Resources */ = {isa = PBXBuildFile; fileRef = 8400D5D11E1AB306006785F5 /* CropSettingsViewController.xib */; };
		8400D5D21E1AB312006785F5 /* InspectorWindowController.xib in Resources */ = {isa = PBXBuildFile; fileRef = 8400D5D41E1AB312006785F5 /* InspectorWindowController.xib */; };
		8400D5D51E1AB317006785F5 /* FilterWindowController.xib in Resources */ = {isa = PBXBuildFile; fileRef = 8400D5D71E1AB317006785F5 /* FilterWindowController.xib */; };
		8400D5D81E1AB31B006785F5 /* AboutWindowController.xib in Resources */ = {isa = PBXBuildFile; fileRef = 8400D5DA1E1AB31B006785F5 /* AboutWindowController.xib */; };
		8400D5DB1E1AB326006785F5 /* FontPickerWindowController.xib in Resources */ = {isa = PBXBuildFile; fileRef = 8400D5DD1E1AB326006785F5 /* FontPickerWindowController.xib */; };
		8400D5DE1E1AB32A006785F5 /* PrefGeneralViewController.xib in Resources */ = {isa = PBXBuildFile; fileRef = 8400D5E01E1AB32A006785F5 /* PrefGeneralViewController.xib */; };
		8400D5E11E1AB32F006785F5 /* PrefUIViewController.xib in Resources */ = {isa = PBXBuildFile; fileRef = 8400D5E31E1AB32F006785F5 /* PrefUIViewController.xib */; };
		8400D5E41E1AB333006785F5 /* PrefControlViewController.xib in Resources */ = {isa = PBXBuildFile; fileRef = 8400D5E61E1AB333006785F5 /* PrefControlViewController.xib */; };
		8400D5E71E1AB337006785F5 /* PrefKeyBindingViewController.xib in Resources */ = {isa = PBXBuildFile; fileRef = 8400D5E91E1AB337006785F5 /* PrefKeyBindingViewController.xib */; };
		8400D5EA1E1AB33B006785F5 /* KeyRecordViewController.xib in Resources */ = {isa = PBXBuildFile; fileRef = 8400D5EC1E1AB33B006785F5 /* KeyRecordViewController.xib */; };
		8400D5ED1E1AB33F006785F5 /* PrefAdvancedViewController.xib in Resources */ = {isa = PBXBuildFile; fileRef = 8400D5EF1E1AB33F006785F5 /* PrefAdvancedViewController.xib */; };
		8400D5F01E1AB344006785F5 /* PrefCodecViewController.xib in Resources */ = {isa = PBXBuildFile; fileRef = 8400D5F21E1AB344006785F5 /* PrefCodecViewController.xib */; };
		8400D5F31E1AB348006785F5 /* PrefSubViewController.xib in Resources */ = {isa = PBXBuildFile; fileRef = 8400D5F51E1AB348006785F5 /* PrefSubViewController.xib */; };
		8400D5F61E1AB34D006785F5 /* PrefNetworkViewController.xib in Resources */ = {isa = PBXBuildFile; fileRef = 8400D5F81E1AB34D006785F5 /* PrefNetworkViewController.xib */; };
		8407D1401E3A684C0043895D /* ViewLayer.swift in Sources */ = {isa = PBXBuildFile; fileRef = 8407D13F1E3A684C0043895D /* ViewLayer.swift */; };
		840820111ECF6C1800361416 /* FileGroup.swift in Sources */ = {isa = PBXBuildFile; fileRef = 840820101ECF6C1800361416 /* FileGroup.swift */; };
		840AF5821E732C8F00F4AF92 /* JustXMLRPC.swift in Sources */ = {isa = PBXBuildFile; fileRef = 840AF5811E732C8F00F4AF92 /* JustXMLRPC.swift */; };
		840AF5841E73CE3900F4AF92 /* OpenSubSubtitle.swift in Sources */ = {isa = PBXBuildFile; fileRef = 840AF5831E73CE3900F4AF92 /* OpenSubSubtitle.swift */; };
		840D47981DFEEE6A000D9A64 /* KeyMapping.swift in Sources */ = {isa = PBXBuildFile; fileRef = 840D47971DFEEE6A000D9A64 /* KeyMapping.swift */; };
		840D479B1DFEF649000D9A64 /* KeyRecordViewController.swift in Sources */ = {isa = PBXBuildFile; fileRef = 840D47991DFEF649000D9A64 /* KeyRecordViewController.swift */; };
		840D47A01DFEFC49000D9A64 /* KeyRecordView.swift in Sources */ = {isa = PBXBuildFile; fileRef = 840D479F1DFEFC49000D9A64 /* KeyRecordView.swift */; };
		841A599D1E1FF5800079E177 /* SleepPreventer.swift in Sources */ = {isa = PBXBuildFile; fileRef = 841A599C1E1FF5800079E177 /* SleepPreventer.swift */; };
		841B14281E941DFF00744AB8 /* TimeLabelOverflowedStackView.swift in Sources */ = {isa = PBXBuildFile; fileRef = 841B14271E941DFF00744AB8 /* TimeLabelOverflowedStackView.swift */; };
		842F55A51EA17E7E0081D475 /* IINACommand.swift in Sources */ = {isa = PBXBuildFile; fileRef = 842F55A41EA17E7E0081D475 /* IINACommand.swift */; };
		8434BAA71D5DF2DA003BECF2 /* Extensions.swift in Sources */ = {isa = PBXBuildFile; fileRef = 8434BAA61D5DF2DA003BECF2 /* Extensions.swift */; };
		8434BAAD1D5E4546003BECF2 /* SlideUpButton.swift in Sources */ = {isa = PBXBuildFile; fileRef = 8434BAAC1D5E4546003BECF2 /* SlideUpButton.swift */; };
		843FFD4D1D5DAA01001F3A44 /* RoundedTextFieldCell.swift in Sources */ = {isa = PBXBuildFile; fileRef = 843FFD4C1D5DAA01001F3A44 /* RoundedTextFieldCell.swift */; };
		844D72EF1E056E1400522E5E /* input.conf in Copy Configs */ = {isa = PBXBuildFile; fileRef = 84E745D81DFDE8C100588DED /* input.conf */; };
		844DE1BF1D3E2B9900272589 /* MPVEvent.swift in Sources */ = {isa = PBXBuildFile; fileRef = 844DE1BE1D3E2B9900272589 /* MPVEvent.swift */; };
		8450403D1E0A9EE20079C194 /* InspectorWindowController.swift in Sources */ = {isa = PBXBuildFile; fileRef = 8450403B1E0A9EE20079C194 /* InspectorWindowController.swift */; };
		845040401E0ACADD0079C194 /* MPVNode.swift in Sources */ = {isa = PBXBuildFile; fileRef = 8450403F1E0ACADD0079C194 /* MPVNode.swift */; };
		845040471E0B0F500079C194 /* CropSettingsViewController.swift in Sources */ = {isa = PBXBuildFile; fileRef = 845040451E0B0F500079C194 /* CropSettingsViewController.swift */; };
		8450404A1E0B13230079C194 /* CropBoxView.swift in Sources */ = {isa = PBXBuildFile; fileRef = 845040491E0B13230079C194 /* CropBoxView.swift */; };
		8452DD851D3B956D008A543A /* Preference.swift in Sources */ = {isa = PBXBuildFile; fileRef = 8452DD841D3B956D008A543A /* Preference.swift */; };
		8452DD891D3CB4EF008A543A /* vertexShader.glsl in Resources */ = {isa = PBXBuildFile; fileRef = 8452DD881D3CB4EF008A543A /* vertexShader.glsl */; };
		8452DD8B1D3CB519008A543A /* fragmentShader.glsl in Resources */ = {isa = PBXBuildFile; fileRef = 8452DD8A1D3CB519008A543A /* fragmentShader.glsl */; };
		845404AA1E4396F500B02B12 /* ScriptLoader.swift in Sources */ = {isa = PBXBuildFile; fileRef = 845404A91E4396F500B02B12 /* ScriptLoader.swift */; };
		845404AC1E43980900B02B12 /* LuaScript.swift in Sources */ = {isa = PBXBuildFile; fileRef = 845404AB1E43980900B02B12 /* LuaScript.swift */; };
		845ABEAC1D4D19C000BFB15B /* MPVTrack.swift in Sources */ = {isa = PBXBuildFile; fileRef = 845ABEAB1D4D19C000BFB15B /* MPVTrack.swift */; };
		845AC09C1E1AE6C10080B614 /* Localizable.strings in Resources */ = {isa = PBXBuildFile; fileRef = 845AC09E1E1AE6C10080B614 /* Localizable.strings */; };
		845E2F441E76B641002C6588 /* SubSelectWindowController.swift in Sources */ = {isa = PBXBuildFile; fileRef = 845E2F421E76B641002C6588 /* SubSelectWindowController.swift */; };
		845FB0C71D39462E00C011E0 /* ControlBarView.swift in Sources */ = {isa = PBXBuildFile; fileRef = 845FB0C61D39462E00C011E0 /* ControlBarView.swift */; };
		8460FBA91D6497490081841B /* PlaylistViewController.swift in Sources */ = {isa = PBXBuildFile; fileRef = 8460FBA71D6497490081841B /* PlaylistViewController.swift */; };
		8461BA3D1E407DF7008BB852 /* libmpv.1.24.0.dylib in Frameworks */ = {isa = PBXBuildFile; fileRef = 8461BA211E407DF7008BB852 /* libmpv.1.24.0.dylib */; };
		8461BA471E407E24008BB852 /* libass.9.dylib in Copy Dylibs */ = {isa = PBXBuildFile; fileRef = 8461BA0F1E407DF7008BB852 /* libass.9.dylib */; settings = {ATTRIBUTES = (CodeSignOnCopy, ); }; };
		8461BA481E407E24008BB852 /* libavcodec.57.dylib in Copy Dylibs */ = {isa = PBXBuildFile; fileRef = 8461BA101E407DF7008BB852 /* libavcodec.57.dylib */; settings = {ATTRIBUTES = (CodeSignOnCopy, ); }; };
		8461BA491E407E24008BB852 /* libavdevice.57.dylib in Copy Dylibs */ = {isa = PBXBuildFile; fileRef = 8461BA111E407DF7008BB852 /* libavdevice.57.dylib */; settings = {ATTRIBUTES = (CodeSignOnCopy, ); }; };
		8461BA4A1E407E24008BB852 /* libavfilter.6.dylib in Copy Dylibs */ = {isa = PBXBuildFile; fileRef = 8461BA121E407DF7008BB852 /* libavfilter.6.dylib */; settings = {ATTRIBUTES = (CodeSignOnCopy, ); }; };
		8461BA4B1E407E24008BB852 /* libavformat.57.dylib in Copy Dylibs */ = {isa = PBXBuildFile; fileRef = 8461BA131E407DF7008BB852 /* libavformat.57.dylib */; settings = {ATTRIBUTES = (CodeSignOnCopy, ); }; };
		8461BA4C1E407E24008BB852 /* libavresample.3.dylib in Copy Dylibs */ = {isa = PBXBuildFile; fileRef = 8461BA141E407DF7008BB852 /* libavresample.3.dylib */; settings = {ATTRIBUTES = (CodeSignOnCopy, ); }; };
		8461BA4D1E407E24008BB852 /* libavutil.55.dylib in Copy Dylibs */ = {isa = PBXBuildFile; fileRef = 8461BA151E407DF7008BB852 /* libavutil.55.dylib */; settings = {ATTRIBUTES = (CodeSignOnCopy, ); }; };
		8461BA4F1E407E24008BB852 /* libfontconfig.1.dylib in Copy Dylibs */ = {isa = PBXBuildFile; fileRef = 8461BA171E407DF7008BB852 /* libfontconfig.1.dylib */; settings = {ATTRIBUTES = (CodeSignOnCopy, ); }; };
		8461BA501E407E24008BB852 /* libfreetype.6.dylib in Copy Dylibs */ = {isa = PBXBuildFile; fileRef = 8461BA181E407DF7008BB852 /* libfreetype.6.dylib */; settings = {ATTRIBUTES = (CodeSignOnCopy, ); }; };
		8461BA511E407E24008BB852 /* libfribidi.0.dylib in Copy Dylibs */ = {isa = PBXBuildFile; fileRef = 8461BA191E407DF7008BB852 /* libfribidi.0.dylib */; settings = {ATTRIBUTES = (CodeSignOnCopy, ); }; };
		8461BA521E407E24008BB852 /* libglib-2.0.0.dylib in Copy Dylibs */ = {isa = PBXBuildFile; fileRef = 8461BA1A1E407DF7008BB852 /* libglib-2.0.0.dylib */; settings = {ATTRIBUTES = (CodeSignOnCopy, ); }; };
		8461BA531E407E24008BB852 /* libharfbuzz.0.dylib in Copy Dylibs */ = {isa = PBXBuildFile; fileRef = 8461BA1B1E407DF7008BB852 /* libharfbuzz.0.dylib */; settings = {ATTRIBUTES = (CodeSignOnCopy, ); }; };
		8461BA541E407E24008BB852 /* libintl.8.dylib in Copy Dylibs */ = {isa = PBXBuildFile; fileRef = 8461BA1C1E407DF7008BB852 /* libintl.8.dylib */; settings = {ATTRIBUTES = (CodeSignOnCopy, ); }; };
		8461BA551E407E24008BB852 /* libjpeg.8.dylib in Copy Dylibs */ = {isa = PBXBuildFile; fileRef = 8461BA1D1E407DF7008BB852 /* libjpeg.8.dylib */; settings = {ATTRIBUTES = (CodeSignOnCopy, ); }; };
		8461BA561E407E24008BB852 /* liblcms2.2.dylib in Copy Dylibs */ = {isa = PBXBuildFile; fileRef = 8461BA1E1E407DF7008BB852 /* liblcms2.2.dylib */; settings = {ATTRIBUTES = (CodeSignOnCopy, ); }; };
		8461BA571E407E24008BB852 /* liblua.5.2.dylib in Copy Dylibs */ = {isa = PBXBuildFile; fileRef = 8461BA1F1E407DF7008BB852 /* liblua.5.2.dylib */; settings = {ATTRIBUTES = (CodeSignOnCopy, ); }; };
		8461BA581E407E24008BB852 /* libmp3lame.0.dylib in Copy Dylibs */ = {isa = PBXBuildFile; fileRef = 8461BA201E407DF7008BB852 /* libmp3lame.0.dylib */; settings = {ATTRIBUTES = (CodeSignOnCopy, ); }; };
		8461BA591E407E24008BB852 /* libmpv.1.24.0.dylib in Copy Dylibs */ = {isa = PBXBuildFile; fileRef = 8461BA211E407DF7008BB852 /* libmpv.1.24.0.dylib */; settings = {ATTRIBUTES = (CodeSignOnCopy, ); }; };
		8461BA5A1E407E24008BB852 /* libmpv.1.dylib in Copy Dylibs */ = {isa = PBXBuildFile; fileRef = 8461BA221E407DF7008BB852 /* libmpv.1.dylib */; settings = {ATTRIBUTES = (CodeSignOnCopy, ); }; };
		8461BA5B1E407E24008BB852 /* libmpv.dylib in Copy Dylibs */ = {isa = PBXBuildFile; fileRef = 8461BA231E407DF7008BB852 /* libmpv.dylib */; settings = {ATTRIBUTES = (CodeSignOnCopy, ); }; };
		8461BA5C1E407E24008BB852 /* libpcre.1.dylib in Copy Dylibs */ = {isa = PBXBuildFile; fileRef = 8461BA241E407DF7008BB852 /* libpcre.1.dylib */; settings = {ATTRIBUTES = (CodeSignOnCopy, ); }; };
		8461BA5D1E407E24008BB852 /* libpng16.16.dylib in Copy Dylibs */ = {isa = PBXBuildFile; fileRef = 8461BA251E407DF7008BB852 /* libpng16.16.dylib */; settings = {ATTRIBUTES = (CodeSignOnCopy, ); }; };
		8461BA5E1E407E24008BB852 /* libpostproc.54.dylib in Copy Dylibs */ = {isa = PBXBuildFile; fileRef = 8461BA261E407DF7008BB852 /* libpostproc.54.dylib */; settings = {ATTRIBUTES = (CodeSignOnCopy, ); }; };
		8461BA5F1E407E24008BB852 /* libswresample.2.dylib in Copy Dylibs */ = {isa = PBXBuildFile; fileRef = 8461BA271E407DF7008BB852 /* libswresample.2.dylib */; settings = {ATTRIBUTES = (CodeSignOnCopy, ); }; };
		8461BA601E407E24008BB852 /* libswscale.4.dylib in Copy Dylibs */ = {isa = PBXBuildFile; fileRef = 8461BA281E407DF7008BB852 /* libswscale.4.dylib */; settings = {ATTRIBUTES = (CodeSignOnCopy, ); }; };
		8461BA611E407E24008BB852 /* libuchardet.0.dylib in Copy Dylibs */ = {isa = PBXBuildFile; fileRef = 8461BA291E407DF7008BB852 /* libuchardet.0.dylib */; settings = {ATTRIBUTES = (CodeSignOnCopy, ); }; };
		8461BA621E407E24008BB852 /* libx264.148.dylib in Copy Dylibs */ = {isa = PBXBuildFile; fileRef = 8461BA2A1E407DF7008BB852 /* libx264.148.dylib */; settings = {ATTRIBUTES = (CodeSignOnCopy, ); }; };
		8461BA681E4237C7008BB852 /* youtube-dl in Copy Executables */ = {isa = PBXBuildFile; fileRef = 8461BA671E4237C2008BB852 /* youtube-dl */; settings = {ATTRIBUTES = (CodeSignOnCopy, ); }; };
		8461C52E1D45FFF6006E91FF /* PlaySliderCell.swift in Sources */ = {isa = PBXBuildFile; fileRef = 8461C52D1D45FFF6006E91FF /* PlaySliderCell.swift */; };
		8461C5301D462488006E91FF /* VideoTime.swift in Sources */ = {isa = PBXBuildFile; fileRef = 8461C52F1D462488006E91FF /* VideoTime.swift */; };
		8466BE181D5CDD0300039D03 /* QuickSettingViewController.swift in Sources */ = {isa = PBXBuildFile; fileRef = 8466BE161D5CDD0300039D03 /* QuickSettingViewController.swift */; };
		847644081D48B413004F6DF5 /* MPVOption.swift in Sources */ = {isa = PBXBuildFile; fileRef = 847644071D48B413004F6DF5 /* MPVOption.swift */; };
		8476440A1D48CC3D004F6DF5 /* MPVCommand.swift in Sources */ = {isa = PBXBuildFile; fileRef = 847644091D48CC3D004F6DF5 /* MPVCommand.swift */; };
		8476440C1D48F63D004F6DF5 /* OSDMessage.swift in Sources */ = {isa = PBXBuildFile; fileRef = 8476440B1D48F63D004F6DF5 /* OSDMessage.swift */; };
		84791C8B1D405E9D0069E28A /* PlaybackInfo.swift in Sources */ = {isa = PBXBuildFile; fileRef = 84791C8A1D405E9D0069E28A /* PlaybackInfo.swift */; };
		84795C371E0825AD0059A648 /* GifGenerator.swift in Sources */ = {isa = PBXBuildFile; fileRef = 84795C361E0825AD0059A648 /* GifGenerator.swift */; };
		84795C3A1E083EE30059A648 /* PrefControlViewController.swift in Sources */ = {isa = PBXBuildFile; fileRef = 84795C381E083EE30059A648 /* PrefControlViewController.swift */; };
		847C62CA1DC13CDA00E1EF16 /* PrefGeneralViewController.swift in Sources */ = {isa = PBXBuildFile; fileRef = 847C62C81DC13CDA00E1EF16 /* PrefGeneralViewController.swift */; };
		84817C961DBDCA5F00CC2279 /* SettingsListCellView.swift in Sources */ = {isa = PBXBuildFile; fileRef = 84817C951DBDCA5F00CC2279 /* SettingsListCellView.swift */; };
		84817C981DBDCE4300CC2279 /* RoundedColorWell.swift in Sources */ = {isa = PBXBuildFile; fileRef = 84817C971DBDCE4300CC2279 /* RoundedColorWell.swift */; };
		84817CE91DBE2E5300CC2279 /* autoload.lua in Copy Lua Scripts */ = {isa = PBXBuildFile; fileRef = 84817CE61DBE2D0300CC2279 /* autoload.lua */; };
		8483FB001EDFF325000F55D6 /* Credits.rtf in Resources */ = {isa = PBXBuildFile; fileRef = 8483FAFF1EDFF325000F55D6 /* Credits.rtf */; };
		84879A981E0FFC7E0004F894 /* PrefUIViewController.swift in Sources */ = {isa = PBXBuildFile; fileRef = 84879A961E0FFC7E0004F894 /* PrefUIViewController.swift */; };
		84879A9B1E1032480004F894 /* ShortcutAvailableTextField.swift in Sources */ = {isa = PBXBuildFile; fileRef = 84879A9A1E1032480004F894 /* ShortcutAvailableTextField.swift */; };
		8487BEC11D744FA800FD17B0 /* FlippedView.swift in Sources */ = {isa = PBXBuildFile; fileRef = 8487BEC01D744FA800FD17B0 /* FlippedView.swift */; };
		8487BEC31D76A1AF00FD17B0 /* MenuController.swift in Sources */ = {isa = PBXBuildFile; fileRef = 8487BEC21D76A1AF00FD17B0 /* MenuController.swift */; };
		8488D6DC1E1167EF00D5B952 /* FileSize.swift in Sources */ = {isa = PBXBuildFile; fileRef = 8488D6DB1E1167EF00D5B952 /* FileSize.swift */; };
		8488D6DF1E11791300D5B952 /* PrefCodecViewController.swift in Sources */ = {isa = PBXBuildFile; fileRef = 8488D6DD1E11791300D5B952 /* PrefCodecViewController.swift */; };
		8488D6E31E1183D300D5B952 /* PrefSubViewController.swift in Sources */ = {isa = PBXBuildFile; fileRef = 8488D6E11E1183D300D5B952 /* PrefSubViewController.swift */; };
		8488D6E71E11ABE900D5B952 /* PrefNetworkViewController.swift in Sources */ = {isa = PBXBuildFile; fileRef = 8488D6E51E11ABE900D5B952 /* PrefNetworkViewController.swift */; };
		8492C2861E771FB200CE5825 /* ISO639_2.strings in Resources */ = {isa = PBXBuildFile; fileRef = 8492C2851E771FB200CE5825 /* ISO639_2.strings */; };
		8492C2881E7721A600CE5825 /* ISO639_2Helper.swift in Sources */ = {isa = PBXBuildFile; fileRef = 8492C2871E7721A600CE5825 /* ISO639_2Helper.swift */; };
		84996F901EC11CE6009A8A39 /* HistoryWindowController.xib in Resources */ = {isa = PBXBuildFile; fileRef = 84996F921EC11CE6009A8A39 /* HistoryWindowController.xib */; };
		84A0BA901D2F8D4100BC8DA1 /* IINAError.swift in Sources */ = {isa = PBXBuildFile; fileRef = 84A0BA8F1D2F8D4100BC8DA1 /* IINAError.swift */; };
		84A0BA951D2F9E9600BC8DA1 /* MainMenu.xib in Resources */ = {isa = PBXBuildFile; fileRef = 84A0BA931D2F9E9600BC8DA1 /* MainMenu.xib */; };
		84A0BA971D2FA1CE00BC8DA1 /* PlayerCore.swift in Sources */ = {isa = PBXBuildFile; fileRef = 84A0BA961D2FA1CE00BC8DA1 /* PlayerCore.swift */; };
		84A0BA991D2FAAA700BC8DA1 /* MPVController.swift in Sources */ = {isa = PBXBuildFile; fileRef = 84A0BA981D2FAAA700BC8DA1 /* MPVController.swift */; };
		84A0BA9B1D2FAB4100BC8DA1 /* Parameter.swift in Sources */ = {isa = PBXBuildFile; fileRef = 84A0BA9A1D2FAB4100BC8DA1 /* Parameter.swift */; };
		84A0BA9E1D2FAD4000BC8DA1 /* MainWindowController.swift in Sources */ = {isa = PBXBuildFile; fileRef = 84A0BA9C1D2FAD4000BC8DA1 /* MainWindowController.swift */; };
		84A0BAA11D2FAE7600BC8DA1 /* VideoView.swift in Sources */ = {isa = PBXBuildFile; fileRef = 84A0BAA01D2FAE7600BC8DA1 /* VideoView.swift */; };
		84A886E41E24F37D008755BB /* ShooterSubtitle.swift in Sources */ = {isa = PBXBuildFile; fileRef = 84A886E31E24F37D008755BB /* ShooterSubtitle.swift */; };
		84A886E61E24F3BD008755BB /* OnlineSubtitle.swift in Sources */ = {isa = PBXBuildFile; fileRef = 84A886E51E24F3BD008755BB /* OnlineSubtitle.swift */; };
		84A886EC1E2573A5008755BB /* JustExtension.swift in Sources */ = {isa = PBXBuildFile; fileRef = 84A886EB1E2573A5008755BB /* JustExtension.swift */; };
		84A886EE1E269A2A008755BB /* iina-default-input.conf in Resources */ = {isa = PBXBuildFile; fileRef = 84A886ED1E269A2A008755BB /* iina-default-input.conf */; };
		84A886EF1E269E67008755BB /* iina-default-input.conf in Copy Configs */ = {isa = PBXBuildFile; fileRef = 84A886ED1E269A2A008755BB /* iina-default-input.conf */; };
		84A886F11E26A2CB008755BB /* UpdateChecker.swift in Sources */ = {isa = PBXBuildFile; fileRef = 84A886F01E26A2CB008755BB /* UpdateChecker.swift */; };
		84A886F31E26CA24008755BB /* Regex.swift in Sources */ = {isa = PBXBuildFile; fileRef = 84A886F21E26CA24008755BB /* Regex.swift */; };
		84AABE8B1DBF634600D138FD /* CharEncoding.swift in Sources */ = {isa = PBXBuildFile; fileRef = 84AABE8A1DBF634600D138FD /* CharEncoding.swift */; };
		84AABE941DBFAF1A00D138FD /* FontPickerWindowController.swift in Sources */ = {isa = PBXBuildFile; fileRef = 84AABE921DBFAF1A00D138FD /* FontPickerWindowController.swift */; };
		84AABE981DBFB62F00D138FD /* FixedFontManager.m in Sources */ = {isa = PBXBuildFile; fileRef = 84AABE971DBFB62F00D138FD /* FixedFontManager.m */; };
		84AC621F1E87A4F3002D6F92 /* OpenURLAccessoryViewController.swift in Sources */ = {isa = PBXBuildFile; fileRef = 84AC621D1E87A4F3002D6F92 /* OpenURLAccessoryViewController.swift */; };
		84AC62211E87C6CF002D6F92 /* OpenURLAccessoryViewController.xib in Resources */ = {isa = PBXBuildFile; fileRef = 84AC62231E87C6CF002D6F92 /* OpenURLAccessoryViewController.xib */; };
		84AE59491E0FD65800771B7E /* MainWindowMenuActions.swift in Sources */ = {isa = PBXBuildFile; fileRef = 84AE59481E0FD65800771B7E /* MainWindowMenuActions.swift */; };
		84AF03D21E67492C003E3753 /* Contribution.rtf in Resources */ = {isa = PBXBuildFile; fileRef = 84AF03D41E67492C003E3753 /* Contribution.rtf */; };
		84BEEC3F1DFEDE2F00F945CA /* PrefKeyBindingViewController.swift in Sources */ = {isa = PBXBuildFile; fileRef = 84BEEC3D1DFEDE2F00F945CA /* PrefKeyBindingViewController.swift */; };
		84BEEC421DFEE46200F945CA /* StreamReader.swift in Sources */ = {isa = PBXBuildFile; fileRef = 84BEEC411DFEE46200F945CA /* StreamReader.swift */; };
		84C3AB8B1E7BF22300FEFB7A /* MPVCommandFormat.strings in Resources */ = {isa = PBXBuildFile; fileRef = 84C3AB8A1E7BF22300FEFB7A /* MPVCommandFormat.strings */; };
		84C644601E92BA2700B1410B /* TimeLabelOverflowedView.swift in Sources */ = {isa = PBXBuildFile; fileRef = 84C6445F1E92BA2700B1410B /* TimeLabelOverflowedView.swift */; };
		84C6D3601EAF69DC009BF721 /* libbluray.2.dylib in Copy Dylibs */ = {isa = PBXBuildFile; fileRef = 8461BA161E407DF7008BB852 /* libbluray.2.dylib */; settings = {ATTRIBUTES = (CodeSignOnCopy, ); }; };
		84C6D3621EAF8D63009BF721 /* HistoryController.swift in Sources */ = {isa = PBXBuildFile; fileRef = 84C6D3611EAF8D63009BF721 /* HistoryController.swift */; };
		84C6D3641EB276E9009BF721 /* PlaybackHistory.swift in Sources */ = {isa = PBXBuildFile; fileRef = 84C6D3631EB276E9009BF721 /* PlaybackHistory.swift */; };
		84C6D3671EB2A427009BF721 /* HistoryWindowController.swift in Sources */ = {isa = PBXBuildFile; fileRef = 84C6D3651EB2A427009BF721 /* HistoryWindowController.swift */; };
		84C8D58F1D794CE600D98A0E /* MPVFilter.swift in Sources */ = {isa = PBXBuildFile; fileRef = 84C8D58E1D794CE600D98A0E /* MPVFilter.swift */; };
		84C8D5911D796F9700D98A0E /* Aspect.swift in Sources */ = {isa = PBXBuildFile; fileRef = 84C8D5901D796F9700D98A0E /* Aspect.swift */; };
		84D123B41ECAA405004E0D53 /* MainWindowTouchBarSupport.swift in Sources */ = {isa = PBXBuildFile; fileRef = 84D123B31ECAA405004E0D53 /* MainWindowTouchBarSupport.swift */; };
		84D377631D6B66DE007F7396 /* MPVPlaylistItem.swift in Sources */ = {isa = PBXBuildFile; fileRef = 84D377621D6B66DE007F7396 /* MPVPlaylistItem.swift */; };
		84D377651D7370EE007F7396 /* ChapterTableCellView.swift in Sources */ = {isa = PBXBuildFile; fileRef = 84D377641D7370EE007F7396 /* ChapterTableCellView.swift */; };
		84D377671D737F58007F7396 /* MPVChapter.swift in Sources */ = {isa = PBXBuildFile; fileRef = 84D377661D737F58007F7396 /* MPVChapter.swift */; };
		84E295C01E2CF9F5006388F7 /* ObjcUtils.m in Sources */ = {isa = PBXBuildFile; fileRef = 84E295BF1E2CF9F4006388F7 /* ObjcUtils.m */; };
		84E48D4E1E0F1090002C7A3F /* FilterWindowController.swift in Sources */ = {isa = PBXBuildFile; fileRef = 84E48D4C1E0F1090002C7A3F /* FilterWindowController.swift */; };
		84E745D61DFDD4FD00588DED /* KeyCodeHelper.swift in Sources */ = {isa = PBXBuildFile; fileRef = 84E745D51DFDD4FD00588DED /* KeyCodeHelper.swift */; };
		84EB1EDA1D2F51D3004FA5A1 /* AppDelegate.swift in Sources */ = {isa = PBXBuildFile; fileRef = 84EB1ED91D2F51D3004FA5A1 /* AppDelegate.swift */; };
		84EB1EDC1D2F51D3004FA5A1 /* Assets.xcassets in Resources */ = {isa = PBXBuildFile; fileRef = 84EB1EDB1D2F51D3004FA5A1 /* Assets.xcassets */; };
		84EB1F051D2F5C5B004FA5A1 /* AppData.swift in Sources */ = {isa = PBXBuildFile; fileRef = 84EB1F041D2F5C5B004FA5A1 /* AppData.swift */; };
		84EB1F071D2F5E76004FA5A1 /* Utility.swift in Sources */ = {isa = PBXBuildFile; fileRef = 84EB1F061D2F5E76004FA5A1 /* Utility.swift */; };
		84ED99FF1E009C8100A5159B /* PrefAdvancedViewController.swift in Sources */ = {isa = PBXBuildFile; fileRef = 84ED99FD1E009C8100A5159B /* PrefAdvancedViewController.swift */; };
		84F5D4951E44D5230060A838 /* KeyBindingCriterion.swift in Sources */ = {isa = PBXBuildFile; fileRef = 84F5D4941E44D5230060A838 /* KeyBindingCriterion.swift */; };
		84F5D4991E44E8AC0060A838 /* KeyBindingDataLoader.swift in Sources */ = {isa = PBXBuildFile; fileRef = 84F5D4981E44E8AC0060A838 /* KeyBindingDataLoader.swift */; };
		84F5D49A1E44E9A50060A838 /* KeyBinding.strings in Resources */ = {isa = PBXBuildFile; fileRef = 84F5D49C1E44E9A50060A838 /* KeyBinding.strings */; };
		84F5D4A01E44F9DB0060A838 /* KeyBindingItem.swift in Sources */ = {isa = PBXBuildFile; fileRef = 84F5D49F1E44F9DB0060A838 /* KeyBindingItem.swift */; };
		84F5D4A21E4796F50060A838 /* KeyBindingTranslator.swift in Sources */ = {isa = PBXBuildFile; fileRef = 84F5D4A11E4796F50060A838 /* KeyBindingTranslator.swift */; };
		84F725561D4783EE000DEF1B /* VolumeSliderCell.swift in Sources */ = {isa = PBXBuildFile; fileRef = 84F725551D4783EE000DEF1B /* VolumeSliderCell.swift */; };
		84F7258F1D486185000DEF1B /* MPVProperty.swift in Sources */ = {isa = PBXBuildFile; fileRef = 84F7258E1D486185000DEF1B /* MPVProperty.swift */; };
		9E47DAC01E3CFA6D00457420 /* DurationDisplayTextField.swift in Sources */ = {isa = PBXBuildFile; fileRef = 9E47DABF1E3CFA6D00457420 /* DurationDisplayTextField.swift */; };
		C75540751E7886FE00C13D4A /* SubSelectWindowController.xib in Resources */ = {isa = PBXBuildFile; fileRef = C75540771E7886FE00C13D4A /* SubSelectWindowController.xib */; };
		C789872F1E34EF170005769F /* InfoPlist.strings in Resources */ = {isa = PBXBuildFile; fileRef = C78987311E34EF170005769F /* InfoPlist.strings */; };
/* End PBXBuildFile section */

/* Begin PBXCopyFilesBuildPhase section */
		8461BA631E423423008BB852 /* Copy Executables */ = {
			isa = PBXCopyFilesBuildPhase;
			buildActionMask = 12;
			dstPath = "";
			dstSubfolderSpec = 6;
			files = (
				8461BA681E4237C7008BB852 /* youtube-dl in Copy Executables */,
			);
			name = "Copy Executables";
			runOnlyForDeploymentPostprocessing = 0;
		};
		84817C991DBDF57C00CC2279 /* Copy Dylibs */ = {
			isa = PBXCopyFilesBuildPhase;
			buildActionMask = 2147483647;
			dstPath = "";
			dstSubfolderSpec = 10;
			files = (
				84C6D3601EAF69DC009BF721 /* libbluray.2.dylib in Copy Dylibs */,
				8461BA471E407E24008BB852 /* libass.9.dylib in Copy Dylibs */,
				8461BA481E407E24008BB852 /* libavcodec.57.dylib in Copy Dylibs */,
				8461BA491E407E24008BB852 /* libavdevice.57.dylib in Copy Dylibs */,
				8461BA4A1E407E24008BB852 /* libavfilter.6.dylib in Copy Dylibs */,
				8461BA4B1E407E24008BB852 /* libavformat.57.dylib in Copy Dylibs */,
				8461BA4C1E407E24008BB852 /* libavresample.3.dylib in Copy Dylibs */,
				8461BA4D1E407E24008BB852 /* libavutil.55.dylib in Copy Dylibs */,
				8461BA4F1E407E24008BB852 /* libfontconfig.1.dylib in Copy Dylibs */,
				8461BA501E407E24008BB852 /* libfreetype.6.dylib in Copy Dylibs */,
				8461BA511E407E24008BB852 /* libfribidi.0.dylib in Copy Dylibs */,
				8461BA521E407E24008BB852 /* libglib-2.0.0.dylib in Copy Dylibs */,
				8461BA531E407E24008BB852 /* libharfbuzz.0.dylib in Copy Dylibs */,
				8461BA541E407E24008BB852 /* libintl.8.dylib in Copy Dylibs */,
				8461BA551E407E24008BB852 /* libjpeg.8.dylib in Copy Dylibs */,
				8461BA561E407E24008BB852 /* liblcms2.2.dylib in Copy Dylibs */,
				8461BA571E407E24008BB852 /* liblua.5.2.dylib in Copy Dylibs */,
				8461BA581E407E24008BB852 /* libmp3lame.0.dylib in Copy Dylibs */,
				8461BA591E407E24008BB852 /* libmpv.1.24.0.dylib in Copy Dylibs */,
				8461BA5A1E407E24008BB852 /* libmpv.1.dylib in Copy Dylibs */,
				8461BA5B1E407E24008BB852 /* libmpv.dylib in Copy Dylibs */,
				8461BA5C1E407E24008BB852 /* libpcre.1.dylib in Copy Dylibs */,
				8461BA5D1E407E24008BB852 /* libpng16.16.dylib in Copy Dylibs */,
				8461BA5E1E407E24008BB852 /* libpostproc.54.dylib in Copy Dylibs */,
				8461BA5F1E407E24008BB852 /* libswresample.2.dylib in Copy Dylibs */,
				8461BA601E407E24008BB852 /* libswscale.4.dylib in Copy Dylibs */,
				8461BA611E407E24008BB852 /* libuchardet.0.dylib in Copy Dylibs */,
				8461BA621E407E24008BB852 /* libx264.148.dylib in Copy Dylibs */,
			);
			name = "Copy Dylibs";
			runOnlyForDeploymentPostprocessing = 0;
		};
		84817CE81DBE2E3200CC2279 /* Copy Lua Scripts */ = {
			isa = PBXCopyFilesBuildPhase;
			buildActionMask = 2147483647;
			dstPath = scripts;
			dstSubfolderSpec = 7;
			files = (
				84817CE91DBE2E5300CC2279 /* autoload.lua in Copy Lua Scripts */,
			);
			name = "Copy Lua Scripts";
			runOnlyForDeploymentPostprocessing = 0;
		};
		84E745DA1DFDE9C600588DED /* Copy Configs */ = {
			isa = PBXCopyFilesBuildPhase;
			buildActionMask = 2147483647;
			dstPath = config;
			dstSubfolderSpec = 7;
			files = (
				84A886EF1E269E67008755BB /* iina-default-input.conf in Copy Configs */,
				844D72EF1E056E1400522E5E /* input.conf in Copy Configs */,
			);
			name = "Copy Configs";
			runOnlyForDeploymentPostprocessing = 0;
		};
/* End PBXCopyFilesBuildPhase section */

/* Begin PBXFileReference section */
		133400111EB3831C007FE17E /* ja */ = {isa = PBXFileReference; lastKnownFileType = text.plist.strings; name = ja; path = ja.lproj/MainMenu.strings; sourceTree = "<group>"; };
		133400121EB3831D007FE17E /* ja */ = {isa = PBXFileReference; lastKnownFileType = text.plist.strings; name = ja; path = ja.lproj/MainWindowController.strings; sourceTree = "<group>"; };
		133400131EB3831D007FE17E /* ja */ = {isa = PBXFileReference; lastKnownFileType = text.plist.strings; name = ja; path = ja.lproj/QuickSettingViewController.strings; sourceTree = "<group>"; };
		133400141EB3831D007FE17E /* ja */ = {isa = PBXFileReference; lastKnownFileType = text.plist.strings; name = ja; path = ja.lproj/PlaylistViewController.strings; sourceTree = "<group>"; };
		133400151EB3831D007FE17E /* ja */ = {isa = PBXFileReference; lastKnownFileType = text.plist.strings; name = ja; path = ja.lproj/CropSettingsViewController.strings; sourceTree = "<group>"; };
		133400161EB3831D007FE17E /* ja */ = {isa = PBXFileReference; lastKnownFileType = text.plist.strings; name = ja; path = ja.lproj/InspectorWindowController.strings; sourceTree = "<group>"; };
		133400171EB3831D007FE17E /* ja */ = {isa = PBXFileReference; lastKnownFileType = text.plist.strings; name = ja; path = ja.lproj/FilterWindowController.strings; sourceTree = "<group>"; };
		133400181EB3831D007FE17E /* ja */ = {isa = PBXFileReference; lastKnownFileType = text.plist.strings; name = ja; path = ja.lproj/AboutWindowController.strings; sourceTree = "<group>"; };
		133400191EB3831D007FE17E /* ja */ = {isa = PBXFileReference; lastKnownFileType = text.plist.strings; name = ja; path = ja.lproj/OpenURLAccessoryViewController.strings; sourceTree = "<group>"; };
		1334001A1EB3831D007FE17E /* ja */ = {isa = PBXFileReference; lastKnownFileType = text.plist.strings; name = ja; path = ja.lproj/FontPickerWindowController.strings; sourceTree = "<group>"; };
		1334001B1EB3831D007FE17E /* ja */ = {isa = PBXFileReference; lastKnownFileType = text.plist.strings; name = ja; path = ja.lproj/PrefGeneralViewController.strings; sourceTree = "<group>"; };
		1334001C1EB3831E007FE17E /* ja */ = {isa = PBXFileReference; lastKnownFileType = text.plist.strings; name = ja; path = ja.lproj/PrefUIViewController.strings; sourceTree = "<group>"; };
		1334001D1EB3831E007FE17E /* ja */ = {isa = PBXFileReference; lastKnownFileType = text.plist.strings; name = ja; path = ja.lproj/PrefControlViewController.strings; sourceTree = "<group>"; };
		1334001E1EB3831E007FE17E /* ja */ = {isa = PBXFileReference; lastKnownFileType = text.plist.strings; name = ja; path = ja.lproj/PrefKeyBindingViewController.strings; sourceTree = "<group>"; };
		1334001F1EB3831E007FE17E /* ja */ = {isa = PBXFileReference; lastKnownFileType = text.plist.strings; name = ja; path = ja.lproj/KeyRecordViewController.strings; sourceTree = "<group>"; };
		133400201EB3831E007FE17E /* ja */ = {isa = PBXFileReference; lastKnownFileType = text.plist.strings; name = ja; path = ja.lproj/PrefAdvancedViewController.strings; sourceTree = "<group>"; };
		133400211EB3831E007FE17E /* ja */ = {isa = PBXFileReference; lastKnownFileType = text.plist.strings; name = ja; path = ja.lproj/PrefCodecViewController.strings; sourceTree = "<group>"; };
		133400221EB3831E007FE17E /* ja */ = {isa = PBXFileReference; lastKnownFileType = text.plist.strings; name = ja; path = ja.lproj/PrefSubViewController.strings; sourceTree = "<group>"; };
		133400231EB3831E007FE17E /* ja */ = {isa = PBXFileReference; lastKnownFileType = text.plist.strings; name = ja; path = ja.lproj/PrefNetworkViewController.strings; sourceTree = "<group>"; };
		133400241EB3831E007FE17E /* ja */ = {isa = PBXFileReference; lastKnownFileType = text.plist.strings; name = ja; path = ja.lproj/SubSelectWindowController.strings; sourceTree = "<group>"; };
		133400251EB3831E007FE17E /* ja */ = {isa = PBXFileReference; lastKnownFileType = text.plist.strings; name = ja; path = ja.lproj/InfoPlist.strings; sourceTree = "<group>"; };
		133400261EB3831F007FE17E /* ja */ = {isa = PBXFileReference; lastKnownFileType = text.plist.strings; name = ja; path = ja.lproj/Localizable.strings; sourceTree = "<group>"; };
		133400271EB3831F007FE17E /* ja */ = {isa = PBXFileReference; lastKnownFileType = text.rtf; name = ja; path = ja.lproj/Contribution.rtf; sourceTree = "<group>"; };
		133400281EB3831F007FE17E /* ja */ = {isa = PBXFileReference; lastKnownFileType = text.plist.strings; name = ja; path = ja.lproj/KeyBinding.strings; sourceTree = "<group>"; };
		440DDE351E9010420063E211 /* ru */ = {isa = PBXFileReference; lastKnownFileType = text.plist.strings; name = ru; path = ru.lproj/MainMenu.strings; sourceTree = "<group>"; };
		440DDE361E9010420063E211 /* ru */ = {isa = PBXFileReference; lastKnownFileType = text.plist.strings; name = ru; path = ru.lproj/MainWindowController.strings; sourceTree = "<group>"; };
		440DDE371E9010420063E211 /* ru */ = {isa = PBXFileReference; lastKnownFileType = text.plist.strings; name = ru; path = ru.lproj/QuickSettingViewController.strings; sourceTree = "<group>"; };
		440DDE381E9010420063E211 /* ru */ = {isa = PBXFileReference; lastKnownFileType = text.plist.strings; name = ru; path = ru.lproj/PlaylistViewController.strings; sourceTree = "<group>"; };
		440DDE391E9010420063E211 /* ru */ = {isa = PBXFileReference; lastKnownFileType = text.plist.strings; name = ru; path = ru.lproj/CropSettingsViewController.strings; sourceTree = "<group>"; };
		440DDE3A1E9010420063E211 /* ru */ = {isa = PBXFileReference; lastKnownFileType = text.plist.strings; name = ru; path = ru.lproj/InspectorWindowController.strings; sourceTree = "<group>"; };
		440DDE3B1E9010420063E211 /* ru */ = {isa = PBXFileReference; lastKnownFileType = text.plist.strings; name = ru; path = ru.lproj/FilterWindowController.strings; sourceTree = "<group>"; };
		440DDE3C1E9010420063E211 /* ru */ = {isa = PBXFileReference; lastKnownFileType = text.plist.strings; name = ru; path = ru.lproj/AboutWindowController.strings; sourceTree = "<group>"; };
		440DDE3D1E9010420063E211 /* ru */ = {isa = PBXFileReference; lastKnownFileType = text.plist.strings; name = ru; path = ru.lproj/OpenURLAccessoryViewController.strings; sourceTree = "<group>"; };
		440DDE3E1E9010430063E211 /* ru */ = {isa = PBXFileReference; lastKnownFileType = text.plist.strings; name = ru; path = ru.lproj/FontPickerWindowController.strings; sourceTree = "<group>"; };
		440DDE3F1E9010430063E211 /* ru */ = {isa = PBXFileReference; lastKnownFileType = text.plist.strings; name = ru; path = ru.lproj/PrefGeneralViewController.strings; sourceTree = "<group>"; };
		440DDE401E9010430063E211 /* ru */ = {isa = PBXFileReference; lastKnownFileType = text.plist.strings; name = ru; path = ru.lproj/PrefUIViewController.strings; sourceTree = "<group>"; };
		440DDE411E9010430063E211 /* ru */ = {isa = PBXFileReference; lastKnownFileType = text.plist.strings; name = ru; path = ru.lproj/PrefControlViewController.strings; sourceTree = "<group>"; };
		440DDE421E9010430063E211 /* ru */ = {isa = PBXFileReference; lastKnownFileType = text.plist.strings; name = ru; path = ru.lproj/PrefKeyBindingViewController.strings; sourceTree = "<group>"; };
		440DDE431E9010430063E211 /* ru */ = {isa = PBXFileReference; lastKnownFileType = text.plist.strings; name = ru; path = ru.lproj/KeyRecordViewController.strings; sourceTree = "<group>"; };
		440DDE441E9010430063E211 /* ru */ = {isa = PBXFileReference; lastKnownFileType = text.plist.strings; name = ru; path = ru.lproj/PrefAdvancedViewController.strings; sourceTree = "<group>"; };
		440DDE451E9010430063E211 /* ru */ = {isa = PBXFileReference; lastKnownFileType = text.plist.strings; name = ru; path = ru.lproj/PrefCodecViewController.strings; sourceTree = "<group>"; };
		440DDE461E9010430063E211 /* ru */ = {isa = PBXFileReference; lastKnownFileType = text.plist.strings; name = ru; path = ru.lproj/PrefSubViewController.strings; sourceTree = "<group>"; };
		440DDE471E9010430063E211 /* ru */ = {isa = PBXFileReference; lastKnownFileType = text.plist.strings; name = ru; path = ru.lproj/PrefNetworkViewController.strings; sourceTree = "<group>"; };
		440DDE481E9010430063E211 /* ru */ = {isa = PBXFileReference; lastKnownFileType = text.plist.strings; name = ru; path = ru.lproj/SubSelectWindowController.strings; sourceTree = "<group>"; };
		440DDE491E9010430063E211 /* ru */ = {isa = PBXFileReference; lastKnownFileType = text.plist.strings; name = ru; path = ru.lproj/InfoPlist.strings; sourceTree = "<group>"; };
		440DDE4A1E9010430063E211 /* ru */ = {isa = PBXFileReference; lastKnownFileType = text.plist.strings; name = ru; path = ru.lproj/Localizable.strings; sourceTree = "<group>"; };
		440DDE4B1E9010440063E211 /* ru */ = {isa = PBXFileReference; lastKnownFileType = text.rtf; name = ru; path = ru.lproj/Contribution.rtf; sourceTree = "<group>"; };
		440DDE4C1E9010440063E211 /* ru */ = {isa = PBXFileReference; lastKnownFileType = text.plist.strings; name = ru; path = ru.lproj/KeyBinding.strings; sourceTree = "<group>"; };
		496B19911E2968530035AF10 /* PIP.framework */ = {isa = PBXFileReference; lastKnownFileType = wrapper.framework; name = PIP.framework; path = ../../../../System/Library/PrivateFrameworks/PIP.framework; sourceTree = "<group>"; };
		61C6D8870FEB96F250D1448D /* Pods-iina.release.xcconfig */ = {isa = PBXFileReference; includeInIndex = 1; lastKnownFileType = text.xcconfig; name = "Pods-iina.release.xcconfig"; path = "Pods/Target Support Files/Pods-iina/Pods-iina.release.xcconfig"; sourceTree = "<group>"; };
		72CAEE6D1E229EAE00B8C894 /* zh-Hans */ = {isa = PBXFileReference; lastKnownFileType = text.plist.strings; name = "zh-Hans"; path = "zh-Hans.lproj/PrefGeneralViewController.strings"; sourceTree = "<group>"; };
		8400D5C21E17C6D2006785F5 /* AboutWindowController.swift */ = {isa = PBXFileReference; fileEncoding = 4; lastKnownFileType = sourcecode.swift; path = AboutWindowController.swift; sourceTree = "<group>"; };
		8400D5C71E1AB2F1006785F5 /* Base */ = {isa = PBXFileReference; lastKnownFileType = file.xib; name = Base; path = Base.lproj/MainWindowController.xib; sourceTree = "<group>"; };
		8400D5CA1E1AB2F9006785F5 /* Base */ = {isa = PBXFileReference; lastKnownFileType = file.xib; name = Base; path = Base.lproj/QuickSettingViewController.xib; sourceTree = "<group>"; };
		8400D5CD1E1AB2FF006785F5 /* Base */ = {isa = PBXFileReference; lastKnownFileType = file.xib; name = Base; path = Base.lproj/PlaylistViewController.xib; sourceTree = "<group>"; };
		8400D5D01E1AB306006785F5 /* Base */ = {isa = PBXFileReference; lastKnownFileType = file.xib; name = Base; path = Base.lproj/CropSettingsViewController.xib; sourceTree = "<group>"; };
		8400D5D31E1AB312006785F5 /* Base */ = {isa = PBXFileReference; lastKnownFileType = file.xib; name = Base; path = Base.lproj/InspectorWindowController.xib; sourceTree = "<group>"; };
		8400D5D61E1AB317006785F5 /* Base */ = {isa = PBXFileReference; lastKnownFileType = file.xib; name = Base; path = Base.lproj/FilterWindowController.xib; sourceTree = "<group>"; };
		8400D5D91E1AB31B006785F5 /* Base */ = {isa = PBXFileReference; lastKnownFileType = file.xib; name = Base; path = Base.lproj/AboutWindowController.xib; sourceTree = "<group>"; };
		8400D5DC1E1AB326006785F5 /* Base */ = {isa = PBXFileReference; lastKnownFileType = file.xib; name = Base; path = Base.lproj/FontPickerWindowController.xib; sourceTree = "<group>"; };
		8400D5DF1E1AB32A006785F5 /* Base */ = {isa = PBXFileReference; lastKnownFileType = file.xib; name = Base; path = Base.lproj/PrefGeneralViewController.xib; sourceTree = "<group>"; };
		8400D5E21E1AB32F006785F5 /* Base */ = {isa = PBXFileReference; lastKnownFileType = file.xib; name = Base; path = Base.lproj/PrefUIViewController.xib; sourceTree = "<group>"; };
		8400D5E51E1AB333006785F5 /* Base */ = {isa = PBXFileReference; lastKnownFileType = file.xib; name = Base; path = Base.lproj/PrefControlViewController.xib; sourceTree = "<group>"; };
		8400D5E81E1AB337006785F5 /* Base */ = {isa = PBXFileReference; lastKnownFileType = file.xib; name = Base; path = Base.lproj/PrefKeyBindingViewController.xib; sourceTree = "<group>"; };
		8400D5EB1E1AB33B006785F5 /* Base */ = {isa = PBXFileReference; lastKnownFileType = file.xib; name = Base; path = Base.lproj/KeyRecordViewController.xib; sourceTree = "<group>"; };
		8400D5EE1E1AB33F006785F5 /* Base */ = {isa = PBXFileReference; lastKnownFileType = file.xib; name = Base; path = Base.lproj/PrefAdvancedViewController.xib; sourceTree = "<group>"; };
		8400D5F11E1AB344006785F5 /* Base */ = {isa = PBXFileReference; lastKnownFileType = file.xib; name = Base; path = Base.lproj/PrefCodecViewController.xib; sourceTree = "<group>"; };
		8400D5F41E1AB348006785F5 /* Base */ = {isa = PBXFileReference; lastKnownFileType = file.xib; name = Base; path = Base.lproj/PrefSubViewController.xib; sourceTree = "<group>"; };
		8400D5F71E1AB34D006785F5 /* Base */ = {isa = PBXFileReference; lastKnownFileType = file.xib; name = Base; path = Base.lproj/PrefNetworkViewController.xib; sourceTree = "<group>"; };
		8400D5F91E1AB411006785F5 /* zh-Hans */ = {isa = PBXFileReference; lastKnownFileType = text.plist.strings; name = "zh-Hans"; path = "zh-Hans.lproj/MainMenu.strings"; sourceTree = "<group>"; };
		8400D5FA1E1AB411006785F5 /* zh-Hans */ = {isa = PBXFileReference; lastKnownFileType = text.plist.strings; name = "zh-Hans"; path = "zh-Hans.lproj/MainWindowController.strings"; sourceTree = "<group>"; };
		8400D5FB1E1AB411006785F5 /* zh-Hans */ = {isa = PBXFileReference; lastKnownFileType = text.plist.strings; name = "zh-Hans"; path = "zh-Hans.lproj/QuickSettingViewController.strings"; sourceTree = "<group>"; };
		8400D5FC1E1AB411006785F5 /* zh-Hans */ = {isa = PBXFileReference; lastKnownFileType = text.plist.strings; name = "zh-Hans"; path = "zh-Hans.lproj/PlaylistViewController.strings"; sourceTree = "<group>"; };
		8400D5FD1E1AB412006785F5 /* zh-Hans */ = {isa = PBXFileReference; lastKnownFileType = text.plist.strings; name = "zh-Hans"; path = "zh-Hans.lproj/CropSettingsViewController.strings"; sourceTree = "<group>"; };
		8400D5FF1E1AB412006785F5 /* zh-Hans */ = {isa = PBXFileReference; lastKnownFileType = text.plist.strings; name = "zh-Hans"; path = "zh-Hans.lproj/FilterWindowController.strings"; sourceTree = "<group>"; };
		8400D6001E1AB412006785F5 /* zh-Hans */ = {isa = PBXFileReference; lastKnownFileType = text.plist.strings; name = "zh-Hans"; path = "zh-Hans.lproj/AboutWindowController.strings"; sourceTree = "<group>"; };
		8400D6011E1AB412006785F5 /* zh-Hans */ = {isa = PBXFileReference; lastKnownFileType = text.plist.strings; name = "zh-Hans"; path = "zh-Hans.lproj/FontPickerWindowController.strings"; sourceTree = "<group>"; };
		8400D6031E1AB412006785F5 /* zh-Hans */ = {isa = PBXFileReference; lastKnownFileType = text.plist.strings; name = "zh-Hans"; path = "zh-Hans.lproj/PrefUIViewController.strings"; sourceTree = "<group>"; };
		8400D6041E1AB412006785F5 /* zh-Hans */ = {isa = PBXFileReference; lastKnownFileType = text.plist.strings; name = "zh-Hans"; path = "zh-Hans.lproj/PrefControlViewController.strings"; sourceTree = "<group>"; };
		8400D6051E1AB412006785F5 /* zh-Hans */ = {isa = PBXFileReference; lastKnownFileType = text.plist.strings; name = "zh-Hans"; path = "zh-Hans.lproj/PrefKeyBindingViewController.strings"; sourceTree = "<group>"; };
		8400D6061E1AB412006785F5 /* zh-Hans */ = {isa = PBXFileReference; lastKnownFileType = text.plist.strings; name = "zh-Hans"; path = "zh-Hans.lproj/KeyRecordViewController.strings"; sourceTree = "<group>"; };
		8400D6071E1AB412006785F5 /* zh-Hans */ = {isa = PBXFileReference; lastKnownFileType = text.plist.strings; name = "zh-Hans"; path = "zh-Hans.lproj/PrefAdvancedViewController.strings"; sourceTree = "<group>"; };
		8400D6081E1AB412006785F5 /* zh-Hans */ = {isa = PBXFileReference; lastKnownFileType = text.plist.strings; name = "zh-Hans"; path = "zh-Hans.lproj/PrefCodecViewController.strings"; sourceTree = "<group>"; };
		8400D6091E1AB412006785F5 /* zh-Hans */ = {isa = PBXFileReference; lastKnownFileType = text.plist.strings; name = "zh-Hans"; path = "zh-Hans.lproj/PrefSubViewController.strings"; sourceTree = "<group>"; };
		8400D60A1E1AB412006785F5 /* zh-Hans */ = {isa = PBXFileReference; lastKnownFileType = text.plist.strings; name = "zh-Hans"; path = "zh-Hans.lproj/PrefNetworkViewController.strings"; sourceTree = "<group>"; };
		8407D13F1E3A684C0043895D /* ViewLayer.swift */ = {isa = PBXFileReference; fileEncoding = 4; lastKnownFileType = sourcecode.swift; path = ViewLayer.swift; sourceTree = "<group>"; };
		840820101ECF6C1800361416 /* FileGroup.swift */ = {isa = PBXFileReference; fileEncoding = 4; lastKnownFileType = sourcecode.swift; path = FileGroup.swift; sourceTree = "<group>"; };
		840AF5811E732C8F00F4AF92 /* JustXMLRPC.swift */ = {isa = PBXFileReference; fileEncoding = 4; lastKnownFileType = sourcecode.swift; path = JustXMLRPC.swift; sourceTree = "<group>"; };
		840AF5831E73CE3900F4AF92 /* OpenSubSubtitle.swift */ = {isa = PBXFileReference; fileEncoding = 4; lastKnownFileType = sourcecode.swift; path = OpenSubSubtitle.swift; sourceTree = "<group>"; };
		840D47971DFEEE6A000D9A64 /* KeyMapping.swift */ = {isa = PBXFileReference; fileEncoding = 4; lastKnownFileType = sourcecode.swift; path = KeyMapping.swift; sourceTree = "<group>"; };
		840D47991DFEF649000D9A64 /* KeyRecordViewController.swift */ = {isa = PBXFileReference; fileEncoding = 4; lastKnownFileType = sourcecode.swift; path = KeyRecordViewController.swift; sourceTree = "<group>"; };
		840D479F1DFEFC49000D9A64 /* KeyRecordView.swift */ = {isa = PBXFileReference; fileEncoding = 4; lastKnownFileType = sourcecode.swift; path = KeyRecordView.swift; sourceTree = "<group>"; };
		841A599C1E1FF5800079E177 /* SleepPreventer.swift */ = {isa = PBXFileReference; fileEncoding = 4; lastKnownFileType = sourcecode.swift; path = SleepPreventer.swift; sourceTree = "<group>"; };
		841B14271E941DFF00744AB8 /* TimeLabelOverflowedStackView.swift */ = {isa = PBXFileReference; fileEncoding = 4; lastKnownFileType = sourcecode.swift; path = TimeLabelOverflowedStackView.swift; sourceTree = "<group>"; };
		842F55A41EA17E7E0081D475 /* IINACommand.swift */ = {isa = PBXFileReference; fileEncoding = 4; lastKnownFileType = sourcecode.swift; path = IINACommand.swift; sourceTree = "<group>"; };
		8434BAA61D5DF2DA003BECF2 /* Extensions.swift */ = {isa = PBXFileReference; fileEncoding = 4; lastKnownFileType = sourcecode.swift; path = Extensions.swift; sourceTree = "<group>"; };
		8434BAAC1D5E4546003BECF2 /* SlideUpButton.swift */ = {isa = PBXFileReference; fileEncoding = 4; lastKnownFileType = sourcecode.swift; path = SlideUpButton.swift; sourceTree = "<group>"; };
		843B97921E82D21800D07261 /* pl */ = {isa = PBXFileReference; lastKnownFileType = text.rtf; name = pl; path = pl.lproj/Contribution.rtf; sourceTree = "<group>"; };
		843B97AA1E82D3C100D07261 /* Base */ = {isa = PBXFileReference; lastKnownFileType = text.plist.strings; name = Base; path = Base.lproj/InfoPlist.strings; sourceTree = "<group>"; };
		843FFD4C1D5DAA01001F3A44 /* RoundedTextFieldCell.swift */ = {isa = PBXFileReference; fileEncoding = 4; lastKnownFileType = sourcecode.swift; path = RoundedTextFieldCell.swift; sourceTree = "<group>"; };
		844DE1BE1D3E2B9900272589 /* MPVEvent.swift */ = {isa = PBXFileReference; fileEncoding = 4; lastKnownFileType = sourcecode.swift; path = MPVEvent.swift; sourceTree = "<group>"; };
		8450403B1E0A9EE20079C194 /* InspectorWindowController.swift */ = {isa = PBXFileReference; fileEncoding = 4; lastKnownFileType = sourcecode.swift; path = InspectorWindowController.swift; sourceTree = "<group>"; };
		8450403F1E0ACADD0079C194 /* MPVNode.swift */ = {isa = PBXFileReference; fileEncoding = 4; lastKnownFileType = sourcecode.swift; path = MPVNode.swift; sourceTree = "<group>"; };
		845040451E0B0F500079C194 /* CropSettingsViewController.swift */ = {isa = PBXFileReference; fileEncoding = 4; lastKnownFileType = sourcecode.swift; path = CropSettingsViewController.swift; sourceTree = "<group>"; };
		845040491E0B13230079C194 /* CropBoxView.swift */ = {isa = PBXFileReference; fileEncoding = 4; lastKnownFileType = sourcecode.swift; path = CropBoxView.swift; sourceTree = "<group>"; };
		845260661E7BC9CC00D3CF6A /* zh-Hans */ = {isa = PBXFileReference; lastKnownFileType = text.plist.strings; name = "zh-Hans"; path = "zh-Hans.lproj/SubSelectWindowController.strings"; sourceTree = "<group>"; };
		8452DD841D3B956D008A543A /* Preference.swift */ = {isa = PBXFileReference; fileEncoding = 4; lastKnownFileType = sourcecode.swift; path = Preference.swift; sourceTree = "<group>"; };
		8452DD881D3CB4EF008A543A /* vertexShader.glsl */ = {isa = PBXFileReference; fileEncoding = 4; lastKnownFileType = text; path = vertexShader.glsl; sourceTree = "<group>"; };
		8452DD8A1D3CB519008A543A /* fragmentShader.glsl */ = {isa = PBXFileReference; fileEncoding = 4; lastKnownFileType = text; path = fragmentShader.glsl; sourceTree = "<group>"; };
		845404A91E4396F500B02B12 /* ScriptLoader.swift */ = {isa = PBXFileReference; fileEncoding = 4; lastKnownFileType = sourcecode.swift; path = ScriptLoader.swift; sourceTree = "<group>"; };
		845404AB1E43980900B02B12 /* LuaScript.swift */ = {isa = PBXFileReference; fileEncoding = 4; lastKnownFileType = sourcecode.swift; path = LuaScript.swift; sourceTree = "<group>"; };
		845ABEAB1D4D19C000BFB15B /* MPVTrack.swift */ = {isa = PBXFileReference; fileEncoding = 4; lastKnownFileType = sourcecode.swift; path = MPVTrack.swift; sourceTree = "<group>"; };
		845AC09D1E1AE6C10080B614 /* Base */ = {isa = PBXFileReference; lastKnownFileType = text.plist.strings; name = Base; path = Base.lproj/Localizable.strings; sourceTree = "<group>"; };
		845AC09F1E1AE6CB0080B614 /* zh-Hans */ = {isa = PBXFileReference; lastKnownFileType = text.plist.strings; name = "zh-Hans"; path = "zh-Hans.lproj/Localizable.strings"; sourceTree = "<group>"; };
		845E2F421E76B641002C6588 /* SubSelectWindowController.swift */ = {isa = PBXFileReference; fileEncoding = 4; lastKnownFileType = sourcecode.swift; path = SubSelectWindowController.swift; sourceTree = "<group>"; };
		845E2F491E76CFC2002C6588 /* libz.tbd */ = {isa = PBXFileReference; lastKnownFileType = "sourcecode.text-based-dylib-definition"; name = libz.tbd; path = usr/lib/libz.tbd; sourceTree = SDKROOT; };
		845FB0C61D39462E00C011E0 /* ControlBarView.swift */ = {isa = PBXFileReference; fileEncoding = 4; lastKnownFileType = sourcecode.swift; path = ControlBarView.swift; sourceTree = "<group>"; };
		8460FBA71D6497490081841B /* PlaylistViewController.swift */ = {isa = PBXFileReference; fileEncoding = 4; lastKnownFileType = sourcecode.swift; path = PlaylistViewController.swift; sourceTree = "<group>"; };
		8461BA0F1E407DF7008BB852 /* libass.9.dylib */ = {isa = PBXFileReference; lastKnownFileType = "compiled.mach-o.dylib"; name = libass.9.dylib; path = libmpv/lib/libass.9.dylib; sourceTree = "<group>"; };
		8461BA101E407DF7008BB852 /* libavcodec.57.dylib */ = {isa = PBXFileReference; lastKnownFileType = "compiled.mach-o.dylib"; name = libavcodec.57.dylib; path = libmpv/lib/libavcodec.57.dylib; sourceTree = "<group>"; };
		8461BA111E407DF7008BB852 /* libavdevice.57.dylib */ = {isa = PBXFileReference; lastKnownFileType = "compiled.mach-o.dylib"; name = libavdevice.57.dylib; path = libmpv/lib/libavdevice.57.dylib; sourceTree = "<group>"; };
		8461BA121E407DF7008BB852 /* libavfilter.6.dylib */ = {isa = PBXFileReference; lastKnownFileType = "compiled.mach-o.dylib"; name = libavfilter.6.dylib; path = libmpv/lib/libavfilter.6.dylib; sourceTree = "<group>"; };
		8461BA131E407DF7008BB852 /* libavformat.57.dylib */ = {isa = PBXFileReference; lastKnownFileType = "compiled.mach-o.dylib"; name = libavformat.57.dylib; path = libmpv/lib/libavformat.57.dylib; sourceTree = "<group>"; };
		8461BA141E407DF7008BB852 /* libavresample.3.dylib */ = {isa = PBXFileReference; lastKnownFileType = "compiled.mach-o.dylib"; name = libavresample.3.dylib; path = libmpv/lib/libavresample.3.dylib; sourceTree = "<group>"; };
		8461BA151E407DF7008BB852 /* libavutil.55.dylib */ = {isa = PBXFileReference; lastKnownFileType = "compiled.mach-o.dylib"; name = libavutil.55.dylib; path = libmpv/lib/libavutil.55.dylib; sourceTree = "<group>"; };
		8461BA161E407DF7008BB852 /* libbluray.2.dylib */ = {isa = PBXFileReference; lastKnownFileType = "compiled.mach-o.dylib"; name = libbluray.2.dylib; path = libmpv/lib/libbluray.2.dylib; sourceTree = "<group>"; };
		8461BA171E407DF7008BB852 /* libfontconfig.1.dylib */ = {isa = PBXFileReference; lastKnownFileType = "compiled.mach-o.dylib"; name = libfontconfig.1.dylib; path = libmpv/lib/libfontconfig.1.dylib; sourceTree = "<group>"; };
		8461BA181E407DF7008BB852 /* libfreetype.6.dylib */ = {isa = PBXFileReference; lastKnownFileType = "compiled.mach-o.dylib"; name = libfreetype.6.dylib; path = libmpv/lib/libfreetype.6.dylib; sourceTree = "<group>"; };
		8461BA191E407DF7008BB852 /* libfribidi.0.dylib */ = {isa = PBXFileReference; lastKnownFileType = "compiled.mach-o.dylib"; name = libfribidi.0.dylib; path = libmpv/lib/libfribidi.0.dylib; sourceTree = "<group>"; };
		8461BA1A1E407DF7008BB852 /* libglib-2.0.0.dylib */ = {isa = PBXFileReference; lastKnownFileType = "compiled.mach-o.dylib"; name = "libglib-2.0.0.dylib"; path = "libmpv/lib/libglib-2.0.0.dylib"; sourceTree = "<group>"; };
		8461BA1B1E407DF7008BB852 /* libharfbuzz.0.dylib */ = {isa = PBXFileReference; lastKnownFileType = "compiled.mach-o.dylib"; name = libharfbuzz.0.dylib; path = libmpv/lib/libharfbuzz.0.dylib; sourceTree = "<group>"; };
		8461BA1C1E407DF7008BB852 /* libintl.8.dylib */ = {isa = PBXFileReference; lastKnownFileType = "compiled.mach-o.dylib"; name = libintl.8.dylib; path = libmpv/lib/libintl.8.dylib; sourceTree = "<group>"; };
		8461BA1D1E407DF7008BB852 /* libjpeg.8.dylib */ = {isa = PBXFileReference; lastKnownFileType = "compiled.mach-o.dylib"; name = libjpeg.8.dylib; path = libmpv/lib/libjpeg.8.dylib; sourceTree = "<group>"; };
		8461BA1E1E407DF7008BB852 /* liblcms2.2.dylib */ = {isa = PBXFileReference; lastKnownFileType = "compiled.mach-o.dylib"; name = liblcms2.2.dylib; path = libmpv/lib/liblcms2.2.dylib; sourceTree = "<group>"; };
		8461BA1F1E407DF7008BB852 /* liblua.5.2.dylib */ = {isa = PBXFileReference; lastKnownFileType = "compiled.mach-o.dylib"; name = liblua.5.2.dylib; path = libmpv/lib/liblua.5.2.dylib; sourceTree = "<group>"; };
		8461BA201E407DF7008BB852 /* libmp3lame.0.dylib */ = {isa = PBXFileReference; lastKnownFileType = "compiled.mach-o.dylib"; name = libmp3lame.0.dylib; path = libmpv/lib/libmp3lame.0.dylib; sourceTree = "<group>"; };
		8461BA211E407DF7008BB852 /* libmpv.1.24.0.dylib */ = {isa = PBXFileReference; lastKnownFileType = "compiled.mach-o.dylib"; name = libmpv.1.24.0.dylib; path = libmpv/lib/libmpv.1.24.0.dylib; sourceTree = "<group>"; };
		8461BA221E407DF7008BB852 /* libmpv.1.dylib */ = {isa = PBXFileReference; lastKnownFileType = "compiled.mach-o.dylib"; name = libmpv.1.dylib; path = libmpv/lib/libmpv.1.dylib; sourceTree = "<group>"; };
		8461BA231E407DF7008BB852 /* libmpv.dylib */ = {isa = PBXFileReference; lastKnownFileType = "compiled.mach-o.dylib"; name = libmpv.dylib; path = libmpv/lib/libmpv.dylib; sourceTree = "<group>"; };
		8461BA241E407DF7008BB852 /* libpcre.1.dylib */ = {isa = PBXFileReference; lastKnownFileType = "compiled.mach-o.dylib"; name = libpcre.1.dylib; path = libmpv/lib/libpcre.1.dylib; sourceTree = "<group>"; };
		8461BA251E407DF7008BB852 /* libpng16.16.dylib */ = {isa = PBXFileReference; lastKnownFileType = "compiled.mach-o.dylib"; name = libpng16.16.dylib; path = libmpv/lib/libpng16.16.dylib; sourceTree = "<group>"; };
		8461BA261E407DF7008BB852 /* libpostproc.54.dylib */ = {isa = PBXFileReference; lastKnownFileType = "compiled.mach-o.dylib"; name = libpostproc.54.dylib; path = libmpv/lib/libpostproc.54.dylib; sourceTree = "<group>"; };
		8461BA271E407DF7008BB852 /* libswresample.2.dylib */ = {isa = PBXFileReference; lastKnownFileType = "compiled.mach-o.dylib"; name = libswresample.2.dylib; path = libmpv/lib/libswresample.2.dylib; sourceTree = "<group>"; };
		8461BA281E407DF7008BB852 /* libswscale.4.dylib */ = {isa = PBXFileReference; lastKnownFileType = "compiled.mach-o.dylib"; name = libswscale.4.dylib; path = libmpv/lib/libswscale.4.dylib; sourceTree = "<group>"; };
		8461BA291E407DF7008BB852 /* libuchardet.0.dylib */ = {isa = PBXFileReference; lastKnownFileType = "compiled.mach-o.dylib"; name = libuchardet.0.dylib; path = libmpv/lib/libuchardet.0.dylib; sourceTree = "<group>"; };
		8461BA2A1E407DF7008BB852 /* libx264.148.dylib */ = {isa = PBXFileReference; lastKnownFileType = "compiled.mach-o.dylib"; name = libx264.148.dylib; path = libmpv/lib/libx264.148.dylib; sourceTree = "<group>"; };
		8461BA671E4237C2008BB852 /* youtube-dl */ = {isa = PBXFileReference; lastKnownFileType = file; name = "youtube-dl"; path = "libmpv/executable/youtube-dl"; sourceTree = SOURCE_ROOT; };
		8461C52D1D45FFF6006E91FF /* PlaySliderCell.swift */ = {isa = PBXFileReference; fileEncoding = 4; lastKnownFileType = sourcecode.swift; path = PlaySliderCell.swift; sourceTree = "<group>"; };
		8461C52F1D462488006E91FF /* VideoTime.swift */ = {isa = PBXFileReference; fileEncoding = 4; lastKnownFileType = sourcecode.swift; path = VideoTime.swift; sourceTree = "<group>"; };
		8466BE161D5CDD0300039D03 /* QuickSettingViewController.swift */ = {isa = PBXFileReference; fileEncoding = 4; lastKnownFileType = sourcecode.swift; path = QuickSettingViewController.swift; sourceTree = "<group>"; };
		847644071D48B413004F6DF5 /* MPVOption.swift */ = {isa = PBXFileReference; fileEncoding = 4; lastKnownFileType = sourcecode.swift; path = MPVOption.swift; sourceTree = "<group>"; };
		847644091D48CC3D004F6DF5 /* MPVCommand.swift */ = {isa = PBXFileReference; fileEncoding = 4; lastKnownFileType = sourcecode.swift; path = MPVCommand.swift; sourceTree = "<group>"; };
		8476440B1D48F63D004F6DF5 /* OSDMessage.swift */ = {isa = PBXFileReference; fileEncoding = 4; lastKnownFileType = sourcecode.swift; path = OSDMessage.swift; sourceTree = "<group>"; };
		84791C8A1D405E9D0069E28A /* PlaybackInfo.swift */ = {isa = PBXFileReference; fileEncoding = 4; lastKnownFileType = sourcecode.swift; path = PlaybackInfo.swift; sourceTree = "<group>"; };
		84792F541EBB957E002E98F6 /* zh-Hans */ = {isa = PBXFileReference; lastKnownFileType = text.plist.strings; name = "zh-Hans"; path = "zh-Hans.lproj/InfoPlist.strings"; sourceTree = "<group>"; };
		84795C361E0825AD0059A648 /* GifGenerator.swift */ = {isa = PBXFileReference; fileEncoding = 4; lastKnownFileType = sourcecode.swift; path = GifGenerator.swift; sourceTree = "<group>"; };
		84795C381E083EE30059A648 /* PrefControlViewController.swift */ = {isa = PBXFileReference; fileEncoding = 4; lastKnownFileType = sourcecode.swift; path = PrefControlViewController.swift; sourceTree = "<group>"; };
		847C62C81DC13CDA00E1EF16 /* PrefGeneralViewController.swift */ = {isa = PBXFileReference; fileEncoding = 4; lastKnownFileType = sourcecode.swift; path = PrefGeneralViewController.swift; sourceTree = "<group>"; };
		84817C951DBDCA5F00CC2279 /* SettingsListCellView.swift */ = {isa = PBXFileReference; fileEncoding = 4; lastKnownFileType = sourcecode.swift; path = SettingsListCellView.swift; sourceTree = "<group>"; };
		84817C971DBDCE4300CC2279 /* RoundedColorWell.swift */ = {isa = PBXFileReference; fileEncoding = 4; lastKnownFileType = sourcecode.swift; path = RoundedColorWell.swift; sourceTree = "<group>"; };
		84817CE61DBE2D0300CC2279 /* autoload.lua */ = {isa = PBXFileReference; fileEncoding = 4; lastKnownFileType = text; path = autoload.lua; sourceTree = "<group>"; };
		8483FAFF1EDFF325000F55D6 /* Credits.rtf */ = {isa = PBXFileReference; fileEncoding = 4; lastKnownFileType = text.rtf; path = Credits.rtf; sourceTree = "<group>"; };
		84879A961E0FFC7E0004F894 /* PrefUIViewController.swift */ = {isa = PBXFileReference; fileEncoding = 4; lastKnownFileType = sourcecode.swift; path = PrefUIViewController.swift; sourceTree = "<group>"; };
		84879A9A1E1032480004F894 /* ShortcutAvailableTextField.swift */ = {isa = PBXFileReference; fileEncoding = 4; lastKnownFileType = sourcecode.swift; path = ShortcutAvailableTextField.swift; sourceTree = "<group>"; };
		8487BEC01D744FA800FD17B0 /* FlippedView.swift */ = {isa = PBXFileReference; fileEncoding = 4; lastKnownFileType = sourcecode.swift; path = FlippedView.swift; sourceTree = "<group>"; };
		8487BEC21D76A1AF00FD17B0 /* MenuController.swift */ = {isa = PBXFileReference; fileEncoding = 4; lastKnownFileType = sourcecode.swift; path = MenuController.swift; sourceTree = "<group>"; };
		8488D6DB1E1167EF00D5B952 /* FileSize.swift */ = {isa = PBXFileReference; fileEncoding = 4; lastKnownFileType = sourcecode.swift; path = FileSize.swift; sourceTree = "<group>"; };
		8488D6DD1E11791300D5B952 /* PrefCodecViewController.swift */ = {isa = PBXFileReference; fileEncoding = 4; lastKnownFileType = sourcecode.swift; path = PrefCodecViewController.swift; sourceTree = "<group>"; };
		8488D6E11E1183D300D5B952 /* PrefSubViewController.swift */ = {isa = PBXFileReference; fileEncoding = 4; lastKnownFileType = sourcecode.swift; path = PrefSubViewController.swift; sourceTree = "<group>"; };
		8488D6E51E11ABE900D5B952 /* PrefNetworkViewController.swift */ = {isa = PBXFileReference; fileEncoding = 4; lastKnownFileType = sourcecode.swift; path = PrefNetworkViewController.swift; sourceTree = "<group>"; };
		8492C2851E771FB200CE5825 /* ISO639_2.strings */ = {isa = PBXFileReference; fileEncoding = 4; lastKnownFileType = text.plist.strings; path = ISO639_2.strings; sourceTree = "<group>"; };
		8492C2871E7721A600CE5825 /* ISO639_2Helper.swift */ = {isa = PBXFileReference; fileEncoding = 4; lastKnownFileType = sourcecode.swift; path = ISO639_2Helper.swift; sourceTree = "<group>"; };
		8497A4831D2FF573005F504F /* iina-Bridging-Header.h */ = {isa = PBXFileReference; fileEncoding = 4; lastKnownFileType = sourcecode.c.h; path = "iina-Bridging-Header.h"; sourceTree = "<group>"; };
		84996F911EC11CE6009A8A39 /* Base */ = {isa = PBXFileReference; lastKnownFileType = file.xib; name = Base; path = Base.lproj/HistoryWindowController.xib; sourceTree = "<group>"; };
		84996F941EC11CEC009A8A39 /* zh-Hans */ = {isa = PBXFileReference; lastKnownFileType = text.plist.strings; name = "zh-Hans"; path = "zh-Hans.lproj/HistoryWindowController.strings"; sourceTree = "<group>"; };
		84A0BA8F1D2F8D4100BC8DA1 /* IINAError.swift */ = {isa = PBXFileReference; fileEncoding = 4; lastKnownFileType = sourcecode.swift; path = IINAError.swift; sourceTree = "<group>"; };
		84A0BA941D2F9E9600BC8DA1 /* Base */ = {isa = PBXFileReference; lastKnownFileType = file.xib; name = Base; path = Base.lproj/MainMenu.xib; sourceTree = "<group>"; };
		84A0BA961D2FA1CE00BC8DA1 /* PlayerCore.swift */ = {isa = PBXFileReference; fileEncoding = 4; lastKnownFileType = sourcecode.swift; path = PlayerCore.swift; sourceTree = "<group>"; };
		84A0BA981D2FAAA700BC8DA1 /* MPVController.swift */ = {isa = PBXFileReference; fileEncoding = 4; lastKnownFileType = sourcecode.swift; path = MPVController.swift; sourceTree = "<group>"; };
		84A0BA9A1D2FAB4100BC8DA1 /* Parameter.swift */ = {isa = PBXFileReference; fileEncoding = 4; lastKnownFileType = sourcecode.swift; path = Parameter.swift; sourceTree = "<group>"; };
		84A0BA9C1D2FAD4000BC8DA1 /* MainWindowController.swift */ = {isa = PBXFileReference; fileEncoding = 4; lastKnownFileType = sourcecode.swift; path = MainWindowController.swift; sourceTree = "<group>"; };
		84A0BAA01D2FAE7600BC8DA1 /* VideoView.swift */ = {isa = PBXFileReference; fileEncoding = 4; lastKnownFileType = sourcecode.swift; path = VideoView.swift; sourceTree = "<group>"; };
		84A0F6021EBB4A7C001FCF44 /* zh-Hans */ = {isa = PBXFileReference; lastKnownFileType = text.plist.strings; name = "zh-Hans"; path = "zh-Hans.lproj/InspectorWindowController.strings"; sourceTree = "<group>"; };
		84A886E31E24F37D008755BB /* ShooterSubtitle.swift */ = {isa = PBXFileReference; fileEncoding = 4; lastKnownFileType = sourcecode.swift; path = ShooterSubtitle.swift; sourceTree = "<group>"; };
		84A886E51E24F3BD008755BB /* OnlineSubtitle.swift */ = {isa = PBXFileReference; fileEncoding = 4; lastKnownFileType = sourcecode.swift; path = OnlineSubtitle.swift; sourceTree = "<group>"; };
		84A886EB1E2573A5008755BB /* JustExtension.swift */ = {isa = PBXFileReference; fileEncoding = 4; lastKnownFileType = sourcecode.swift; path = JustExtension.swift; sourceTree = "<group>"; };
		84A886ED1E269A2A008755BB /* iina-default-input.conf */ = {isa = PBXFileReference; fileEncoding = 4; lastKnownFileType = text; path = "iina-default-input.conf"; sourceTree = "<group>"; };
		84A886F01E26A2CB008755BB /* UpdateChecker.swift */ = {isa = PBXFileReference; fileEncoding = 4; lastKnownFileType = sourcecode.swift; path = UpdateChecker.swift; sourceTree = "<group>"; };
		84A886F21E26CA24008755BB /* Regex.swift */ = {isa = PBXFileReference; fileEncoding = 4; lastKnownFileType = sourcecode.swift; path = Regex.swift; sourceTree = "<group>"; };
		84AABE8A1DBF634600D138FD /* CharEncoding.swift */ = {isa = PBXFileReference; fileEncoding = 4; lastKnownFileType = sourcecode.swift; path = CharEncoding.swift; sourceTree = "<group>"; };
		84AABE921DBFAF1A00D138FD /* FontPickerWindowController.swift */ = {isa = PBXFileReference; fileEncoding = 4; lastKnownFileType = sourcecode.swift; path = FontPickerWindowController.swift; sourceTree = "<group>"; };
		84AABE961DBFB62F00D138FD /* FixedFontManager.h */ = {isa = PBXFileReference; fileEncoding = 4; lastKnownFileType = sourcecode.c.h; path = FixedFontManager.h; sourceTree = "<group>"; };
		84AABE971DBFB62F00D138FD /* FixedFontManager.m */ = {isa = PBXFileReference; fileEncoding = 4; lastKnownFileType = sourcecode.c.objc; path = FixedFontManager.m; sourceTree = "<group>"; };
		84AC621D1E87A4F3002D6F92 /* OpenURLAccessoryViewController.swift */ = {isa = PBXFileReference; fileEncoding = 4; lastKnownFileType = sourcecode.swift; path = OpenURLAccessoryViewController.swift; sourceTree = "<group>"; };
		84AC62221E87C6CF002D6F92 /* Base */ = {isa = PBXFileReference; lastKnownFileType = file.xib; name = Base; path = Base.lproj/OpenURLAccessoryViewController.xib; sourceTree = "<group>"; };
		84AC62251E87C6D1002D6F92 /* zh-Hans */ = {isa = PBXFileReference; lastKnownFileType = text.plist.strings; name = "zh-Hans"; path = "zh-Hans.lproj/OpenURLAccessoryViewController.strings"; sourceTree = "<group>"; };
		84AC62281E87DC07002D6F92 /* pl */ = {isa = PBXFileReference; lastKnownFileType = text.plist.strings; name = pl; path = pl.lproj/SubSelectWindowController.strings; sourceTree = "<group>"; };
		84AC62291E87DC07002D6F92 /* pl */ = {isa = PBXFileReference; lastKnownFileType = text.plist.strings; name = pl; path = pl.lproj/InfoPlist.strings; sourceTree = "<group>"; };
		84AE59481E0FD65800771B7E /* MainWindowMenuActions.swift */ = {isa = PBXFileReference; fileEncoding = 4; lastKnownFileType = sourcecode.swift; path = MainWindowMenuActions.swift; sourceTree = "<group>"; };
		84AF03BB1E6725A1003E3753 /* pl */ = {isa = PBXFileReference; lastKnownFileType = text.plist.strings; name = pl; path = pl.lproj/PrefGeneralViewController.strings; sourceTree = "<group>"; };
		84AF03BC1E6725A1003E3753 /* pl */ = {isa = PBXFileReference; lastKnownFileType = text.plist.strings; name = pl; path = pl.lproj/PrefUIViewController.strings; sourceTree = "<group>"; };
		84AF03BD1E6725A1003E3753 /* pl */ = {isa = PBXFileReference; lastKnownFileType = text.plist.strings; name = pl; path = pl.lproj/PrefControlViewController.strings; sourceTree = "<group>"; };
		84AF03BE1E6725A1003E3753 /* pl */ = {isa = PBXFileReference; lastKnownFileType = text.plist.strings; name = pl; path = pl.lproj/PrefKeyBindingViewController.strings; sourceTree = "<group>"; };
		84AF03BF1E6725A1003E3753 /* pl */ = {isa = PBXFileReference; lastKnownFileType = text.plist.strings; name = pl; path = pl.lproj/KeyRecordViewController.strings; sourceTree = "<group>"; };
		84AF03C01E6725A1003E3753 /* pl */ = {isa = PBXFileReference; lastKnownFileType = text.plist.strings; name = pl; path = pl.lproj/PrefAdvancedViewController.strings; sourceTree = "<group>"; };
		84AF03C11E6725A1003E3753 /* pl */ = {isa = PBXFileReference; lastKnownFileType = text.plist.strings; name = pl; path = pl.lproj/PrefCodecViewController.strings; sourceTree = "<group>"; };
		84AF03C21E6725A1003E3753 /* pl */ = {isa = PBXFileReference; lastKnownFileType = text.plist.strings; name = pl; path = pl.lproj/PrefSubViewController.strings; sourceTree = "<group>"; };
		84AF03C31E6725A1003E3753 /* pl */ = {isa = PBXFileReference; lastKnownFileType = text.plist.strings; name = pl; path = pl.lproj/PrefNetworkViewController.strings; sourceTree = "<group>"; };
		84AF03C51E6725A2003E3753 /* pl */ = {isa = PBXFileReference; lastKnownFileType = text.plist.strings; name = pl; path = pl.lproj/Localizable.strings; sourceTree = "<group>"; };
		84AF03C61E6725A2003E3753 /* pl */ = {isa = PBXFileReference; lastKnownFileType = text.plist.strings; name = pl; path = pl.lproj/KeyBinding.strings; sourceTree = "<group>"; };
		84AF03C71E6725A2003E3753 /* pl */ = {isa = PBXFileReference; lastKnownFileType = text.plist.strings; name = pl; path = pl.lproj/MainMenu.strings; sourceTree = "<group>"; };
		84AF03C81E6725A2003E3753 /* pl */ = {isa = PBXFileReference; lastKnownFileType = text.plist.strings; name = pl; path = pl.lproj/MainWindowController.strings; sourceTree = "<group>"; };
		84AF03C91E6725A2003E3753 /* pl */ = {isa = PBXFileReference; lastKnownFileType = text.plist.strings; name = pl; path = pl.lproj/QuickSettingViewController.strings; sourceTree = "<group>"; };
		84AF03CA1E6725A2003E3753 /* pl */ = {isa = PBXFileReference; lastKnownFileType = text.plist.strings; name = pl; path = pl.lproj/PlaylistViewController.strings; sourceTree = "<group>"; };
		84AF03CB1E6725A2003E3753 /* pl */ = {isa = PBXFileReference; lastKnownFileType = text.plist.strings; name = pl; path = pl.lproj/CropSettingsViewController.strings; sourceTree = "<group>"; };
		84AF03CC1E6725A2003E3753 /* pl */ = {isa = PBXFileReference; lastKnownFileType = text.plist.strings; name = pl; path = pl.lproj/InspectorWindowController.strings; sourceTree = "<group>"; };
		84AF03CD1E6725A2003E3753 /* pl */ = {isa = PBXFileReference; lastKnownFileType = text.plist.strings; name = pl; path = pl.lproj/FilterWindowController.strings; sourceTree = "<group>"; };
		84AF03CE1E6725A2003E3753 /* pl */ = {isa = PBXFileReference; lastKnownFileType = text.plist.strings; name = pl; path = pl.lproj/AboutWindowController.strings; sourceTree = "<group>"; };
		84AF03CF1E6725A2003E3753 /* pl */ = {isa = PBXFileReference; lastKnownFileType = text.plist.strings; name = pl; path = pl.lproj/FontPickerWindowController.strings; sourceTree = "<group>"; };
		84AF03D31E67492C003E3753 /* Base */ = {isa = PBXFileReference; lastKnownFileType = text.rtf; name = Base; path = Base.lproj/Contribution.rtf; sourceTree = "<group>"; };
		84AF03D51E674930003E3753 /* zh-Hans */ = {isa = PBXFileReference; lastKnownFileType = text.rtf; name = "zh-Hans"; path = "zh-Hans.lproj/Contribution.rtf"; sourceTree = "<group>"; };
		84BEEC3D1DFEDE2F00F945CA /* PrefKeyBindingViewController.swift */ = {isa = PBXFileReference; fileEncoding = 4; lastKnownFileType = sourcecode.swift; path = PrefKeyBindingViewController.swift; sourceTree = "<group>"; };
		84BEEC411DFEE46200F945CA /* StreamReader.swift */ = {isa = PBXFileReference; fileEncoding = 4; lastKnownFileType = sourcecode.swift; path = StreamReader.swift; sourceTree = "<group>"; };
		84C3AB8A1E7BF22300FEFB7A /* MPVCommandFormat.strings */ = {isa = PBXFileReference; fileEncoding = 4; lastKnownFileType = text.plist.strings; path = MPVCommandFormat.strings; sourceTree = "<group>"; };
		84C6445F1E92BA2700B1410B /* TimeLabelOverflowedView.swift */ = {isa = PBXFileReference; fileEncoding = 4; lastKnownFileType = sourcecode.swift; path = TimeLabelOverflowedView.swift; sourceTree = "<group>"; };
		84C6D3611EAF8D63009BF721 /* HistoryController.swift */ = {isa = PBXFileReference; fileEncoding = 4; lastKnownFileType = sourcecode.swift; path = HistoryController.swift; sourceTree = "<group>"; };
		84C6D3631EB276E9009BF721 /* PlaybackHistory.swift */ = {isa = PBXFileReference; fileEncoding = 4; lastKnownFileType = sourcecode.swift; path = PlaybackHistory.swift; sourceTree = "<group>"; };
		84C6D3651EB2A427009BF721 /* HistoryWindowController.swift */ = {isa = PBXFileReference; fileEncoding = 4; lastKnownFileType = sourcecode.swift; path = HistoryWindowController.swift; sourceTree = "<group>"; };
		84C8D58E1D794CE600D98A0E /* MPVFilter.swift */ = {isa = PBXFileReference; fileEncoding = 4; lastKnownFileType = sourcecode.swift; path = MPVFilter.swift; sourceTree = "<group>"; };
		84C8D5901D796F9700D98A0E /* Aspect.swift */ = {isa = PBXFileReference; fileEncoding = 4; lastKnownFileType = sourcecode.swift; path = Aspect.swift; sourceTree = "<group>"; };
		84D123B31ECAA405004E0D53 /* MainWindowTouchBarSupport.swift */ = {isa = PBXFileReference; fileEncoding = 4; lastKnownFileType = sourcecode.swift; path = MainWindowTouchBarSupport.swift; sourceTree = "<group>"; };
		84D377621D6B66DE007F7396 /* MPVPlaylistItem.swift */ = {isa = PBXFileReference; fileEncoding = 4; lastKnownFileType = sourcecode.swift; path = MPVPlaylistItem.swift; sourceTree = "<group>"; };
		84D377641D7370EE007F7396 /* ChapterTableCellView.swift */ = {isa = PBXFileReference; fileEncoding = 4; lastKnownFileType = sourcecode.swift; path = ChapterTableCellView.swift; sourceTree = "<group>"; };
		84D377661D737F58007F7396 /* MPVChapter.swift */ = {isa = PBXFileReference; fileEncoding = 4; lastKnownFileType = sourcecode.swift; path = MPVChapter.swift; sourceTree = "<group>"; };
		84E295BF1E2CF9F4006388F7 /* ObjcUtils.m */ = {isa = PBXFileReference; fileEncoding = 4; lastKnownFileType = sourcecode.c.objc; path = ObjcUtils.m; sourceTree = "<group>"; };
		84E295C11E2CFA18006388F7 /* ObjcUtils.h */ = {isa = PBXFileReference; lastKnownFileType = sourcecode.c.h; path = ObjcUtils.h; sourceTree = "<group>"; };
		84E48D4C1E0F1090002C7A3F /* FilterWindowController.swift */ = {isa = PBXFileReference; fileEncoding = 4; lastKnownFileType = sourcecode.swift; path = FilterWindowController.swift; sourceTree = "<group>"; };
		84E745D51DFDD4FD00588DED /* KeyCodeHelper.swift */ = {isa = PBXFileReference; fileEncoding = 4; lastKnownFileType = sourcecode.swift; path = KeyCodeHelper.swift; sourceTree = "<group>"; };
		84E745D81DFDE8C100588DED /* input.conf */ = {isa = PBXFileReference; fileEncoding = 4; lastKnownFileType = text; path = input.conf; sourceTree = "<group>"; };
		84EB1ED61D2F51D3004FA5A1 /* IINA.app */ = {isa = PBXFileReference; explicitFileType = wrapper.application; includeInIndex = 0; path = IINA.app; sourceTree = BUILT_PRODUCTS_DIR; };
		84EB1ED91D2F51D3004FA5A1 /* AppDelegate.swift */ = {isa = PBXFileReference; lastKnownFileType = sourcecode.swift; path = AppDelegate.swift; sourceTree = "<group>"; };
		84EB1EDB1D2F51D3004FA5A1 /* Assets.xcassets */ = {isa = PBXFileReference; lastKnownFileType = folder.assetcatalog; path = Assets.xcassets; sourceTree = "<group>"; };
		84EB1EE01D2F51D3004FA5A1 /* Info.plist */ = {isa = PBXFileReference; lastKnownFileType = text.plist.xml; path = Info.plist; sourceTree = "<group>"; };
		84EB1F041D2F5C5B004FA5A1 /* AppData.swift */ = {isa = PBXFileReference; fileEncoding = 4; lastKnownFileType = sourcecode.swift; path = AppData.swift; sourceTree = "<group>"; };
		84EB1F061D2F5E76004FA5A1 /* Utility.swift */ = {isa = PBXFileReference; fileEncoding = 4; lastKnownFileType = sourcecode.swift; path = Utility.swift; sourceTree = "<group>"; };
		84ED99FD1E009C8100A5159B /* PrefAdvancedViewController.swift */ = {isa = PBXFileReference; fileEncoding = 4; lastKnownFileType = sourcecode.swift; path = PrefAdvancedViewController.swift; sourceTree = "<group>"; };
		84F5D4941E44D5230060A838 /* KeyBindingCriterion.swift */ = {isa = PBXFileReference; fileEncoding = 4; lastKnownFileType = sourcecode.swift; path = KeyBindingCriterion.swift; sourceTree = "<group>"; };
		84F5D4981E44E8AC0060A838 /* KeyBindingDataLoader.swift */ = {isa = PBXFileReference; fileEncoding = 4; lastKnownFileType = sourcecode.swift; path = KeyBindingDataLoader.swift; sourceTree = "<group>"; };
		84F5D49B1E44E9A50060A838 /* Base */ = {isa = PBXFileReference; lastKnownFileType = text.plist.strings; name = Base; path = Base.lproj/KeyBinding.strings; sourceTree = "<group>"; };
		84F5D49D1E44E9A90060A838 /* zh-Hans */ = {isa = PBXFileReference; lastKnownFileType = text.plist.strings; name = "zh-Hans"; path = "zh-Hans.lproj/KeyBinding.strings"; sourceTree = "<group>"; };
		84F5D49F1E44F9DB0060A838 /* KeyBindingItem.swift */ = {isa = PBXFileReference; fileEncoding = 4; lastKnownFileType = sourcecode.swift; path = KeyBindingItem.swift; sourceTree = "<group>"; };
		84F5D4A11E4796F50060A838 /* KeyBindingTranslator.swift */ = {isa = PBXFileReference; fileEncoding = 4; lastKnownFileType = sourcecode.swift; path = KeyBindingTranslator.swift; sourceTree = "<group>"; };
		84F725551D4783EE000DEF1B /* VolumeSliderCell.swift */ = {isa = PBXFileReference; fileEncoding = 4; lastKnownFileType = sourcecode.swift; path = VolumeSliderCell.swift; sourceTree = "<group>"; };
		84F7258E1D486185000DEF1B /* MPVProperty.swift */ = {isa = PBXFileReference; fileEncoding = 4; lastKnownFileType = sourcecode.swift; path = MPVProperty.swift; sourceTree = "<group>"; };
		84FF84701D2FF698001B318A /* client.h */ = {isa = PBXFileReference; fileEncoding = 4; lastKnownFileType = sourcecode.c.h; path = client.h; sourceTree = "<group>"; };
		84FF84711D2FF698001B318A /* opengl_cb.h */ = {isa = PBXFileReference; fileEncoding = 4; lastKnownFileType = sourcecode.c.h; path = opengl_cb.h; sourceTree = "<group>"; };
		867483705008F086E07B0A6B /* Pods_iina.framework */ = {isa = PBXFileReference; explicitFileType = wrapper.framework; includeInIndex = 0; path = Pods_iina.framework; sourceTree = BUILT_PRODUCTS_DIR; };
		9E47DABF1E3CFA6D00457420 /* DurationDisplayTextField.swift */ = {isa = PBXFileReference; fileEncoding = 4; lastKnownFileType = sourcecode.swift; path = DurationDisplayTextField.swift; sourceTree = "<group>"; };
		9E63CAB61E3F7D0E00EA66C9 /* fr */ = {isa = PBXFileReference; lastKnownFileType = text.plist.strings; name = fr; path = fr.lproj/MainMenu.strings; sourceTree = "<group>"; };
		A1F8439D2926257DC5434942 /* Pods-iina.debug.xcconfig */ = {isa = PBXFileReference; includeInIndex = 1; lastKnownFileType = text.xcconfig; name = "Pods-iina.debug.xcconfig"; path = "Pods/Target Support Files/Pods-iina/Pods-iina.debug.xcconfig"; sourceTree = "<group>"; };
		B3860ED81E50F73A00FF012B /* it */ = {isa = PBXFileReference; lastKnownFileType = text.plist.strings; name = it; path = it.lproj/KeyBinding.strings; sourceTree = "<group>"; };
		B38F24181E44D09F00FFE600 /* it */ = {isa = PBXFileReference; lastKnownFileType = text.plist.strings; name = it; path = it.lproj/MainMenu.strings; sourceTree = "<group>"; };
		B38F24191E44D09F00FFE600 /* it */ = {isa = PBXFileReference; lastKnownFileType = text.plist.strings; name = it; path = it.lproj/MainWindowController.strings; sourceTree = "<group>"; };
		B38F241A1E44D09F00FFE600 /* it */ = {isa = PBXFileReference; lastKnownFileType = text.plist.strings; name = it; path = it.lproj/QuickSettingViewController.strings; sourceTree = "<group>"; };
		B38F241B1E44D09F00FFE600 /* it */ = {isa = PBXFileReference; lastKnownFileType = text.plist.strings; name = it; path = it.lproj/PlaylistViewController.strings; sourceTree = "<group>"; };
		B38F241C1E44D09F00FFE600 /* it */ = {isa = PBXFileReference; lastKnownFileType = text.plist.strings; name = it; path = it.lproj/CropSettingsViewController.strings; sourceTree = "<group>"; };
		B38F241E1E44D09F00FFE600 /* it */ = {isa = PBXFileReference; lastKnownFileType = text.plist.strings; name = it; path = it.lproj/FilterWindowController.strings; sourceTree = "<group>"; };
		B38F241F1E44D09F00FFE600 /* it */ = {isa = PBXFileReference; lastKnownFileType = text.plist.strings; name = it; path = it.lproj/AboutWindowController.strings; sourceTree = "<group>"; };
		B38F24201E44D09F00FFE600 /* it */ = {isa = PBXFileReference; lastKnownFileType = text.plist.strings; name = it; path = it.lproj/FontPickerWindowController.strings; sourceTree = "<group>"; };
		B38F24211E44D09F00FFE600 /* it */ = {isa = PBXFileReference; lastKnownFileType = text.plist.strings; name = it; path = it.lproj/PrefGeneralViewController.strings; sourceTree = "<group>"; };
		B38F24221E44D0A000FFE600 /* it */ = {isa = PBXFileReference; lastKnownFileType = text.plist.strings; name = it; path = it.lproj/PrefUIViewController.strings; sourceTree = "<group>"; };
		B38F24241E44D0A000FFE600 /* it */ = {isa = PBXFileReference; lastKnownFileType = text.plist.strings; name = it; path = it.lproj/PrefKeyBindingViewController.strings; sourceTree = "<group>"; };
		B38F24251E44D0A000FFE600 /* it */ = {isa = PBXFileReference; lastKnownFileType = text.plist.strings; name = it; path = it.lproj/KeyRecordViewController.strings; sourceTree = "<group>"; };
		B38F24261E44D0A000FFE600 /* it */ = {isa = PBXFileReference; lastKnownFileType = text.plist.strings; name = it; path = it.lproj/PrefAdvancedViewController.strings; sourceTree = "<group>"; };
		B38F24271E44D0A000FFE600 /* it */ = {isa = PBXFileReference; lastKnownFileType = text.plist.strings; name = it; path = it.lproj/PrefCodecViewController.strings; sourceTree = "<group>"; };
		B38F24281E44D0A000FFE600 /* it */ = {isa = PBXFileReference; lastKnownFileType = text.plist.strings; name = it; path = it.lproj/PrefSubViewController.strings; sourceTree = "<group>"; };
		B38F24291E44D0A000FFE600 /* it */ = {isa = PBXFileReference; lastKnownFileType = text.plist.strings; name = it; path = it.lproj/PrefNetworkViewController.strings; sourceTree = "<group>"; };
		B38F242A1E44D0A000FFE600 /* it */ = {isa = PBXFileReference; lastKnownFileType = text.plist.strings; name = it; path = it.lproj/Localizable.strings; sourceTree = "<group>"; };
		B3A6ED0B1EBBC9ED00BE4956 /* it */ = {isa = PBXFileReference; lastKnownFileType = text.plist.strings; name = it; path = it.lproj/InspectorWindowController.strings; sourceTree = "<group>"; };
		B3A6ED0D1EBBCE0700BE4956 /* it */ = {isa = PBXFileReference; lastKnownFileType = text.plist.strings; name = it; path = it.lproj/OpenURLAccessoryViewController.strings; sourceTree = "<group>"; };
		B3A6ED0F1EBBD51F00BE4956 /* it */ = {isa = PBXFileReference; lastKnownFileType = text.plist.strings; name = it; path = it.lproj/PrefControlViewController.strings; sourceTree = "<group>"; };
		B3B163411EC9A1AC000ED121 /* it */ = {isa = PBXFileReference; lastKnownFileType = text.plist.strings; name = it; path = it.lproj/HistoryWindowController.strings; sourceTree = "<group>"; };
		B3B24B621E831068008393CE /* it */ = {isa = PBXFileReference; lastKnownFileType = text.plist.strings; name = it; path = it.lproj/SubSelectWindowController.strings; sourceTree = "<group>"; };
		B3D578841EBCE6B200757AAA /* it */ = {isa = PBXFileReference; lastKnownFileType = text.plist.strings; name = it; path = it.lproj/InfoPlist.strings; sourceTree = "<group>"; };
		B3DB9C081E82CE2B00CFB888 /* it */ = {isa = PBXFileReference; lastKnownFileType = text.rtf; name = it; path = it.lproj/Contribution.rtf; sourceTree = "<group>"; };
		C70BC05C1E511D1000D8CB79 /* ko */ = {isa = PBXFileReference; lastKnownFileType = text.plist.strings; name = ko; path = ko.lproj/KeyBinding.strings; sourceTree = "<group>"; };
		C75540761E7886FE00C13D4A /* Base */ = {isa = PBXFileReference; lastKnownFileType = file.xib; name = Base; path = Base.lproj/SubSelectWindowController.xib; sourceTree = "<group>"; };
		C75540791E78870200C13D4A /* ko */ = {isa = PBXFileReference; lastKnownFileType = text.plist.strings; name = ko; path = ko.lproj/SubSelectWindowController.strings; sourceTree = "<group>"; };
		C7583B471E67802200BEF9B7 /* ko */ = {isa = PBXFileReference; lastKnownFileType = text.rtf; name = ko; path = ko.lproj/Contribution.rtf; sourceTree = "<group>"; };
		C789871A1E34EBDE0005769F /* ko */ = {isa = PBXFileReference; lastKnownFileType = text.plist.strings; name = ko; path = ko.lproj/MainMenu.strings; sourceTree = "<group>"; };
		C789871B1E34EBDE0005769F /* ko */ = {isa = PBXFileReference; lastKnownFileType = text.plist.strings; name = ko; path = ko.lproj/MainWindowController.strings; sourceTree = "<group>"; };
		C789871C1E34EBDE0005769F /* ko */ = {isa = PBXFileReference; lastKnownFileType = text.plist.strings; name = ko; path = ko.lproj/QuickSettingViewController.strings; sourceTree = "<group>"; };
		C789871D1E34EBDE0005769F /* ko */ = {isa = PBXFileReference; lastKnownFileType = text.plist.strings; name = ko; path = ko.lproj/PlaylistViewController.strings; sourceTree = "<group>"; };
		C789871E1E34EBDE0005769F /* ko */ = {isa = PBXFileReference; lastKnownFileType = text.plist.strings; name = ko; path = ko.lproj/CropSettingsViewController.strings; sourceTree = "<group>"; };
		C789871F1E34EBDE0005769F /* ko */ = {isa = PBXFileReference; lastKnownFileType = text.plist.strings; name = ko; path = ko.lproj/InspectorWindowController.strings; sourceTree = "<group>"; };
		C78987201E34EBDE0005769F /* ko */ = {isa = PBXFileReference; lastKnownFileType = text.plist.strings; name = ko; path = ko.lproj/FilterWindowController.strings; sourceTree = "<group>"; };
		C78987211E34EBDE0005769F /* ko */ = {isa = PBXFileReference; lastKnownFileType = text.plist.strings; name = ko; path = ko.lproj/AboutWindowController.strings; sourceTree = "<group>"; };
		C78987221E34EBDE0005769F /* ko */ = {isa = PBXFileReference; lastKnownFileType = text.plist.strings; name = ko; path = ko.lproj/FontPickerWindowController.strings; sourceTree = "<group>"; };
		C78987231E34EBDF0005769F /* ko */ = {isa = PBXFileReference; lastKnownFileType = text.plist.strings; name = ko; path = ko.lproj/PrefGeneralViewController.strings; sourceTree = "<group>"; };
		C78987241E34EBDF0005769F /* ko */ = {isa = PBXFileReference; lastKnownFileType = text.plist.strings; name = ko; path = ko.lproj/PrefUIViewController.strings; sourceTree = "<group>"; };
		C78987251E34EBDF0005769F /* ko */ = {isa = PBXFileReference; lastKnownFileType = text.plist.strings; name = ko; path = ko.lproj/PrefControlViewController.strings; sourceTree = "<group>"; };
		C78987261E34EBDF0005769F /* ko */ = {isa = PBXFileReference; lastKnownFileType = text.plist.strings; name = ko; path = ko.lproj/PrefKeyBindingViewController.strings; sourceTree = "<group>"; };
		C78987271E34EBDF0005769F /* ko */ = {isa = PBXFileReference; lastKnownFileType = text.plist.strings; name = ko; path = ko.lproj/KeyRecordViewController.strings; sourceTree = "<group>"; };
		C78987281E34EBDF0005769F /* ko */ = {isa = PBXFileReference; lastKnownFileType = text.plist.strings; name = ko; path = ko.lproj/PrefAdvancedViewController.strings; sourceTree = "<group>"; };
		C78987291E34EBDF0005769F /* ko */ = {isa = PBXFileReference; lastKnownFileType = text.plist.strings; name = ko; path = ko.lproj/PrefCodecViewController.strings; sourceTree = "<group>"; };
		C789872A1E34EBDF0005769F /* ko */ = {isa = PBXFileReference; lastKnownFileType = text.plist.strings; name = ko; path = ko.lproj/PrefSubViewController.strings; sourceTree = "<group>"; };
		C789872B1E34EBDF0005769F /* ko */ = {isa = PBXFileReference; lastKnownFileType = text.plist.strings; name = ko; path = ko.lproj/PrefNetworkViewController.strings; sourceTree = "<group>"; };
		C789872C1E34EBDF0005769F /* ko */ = {isa = PBXFileReference; lastKnownFileType = text.plist.strings; name = ko; path = ko.lproj/Localizable.strings; sourceTree = "<group>"; };
		C78987301E34EF170005769F /* ko */ = {isa = PBXFileReference; lastKnownFileType = text.plist.strings; name = ko; path = ko.lproj/InfoPlist.strings; sourceTree = "<group>"; };
		C7D162511E89FD6100674AC3 /* ko */ = {isa = PBXFileReference; lastKnownFileType = text.plist.strings; name = ko; path = ko.lproj/OpenURLAccessoryViewController.strings; sourceTree = "<group>"; };
		D26C04BB1E8D31DD00F709E4 /* zh-Hant */ = {isa = PBXFileReference; lastKnownFileType = text.plist.strings; name = "zh-Hant"; path = "zh-Hant.lproj/OpenURLAccessoryViewController.strings"; sourceTree = "<group>"; };
		D26C04BC1E8D31DE00F709E4 /* zh-Hant */ = {isa = PBXFileReference; lastKnownFileType = text.plist.strings; name = "zh-Hant"; path = "zh-Hant.lproj/SubSelectWindowController.strings"; sourceTree = "<group>"; };
		D27556FC1EC6E1C300CAB2A4 /* zh-Hant */ = {isa = PBXFileReference; lastKnownFileType = text.plist.strings; name = "zh-Hant"; path = "zh-Hant.lproj/HistoryWindowController.strings"; sourceTree = "<group>"; };
		D27E35CE1E379B6D0064BE57 /* zh-Hant */ = {isa = PBXFileReference; lastKnownFileType = text.plist.strings; name = "zh-Hant"; path = "zh-Hant.lproj/MainMenu.strings"; sourceTree = "<group>"; };
		D27E35CF1E379B6D0064BE57 /* zh-Hant */ = {isa = PBXFileReference; lastKnownFileType = text.plist.strings; name = "zh-Hant"; path = "zh-Hant.lproj/MainWindowController.strings"; sourceTree = "<group>"; };
		D27E35D01E379B6D0064BE57 /* zh-Hant */ = {isa = PBXFileReference; lastKnownFileType = text.plist.strings; name = "zh-Hant"; path = "zh-Hant.lproj/QuickSettingViewController.strings"; sourceTree = "<group>"; };
		D27E35D11E379B6E0064BE57 /* zh-Hant */ = {isa = PBXFileReference; lastKnownFileType = text.plist.strings; name = "zh-Hant"; path = "zh-Hant.lproj/PlaylistViewController.strings"; sourceTree = "<group>"; };
		D27E35D21E379B6E0064BE57 /* zh-Hant */ = {isa = PBXFileReference; lastKnownFileType = text.plist.strings; name = "zh-Hant"; path = "zh-Hant.lproj/CropSettingsViewController.strings"; sourceTree = "<group>"; };
		D27E35D31E379B6E0064BE57 /* zh-Hant */ = {isa = PBXFileReference; lastKnownFileType = text.plist.strings; name = "zh-Hant"; path = "zh-Hant.lproj/InspectorWindowController.strings"; sourceTree = "<group>"; };
		D27E35D41E379B6E0064BE57 /* zh-Hant */ = {isa = PBXFileReference; lastKnownFileType = text.plist.strings; name = "zh-Hant"; path = "zh-Hant.lproj/FilterWindowController.strings"; sourceTree = "<group>"; };
		D27E35D51E379B6E0064BE57 /* zh-Hant */ = {isa = PBXFileReference; lastKnownFileType = text.plist.strings; name = "zh-Hant"; path = "zh-Hant.lproj/AboutWindowController.strings"; sourceTree = "<group>"; };
		D27E35D61E379B6E0064BE57 /* zh-Hant */ = {isa = PBXFileReference; lastKnownFileType = text.plist.strings; name = "zh-Hant"; path = "zh-Hant.lproj/FontPickerWindowController.strings"; sourceTree = "<group>"; };
		D27E35D71E379B6F0064BE57 /* zh-Hant */ = {isa = PBXFileReference; lastKnownFileType = text.plist.strings; name = "zh-Hant"; path = "zh-Hant.lproj/PrefGeneralViewController.strings"; sourceTree = "<group>"; };
		D27E35D81E379B6F0064BE57 /* zh-Hant */ = {isa = PBXFileReference; lastKnownFileType = text.plist.strings; name = "zh-Hant"; path = "zh-Hant.lproj/PrefUIViewController.strings"; sourceTree = "<group>"; };
		D27E35D91E379B6F0064BE57 /* zh-Hant */ = {isa = PBXFileReference; lastKnownFileType = text.plist.strings; name = "zh-Hant"; path = "zh-Hant.lproj/PrefControlViewController.strings"; sourceTree = "<group>"; };
		D27E35DA1E379B6F0064BE57 /* zh-Hant */ = {isa = PBXFileReference; lastKnownFileType = text.plist.strings; name = "zh-Hant"; path = "zh-Hant.lproj/PrefKeyBindingViewController.strings"; sourceTree = "<group>"; };
		D27E35DB1E379B6F0064BE57 /* zh-Hant */ = {isa = PBXFileReference; lastKnownFileType = text.plist.strings; name = "zh-Hant"; path = "zh-Hant.lproj/KeyRecordViewController.strings"; sourceTree = "<group>"; };
		D27E35DC1E379B6F0064BE57 /* zh-Hant */ = {isa = PBXFileReference; lastKnownFileType = text.plist.strings; name = "zh-Hant"; path = "zh-Hant.lproj/PrefAdvancedViewController.strings"; sourceTree = "<group>"; };
		D27E35DD1E379B6F0064BE57 /* zh-Hant */ = {isa = PBXFileReference; lastKnownFileType = text.plist.strings; name = "zh-Hant"; path = "zh-Hant.lproj/PrefCodecViewController.strings"; sourceTree = "<group>"; };
		D27E35DE1E379B700064BE57 /* zh-Hant */ = {isa = PBXFileReference; lastKnownFileType = text.plist.strings; name = "zh-Hant"; path = "zh-Hant.lproj/PrefSubViewController.strings"; sourceTree = "<group>"; };
		D27E35DF1E379B700064BE57 /* zh-Hant */ = {isa = PBXFileReference; lastKnownFileType = text.plist.strings; name = "zh-Hant"; path = "zh-Hant.lproj/PrefNetworkViewController.strings"; sourceTree = "<group>"; };
		D27E35E01E379B700064BE57 /* zh-Hant */ = {isa = PBXFileReference; lastKnownFileType = text.plist.strings; name = "zh-Hant"; path = "zh-Hant.lproj/Localizable.strings"; sourceTree = "<group>"; };
		D2B411421E5336AD002819E1 /* zh-Hant */ = {isa = PBXFileReference; lastKnownFileType = text.plist.strings; name = "zh-Hant"; path = "zh-Hant.lproj/KeyBinding.strings"; sourceTree = "<group>"; };
		D2B411431E5336AE002819E1 /* zh-Hant */ = {isa = PBXFileReference; lastKnownFileType = text.plist.strings; name = "zh-Hant"; path = "zh-Hant.lproj/InfoPlist.strings"; sourceTree = "<group>"; };
		E53CCBA31EB7711200DFF4E1 /* fr */ = {isa = PBXFileReference; lastKnownFileType = text.plist.strings; name = fr; path = fr.lproj/OpenURLAccessoryViewController.strings; sourceTree = "<group>"; };
		E53CCBA51EB7717500DFF4E1 /* fr */ = {isa = PBXFileReference; lastKnownFileType = text.plist.strings; name = fr; path = fr.lproj/SubSelectWindowController.strings; sourceTree = "<group>"; };
		E5436AA61E844761005BEB5C /* fr */ = {isa = PBXFileReference; lastKnownFileType = text.rtf; name = fr; path = fr.lproj/Contribution.rtf; sourceTree = "<group>"; };
		E5A935561E34B38700ABD3F5 /* fr */ = {isa = PBXFileReference; lastKnownFileType = text.plist.strings; name = fr; path = fr.lproj/MainWindowController.strings; sourceTree = "<group>"; };
		E5A935571E34B38700ABD3F5 /* fr */ = {isa = PBXFileReference; lastKnownFileType = text.plist.strings; name = fr; path = fr.lproj/QuickSettingViewController.strings; sourceTree = "<group>"; };
		E5A935581E34B38700ABD3F5 /* fr */ = {isa = PBXFileReference; lastKnownFileType = text.plist.strings; name = fr; path = fr.lproj/PlaylistViewController.strings; sourceTree = "<group>"; };
		E5A935591E34B38700ABD3F5 /* fr */ = {isa = PBXFileReference; lastKnownFileType = text.plist.strings; name = fr; path = fr.lproj/CropSettingsViewController.strings; sourceTree = "<group>"; };
		E5A9355A1E34B38800ABD3F5 /* fr */ = {isa = PBXFileReference; lastKnownFileType = text.plist.strings; name = fr; path = fr.lproj/InspectorWindowController.strings; sourceTree = "<group>"; };
		E5A9355B1E34B38800ABD3F5 /* fr */ = {isa = PBXFileReference; lastKnownFileType = text.plist.strings; name = fr; path = fr.lproj/FilterWindowController.strings; sourceTree = "<group>"; };
		E5A9355C1E34B38800ABD3F5 /* fr */ = {isa = PBXFileReference; lastKnownFileType = text.plist.strings; name = fr; path = fr.lproj/AboutWindowController.strings; sourceTree = "<group>"; };
		E5A9355D1E34B38800ABD3F5 /* fr */ = {isa = PBXFileReference; lastKnownFileType = text.plist.strings; name = fr; path = fr.lproj/FontPickerWindowController.strings; sourceTree = "<group>"; };
		E5A9355E1E34B38800ABD3F5 /* fr */ = {isa = PBXFileReference; lastKnownFileType = text.plist.strings; name = fr; path = fr.lproj/PrefGeneralViewController.strings; sourceTree = "<group>"; };
		E5A9355F1E34B38900ABD3F5 /* fr */ = {isa = PBXFileReference; lastKnownFileType = text.plist.strings; name = fr; path = fr.lproj/PrefUIViewController.strings; sourceTree = "<group>"; };
		E5A935601E34B38900ABD3F5 /* fr */ = {isa = PBXFileReference; lastKnownFileType = text.plist.strings; name = fr; path = fr.lproj/PrefControlViewController.strings; sourceTree = "<group>"; };
		E5A935611E34B38900ABD3F5 /* fr */ = {isa = PBXFileReference; lastKnownFileType = text.plist.strings; name = fr; path = fr.lproj/PrefKeyBindingViewController.strings; sourceTree = "<group>"; };
		E5A935621E34B38A00ABD3F5 /* fr */ = {isa = PBXFileReference; lastKnownFileType = text.plist.strings; name = fr; path = fr.lproj/KeyRecordViewController.strings; sourceTree = "<group>"; };
		E5A935631E34B38A00ABD3F5 /* fr */ = {isa = PBXFileReference; lastKnownFileType = text.plist.strings; name = fr; path = fr.lproj/PrefAdvancedViewController.strings; sourceTree = "<group>"; };
		E5A935641E34B38A00ABD3F5 /* fr */ = {isa = PBXFileReference; lastKnownFileType = text.plist.strings; name = fr; path = fr.lproj/PrefCodecViewController.strings; sourceTree = "<group>"; };
		E5A935651E34B38A00ABD3F5 /* fr */ = {isa = PBXFileReference; lastKnownFileType = text.plist.strings; name = fr; path = fr.lproj/PrefSubViewController.strings; sourceTree = "<group>"; };
		E5A935661E34B38A00ABD3F5 /* fr */ = {isa = PBXFileReference; lastKnownFileType = text.plist.strings; name = fr; path = fr.lproj/PrefNetworkViewController.strings; sourceTree = "<group>"; };
		E5A935671E34B38B00ABD3F5 /* fr */ = {isa = PBXFileReference; lastKnownFileType = text.plist.strings; name = fr; path = fr.lproj/Localizable.strings; sourceTree = "<group>"; };
		E5A9E1841E50F1E200950BD5 /* fr */ = {isa = PBXFileReference; lastKnownFileType = text.plist.strings; name = fr; path = fr.lproj/KeyBinding.strings; sourceTree = "<group>"; };
		F4C61DF01E20423A00A43BCC /* de */ = {isa = PBXFileReference; lastKnownFileType = text.plist.strings; name = de; path = de.lproj/MainMenu.strings; sourceTree = "<group>"; };
		F4C61DF11E20423A00A43BCC /* de */ = {isa = PBXFileReference; lastKnownFileType = text.plist.strings; name = de; path = de.lproj/MainWindowController.strings; sourceTree = "<group>"; };
		F4C61DF21E20423A00A43BCC /* de */ = {isa = PBXFileReference; lastKnownFileType = text.plist.strings; name = de; path = de.lproj/QuickSettingViewController.strings; sourceTree = "<group>"; };
		F4C61DF31E20423A00A43BCC /* de */ = {isa = PBXFileReference; lastKnownFileType = text.plist.strings; name = de; path = de.lproj/PlaylistViewController.strings; sourceTree = "<group>"; };
		F4C61DF41E20423A00A43BCC /* de */ = {isa = PBXFileReference; lastKnownFileType = text.plist.strings; name = de; path = de.lproj/CropSettingsViewController.strings; sourceTree = "<group>"; };
		F4C61DF51E20423A00A43BCC /* de */ = {isa = PBXFileReference; lastKnownFileType = text.plist.strings; name = de; path = de.lproj/InspectorWindowController.strings; sourceTree = "<group>"; };
		F4C61DF61E20423A00A43BCC /* de */ = {isa = PBXFileReference; lastKnownFileType = text.plist.strings; name = de; path = de.lproj/FilterWindowController.strings; sourceTree = "<group>"; };
		F4C61DF71E20423A00A43BCC /* de */ = {isa = PBXFileReference; lastKnownFileType = text.plist.strings; name = de; path = de.lproj/AboutWindowController.strings; sourceTree = "<group>"; };
		F4C61DF81E20423A00A43BCC /* de */ = {isa = PBXFileReference; lastKnownFileType = text.plist.strings; name = de; path = de.lproj/FontPickerWindowController.strings; sourceTree = "<group>"; };
		F4C61DF91E20423A00A43BCC /* de */ = {isa = PBXFileReference; lastKnownFileType = text.plist.strings; name = de; path = de.lproj/PrefGeneralViewController.strings; sourceTree = "<group>"; };
		F4C61DFA1E20423A00A43BCC /* de */ = {isa = PBXFileReference; lastKnownFileType = text.plist.strings; name = de; path = de.lproj/PrefUIViewController.strings; sourceTree = "<group>"; };
		F4C61DFB1E20423A00A43BCC /* de */ = {isa = PBXFileReference; lastKnownFileType = text.plist.strings; name = de; path = de.lproj/PrefControlViewController.strings; sourceTree = "<group>"; };
		F4C61DFC1E20423A00A43BCC /* de */ = {isa = PBXFileReference; lastKnownFileType = text.plist.strings; name = de; path = de.lproj/PrefKeyBindingViewController.strings; sourceTree = "<group>"; };
		F4C61DFD1E20423A00A43BCC /* de */ = {isa = PBXFileReference; lastKnownFileType = text.plist.strings; name = de; path = de.lproj/KeyRecordViewController.strings; sourceTree = "<group>"; };
		F4C61DFE1E20423A00A43BCC /* de */ = {isa = PBXFileReference; lastKnownFileType = text.plist.strings; name = de; path = de.lproj/PrefAdvancedViewController.strings; sourceTree = "<group>"; };
		F4C61DFF1E20423A00A43BCC /* de */ = {isa = PBXFileReference; lastKnownFileType = text.plist.strings; name = de; path = de.lproj/PrefCodecViewController.strings; sourceTree = "<group>"; };
		F4C61E001E20423A00A43BCC /* de */ = {isa = PBXFileReference; lastKnownFileType = text.plist.strings; name = de; path = de.lproj/PrefSubViewController.strings; sourceTree = "<group>"; };
		F4C61E011E20423A00A43BCC /* de */ = {isa = PBXFileReference; lastKnownFileType = text.plist.strings; name = de; path = de.lproj/PrefNetworkViewController.strings; sourceTree = "<group>"; };
		F4C61E021E20423A00A43BCC /* de */ = {isa = PBXFileReference; lastKnownFileType = text.plist.strings; name = de; path = de.lproj/Localizable.strings; sourceTree = "<group>"; };
/* End PBXFileReference section */

/* Begin PBXFrameworksBuildPhase section */
		84EB1ED31D2F51D3004FA5A1 /* Frameworks */ = {
			isa = PBXFrameworksBuildPhase;
			buildActionMask = 2147483647;
			files = (
				8461BA3D1E407DF7008BB852 /* libmpv.1.24.0.dylib in Frameworks */,
				496B19921E2968530035AF10 /* PIP.framework in Frameworks */,
				5FE59D56E0B71860AC1EDCA8 /* Pods_iina.framework in Frameworks */,
			);
			runOnlyForDeploymentPostprocessing = 0;
		};
/* End PBXFrameworksBuildPhase section */

/* Begin PBXGroup section */
		8452DD7F1D3A1F2A008A543A /* Preference */ = {
			isa = PBXGroup;
			children = (
				8452DD841D3B956D008A543A /* Preference.swift */,
				847C62C81DC13CDA00E1EF16 /* PrefGeneralViewController.swift */,
				8400D5E01E1AB32A006785F5 /* PrefGeneralViewController.xib */,
				84879A961E0FFC7E0004F894 /* PrefUIViewController.swift */,
				8400D5E31E1AB32F006785F5 /* PrefUIViewController.xib */,
				84795C381E083EE30059A648 /* PrefControlViewController.swift */,
				8400D5E61E1AB333006785F5 /* PrefControlViewController.xib */,
				84BEEC3D1DFEDE2F00F945CA /* PrefKeyBindingViewController.swift */,
				8400D5E91E1AB337006785F5 /* PrefKeyBindingViewController.xib */,
				840D47991DFEF649000D9A64 /* KeyRecordViewController.swift */,
				8400D5EC1E1AB33B006785F5 /* KeyRecordViewController.xib */,
				84F5D4941E44D5230060A838 /* KeyBindingCriterion.swift */,
				84F5D4981E44E8AC0060A838 /* KeyBindingDataLoader.swift */,
				84F5D49F1E44F9DB0060A838 /* KeyBindingItem.swift */,
				84F5D4A11E4796F50060A838 /* KeyBindingTranslator.swift */,
				84C3AB8A1E7BF22300FEFB7A /* MPVCommandFormat.strings */,
				840D479F1DFEFC49000D9A64 /* KeyRecordView.swift */,
				84ED99FD1E009C8100A5159B /* PrefAdvancedViewController.swift */,
				8400D5EF1E1AB33F006785F5 /* PrefAdvancedViewController.xib */,
				8488D6DD1E11791300D5B952 /* PrefCodecViewController.swift */,
				8400D5F21E1AB344006785F5 /* PrefCodecViewController.xib */,
				8488D6E11E1183D300D5B952 /* PrefSubViewController.swift */,
				8400D5F51E1AB348006785F5 /* PrefSubViewController.xib */,
				8488D6E51E11ABE900D5B952 /* PrefNetworkViewController.swift */,
				8400D5F81E1AB34D006785F5 /* PrefNetworkViewController.xib */,
				84F5D49C1E44E9A50060A838 /* KeyBinding.strings */,
			);
			name = Preference;
			sourceTree = "<group>";
		};
		845ABEAD1D4D19CF00BFB15B /* Models */ = {
			isa = PBXGroup;
			children = (
				84791C8A1D405E9D0069E28A /* PlaybackInfo.swift */,
				8476440B1D48F63D004F6DF5 /* OSDMessage.swift */,
				845ABEAB1D4D19C000BFB15B /* MPVTrack.swift */,
				84D377621D6B66DE007F7396 /* MPVPlaylistItem.swift */,
				84D377661D737F58007F7396 /* MPVChapter.swift */,
				84C8D58E1D794CE600D98A0E /* MPVFilter.swift */,
				845404AB1E43980900B02B12 /* LuaScript.swift */,
				84C6D3631EB276E9009BF721 /* PlaybackHistory.swift */,
			);
			name = Models;
			sourceTree = "<group>";
		};
		8461BA641E42344D008BB852 /* Executables */ = {
			isa = PBXGroup;
			children = (
				8461BA671E4237C2008BB852 /* youtube-dl */,
			);
			name = Executables;
			path = iina;
			sourceTree = "<group>";
		};
		84817CE51DBE2D0300CC2279 /* scripts */ = {
			isa = PBXGroup;
			children = (
				84817CE61DBE2D0300CC2279 /* autoload.lua */,
			);
			path = scripts;
			sourceTree = "<group>";
		};
		848290731D95978100C3C76C /* Frameworks */ = {
			isa = PBXGroup;
			children = (
				845E2F491E76CFC2002C6588 /* libz.tbd */,
				8461BA0F1E407DF7008BB852 /* libass.9.dylib */,
				8461BA101E407DF7008BB852 /* libavcodec.57.dylib */,
				8461BA111E407DF7008BB852 /* libavdevice.57.dylib */,
				8461BA121E407DF7008BB852 /* libavfilter.6.dylib */,
				8461BA131E407DF7008BB852 /* libavformat.57.dylib */,
				8461BA141E407DF7008BB852 /* libavresample.3.dylib */,
				8461BA151E407DF7008BB852 /* libavutil.55.dylib */,
				8461BA161E407DF7008BB852 /* libbluray.2.dylib */,
				8461BA171E407DF7008BB852 /* libfontconfig.1.dylib */,
				8461BA181E407DF7008BB852 /* libfreetype.6.dylib */,
				8461BA191E407DF7008BB852 /* libfribidi.0.dylib */,
				8461BA1A1E407DF7008BB852 /* libglib-2.0.0.dylib */,
				8461BA1B1E407DF7008BB852 /* libharfbuzz.0.dylib */,
				8461BA1C1E407DF7008BB852 /* libintl.8.dylib */,
				8461BA1D1E407DF7008BB852 /* libjpeg.8.dylib */,
				8461BA1E1E407DF7008BB852 /* liblcms2.2.dylib */,
				8461BA1F1E407DF7008BB852 /* liblua.5.2.dylib */,
				8461BA201E407DF7008BB852 /* libmp3lame.0.dylib */,
				8461BA211E407DF7008BB852 /* libmpv.1.24.0.dylib */,
				8461BA221E407DF7008BB852 /* libmpv.1.dylib */,
				8461BA231E407DF7008BB852 /* libmpv.dylib */,
				8461BA241E407DF7008BB852 /* libpcre.1.dylib */,
				8461BA251E407DF7008BB852 /* libpng16.16.dylib */,
				8461BA261E407DF7008BB852 /* libpostproc.54.dylib */,
				8461BA271E407DF7008BB852 /* libswresample.2.dylib */,
				8461BA281E407DF7008BB852 /* libswscale.4.dylib */,
				8461BA291E407DF7008BB852 /* libuchardet.0.dylib */,
				8461BA2A1E407DF7008BB852 /* libx264.148.dylib */,
				496B19911E2968530035AF10 /* PIP.framework */,
				867483705008F086E07B0A6B /* Pods_iina.framework */,
			);
			name = Frameworks;
			sourceTree = "<group>";
		};
		84A0BAA21D2FAE8200BC8DA1 /* Assets */ = {
			isa = PBXGroup;
			children = (
				C78987311E34EF170005769F /* InfoPlist.strings */,
				84E745D71DFDE8C100588DED /* config */,
				84817CE51DBE2D0300CC2279 /* scripts */,
				84EB1EDB1D2F51D3004FA5A1 /* Assets.xcassets */,
				84EB1EE01D2F51D3004FA5A1 /* Info.plist */,
				845AC09E1E1AE6C10080B614 /* Localizable.strings */,
				84AF03D41E67492C003E3753 /* Contribution.rtf */,
				8483FAFF1EDFF325000F55D6 /* Credits.rtf */,
			);
			name = Assets;
			sourceTree = "<group>";
		};
		84A0BAA31D2FAEA000BC8DA1 /* Views */ = {
			isa = PBXGroup;
			children = (
				84A0BA931D2F9E9600BC8DA1 /* MainMenu.xib */,
				84A0BA9C1D2FAD4000BC8DA1 /* MainWindowController.swift */,
				84D123B31ECAA405004E0D53 /* MainWindowTouchBarSupport.swift */,
				84AE59481E0FD65800771B7E /* MainWindowMenuActions.swift */,
				8400D5C81E1AB2F1006785F5 /* MainWindowController.xib */,
				8466BE161D5CDD0300039D03 /* QuickSettingViewController.swift */,
				8400D5CB1E1AB2F9006785F5 /* QuickSettingViewController.xib */,
				8460FBA71D6497490081841B /* PlaylistViewController.swift */,
				8400D5CE1E1AB2FF006785F5 /* PlaylistViewController.xib */,
				84D377641D7370EE007F7396 /* ChapterTableCellView.swift */,
				845FB0C61D39462E00C011E0 /* ControlBarView.swift */,
				845040451E0B0F500079C194 /* CropSettingsViewController.swift */,
				8400D5D11E1AB306006785F5 /* CropSettingsViewController.xib */,
				845040491E0B13230079C194 /* CropBoxView.swift */,
				8450403B1E0A9EE20079C194 /* InspectorWindowController.swift */,
				8400D5D41E1AB312006785F5 /* InspectorWindowController.xib */,
				84E48D4C1E0F1090002C7A3F /* FilterWindowController.swift */,
				8400D5D71E1AB317006785F5 /* FilterWindowController.xib */,
				8400D5C21E17C6D2006785F5 /* AboutWindowController.swift */,
				8400D5DA1E1AB31B006785F5 /* AboutWindowController.xib */,
				84AC621D1E87A4F3002D6F92 /* OpenURLAccessoryViewController.swift */,
				84AC62231E87C6CF002D6F92 /* OpenURLAccessoryViewController.xib */,
				84C6D3651EB2A427009BF721 /* HistoryWindowController.swift */,
				84996F921EC11CE6009A8A39 /* HistoryWindowController.xib */,
				84D377691D74163B007F7396 /* Video */,
				84D377681D7413D8007F7396 /* Accessories */,
				8452DD7F1D3A1F2A008A543A /* Preference */,
			);
			name = Views;
			sourceTree = "<group>";
		};
		84A0BAA61D2FAF8400BC8DA1 /* Utils */ = {
			isa = PBXGroup;
			children = (
				84A886E21E24F2D3008755BB /* Sub */,
				8497A4831D2FF573005F504F /* iina-Bridging-Header.h */,
				84A0BA9A1D2FAB4100BC8DA1 /* Parameter.swift */,
				84EB1F061D2F5E76004FA5A1 /* Utility.swift */,
				8461C52F1D462488006E91FF /* VideoTime.swift */,
				8434BAA61D5DF2DA003BECF2 /* Extensions.swift */,
				84C8D5901D796F9700D98A0E /* Aspect.swift */,
				84AABE961DBFB62F00D138FD /* FixedFontManager.h */,
				84AABE971DBFB62F00D138FD /* FixedFontManager.m */,
				84E745D51DFDD4FD00588DED /* KeyCodeHelper.swift */,
				84BEEC411DFEE46200F945CA /* StreamReader.swift */,
				840D47971DFEEE6A000D9A64 /* KeyMapping.swift */,
				84795C361E0825AD0059A648 /* GifGenerator.swift */,
				8488D6DB1E1167EF00D5B952 /* FileSize.swift */,
				841A599C1E1FF5800079E177 /* SleepPreventer.swift */,
				84A886F01E26A2CB008755BB /* UpdateChecker.swift */,
				84A886F21E26CA24008755BB /* Regex.swift */,
				84E295BF1E2CF9F4006388F7 /* ObjcUtils.m */,
				84E295C11E2CFA18006388F7 /* ObjcUtils.h */,
				8492C2851E771FB200CE5825 /* ISO639_2.strings */,
				8492C2871E7721A600CE5825 /* ISO639_2Helper.swift */,
				840820101ECF6C1800361416 /* FileGroup.swift */,
			);
			name = Utils;
			sourceTree = "<group>";
		};
		84A0BAA71D2FAF9700BC8DA1 /* Controllers */ = {
			isa = PBXGroup;
			children = (
				84EB1ED91D2F51D3004FA5A1 /* AppDelegate.swift */,
				84A0BA961D2FA1CE00BC8DA1 /* PlayerCore.swift */,
				84A0BA981D2FAAA700BC8DA1 /* MPVController.swift */,
				8487BEC21D76A1AF00FD17B0 /* MenuController.swift */,
				845404A91E4396F500B02B12 /* ScriptLoader.swift */,
				84C6D3611EAF8D63009BF721 /* HistoryController.swift */,
			);
			name = Controllers;
			sourceTree = "<group>";
		};
		84A0BAA81D2FAFCD00BC8DA1 /* Data */ = {
			isa = PBXGroup;
			children = (
				847644091D48CC3D004F6DF5 /* MPVCommand.swift */,
				847644071D48B413004F6DF5 /* MPVOption.swift */,
				844DE1BE1D3E2B9900272589 /* MPVEvent.swift */,
				84F7258E1D486185000DEF1B /* MPVProperty.swift */,
				84EB1F041D2F5C5B004FA5A1 /* AppData.swift */,
				84A0BA8F1D2F8D4100BC8DA1 /* IINAError.swift */,
				84AABE8A1DBF634600D138FD /* CharEncoding.swift */,
				8450403F1E0ACADD0079C194 /* MPVNode.swift */,
				842F55A41EA17E7E0081D475 /* IINACommand.swift */,
			);
			name = Data;
			sourceTree = "<group>";
		};
		84A886E21E24F2D3008755BB /* Sub */ = {
			isa = PBXGroup;
			children = (
				84A886E31E24F37D008755BB /* ShooterSubtitle.swift */,
				840AF5831E73CE3900F4AF92 /* OpenSubSubtitle.swift */,
				84A886E51E24F3BD008755BB /* OnlineSubtitle.swift */,
				84A886EB1E2573A5008755BB /* JustExtension.swift */,
				840AF5811E732C8F00F4AF92 /* JustXMLRPC.swift */,
				845E2F421E76B641002C6588 /* SubSelectWindowController.swift */,
				C75540771E7886FE00C13D4A /* SubSelectWindowController.xib */,
			);
			name = Sub;
			sourceTree = "<group>";
		};
		84D377681D7413D8007F7396 /* Accessories */ = {
			isa = PBXGroup;
			children = (
				9E47DABF1E3CFA6D00457420 /* DurationDisplayTextField.swift */,
				843FFD4C1D5DAA01001F3A44 /* RoundedTextFieldCell.swift */,
				8461C52D1D45FFF6006E91FF /* PlaySliderCell.swift */,
				84F725551D4783EE000DEF1B /* VolumeSliderCell.swift */,
				8434BAAC1D5E4546003BECF2 /* SlideUpButton.swift */,
				8487BEC01D744FA800FD17B0 /* FlippedView.swift */,
				84817C951DBDCA5F00CC2279 /* SettingsListCellView.swift */,
				84817C971DBDCE4300CC2279 /* RoundedColorWell.swift */,
				84AABE921DBFAF1A00D138FD /* FontPickerWindowController.swift */,
				8400D5DD1E1AB326006785F5 /* FontPickerWindowController.xib */,
				84879A9A1E1032480004F894 /* ShortcutAvailableTextField.swift */,
				84C6445F1E92BA2700B1410B /* TimeLabelOverflowedView.swift */,
				841B14271E941DFF00744AB8 /* TimeLabelOverflowedStackView.swift */,
			);
			name = Accessories;
			sourceTree = "<group>";
		};
		84D377691D74163B007F7396 /* Video */ = {
			isa = PBXGroup;
			children = (
				84A0BAA01D2FAE7600BC8DA1 /* VideoView.swift */,
				8452DD881D3CB4EF008A543A /* vertexShader.glsl */,
				8452DD8A1D3CB519008A543A /* fragmentShader.glsl */,
				8407D13F1E3A684C0043895D /* ViewLayer.swift */,
			);
			name = Video;
			sourceTree = "<group>";
		};
		84E745D71DFDE8C100588DED /* config */ = {
			isa = PBXGroup;
			children = (
				84A886ED1E269A2A008755BB /* iina-default-input.conf */,
				84E745D81DFDE8C100588DED /* input.conf */,
			);
			name = config;
			path = iina/config;
			sourceTree = SOURCE_ROOT;
		};
		84EB1ECD1D2F51D3004FA5A1 = {
			isa = PBXGroup;
			children = (
				84EB1ED81D2F51D3004FA5A1 /* iina */,
				84EB1ED71D2F51D3004FA5A1 /* Products */,
				8461BA641E42344D008BB852 /* Executables */,
				848290731D95978100C3C76C /* Frameworks */,
				AF119E67C2E61E10DC27039C /* Pods */,
			);
			sourceTree = "<group>";
		};
		84EB1ED71D2F51D3004FA5A1 /* Products */ = {
			isa = PBXGroup;
			children = (
				84EB1ED61D2F51D3004FA5A1 /* IINA.app */,
			);
			name = Products;
			sourceTree = "<group>";
		};
		84EB1ED81D2F51D3004FA5A1 /* iina */ = {
			isa = PBXGroup;
			children = (
				84FF846D1D2FF698001B318A /* libmpv */,
				84A0BAA21D2FAE8200BC8DA1 /* Assets */,
				84A0BAA71D2FAF9700BC8DA1 /* Controllers */,
				84A0BAA81D2FAFCD00BC8DA1 /* Data */,
				845ABEAD1D4D19CF00BFB15B /* Models */,
				84A0BAA31D2FAEA000BC8DA1 /* Views */,
				84A0BAA61D2FAF8400BC8DA1 /* Utils */,
			);
			indentWidth = 2;
			path = iina;
			sourceTree = "<group>";
			tabWidth = 2;
			usesTabs = 0;
		};
		84FF846D1D2FF698001B318A /* libmpv */ = {
			isa = PBXGroup;
			children = (
				84FF846E1D2FF698001B318A /* include */,
			);
			path = libmpv;
			sourceTree = SOURCE_ROOT;
		};
		84FF846E1D2FF698001B318A /* include */ = {
			isa = PBXGroup;
			children = (
				84FF846F1D2FF698001B318A /* mpv */,
			);
			path = include;
			sourceTree = "<group>";
		};
		84FF846F1D2FF698001B318A /* mpv */ = {
			isa = PBXGroup;
			children = (
				84FF84701D2FF698001B318A /* client.h */,
				84FF84711D2FF698001B318A /* opengl_cb.h */,
			);
			path = mpv;
			sourceTree = "<group>";
		};
		AF119E67C2E61E10DC27039C /* Pods */ = {
			isa = PBXGroup;
			children = (
				A1F8439D2926257DC5434942 /* Pods-iina.debug.xcconfig */,
				61C6D8870FEB96F250D1448D /* Pods-iina.release.xcconfig */,
			);
			name = Pods;
			sourceTree = "<group>";
		};
/* End PBXGroup section */

/* Begin PBXNativeTarget section */
		84EB1ED51D2F51D3004FA5A1 /* iina */ = {
			isa = PBXNativeTarget;
			buildConfigurationList = 84EB1EF91D2F51D3004FA5A1 /* Build configuration list for PBXNativeTarget "iina" */;
			buildPhases = (
				36C8205F8EFBC756D3D0BD69 /* [CP] Check Pods Manifest.lock */,
				84EB1ED21D2F51D3004FA5A1 /* Sources */,
				84EB1ED31D2F51D3004FA5A1 /* Frameworks */,
				84EB1ED41D2F51D3004FA5A1 /* Resources */,
				84817C991DBDF57C00CC2279 /* Copy Dylibs */,
				84817CE81DBE2E3200CC2279 /* Copy Lua Scripts */,
				84E745DA1DFDE9C600588DED /* Copy Configs */,
				8461BA631E423423008BB852 /* Copy Executables */,
				DFB4E0114268BBFB043A6097 /* [CP] Embed Pods Frameworks */,
				A0E37C793B5311ABDB5D863A /* [CP] Copy Pods Resources */,
			);
			buildRules = (
			);
			dependencies = (
			);
			name = iina;
			productName = mpvx;
			productReference = 84EB1ED61D2F51D3004FA5A1 /* IINA.app */;
			productType = "com.apple.product-type.application";
		};
/* End PBXNativeTarget section */

/* Begin PBXProject section */
		84EB1ECE1D2F51D3004FA5A1 /* Project object */ = {
			isa = PBXProject;
			attributes = {
				LastSwiftUpdateCheck = 0730;
				LastUpgradeCheck = 0820;
				ORGANIZATIONNAME = lhc;
				TargetAttributes = {
					84EB1ED51D2F51D3004FA5A1 = {
						CreatedOnToolsVersion = 7.3.1;
						DevelopmentTeam = 67CQ77V27R;
						LastSwiftMigration = 0800;
					};
				};
			};
			buildConfigurationList = 84EB1ED11D2F51D3004FA5A1 /* Build configuration list for PBXProject "iina" */;
			compatibilityVersion = "Xcode 3.2";
			developmentRegion = English;
			hasScannedForEncodings = 0;
			knownRegions = (
				Base,
				en,
				"zh-Hans",
				"zh-Hant",
				ko,
				de,
				it,
				fr,
				pl,
				ja,
				ru,
			);
			mainGroup = 84EB1ECD1D2F51D3004FA5A1;
			productRefGroup = 84EB1ED71D2F51D3004FA5A1 /* Products */;
			projectDirPath = "";
			projectRoot = "";
			targets = (
				84EB1ED51D2F51D3004FA5A1 /* iina */,
			);
		};
/* End PBXProject section */

/* Begin PBXResourcesBuildPhase section */
		84EB1ED41D2F51D3004FA5A1 /* Resources */ = {
			isa = PBXResourcesBuildPhase;
			buildActionMask = 2147483647;
			files = (
				8400D5E71E1AB337006785F5 /* PrefKeyBindingViewController.xib in Resources */,
				C789872F1E34EF170005769F /* InfoPlist.strings in Resources */,
				8400D5DB1E1AB326006785F5 /* FontPickerWindowController.xib in Resources */,
				8452DD891D3CB4EF008A543A /* vertexShader.glsl in Resources */,
				8400D5EA1E1AB33B006785F5 /* KeyRecordViewController.xib in Resources */,
				C75540751E7886FE00C13D4A /* SubSelectWindowController.xib in Resources */,
				8400D5F01E1AB344006785F5 /* PrefCodecViewController.xib in Resources */,
				84C3AB8B1E7BF22300FEFB7A /* MPVCommandFormat.strings in Resources */,
				8400D5C91E1AB2F9006785F5 /* QuickSettingViewController.xib in Resources */,
				84EB1EDC1D2F51D3004FA5A1 /* Assets.xcassets in Resources */,
				8400D5E41E1AB333006785F5 /* PrefControlViewController.xib in Resources */,
				84AC62211E87C6CF002D6F92 /* OpenURLAccessoryViewController.xib in Resources */,
				8492C2861E771FB200CE5825 /* ISO639_2.strings in Resources */,
				84A886EE1E269A2A008755BB /* iina-default-input.conf in Resources */,
				84A0BA951D2F9E9600BC8DA1 /* MainMenu.xib in Resources */,
				8400D5D81E1AB31B006785F5 /* AboutWindowController.xib in Resources */,
				8452DD8B1D3CB519008A543A /* fragmentShader.glsl in Resources */,
				8400D5F31E1AB348006785F5 /* PrefSubViewController.xib in Resources */,
				8400D5E11E1AB32F006785F5 /* PrefUIViewController.xib in Resources */,
				8483FB001EDFF325000F55D6 /* Credits.rtf in Resources */,
				84F5D49A1E44E9A50060A838 /* KeyBinding.strings in Resources */,
				84AF03D21E67492C003E3753 /* Contribution.rtf in Resources */,
				8400D5D21E1AB312006785F5 /* InspectorWindowController.xib in Resources */,
				8400D5CC1E1AB2FF006785F5 /* PlaylistViewController.xib in Resources */,
				8400D5ED1E1AB33F006785F5 /* PrefAdvancedViewController.xib in Resources */,
				8400D5CF1E1AB306006785F5 /* CropSettingsViewController.xib in Resources */,
				845AC09C1E1AE6C10080B614 /* Localizable.strings in Resources */,
				8400D5F61E1AB34D006785F5 /* PrefNetworkViewController.xib in Resources */,
				8400D5D51E1AB317006785F5 /* FilterWindowController.xib in Resources */,
				84996F901EC11CE6009A8A39 /* HistoryWindowController.xib in Resources */,
				8400D5DE1E1AB32A006785F5 /* PrefGeneralViewController.xib in Resources */,
				8400D5C61E1AB2F1006785F5 /* MainWindowController.xib in Resources */,
			);
			runOnlyForDeploymentPostprocessing = 0;
		};
/* End PBXResourcesBuildPhase section */

/* Begin PBXShellScriptBuildPhase section */
		36C8205F8EFBC756D3D0BD69 /* [CP] Check Pods Manifest.lock */ = {
			isa = PBXShellScriptBuildPhase;
			buildActionMask = 2147483647;
			files = (
			);
			inputPaths = (
			);
			name = "[CP] Check Pods Manifest.lock";
			outputPaths = (
			);
			runOnlyForDeploymentPostprocessing = 0;
			shellPath = /bin/sh;
			shellScript = "diff \"${PODS_PODFILE_DIR_PATH}/Podfile.lock\" \"${PODS_ROOT}/Manifest.lock\" > /dev/null\nif [ $? != 0 ] ; then\n    # print error to STDERR\n    echo \"error: The sandbox is not in sync with the Podfile.lock. Run 'pod install' or update your CocoaPods installation.\" >&2\n    exit 1\nfi\n";
			showEnvVarsInLog = 0;
		};
		A0E37C793B5311ABDB5D863A /* [CP] Copy Pods Resources */ = {
			isa = PBXShellScriptBuildPhase;
			buildActionMask = 2147483647;
			files = (
			);
			inputPaths = (
			);
			name = "[CP] Copy Pods Resources";
			outputPaths = (
			);
			runOnlyForDeploymentPostprocessing = 0;
			shellPath = /bin/sh;
			shellScript = "\"${SRCROOT}/Pods/Target Support Files/Pods-iina/Pods-iina-resources.sh\"\n";
			showEnvVarsInLog = 0;
		};
		DFB4E0114268BBFB043A6097 /* [CP] Embed Pods Frameworks */ = {
			isa = PBXShellScriptBuildPhase;
			buildActionMask = 2147483647;
			files = (
			);
			inputPaths = (
			);
			name = "[CP] Embed Pods Frameworks";
			outputPaths = (
			);
			runOnlyForDeploymentPostprocessing = 0;
			shellPath = /bin/sh;
			shellScript = "\"${SRCROOT}/Pods/Target Support Files/Pods-iina/Pods-iina-frameworks.sh\"\n";
			showEnvVarsInLog = 0;
		};
/* End PBXShellScriptBuildPhase section */

/* Begin PBXSourcesBuildPhase section */
		84EB1ED21D2F51D3004FA5A1 /* Sources */ = {
			isa = PBXSourcesBuildPhase;
			buildActionMask = 2147483647;
			files = (
				8461C52E1D45FFF6006E91FF /* PlaySliderCell.swift in Sources */,
				84F5D4A21E4796F50060A838 /* KeyBindingTranslator.swift in Sources */,
				8452DD851D3B956D008A543A /* Preference.swift in Sources */,
				8488D6E31E1183D300D5B952 /* PrefSubViewController.swift in Sources */,
				84E745D61DFDD4FD00588DED /* KeyCodeHelper.swift in Sources */,
				840D479B1DFEF649000D9A64 /* KeyRecordViewController.swift in Sources */,
				84F5D4951E44D5230060A838 /* KeyBindingCriterion.swift in Sources */,
				84A886EC1E2573A5008755BB /* JustExtension.swift in Sources */,
				84D377631D6B66DE007F7396 /* MPVPlaylistItem.swift in Sources */,
				84E295C01E2CF9F5006388F7 /* ObjcUtils.m in Sources */,
				8400D5C41E17C6D2006785F5 /* AboutWindowController.swift in Sources */,
				84A886E41E24F37D008755BB /* ShooterSubtitle.swift in Sources */,
				84BEEC421DFEE46200F945CA /* StreamReader.swift in Sources */,
				84C644601E92BA2700B1410B /* TimeLabelOverflowedView.swift in Sources */,
				84879A9B1E1032480004F894 /* ShortcutAvailableTextField.swift in Sources */,
				84EB1F071D2F5E76004FA5A1 /* Utility.swift in Sources */,
				840D47A01DFEFC49000D9A64 /* KeyRecordView.swift in Sources */,
				84791C8B1D405E9D0069E28A /* PlaybackInfo.swift in Sources */,
				84D123B41ECAA405004E0D53 /* MainWindowTouchBarSupport.swift in Sources */,
				84817C981DBDCE4300CC2279 /* RoundedColorWell.swift in Sources */,
				8461C5301D462488006E91FF /* VideoTime.swift in Sources */,
				8492C2881E7721A600CE5825 /* ISO639_2Helper.swift in Sources */,
				84F5D4991E44E8AC0060A838 /* KeyBindingDataLoader.swift in Sources */,
				8476440A1D48CC3D004F6DF5 /* MPVCommand.swift in Sources */,
				84C8D5911D796F9700D98A0E /* Aspect.swift in Sources */,
				84AC621F1E87A4F3002D6F92 /* OpenURLAccessoryViewController.swift in Sources */,
				8466BE181D5CDD0300039D03 /* QuickSettingViewController.swift in Sources */,
				84A0BA9E1D2FAD4000BC8DA1 /* MainWindowController.swift in Sources */,
				84E48D4E1E0F1090002C7A3F /* FilterWindowController.swift in Sources */,
				8476440C1D48F63D004F6DF5 /* OSDMessage.swift in Sources */,
				84AE59491E0FD65800771B7E /* MainWindowMenuActions.swift in Sources */,
				84F725561D4783EE000DEF1B /* VolumeSliderCell.swift in Sources */,
				845040401E0ACADD0079C194 /* MPVNode.swift in Sources */,
				84795C3A1E083EE30059A648 /* PrefControlViewController.swift in Sources */,
				8488D6DF1E11791300D5B952 /* PrefCodecViewController.swift in Sources */,
				8487BEC11D744FA800FD17B0 /* FlippedView.swift in Sources */,
				84795C371E0825AD0059A648 /* GifGenerator.swift in Sources */,
				845ABEAC1D4D19C000BFB15B /* MPVTrack.swift in Sources */,
				84AABE981DBFB62F00D138FD /* FixedFontManager.m in Sources */,
				84EB1EDA1D2F51D3004FA5A1 /* AppDelegate.swift in Sources */,
				840820111ECF6C1800361416 /* FileGroup.swift in Sources */,
				84A0BA901D2F8D4100BC8DA1 /* IINAError.swift in Sources */,
				84C6D3621EAF8D63009BF721 /* HistoryController.swift in Sources */,
				847644081D48B413004F6DF5 /* MPVOption.swift in Sources */,
				84817C961DBDCA5F00CC2279 /* SettingsListCellView.swift in Sources */,
				84A886F31E26CA24008755BB /* Regex.swift in Sources */,
				8487BEC31D76A1AF00FD17B0 /* MenuController.swift in Sources */,
				8450403D1E0A9EE20079C194 /* InspectorWindowController.swift in Sources */,
				84C6D3671EB2A427009BF721 /* HistoryWindowController.swift in Sources */,
				9E47DAC01E3CFA6D00457420 /* DurationDisplayTextField.swift in Sources */,
				840AF5821E732C8F00F4AF92 /* JustXMLRPC.swift in Sources */,
				841A599D1E1FF5800079E177 /* SleepPreventer.swift in Sources */,
				84A886F11E26A2CB008755BB /* UpdateChecker.swift in Sources */,
				84ED99FF1E009C8100A5159B /* PrefAdvancedViewController.swift in Sources */,
				845E2F441E76B641002C6588 /* SubSelectWindowController.swift in Sources */,
				840AF5841E73CE3900F4AF92 /* OpenSubSubtitle.swift in Sources */,
				84AABE8B1DBF634600D138FD /* CharEncoding.swift in Sources */,
				8488D6DC1E1167EF00D5B952 /* FileSize.swift in Sources */,
				8488D6E71E11ABE900D5B952 /* PrefNetworkViewController.swift in Sources */,
				84AABE941DBFAF1A00D138FD /* FontPickerWindowController.swift in Sources */,
				84879A981E0FFC7E0004F894 /* PrefUIViewController.swift in Sources */,
				84D377651D7370EE007F7396 /* ChapterTableCellView.swift in Sources */,
				84C6D3641EB276E9009BF721 /* PlaybackHistory.swift in Sources */,
				843FFD4D1D5DAA01001F3A44 /* RoundedTextFieldCell.swift in Sources */,
				8407D1401E3A684C0043895D /* ViewLayer.swift in Sources */,
				84A0BA9B1D2FAB4100BC8DA1 /* Parameter.swift in Sources */,
				84EB1F051D2F5C5B004FA5A1 /* AppData.swift in Sources */,
				84C8D58F1D794CE600D98A0E /* MPVFilter.swift in Sources */,
				845404AA1E4396F500B02B12 /* ScriptLoader.swift in Sources */,
				84A0BAA11D2FAE7600BC8DA1 /* VideoView.swift in Sources */,
				844DE1BF1D3E2B9900272589 /* MPVEvent.swift in Sources */,
				845040471E0B0F500079C194 /* CropSettingsViewController.swift in Sources */,
				8434BAA71D5DF2DA003BECF2 /* Extensions.swift in Sources */,
				845404AC1E43980900B02B12 /* LuaScript.swift in Sources */,
				841B14281E941DFF00744AB8 /* TimeLabelOverflowedStackView.swift in Sources */,
				8460FBA91D6497490081841B /* PlaylistViewController.swift in Sources */,
				8450404A1E0B13230079C194 /* CropBoxView.swift in Sources */,
				84F7258F1D486185000DEF1B /* MPVProperty.swift in Sources */,
				84A0BA971D2FA1CE00BC8DA1 /* PlayerCore.swift in Sources */,
				84D377671D737F58007F7396 /* MPVChapter.swift in Sources */,
				84A886E61E24F3BD008755BB /* OnlineSubtitle.swift in Sources */,
				847C62CA1DC13CDA00E1EF16 /* PrefGeneralViewController.swift in Sources */,
				845FB0C71D39462E00C011E0 /* ControlBarView.swift in Sources */,
				84F5D4A01E44F9DB0060A838 /* KeyBindingItem.swift in Sources */,
				84A0BA991D2FAAA700BC8DA1 /* MPVController.swift in Sources */,
				842F55A51EA17E7E0081D475 /* IINACommand.swift in Sources */,
				8434BAAD1D5E4546003BECF2 /* SlideUpButton.swift in Sources */,
				840D47981DFEEE6A000D9A64 /* KeyMapping.swift in Sources */,
				84BEEC3F1DFEDE2F00F945CA /* PrefKeyBindingViewController.swift in Sources */,
			);
			runOnlyForDeploymentPostprocessing = 0;
		};
/* End PBXSourcesBuildPhase section */

/* Begin PBXVariantGroup section */
		8400D5C81E1AB2F1006785F5 /* MainWindowController.xib */ = {
			isa = PBXVariantGroup;
			children = (
				8400D5C71E1AB2F1006785F5 /* Base */,
				8400D5FA1E1AB411006785F5 /* zh-Hans */,
				D27E35CF1E379B6D0064BE57 /* zh-Hant */,
				C789871B1E34EBDE0005769F /* ko */,
				F4C61DF11E20423A00A43BCC /* de */,
				B38F24191E44D09F00FFE600 /* it */,
				E5A935561E34B38700ABD3F5 /* fr */,
				84AF03C81E6725A2003E3753 /* pl */,
				133400121EB3831D007FE17E /* ja */,
				440DDE361E9010420063E211 /* ru */,
			);
			name = MainWindowController.xib;
			sourceTree = "<group>";
		};
		8400D5CB1E1AB2F9006785F5 /* QuickSettingViewController.xib */ = {
			isa = PBXVariantGroup;
			children = (
				8400D5CA1E1AB2F9006785F5 /* Base */,
				8400D5FB1E1AB411006785F5 /* zh-Hans */,
				D27E35D01E379B6D0064BE57 /* zh-Hant */,
				C789871C1E34EBDE0005769F /* ko */,
				F4C61DF21E20423A00A43BCC /* de */,
				B38F241A1E44D09F00FFE600 /* it */,
				E5A935571E34B38700ABD3F5 /* fr */,
				84AF03C91E6725A2003E3753 /* pl */,
				133400131EB3831D007FE17E /* ja */,
				440DDE371E9010420063E211 /* ru */,
			);
			name = QuickSettingViewController.xib;
			sourceTree = "<group>";
		};
		8400D5CE1E1AB2FF006785F5 /* PlaylistViewController.xib */ = {
			isa = PBXVariantGroup;
			children = (
				8400D5CD1E1AB2FF006785F5 /* Base */,
				8400D5FC1E1AB411006785F5 /* zh-Hans */,
				D27E35D11E379B6E0064BE57 /* zh-Hant */,
				C789871D1E34EBDE0005769F /* ko */,
				F4C61DF31E20423A00A43BCC /* de */,
				B38F241B1E44D09F00FFE600 /* it */,
				E5A935581E34B38700ABD3F5 /* fr */,
				84AF03CA1E6725A2003E3753 /* pl */,
				133400141EB3831D007FE17E /* ja */,
				440DDE381E9010420063E211 /* ru */,
			);
			name = PlaylistViewController.xib;
			sourceTree = "<group>";
		};
		8400D5D11E1AB306006785F5 /* CropSettingsViewController.xib */ = {
			isa = PBXVariantGroup;
			children = (
				8400D5D01E1AB306006785F5 /* Base */,
				8400D5FD1E1AB412006785F5 /* zh-Hans */,
				D27E35D21E379B6E0064BE57 /* zh-Hant */,
				C789871E1E34EBDE0005769F /* ko */,
				F4C61DF41E20423A00A43BCC /* de */,
				B38F241C1E44D09F00FFE600 /* it */,
				E5A935591E34B38700ABD3F5 /* fr */,
				84AF03CB1E6725A2003E3753 /* pl */,
				133400151EB3831D007FE17E /* ja */,
				440DDE391E9010420063E211 /* ru */,
			);
			name = CropSettingsViewController.xib;
			sourceTree = "<group>";
		};
		8400D5D41E1AB312006785F5 /* InspectorWindowController.xib */ = {
			isa = PBXVariantGroup;
			children = (
				8400D5D31E1AB312006785F5 /* Base */,
				D27E35D31E379B6E0064BE57 /* zh-Hant */,
				C789871F1E34EBDE0005769F /* ko */,
				F4C61DF51E20423A00A43BCC /* de */,
				E5A9355A1E34B38800ABD3F5 /* fr */,
				84AF03CC1E6725A2003E3753 /* pl */,
				133400161EB3831D007FE17E /* ja */,
				84A0F6021EBB4A7C001FCF44 /* zh-Hans */,
				440DDE3A1E9010420063E211 /* ru */,
				B3A6ED0B1EBBC9ED00BE4956 /* it */,
			);
			name = InspectorWindowController.xib;
			sourceTree = "<group>";
		};
		8400D5D71E1AB317006785F5 /* FilterWindowController.xib */ = {
			isa = PBXVariantGroup;
			children = (
				8400D5D61E1AB317006785F5 /* Base */,
				8400D5FF1E1AB412006785F5 /* zh-Hans */,
				D27E35D41E379B6E0064BE57 /* zh-Hant */,
				C78987201E34EBDE0005769F /* ko */,
				F4C61DF61E20423A00A43BCC /* de */,
				B38F241E1E44D09F00FFE600 /* it */,
				E5A9355B1E34B38800ABD3F5 /* fr */,
				84AF03CD1E6725A2003E3753 /* pl */,
				133400171EB3831D007FE17E /* ja */,
				440DDE3B1E9010420063E211 /* ru */,
			);
			name = FilterWindowController.xib;
			sourceTree = "<group>";
		};
		8400D5DA1E1AB31B006785F5 /* AboutWindowController.xib */ = {
			isa = PBXVariantGroup;
			children = (
				8400D5D91E1AB31B006785F5 /* Base */,
				8400D6001E1AB412006785F5 /* zh-Hans */,
				D27E35D51E379B6E0064BE57 /* zh-Hant */,
				C78987211E34EBDE0005769F /* ko */,
				F4C61DF71E20423A00A43BCC /* de */,
				B38F241F1E44D09F00FFE600 /* it */,
				E5A9355C1E34B38800ABD3F5 /* fr */,
				84AF03CE1E6725A2003E3753 /* pl */,
				133400181EB3831D007FE17E /* ja */,
				440DDE3C1E9010420063E211 /* ru */,
			);
			name = AboutWindowController.xib;
			sourceTree = "<group>";
		};
		8400D5DD1E1AB326006785F5 /* FontPickerWindowController.xib */ = {
			isa = PBXVariantGroup;
			children = (
				8400D5DC1E1AB326006785F5 /* Base */,
				8400D6011E1AB412006785F5 /* zh-Hans */,
				D27E35D61E379B6E0064BE57 /* zh-Hant */,
				C78987221E34EBDE0005769F /* ko */,
				F4C61DF81E20423A00A43BCC /* de */,
				B38F24201E44D09F00FFE600 /* it */,
				E5A9355D1E34B38800ABD3F5 /* fr */,
				84AF03CF1E6725A2003E3753 /* pl */,
				1334001A1EB3831D007FE17E /* ja */,
				440DDE3E1E9010430063E211 /* ru */,
			);
			name = FontPickerWindowController.xib;
			sourceTree = "<group>";
		};
		8400D5E01E1AB32A006785F5 /* PrefGeneralViewController.xib */ = {
			isa = PBXVariantGroup;
			children = (
				8400D5DF1E1AB32A006785F5 /* Base */,
				72CAEE6D1E229EAE00B8C894 /* zh-Hans */,
				D27E35D71E379B6F0064BE57 /* zh-Hant */,
				C78987231E34EBDF0005769F /* ko */,
				F4C61DF91E20423A00A43BCC /* de */,
				B38F24211E44D09F00FFE600 /* it */,
				E5A9355E1E34B38800ABD3F5 /* fr */,
				84AF03BB1E6725A1003E3753 /* pl */,
				1334001B1EB3831D007FE17E /* ja */,
				440DDE3F1E9010430063E211 /* ru */,
			);
			name = PrefGeneralViewController.xib;
			sourceTree = "<group>";
		};
		8400D5E31E1AB32F006785F5 /* PrefUIViewController.xib */ = {
			isa = PBXVariantGroup;
			children = (
				8400D5E21E1AB32F006785F5 /* Base */,
				8400D6031E1AB412006785F5 /* zh-Hans */,
				D27E35D81E379B6F0064BE57 /* zh-Hant */,
				C78987241E34EBDF0005769F /* ko */,
				F4C61DFA1E20423A00A43BCC /* de */,
				B38F24221E44D0A000FFE600 /* it */,
				E5A9355F1E34B38900ABD3F5 /* fr */,
				84AF03BC1E6725A1003E3753 /* pl */,
				1334001C1EB3831E007FE17E /* ja */,
				440DDE401E9010430063E211 /* ru */,
			);
			name = PrefUIViewController.xib;
			sourceTree = "<group>";
		};
		8400D5E61E1AB333006785F5 /* PrefControlViewController.xib */ = {
			isa = PBXVariantGroup;
			children = (
				8400D5E51E1AB333006785F5 /* Base */,
				8400D6041E1AB412006785F5 /* zh-Hans */,
				D27E35D91E379B6F0064BE57 /* zh-Hant */,
				C78987251E34EBDF0005769F /* ko */,
				F4C61DFB1E20423A00A43BCC /* de */,
				E5A935601E34B38900ABD3F5 /* fr */,
				84AF03BD1E6725A1003E3753 /* pl */,
				1334001D1EB3831E007FE17E /* ja */,
				440DDE411E9010430063E211 /* ru */,
				B3A6ED0F1EBBD51F00BE4956 /* it */,
			);
			name = PrefControlViewController.xib;
			sourceTree = "<group>";
		};
		8400D5E91E1AB337006785F5 /* PrefKeyBindingViewController.xib */ = {
			isa = PBXVariantGroup;
			children = (
				8400D5E81E1AB337006785F5 /* Base */,
				8400D6051E1AB412006785F5 /* zh-Hans */,
				D27E35DA1E379B6F0064BE57 /* zh-Hant */,
				C78987261E34EBDF0005769F /* ko */,
				F4C61DFC1E20423A00A43BCC /* de */,
				B38F24241E44D0A000FFE600 /* it */,
				E5A935611E34B38900ABD3F5 /* fr */,
				84AF03BE1E6725A1003E3753 /* pl */,
				1334001E1EB3831E007FE17E /* ja */,
				440DDE421E9010430063E211 /* ru */,
			);
			name = PrefKeyBindingViewController.xib;
			sourceTree = "<group>";
		};
		8400D5EC1E1AB33B006785F5 /* KeyRecordViewController.xib */ = {
			isa = PBXVariantGroup;
			children = (
				8400D5EB1E1AB33B006785F5 /* Base */,
				8400D6061E1AB412006785F5 /* zh-Hans */,
				D27E35DB1E379B6F0064BE57 /* zh-Hant */,
				C78987271E34EBDF0005769F /* ko */,
				F4C61DFD1E20423A00A43BCC /* de */,
				B38F24251E44D0A000FFE600 /* it */,
				E5A935621E34B38A00ABD3F5 /* fr */,
				84AF03BF1E6725A1003E3753 /* pl */,
				1334001F1EB3831E007FE17E /* ja */,
				440DDE431E9010430063E211 /* ru */,
			);
			name = KeyRecordViewController.xib;
			sourceTree = "<group>";
		};
		8400D5EF1E1AB33F006785F5 /* PrefAdvancedViewController.xib */ = {
			isa = PBXVariantGroup;
			children = (
				8400D5EE1E1AB33F006785F5 /* Base */,
				8400D6071E1AB412006785F5 /* zh-Hans */,
				D27E35DC1E379B6F0064BE57 /* zh-Hant */,
				C78987281E34EBDF0005769F /* ko */,
				F4C61DFE1E20423A00A43BCC /* de */,
				B38F24261E44D0A000FFE600 /* it */,
				E5A935631E34B38A00ABD3F5 /* fr */,
				84AF03C01E6725A1003E3753 /* pl */,
				133400201EB3831E007FE17E /* ja */,
				440DDE441E9010430063E211 /* ru */,
			);
			name = PrefAdvancedViewController.xib;
			sourceTree = "<group>";
		};
		8400D5F21E1AB344006785F5 /* PrefCodecViewController.xib */ = {
			isa = PBXVariantGroup;
			children = (
				8400D5F11E1AB344006785F5 /* Base */,
				8400D6081E1AB412006785F5 /* zh-Hans */,
				D27E35DD1E379B6F0064BE57 /* zh-Hant */,
				C78987291E34EBDF0005769F /* ko */,
				F4C61DFF1E20423A00A43BCC /* de */,
				B38F24271E44D0A000FFE600 /* it */,
				E5A935641E34B38A00ABD3F5 /* fr */,
				84AF03C11E6725A1003E3753 /* pl */,
				133400211EB3831E007FE17E /* ja */,
				440DDE451E9010430063E211 /* ru */,
			);
			name = PrefCodecViewController.xib;
			sourceTree = "<group>";
		};
		8400D5F51E1AB348006785F5 /* PrefSubViewController.xib */ = {
			isa = PBXVariantGroup;
			children = (
				8400D5F41E1AB348006785F5 /* Base */,
				8400D6091E1AB412006785F5 /* zh-Hans */,
				D27E35DE1E379B700064BE57 /* zh-Hant */,
				C789872A1E34EBDF0005769F /* ko */,
				F4C61E001E20423A00A43BCC /* de */,
				B38F24281E44D0A000FFE600 /* it */,
				E5A935651E34B38A00ABD3F5 /* fr */,
				84AF03C21E6725A1003E3753 /* pl */,
				133400221EB3831E007FE17E /* ja */,
				440DDE461E9010430063E211 /* ru */,
			);
			name = PrefSubViewController.xib;
			sourceTree = "<group>";
		};
		8400D5F81E1AB34D006785F5 /* PrefNetworkViewController.xib */ = {
			isa = PBXVariantGroup;
			children = (
				8400D5F71E1AB34D006785F5 /* Base */,
				8400D60A1E1AB412006785F5 /* zh-Hans */,
				D27E35DF1E379B700064BE57 /* zh-Hant */,
				C789872B1E34EBDF0005769F /* ko */,
				F4C61E011E20423A00A43BCC /* de */,
				B38F24291E44D0A000FFE600 /* it */,
				E5A935661E34B38A00ABD3F5 /* fr */,
				84AF03C31E6725A1003E3753 /* pl */,
				133400231EB3831E007FE17E /* ja */,
				440DDE471E9010430063E211 /* ru */,
			);
			name = PrefNetworkViewController.xib;
			sourceTree = "<group>";
		};
		845AC09E1E1AE6C10080B614 /* Localizable.strings */ = {
			isa = PBXVariantGroup;
			children = (
				845AC09D1E1AE6C10080B614 /* Base */,
				845AC09F1E1AE6CB0080B614 /* zh-Hans */,
				D27E35E01E379B700064BE57 /* zh-Hant */,
				C789872C1E34EBDF0005769F /* ko */,
				F4C61E021E20423A00A43BCC /* de */,
				B38F242A1E44D0A000FFE600 /* it */,
				E5A935671E34B38B00ABD3F5 /* fr */,
				84AF03C51E6725A2003E3753 /* pl */,
				133400261EB3831F007FE17E /* ja */,
				440DDE4A1E9010430063E211 /* ru */,
			);
			name = Localizable.strings;
			sourceTree = "<group>";
		};
		84996F921EC11CE6009A8A39 /* HistoryWindowController.xib */ = {
			isa = PBXVariantGroup;
			children = (
				84996F911EC11CE6009A8A39 /* Base */,
				84996F941EC11CEC009A8A39 /* zh-Hans */,
<<<<<<< HEAD
				B3B163411EC9A1AC000ED121 /* it */,
=======
				D27556FC1EC6E1C300CAB2A4 /* zh-Hant */,
>>>>>>> ff344786
			);
			name = HistoryWindowController.xib;
			sourceTree = "<group>";
		};
		84A0BA931D2F9E9600BC8DA1 /* MainMenu.xib */ = {
			isa = PBXVariantGroup;
			children = (
				84A0BA941D2F9E9600BC8DA1 /* Base */,
				8400D5F91E1AB411006785F5 /* zh-Hans */,
				D27E35CE1E379B6D0064BE57 /* zh-Hant */,
				C789871A1E34EBDE0005769F /* ko */,
				F4C61DF01E20423A00A43BCC /* de */,
				B38F24181E44D09F00FFE600 /* it */,
				9E63CAB61E3F7D0E00EA66C9 /* fr */,
				84AF03C71E6725A2003E3753 /* pl */,
				133400111EB3831C007FE17E /* ja */,
				440DDE351E9010420063E211 /* ru */,
			);
			name = MainMenu.xib;
			sourceTree = "<group>";
		};
		84AC62231E87C6CF002D6F92 /* OpenURLAccessoryViewController.xib */ = {
			isa = PBXVariantGroup;
			children = (
				84AC62221E87C6CF002D6F92 /* Base */,
				84AC62251E87C6D1002D6F92 /* zh-Hans */,
				C7D162511E89FD6100674AC3 /* ko */,
				D26C04BB1E8D31DD00F709E4 /* zh-Hant */,
				133400191EB3831D007FE17E /* ja */,
				E53CCBA31EB7711200DFF4E1 /* fr */,
				440DDE3D1E9010420063E211 /* ru */,
				B3A6ED0D1EBBCE0700BE4956 /* it */,
			);
			name = OpenURLAccessoryViewController.xib;
			sourceTree = "<group>";
		};
		84AF03D41E67492C003E3753 /* Contribution.rtf */ = {
			isa = PBXVariantGroup;
			children = (
				84AF03D31E67492C003E3753 /* Base */,
				84AF03D51E674930003E3753 /* zh-Hans */,
				C7583B471E67802200BEF9B7 /* ko */,
				B3DB9C081E82CE2B00CFB888 /* it */,
				843B97921E82D21800D07261 /* pl */,
				E5436AA61E844761005BEB5C /* fr */,
				133400271EB3831F007FE17E /* ja */,
				440DDE4B1E9010440063E211 /* ru */,
			);
			name = Contribution.rtf;
			sourceTree = "<group>";
		};
		84F5D49C1E44E9A50060A838 /* KeyBinding.strings */ = {
			isa = PBXVariantGroup;
			children = (
				84F5D49B1E44E9A50060A838 /* Base */,
				84F5D49D1E44E9A90060A838 /* zh-Hans */,
				B3860ED81E50F73A00FF012B /* it */,
				C70BC05C1E511D1000D8CB79 /* ko */,
				E5A9E1841E50F1E200950BD5 /* fr */,
				D2B411421E5336AD002819E1 /* zh-Hant */,
				84AF03C61E6725A2003E3753 /* pl */,
				133400281EB3831F007FE17E /* ja */,
				440DDE4C1E9010440063E211 /* ru */,
			);
			name = KeyBinding.strings;
			sourceTree = "<group>";
		};
		C75540771E7886FE00C13D4A /* SubSelectWindowController.xib */ = {
			isa = PBXVariantGroup;
			children = (
				C75540761E7886FE00C13D4A /* Base */,
				C75540791E78870200C13D4A /* ko */,
				845260661E7BC9CC00D3CF6A /* zh-Hans */,
				B3B24B621E831068008393CE /* it */,
				84AC62281E87DC07002D6F92 /* pl */,
				D26C04BC1E8D31DE00F709E4 /* zh-Hant */,
				133400241EB3831E007FE17E /* ja */,
				E53CCBA51EB7717500DFF4E1 /* fr */,
				440DDE481E9010430063E211 /* ru */,
			);
			name = SubSelectWindowController.xib;
			sourceTree = "<group>";
		};
		C78987311E34EF170005769F /* InfoPlist.strings */ = {
			isa = PBXVariantGroup;
			children = (
				C78987301E34EF170005769F /* ko */,
				D2B411431E5336AE002819E1 /* zh-Hant */,
				843B97AA1E82D3C100D07261 /* Base */,
				84AC62291E87DC07002D6F92 /* pl */,
				133400251EB3831E007FE17E /* ja */,
				84792F541EBB957E002E98F6 /* zh-Hans */,
				440DDE491E9010430063E211 /* ru */,
				B3D578841EBCE6B200757AAA /* it */,
			);
			name = InfoPlist.strings;
			sourceTree = "<group>";
		};
/* End PBXVariantGroup section */

/* Begin XCBuildConfiguration section */
		84EB1EF71D2F51D3004FA5A1 /* Debug */ = {
			isa = XCBuildConfiguration;
			buildSettings = {
				ALWAYS_SEARCH_USER_PATHS = NO;
				CLANG_ANALYZER_LOCALIZABILITY_NONLOCALIZED = YES;
				CLANG_ANALYZER_NONNULL = YES;
				CLANG_CXX_LANGUAGE_STANDARD = "gnu++0x";
				CLANG_CXX_LIBRARY = "libc++";
				CLANG_ENABLE_MODULES = YES;
				CLANG_ENABLE_OBJC_ARC = YES;
				CLANG_WARN_BOOL_CONVERSION = YES;
				CLANG_WARN_CONSTANT_CONVERSION = YES;
				CLANG_WARN_DIRECT_OBJC_ISA_USAGE = YES_ERROR;
				CLANG_WARN_EMPTY_BODY = YES;
				CLANG_WARN_ENUM_CONVERSION = YES;
				CLANG_WARN_INFINITE_RECURSION = YES;
				CLANG_WARN_INT_CONVERSION = YES;
				CLANG_WARN_OBJC_ROOT_CLASS = YES_ERROR;
				CLANG_WARN_SUSPICIOUS_MOVE = YES;
				CLANG_WARN_UNREACHABLE_CODE = YES;
				CLANG_WARN__DUPLICATE_METHOD_MATCH = YES;
				CODE_SIGN_IDENTITY = "-";
				COPY_PHASE_STRIP = NO;
				DEBUG_INFORMATION_FORMAT = dwarf;
				ENABLE_STRICT_OBJC_MSGSEND = YES;
				ENABLE_TESTABILITY = YES;
				GCC_C_LANGUAGE_STANDARD = gnu99;
				GCC_DYNAMIC_NO_PIC = NO;
				GCC_NO_COMMON_BLOCKS = YES;
				GCC_OPTIMIZATION_LEVEL = 0;
				GCC_PREPROCESSOR_DEFINITIONS = (
					"DEBUG=1",
					"$(inherited)",
				);
				GCC_WARN_64_TO_32_BIT_CONVERSION = YES;
				GCC_WARN_ABOUT_RETURN_TYPE = YES_ERROR;
				GCC_WARN_UNDECLARED_SELECTOR = YES;
				GCC_WARN_UNINITIALIZED_AUTOS = YES_AGGRESSIVE;
				GCC_WARN_UNUSED_FUNCTION = YES;
				GCC_WARN_UNUSED_VARIABLE = YES;
				HEADER_SEARCH_PATHS = "$(SRCROOT)/mpv";
				INSTALL_PATH = "";
				MACOSX_DEPLOYMENT_TARGET = 10.11;
				MTL_ENABLE_DEBUG_INFO = YES;
				ONLY_ACTIVE_ARCH = YES;
				SDKROOT = macosx;
				SKIP_INSTALL = NO;
				SWIFT_OPTIMIZATION_LEVEL = "-Onone";
			};
			name = Debug;
		};
		84EB1EF81D2F51D3004FA5A1 /* Release */ = {
			isa = XCBuildConfiguration;
			buildSettings = {
				ALWAYS_SEARCH_USER_PATHS = NO;
				CLANG_ANALYZER_LOCALIZABILITY_NONLOCALIZED = YES;
				CLANG_ANALYZER_NONNULL = YES;
				CLANG_CXX_LANGUAGE_STANDARD = "gnu++0x";
				CLANG_CXX_LIBRARY = "libc++";
				CLANG_ENABLE_MODULES = YES;
				CLANG_ENABLE_OBJC_ARC = YES;
				CLANG_WARN_BOOL_CONVERSION = YES;
				CLANG_WARN_CONSTANT_CONVERSION = YES;
				CLANG_WARN_DIRECT_OBJC_ISA_USAGE = YES_ERROR;
				CLANG_WARN_EMPTY_BODY = YES;
				CLANG_WARN_ENUM_CONVERSION = YES;
				CLANG_WARN_INFINITE_RECURSION = YES;
				CLANG_WARN_INT_CONVERSION = YES;
				CLANG_WARN_OBJC_ROOT_CLASS = YES_ERROR;
				CLANG_WARN_SUSPICIOUS_MOVE = YES;
				CLANG_WARN_UNREACHABLE_CODE = YES;
				CLANG_WARN__DUPLICATE_METHOD_MATCH = YES;
				CODE_SIGN_IDENTITY = "-";
				COPY_PHASE_STRIP = NO;
				DEBUG_INFORMATION_FORMAT = "dwarf-with-dsym";
				ENABLE_NS_ASSERTIONS = NO;
				ENABLE_STRICT_OBJC_MSGSEND = YES;
				GCC_C_LANGUAGE_STANDARD = gnu99;
				GCC_NO_COMMON_BLOCKS = YES;
				GCC_WARN_64_TO_32_BIT_CONVERSION = YES;
				GCC_WARN_ABOUT_RETURN_TYPE = YES_ERROR;
				GCC_WARN_UNDECLARED_SELECTOR = YES;
				GCC_WARN_UNINITIALIZED_AUTOS = YES_AGGRESSIVE;
				GCC_WARN_UNUSED_FUNCTION = YES;
				GCC_WARN_UNUSED_VARIABLE = YES;
				HEADER_SEARCH_PATHS = "$(SRCROOT)/mpv";
				INSTALL_PATH = "";
				MACOSX_DEPLOYMENT_TARGET = 10.11;
				MTL_ENABLE_DEBUG_INFO = NO;
				SDKROOT = macosx;
				SKIP_INSTALL = NO;
			};
			name = Release;
		};
		84EB1EFA1D2F51D3004FA5A1 /* Debug */ = {
			isa = XCBuildConfiguration;
			baseConfigurationReference = A1F8439D2926257DC5434942 /* Pods-iina.debug.xcconfig */;
			buildSettings = {
				ALWAYS_EMBED_SWIFT_STANDARD_LIBRARIES = "$(inherited)";
				ASSETCATALOG_COMPILER_APPICON_NAME = AppIcon;
				CLANG_ENABLE_MODULES = YES;
				CODE_SIGN_IDENTITY = "";
				COMBINE_HIDPI_IMAGES = YES;
				DEVELOPMENT_TEAM = 67CQ77V27R;
				FRAMEWORK_SEARCH_PATHS = (
					"$(inherited)",
					"$(SYSTEM_LIBRARY_DIR)/PrivateFrameworks",
				);
				HEADER_SEARCH_PATHS = "$(SRCROOT)/libmpv/include";
				INFOPLIST_FILE = iina/Info.plist;
				INSTALL_PATH = /Applications;
				LD_RUNPATH_SEARCH_PATHS = "$(inherited) @executable_path/../Frameworks";
				LIBRARY_SEARCH_PATHS = (
					"$(SRCROOT)/libmpv/lib",
					"$(PROJECT_DIR)/libmpv/lib",
				);
				MACOSX_DEPLOYMENT_TARGET = 10.10;
				MODULEMAP_FILE = module.modulemap;
				OTHER_SWIFT_FLAGS = "$(inherited) \"-D\" \"COCOAPODS\" -DDEBUG";
				PRODUCT_BUNDLE_IDENTIFIER = com.colliderli.iina;
				PRODUCT_NAME = IINA;
				SKIP_INSTALL = YES;
				SWIFT_OBJC_BRIDGING_HEADER = "iina/iina-Bridging-Header.h";
				SWIFT_OPTIMIZATION_LEVEL = "-Onone";
				SWIFT_VERSION = 3.0;
			};
			name = Debug;
		};
		84EB1EFB1D2F51D3004FA5A1 /* Release */ = {
			isa = XCBuildConfiguration;
			baseConfigurationReference = 61C6D8870FEB96F250D1448D /* Pods-iina.release.xcconfig */;
			buildSettings = {
				ALWAYS_EMBED_SWIFT_STANDARD_LIBRARIES = "$(inherited)";
				ASSETCATALOG_COMPILER_APPICON_NAME = AppIcon;
				CLANG_ENABLE_MODULES = YES;
				CODE_SIGN_IDENTITY = "";
				COMBINE_HIDPI_IMAGES = YES;
				DEVELOPMENT_TEAM = 67CQ77V27R;
				FRAMEWORK_SEARCH_PATHS = (
					"$(inherited)",
					"$(SYSTEM_LIBRARY_DIR)/PrivateFrameworks",
				);
				HEADER_SEARCH_PATHS = "$(SRCROOT)/libmpv/include";
				INFOPLIST_FILE = iina/Info.plist;
				INSTALL_PATH = /Applications;
				LD_RUNPATH_SEARCH_PATHS = "$(inherited) @executable_path/../Frameworks";
				LIBRARY_SEARCH_PATHS = (
					"$(SRCROOT)/libmpv/lib",
					"$(PROJECT_DIR)/libmpv/lib",
				);
				MACOSX_DEPLOYMENT_TARGET = 10.10;
				MODULEMAP_FILE = module.modulemap;
				OTHER_SWIFT_FLAGS = "$(inherited) \"-D\" \"COCOAPODS\" -DRELEASE";
				PRODUCT_BUNDLE_IDENTIFIER = com.colliderli.iina;
				PRODUCT_NAME = IINA;
				SKIP_INSTALL = NO;
				SWIFT_OBJC_BRIDGING_HEADER = "iina/iina-Bridging-Header.h";
				SWIFT_OPTIMIZATION_LEVEL = "-Owholemodule";
				SWIFT_VERSION = 3.0;
			};
			name = Release;
		};
/* End XCBuildConfiguration section */

/* Begin XCConfigurationList section */
		84EB1ED11D2F51D3004FA5A1 /* Build configuration list for PBXProject "iina" */ = {
			isa = XCConfigurationList;
			buildConfigurations = (
				84EB1EF71D2F51D3004FA5A1 /* Debug */,
				84EB1EF81D2F51D3004FA5A1 /* Release */,
			);
			defaultConfigurationIsVisible = 0;
			defaultConfigurationName = Release;
		};
		84EB1EF91D2F51D3004FA5A1 /* Build configuration list for PBXNativeTarget "iina" */ = {
			isa = XCConfigurationList;
			buildConfigurations = (
				84EB1EFA1D2F51D3004FA5A1 /* Debug */,
				84EB1EFB1D2F51D3004FA5A1 /* Release */,
			);
			defaultConfigurationIsVisible = 0;
			defaultConfigurationName = Release;
		};
/* End XCConfigurationList section */
	};
	rootObject = 84EB1ECE1D2F51D3004FA5A1 /* Project object */;
}<|MERGE_RESOLUTION|>--- conflicted
+++ resolved
@@ -1539,11 +1539,8 @@
 			children = (
 				84996F911EC11CE6009A8A39 /* Base */,
 				84996F941EC11CEC009A8A39 /* zh-Hans */,
-<<<<<<< HEAD
 				B3B163411EC9A1AC000ED121 /* it */,
-=======
 				D27556FC1EC6E1C300CAB2A4 /* zh-Hant */,
->>>>>>> ff344786
 			);
 			name = HistoryWindowController.xib;
 			sourceTree = "<group>";
