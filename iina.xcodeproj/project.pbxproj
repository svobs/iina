// !$*UTF8*$!
{
	archiveVersion = 1;
	classes = {
	};
	objectVersion = 54;
	objects = {

/* Begin PBXBuildFile section */
		1326717E20852D0D000FA7E2 /* SubChooseViewController.xib in Resources */ = {isa = PBXBuildFile; fileRef = 1326718020852D0D000FA7E2 /* SubChooseViewController.xib */; };
		34ACA04B29DBB0090030C09C /* LogWindowController.xib in Resources */ = {isa = PBXBuildFile; fileRef = 34ACA04D29DBB0090030C09C /* LogWindowController.xib */; };
		34FD798E291C76A600963EDE /* LogWindowController.swift in Sources */ = {isa = PBXBuildFile; fileRef = 34FD798D291C76A600963EDE /* LogWindowController.swift */; };
		49542975216C34950058F680 /* Cocoa.framework in Frameworks */ = {isa = PBXBuildFile; fileRef = 49542974216C34950058F680 /* Cocoa.framework */; };
		49542978216C34950058F680 /* SafariExtensionHandler.swift in Sources */ = {isa = PBXBuildFile; fileRef = 49542977216C34950058F680 /* SafariExtensionHandler.swift */; };
		49542980216C34950058F680 /* open-in-iina.js in Resources */ = {isa = PBXBuildFile; fileRef = 4954297F216C34950058F680 /* open-in-iina.js */; };
		49542982216C34950058F680 /* ToolbarItemIcon.pdf in Resources */ = {isa = PBXBuildFile; fileRef = 49542981216C34950058F680 /* ToolbarItemIcon.pdf */; };
		49542986216C34950058F680 /* OpenInIINA.appex in Embed App Extensions */ = {isa = PBXBuildFile; fileRef = 49542973216C34950058F680 /* OpenInIINA.appex */; settings = {ATTRIBUTES = (RemoveHeadersOnCopy, ); }; };
		496B19921E2968530035AF10 /* PIP.framework in Frameworks */ = {isa = PBXBuildFile; fileRef = 496B19911E2968530035AF10 /* PIP.framework */; };
		513A4FFA29B53F8100A8EA7D /* Atomic.swift in Sources */ = {isa = PBXBuildFile; fileRef = 513A4FF929B53F8100A8EA7D /* Atomic.swift */; };
		515B5E5A2A579903001FCD49 /* iina-plugin in Copy Executables */ = {isa = PBXBuildFile; fileRef = E38558872A484A2D0083772D /* iina-plugin */; settings = {ATTRIBUTES = (CodeSignOnCopy, ); }; };
		5196819A29EC963F00B05D55 /* CoreDisplay.framework in Frameworks */ = {isa = PBXBuildFile; fileRef = 5196819929EC963F00B05D55 /* CoreDisplay.framework */; };
		519872FF26879B9B00F84BCC /* AccessibilityPreferences.swift in Sources */ = {isa = PBXBuildFile; fileRef = 519872FE26879B9B00F84BCC /* AccessibilityPreferences.swift */; };
		51AC1CAB2A9FBF3700DF7079 /* OpenSubClient.swift in Sources */ = {isa = PBXBuildFile; fileRef = 51AC1CAA2A9FBF3700DF7079 /* OpenSubClient.swift */; };
		51C1BA3A291CA76700C1208A /* InfoDictionary.swift in Sources */ = {isa = PBXBuildFile; fileRef = 51C1BA39291CA76700C1208A /* InfoDictionary.swift */; };
		51CACB9529D500290034CEE5 /* VideoPIPViewController.swift in Sources */ = {isa = PBXBuildFile; fileRef = 51CACB9429D500290034CEE5 /* VideoPIPViewController.swift */; };
		51DE55C92A6646710050AD06 /* Sysctl.swift in Sources */ = {isa = PBXBuildFile; fileRef = 51DE55C82A6646710050AD06 /* Sysctl.swift */; };
		51E63DFB29CFB031008AFC20 /* PlaySlider.swift in Sources */ = {isa = PBXBuildFile; fileRef = 51E63DFA29CFB031008AFC20 /* PlaySlider.swift */; };
		51E63DFD29CFB04C008AFC20 /* PlaySliderLoopKnob.swift in Sources */ = {isa = PBXBuildFile; fileRef = 51E63DFC29CFB04B008AFC20 /* PlaySliderLoopKnob.swift */; };
		51F7974728C7E00200812D0D /* Lock.swift in Sources */ = {isa = PBXBuildFile; fileRef = 51F7974628C7E00200812D0D /* Lock.swift */; };
		6100FF2B1EDF9806002CF0FB /* dsa_pub.pem in Resources */ = {isa = PBXBuildFile; fileRef = 6100FF2A1EDF9806002CF0FB /* dsa_pub.pem */; };
		8400D5C41E17C6D2006785F5 /* AboutWindowController.swift in Sources */ = {isa = PBXBuildFile; fileRef = 8400D5C21E17C6D2006785F5 /* AboutWindowController.swift */; };
		8400D5C61E1AB2F1006785F5 /* MainWindowController.xib in Resources */ = {isa = PBXBuildFile; fileRef = 8400D5C81E1AB2F1006785F5 /* MainWindowController.xib */; };
		8400D5C91E1AB2F9006785F5 /* QuickSettingViewController.xib in Resources */ = {isa = PBXBuildFile; fileRef = 8400D5CB1E1AB2F9006785F5 /* QuickSettingViewController.xib */; };
		8400D5CC1E1AB2FF006785F5 /* PlaylistViewController.xib in Resources */ = {isa = PBXBuildFile; fileRef = 8400D5CE1E1AB2FF006785F5 /* PlaylistViewController.xib */; };
		8400D5CF1E1AB306006785F5 /* CropSettingsViewController.xib in Resources */ = {isa = PBXBuildFile; fileRef = 8400D5D11E1AB306006785F5 /* CropSettingsViewController.xib */; };
		8400D5D21E1AB312006785F5 /* InspectorWindowController.xib in Resources */ = {isa = PBXBuildFile; fileRef = 8400D5D41E1AB312006785F5 /* InspectorWindowController.xib */; };
		8400D5D51E1AB317006785F5 /* FilterWindowController.xib in Resources */ = {isa = PBXBuildFile; fileRef = 8400D5D71E1AB317006785F5 /* FilterWindowController.xib */; };
		8400D5D81E1AB31B006785F5 /* AboutWindowController.xib in Resources */ = {isa = PBXBuildFile; fileRef = 8400D5DA1E1AB31B006785F5 /* AboutWindowController.xib */; };
		8400D5DB1E1AB326006785F5 /* FontPickerWindowController.xib in Resources */ = {isa = PBXBuildFile; fileRef = 8400D5DD1E1AB326006785F5 /* FontPickerWindowController.xib */; };
		8400D5DE1E1AB32A006785F5 /* PrefGeneralViewController.xib in Resources */ = {isa = PBXBuildFile; fileRef = 8400D5E01E1AB32A006785F5 /* PrefGeneralViewController.xib */; };
		8400D5E11E1AB32F006785F5 /* PrefUIViewController.xib in Resources */ = {isa = PBXBuildFile; fileRef = 8400D5E31E1AB32F006785F5 /* PrefUIViewController.xib */; };
		8400D5E41E1AB333006785F5 /* PrefControlViewController.xib in Resources */ = {isa = PBXBuildFile; fileRef = 8400D5E61E1AB333006785F5 /* PrefControlViewController.xib */; };
		8400D5E71E1AB337006785F5 /* PrefKeyBindingViewController.xib in Resources */ = {isa = PBXBuildFile; fileRef = 8400D5E91E1AB337006785F5 /* PrefKeyBindingViewController.xib */; };
		8400D5EA1E1AB33B006785F5 /* KeyRecordViewController.xib in Resources */ = {isa = PBXBuildFile; fileRef = 8400D5EC1E1AB33B006785F5 /* KeyRecordViewController.xib */; };
		8400D5ED1E1AB33F006785F5 /* PrefAdvancedViewController.xib in Resources */ = {isa = PBXBuildFile; fileRef = 8400D5EF1E1AB33F006785F5 /* PrefAdvancedViewController.xib */; };
		8400D5F01E1AB344006785F5 /* PrefCodecViewController.xib in Resources */ = {isa = PBXBuildFile; fileRef = 8400D5F21E1AB344006785F5 /* PrefCodecViewController.xib */; };
		8400D5F31E1AB348006785F5 /* PrefSubViewController.xib in Resources */ = {isa = PBXBuildFile; fileRef = 8400D5F51E1AB348006785F5 /* PrefSubViewController.xib */; };
		8400D5F61E1AB34D006785F5 /* PrefNetworkViewController.xib in Resources */ = {isa = PBXBuildFile; fileRef = 8400D5F81E1AB34D006785F5 /* PrefNetworkViewController.xib */; };
		8403CEA72007CBD400645516 /* MediaPlayer.framework in Frameworks */ = {isa = PBXBuildFile; fileRef = 8403CEA62007CBD300645516 /* MediaPlayer.framework */; };
		8407D1401E3A684C0043895D /* ViewLayer.swift in Sources */ = {isa = PBXBuildFile; fileRef = 8407D13F1E3A684C0043895D /* ViewLayer.swift */; };
		840820111ECF6C1800361416 /* FileGroup.swift in Sources */ = {isa = PBXBuildFile; fileRef = 840820101ECF6C1800361416 /* FileGroup.swift */; };
		840AF5821E732C8F00F4AF92 /* JustXMLRPC.swift in Sources */ = {isa = PBXBuildFile; fileRef = 840AF5811E732C8F00F4AF92 /* JustXMLRPC.swift */; };
		840AF5841E73CE3900F4AF92 /* OpenSubSubtitle.swift in Sources */ = {isa = PBXBuildFile; fileRef = 840AF5831E73CE3900F4AF92 /* OpenSubSubtitle.swift */; };
		840D47981DFEEE6A000D9A64 /* KeyMapping.swift in Sources */ = {isa = PBXBuildFile; fileRef = 840D47971DFEEE6A000D9A64 /* KeyMapping.swift */; };
		840D479B1DFEF649000D9A64 /* KeyRecordViewController.swift in Sources */ = {isa = PBXBuildFile; fileRef = 840D47991DFEF649000D9A64 /* KeyRecordViewController.swift */; };
		840D47A01DFEFC49000D9A64 /* KeyRecordView.swift in Sources */ = {isa = PBXBuildFile; fileRef = 840D479F1DFEFC49000D9A64 /* KeyRecordView.swift */; };
		8418A2F5213F5791003166AC /* OpenURLWindowController.xib in Resources */ = {isa = PBXBuildFile; fileRef = 8418A2F7213F5791003166AC /* OpenURLWindowController.xib */; };
		841A599D1E1FF5800079E177 /* SleepPreventer.swift in Sources */ = {isa = PBXBuildFile; fileRef = 841A599C1E1FF5800079E177 /* SleepPreventer.swift */; };
		841B14281E941DFF00744AB8 /* TimeLabelOverflowedStackView.swift in Sources */ = {isa = PBXBuildFile; fileRef = 841B14271E941DFF00744AB8 /* TimeLabelOverflowedStackView.swift */; };
		842904E21F0EC01600478376 /* AutoFileMatcher.swift in Sources */ = {isa = PBXBuildFile; fileRef = 842904E11F0EC01600478376 /* AutoFileMatcher.swift */; };
		842F55A51EA17E7E0081D475 /* IINACommand.swift in Sources */ = {isa = PBXBuildFile; fileRef = 842F55A41EA17E7E0081D475 /* IINACommand.swift */; };
		8434BAA71D5DF2DA003BECF2 /* Extensions.swift in Sources */ = {isa = PBXBuildFile; fileRef = 8434BAA61D5DF2DA003BECF2 /* Extensions.swift */; };
		8434BAAD1D5E4546003BECF2 /* SlideUpButton.swift in Sources */ = {isa = PBXBuildFile; fileRef = 8434BAAC1D5E4546003BECF2 /* SlideUpButton.swift */; };
		843FFD4D1D5DAA01001F3A44 /* RoundedTextFieldCell.swift in Sources */ = {isa = PBXBuildFile; fileRef = 843FFD4C1D5DAA01001F3A44 /* RoundedTextFieldCell.swift */; };
		844C59E71F7C143D008D1B00 /* CacheManager.swift in Sources */ = {isa = PBXBuildFile; fileRef = 844C59E61F7C143D008D1B00 /* CacheManager.swift */; };
		844D72EF1E056E1400522E5E /* input.conf in Copy Configs */ = {isa = PBXBuildFile; fileRef = 84E745D81DFDE8C100588DED /* input.conf */; };
		844DE1BF1D3E2B9900272589 /* MPVEvent.swift in Sources */ = {isa = PBXBuildFile; fileRef = 844DE1BE1D3E2B9900272589 /* MPVEvent.swift */; };
		8450403D1E0A9EE20079C194 /* InspectorWindowController.swift in Sources */ = {isa = PBXBuildFile; fileRef = 8450403B1E0A9EE20079C194 /* InspectorWindowController.swift */; };
		845040401E0ACADD0079C194 /* MPVNode.swift in Sources */ = {isa = PBXBuildFile; fileRef = 8450403F1E0ACADD0079C194 /* MPVNode.swift */; };
		845040471E0B0F500079C194 /* CropSettingsViewController.swift in Sources */ = {isa = PBXBuildFile; fileRef = 845040451E0B0F500079C194 /* CropSettingsViewController.swift */; };
		8450404A1E0B13230079C194 /* CropBoxView.swift in Sources */ = {isa = PBXBuildFile; fileRef = 845040491E0B13230079C194 /* CropBoxView.swift */; };
		8451E6D92604AEFC009A15D7 /* Just in Frameworks */ = {isa = PBXBuildFile; productRef = 8451E6D82604AEFC009A15D7 /* Just */; };
		8452DD851D3B956D008A543A /* Preference.swift in Sources */ = {isa = PBXBuildFile; fileRef = 8452DD841D3B956D008A543A /* Preference.swift */; };
		845404AA1E4396F500B02B12 /* ScriptLoader.swift in Sources */ = {isa = PBXBuildFile; fileRef = 845404A91E4396F500B02B12 /* ScriptLoader.swift */; };
		845404AC1E43980900B02B12 /* LuaScript.swift in Sources */ = {isa = PBXBuildFile; fileRef = 845404AB1E43980900B02B12 /* LuaScript.swift */; };
		845ABEAC1D4D19C000BFB15B /* MPVTrack.swift in Sources */ = {isa = PBXBuildFile; fileRef = 845ABEAB1D4D19C000BFB15B /* MPVTrack.swift */; };
		845AC09C1E1AE6C10080B614 /* Localizable.strings in Resources */ = {isa = PBXBuildFile; fileRef = 845AC09E1E1AE6C10080B614 /* Localizable.strings */; };
		845E70B2210CB59D00D06C42 /* ScrollingTextField.swift in Sources */ = {isa = PBXBuildFile; fileRef = 845E70B1210CB59D00D06C42 /* ScrollingTextField.swift */; };
		845FB0C71D39462E00C011E0 /* ControlBarView.swift in Sources */ = {isa = PBXBuildFile; fileRef = 845FB0C61D39462E00C011E0 /* ControlBarView.swift */; };
		8460FBA91D6497490081841B /* PlaylistViewController.swift in Sources */ = {isa = PBXBuildFile; fileRef = 8460FBA71D6497490081841B /* PlaylistViewController.swift */; };
		846121BD1F35FCA500ABB39C /* DraggingDetect.swift in Sources */ = {isa = PBXBuildFile; fileRef = 846121BC1F35FCA500ABB39C /* DraggingDetect.swift */; };
		8461BA681E4237C7008BB852 /* youtube-dl in Copy Executables */ = {isa = PBXBuildFile; fileRef = 8461BA671E4237C2008BB852 /* youtube-dl */; settings = {ATTRIBUTES = (CodeSignOnCopy, ); }; };
		8461C52E1D45FFF6006E91FF /* PlaySliderCell.swift in Sources */ = {isa = PBXBuildFile; fileRef = 8461C52D1D45FFF6006E91FF /* PlaySliderCell.swift */; };
		8461C5301D462488006E91FF /* VideoTime.swift in Sources */ = {isa = PBXBuildFile; fileRef = 8461C52F1D462488006E91FF /* VideoTime.swift */; };
		846352581EEEE11A0043F0CC /* ThumbnailPeekView.swift in Sources */ = {isa = PBXBuildFile; fileRef = 846352571EEEE11A0043F0CC /* ThumbnailPeekView.swift */; };
		846654941F4EEBE300C91B8C /* vlc-default-input.conf in Copy Configs */ = {isa = PBXBuildFile; fileRef = 846654921F4EEA5500C91B8C /* vlc-default-input.conf */; };
		8466BE181D5CDD0300039D03 /* QuickSettingViewController.swift in Sources */ = {isa = PBXBuildFile; fileRef = 8466BE161D5CDD0300039D03 /* QuickSettingViewController.swift */; };
		846DD8CA1FB39B2500991A81 /* movist-default-input.conf in Copy Configs */ = {isa = PBXBuildFile; fileRef = 846DD8C81FB39A9800991A81 /* movist-default-input.conf */; };
		847557141F405F8C0006B0FF /* MainWindowMenuActions.swift in Sources */ = {isa = PBXBuildFile; fileRef = 847557131F405F8C0006B0FF /* MainWindowMenuActions.swift */; };
		847557161F406D360006B0FF /* MiniPlayerWindowMenuActions.swift in Sources */ = {isa = PBXBuildFile; fileRef = 847557151F406D360006B0FF /* MiniPlayerWindowMenuActions.swift */; };
		847644081D48B413004F6DF5 /* MPVOption.swift in Sources */ = {isa = PBXBuildFile; fileRef = 847644071D48B413004F6DF5 /* MPVOption.swift */; };
		8476440A1D48CC3D004F6DF5 /* MPVCommand.swift in Sources */ = {isa = PBXBuildFile; fileRef = 847644091D48CC3D004F6DF5 /* MPVCommand.swift */; };
		8476440C1D48F63D004F6DF5 /* OSDMessage.swift in Sources */ = {isa = PBXBuildFile; fileRef = 8476440B1D48F63D004F6DF5 /* OSDMessage.swift */; };
		84791C8B1D405E9D0069E28A /* PlaybackInfo.swift in Sources */ = {isa = PBXBuildFile; fileRef = 84791C8A1D405E9D0069E28A /* PlaybackInfo.swift */; };
		84795C371E0825AD0059A648 /* GifGenerator.swift in Sources */ = {isa = PBXBuildFile; fileRef = 84795C361E0825AD0059A648 /* GifGenerator.swift */; };
		84795C3A1E083EE30059A648 /* PrefControlViewController.swift in Sources */ = {isa = PBXBuildFile; fileRef = 84795C381E083EE30059A648 /* PrefControlViewController.swift */; };
		847C62CA1DC13CDA00E1EF16 /* PrefGeneralViewController.swift in Sources */ = {isa = PBXBuildFile; fileRef = 847C62C81DC13CDA00E1EF16 /* PrefGeneralViewController.swift */; };
		84817C961DBDCA5F00CC2279 /* SettingsListCellView.swift in Sources */ = {isa = PBXBuildFile; fileRef = 84817C951DBDCA5F00CC2279 /* SettingsListCellView.swift */; };
		84817C981DBDCE4300CC2279 /* RoundedColorWell.swift in Sources */ = {isa = PBXBuildFile; fileRef = 84817C971DBDCE4300CC2279 /* RoundedColorWell.swift */; };
		8483FB001EDFF325000F55D6 /* Credits.rtf in Resources */ = {isa = PBXBuildFile; fileRef = 8483FAFF1EDFF325000F55D6 /* Credits.rtf */; };
		84879A981E0FFC7E0004F894 /* PrefUIViewController.swift in Sources */ = {isa = PBXBuildFile; fileRef = 84879A961E0FFC7E0004F894 /* PrefUIViewController.swift */; };
		8487BEC11D744FA800FD17B0 /* FlippedView.swift in Sources */ = {isa = PBXBuildFile; fileRef = 8487BEC01D744FA800FD17B0 /* FlippedView.swift */; };
		8487BEC31D76A1AF00FD17B0 /* MenuController.swift in Sources */ = {isa = PBXBuildFile; fileRef = 8487BEC21D76A1AF00FD17B0 /* MenuController.swift */; };
		8488D6DC1E1167EF00D5B952 /* FloatingPointByteCountFormatter.swift in Sources */ = {isa = PBXBuildFile; fileRef = 8488D6DB1E1167EF00D5B952 /* FloatingPointByteCountFormatter.swift */; };
		8488D6DF1E11791300D5B952 /* PrefCodecViewController.swift in Sources */ = {isa = PBXBuildFile; fileRef = 8488D6DD1E11791300D5B952 /* PrefCodecViewController.swift */; };
		8488D6E31E1183D300D5B952 /* PrefSubViewController.swift in Sources */ = {isa = PBXBuildFile; fileRef = 8488D6E11E1183D300D5B952 /* PrefSubViewController.swift */; };
		8488D6E71E11ABE900D5B952 /* PrefNetworkViewController.swift in Sources */ = {isa = PBXBuildFile; fileRef = 8488D6E51E11ABE900D5B952 /* PrefNetworkViewController.swift */; };
		8492C2861E771FB200CE5825 /* ISO639.strings in Resources */ = {isa = PBXBuildFile; fileRef = 8492C2851E771FB200CE5825 /* ISO639.strings */; };
		8492C2881E7721A600CE5825 /* ISO639Helper.swift in Sources */ = {isa = PBXBuildFile; fileRef = 8492C2871E7721A600CE5825 /* ISO639Helper.swift */; };
		849581F11F02728700D3B359 /* InitialWindowController.swift in Sources */ = {isa = PBXBuildFile; fileRef = 849581EF1F02728700D3B359 /* InitialWindowController.swift */; };
		849581F31F03D55A00D3B359 /* InitialWindowController.xib in Resources */ = {isa = PBXBuildFile; fileRef = 849581F51F03D55A00D3B359 /* InitialWindowController.xib */; };
		84996F901EC11CE6009A8A39 /* HistoryWindowController.xib in Resources */ = {isa = PBXBuildFile; fileRef = 84996F921EC11CE6009A8A39 /* HistoryWindowController.xib */; };
		84A09A0E1F2DF596000FF343 /* MiniPlayerWindowController.swift in Sources */ = {isa = PBXBuildFile; fileRef = 84A09A0C1F2DF596000FF343 /* MiniPlayerWindowController.swift */; };
		84A0BA901D2F8D4100BC8DA1 /* IINAError.swift in Sources */ = {isa = PBXBuildFile; fileRef = 84A0BA8F1D2F8D4100BC8DA1 /* IINAError.swift */; };
		84A0BA951D2F9E9600BC8DA1 /* MainMenu.xib in Resources */ = {isa = PBXBuildFile; fileRef = 84A0BA931D2F9E9600BC8DA1 /* MainMenu.xib */; };
		84A0BA971D2FA1CE00BC8DA1 /* PlayerCore.swift in Sources */ = {isa = PBXBuildFile; fileRef = 84A0BA961D2FA1CE00BC8DA1 /* PlayerCore.swift */; };
		84A0BA991D2FAAA700BC8DA1 /* MPVController.swift in Sources */ = {isa = PBXBuildFile; fileRef = 84A0BA981D2FAAA700BC8DA1 /* MPVController.swift */; };
		84A0BA9B1D2FAB4100BC8DA1 /* Parameter.swift in Sources */ = {isa = PBXBuildFile; fileRef = 84A0BA9A1D2FAB4100BC8DA1 /* Parameter.swift */; };
		84A0BA9E1D2FAD4000BC8DA1 /* MainWindowController.swift in Sources */ = {isa = PBXBuildFile; fileRef = 84A0BA9C1D2FAD4000BC8DA1 /* MainWindowController.swift */; };
		84A0BAA11D2FAE7600BC8DA1 /* VideoView.swift in Sources */ = {isa = PBXBuildFile; fileRef = 84A0BAA01D2FAE7600BC8DA1 /* VideoView.swift */; };
		84A886E41E24F37D008755BB /* ShooterSubtitle.swift in Sources */ = {isa = PBXBuildFile; fileRef = 84A886E31E24F37D008755BB /* ShooterSubtitle.swift */; };
		84A886E61E24F3BD008755BB /* OnlineSubtitle.swift in Sources */ = {isa = PBXBuildFile; fileRef = 84A886E51E24F3BD008755BB /* OnlineSubtitle.swift */; };
		84A886EC1E2573A5008755BB /* JustExtension.swift in Sources */ = {isa = PBXBuildFile; fileRef = 84A886EB1E2573A5008755BB /* JustExtension.swift */; };
		84A886EF1E269E67008755BB /* iina-default-input.conf in Copy Configs */ = {isa = PBXBuildFile; fileRef = 84A886ED1E269A2A008755BB /* iina-default-input.conf */; };
		84A886F31E26CA24008755BB /* Regex.swift in Sources */ = {isa = PBXBuildFile; fileRef = 84A886F21E26CA24008755BB /* Regex.swift */; };
		84AABE8B1DBF634600D138FD /* CharEncoding.swift in Sources */ = {isa = PBXBuildFile; fileRef = 84AABE8A1DBF634600D138FD /* CharEncoding.swift */; };
		84AABE941DBFAF1A00D138FD /* FontPickerWindowController.swift in Sources */ = {isa = PBXBuildFile; fileRef = 84AABE921DBFAF1A00D138FD /* FontPickerWindowController.swift */; };
		84AABE981DBFB62F00D138FD /* FixedFontManager.m in Sources */ = {isa = PBXBuildFile; fileRef = 84AABE971DBFB62F00D138FD /* FixedFontManager.m */; };
		84AE59491E0FD65800771B7E /* MainMenuActions.swift in Sources */ = {isa = PBXBuildFile; fileRef = 84AE59481E0FD65800771B7E /* MainMenuActions.swift */; };
		84AF03D21E67492C003E3753 /* Contribution.rtf in Resources */ = {isa = PBXBuildFile; fileRef = 84AF03D41E67492C003E3753 /* Contribution.rtf */; };
		84BEEC3F1DFEDE2F00F945CA /* PrefKeyBindingViewController.swift in Sources */ = {isa = PBXBuildFile; fileRef = 84BEEC3D1DFEDE2F00F945CA /* PrefKeyBindingViewController.swift */; };
		84BEEC421DFEE46200F945CA /* StreamReader.swift in Sources */ = {isa = PBXBuildFile; fileRef = 84BEEC411DFEE46200F945CA /* StreamReader.swift */; };
		84C3AB8B1E7BF22300FEFB7A /* MPVCommandFormat.strings in Resources */ = {isa = PBXBuildFile; fileRef = 84C3AB8A1E7BF22300FEFB7A /* MPVCommandFormat.strings */; };
		84C644601E92BA2700B1410B /* TimeLabelOverflowedView.swift in Sources */ = {isa = PBXBuildFile; fileRef = 84C6445F1E92BA2700B1410B /* TimeLabelOverflowedView.swift */; };
		84C6D3621EAF8D63009BF721 /* HistoryController.swift in Sources */ = {isa = PBXBuildFile; fileRef = 84C6D3611EAF8D63009BF721 /* HistoryController.swift */; };
		84C6D3641EB276E9009BF721 /* PlaybackHistory.swift in Sources */ = {isa = PBXBuildFile; fileRef = 84C6D3631EB276E9009BF721 /* PlaybackHistory.swift */; };
		84C6D3671EB2A427009BF721 /* HistoryWindowController.swift in Sources */ = {isa = PBXBuildFile; fileRef = 84C6D3651EB2A427009BF721 /* HistoryWindowController.swift */; };
		84C8D58F1D794CE600D98A0E /* MPVFilter.swift in Sources */ = {isa = PBXBuildFile; fileRef = 84C8D58E1D794CE600D98A0E /* MPVFilter.swift */; };
		84C8D5911D796F9700D98A0E /* Aspect.swift in Sources */ = {isa = PBXBuildFile; fileRef = 84C8D5901D796F9700D98A0E /* Aspect.swift */; };
		84CFC92623F8DDE000381E5B /* PlayerWindowController.swift in Sources */ = {isa = PBXBuildFile; fileRef = 84CFC92523F8DDE000381E5B /* PlayerWindowController.swift */; };
		84D0FB7E1F5E519300C6A6A7 /* FreeSelectingViewController.swift in Sources */ = {isa = PBXBuildFile; fileRef = 84D0FB7C1F5E519300C6A6A7 /* FreeSelectingViewController.swift */; };
		84D0FB811F5E5A4000C6A6A7 /* CropBoxViewController.swift in Sources */ = {isa = PBXBuildFile; fileRef = 84D0FB801F5E5A4000C6A6A7 /* CropBoxViewController.swift */; };
		84D0FB821F5E6A3800C6A6A7 /* FreeSelectingViewController.xib in Resources */ = {isa = PBXBuildFile; fileRef = 84D0FB841F5E6A3800C6A6A7 /* FreeSelectingViewController.xib */; };
		84D123B41ECAA405004E0D53 /* TouchBarSupport.swift in Sources */ = {isa = PBXBuildFile; fileRef = 84D123B31ECAA405004E0D53 /* TouchBarSupport.swift */; };
		84D377631D6B66DE007F7396 /* MPVPlaylistItem.swift in Sources */ = {isa = PBXBuildFile; fileRef = 84D377621D6B66DE007F7396 /* MPVPlaylistItem.swift */; };
		84D377671D737F58007F7396 /* MPVChapter.swift in Sources */ = {isa = PBXBuildFile; fileRef = 84D377661D737F58007F7396 /* MPVChapter.swift */; };
		84E295C01E2CF9F5006388F7 /* ObjcUtils.m in Sources */ = {isa = PBXBuildFile; fileRef = 84E295BF1E2CF9F4006388F7 /* ObjcUtils.m */; };
		84E48D4E1E0F1090002C7A3F /* FilterWindowController.swift in Sources */ = {isa = PBXBuildFile; fileRef = 84E48D4C1E0F1090002C7A3F /* FilterWindowController.swift */; };
		84E5221323FF3D080006FDA1 /* JavascriptAPIPlaylist.swift in Sources */ = {isa = PBXBuildFile; fileRef = 84E5221223FF3D080006FDA1 /* JavascriptAPIPlaylist.swift */; };
		84E745D61DFDD4FD00588DED /* KeyCodeHelper.swift in Sources */ = {isa = PBXBuildFile; fileRef = 84E745D51DFDD4FD00588DED /* KeyCodeHelper.swift */; };
		84EB1EDA1D2F51D3004FA5A1 /* AppDelegate.swift in Sources */ = {isa = PBXBuildFile; fileRef = 84EB1ED91D2F51D3004FA5A1 /* AppDelegate.swift */; };
		84EB1EDC1D2F51D3004FA5A1 /* Assets.xcassets in Resources */ = {isa = PBXBuildFile; fileRef = 84EB1EDB1D2F51D3004FA5A1 /* Assets.xcassets */; };
		84EB1F051D2F5C5B004FA5A1 /* AppData.swift in Sources */ = {isa = PBXBuildFile; fileRef = 84EB1F041D2F5C5B004FA5A1 /* AppData.swift */; };
		84EB1F071D2F5E76004FA5A1 /* Utility.swift in Sources */ = {isa = PBXBuildFile; fileRef = 84EB1F061D2F5E76004FA5A1 /* Utility.swift */; };
		84EC12831F4F939000137C1E /* FilterPresets.swift in Sources */ = {isa = PBXBuildFile; fileRef = 84EC12821F4F939000137C1E /* FilterPresets.swift */; };
		84EC12861F504D2500137C1E /* FilterPresets.strings in Resources */ = {isa = PBXBuildFile; fileRef = 84EC12881F504D2500137C1E /* FilterPresets.strings */; };
		84ED99FF1E009C8100A5159B /* PrefAdvancedViewController.swift in Sources */ = {isa = PBXBuildFile; fileRef = 84ED99FD1E009C8100A5159B /* PrefAdvancedViewController.swift */; };
		84F5D4951E44D5230060A838 /* KeyBindingCriterion.swift in Sources */ = {isa = PBXBuildFile; fileRef = 84F5D4941E44D5230060A838 /* KeyBindingCriterion.swift */; };
		84F5D4991E44E8AC0060A838 /* KeyBindingDataLoader.swift in Sources */ = {isa = PBXBuildFile; fileRef = 84F5D4981E44E8AC0060A838 /* KeyBindingDataLoader.swift */; };
		84F5D49A1E44E9A50060A838 /* KeyBinding.strings in Resources */ = {isa = PBXBuildFile; fileRef = 84F5D49C1E44E9A50060A838 /* KeyBinding.strings */; };
		84F5D4A01E44F9DB0060A838 /* KeyBindingItem.swift in Sources */ = {isa = PBXBuildFile; fileRef = 84F5D49F1E44F9DB0060A838 /* KeyBindingItem.swift */; };
		84F5D4A21E4796F50060A838 /* KeyBindingTranslator.swift in Sources */ = {isa = PBXBuildFile; fileRef = 84F5D4A11E4796F50060A838 /* KeyBindingTranslator.swift */; };
		84F725561D4783EE000DEF1B /* VolumeSliderCell.swift in Sources */ = {isa = PBXBuildFile; fileRef = 84F725551D4783EE000DEF1B /* VolumeSliderCell.swift */; };
		84F7258F1D486185000DEF1B /* MPVProperty.swift in Sources */ = {isa = PBXBuildFile; fileRef = 84F7258E1D486185000DEF1B /* MPVProperty.swift */; };
		84FBCB381EEACDDD0076C77C /* FFmpegController.m in Sources */ = {isa = PBXBuildFile; fileRef = 84FBCB371EEACDDD0076C77C /* FFmpegController.m */; };
		84FBF23E1EF06A90003EA491 /* ThumbnailCache.swift in Sources */ = {isa = PBXBuildFile; fileRef = 84FBF23D1EF06A90003EA491 /* ThumbnailCache.swift */; };
		8F49C36E213EFB7E0076C4F9 /* MiniPlayerWindowController.xib in Resources */ = {isa = PBXBuildFile; fileRef = 8F49C370213EFB7E0076C4F9 /* MiniPlayerWindowController.xib */; };
		9E47DAC01E3CFA6D00457420 /* DurationDisplayTextField.swift in Sources */ = {isa = PBXBuildFile; fileRef = 9E47DABF1E3CFA6D00457420 /* DurationDisplayTextField.swift */; };
		B4E446E825CB53920069F06E /* PromiseKit in Frameworks */ = {isa = PBXBuildFile; productRef = B4E446E725CB53920069F06E /* PromiseKit */; };
		B4E446F225CB53FF0069F06E /* Gzip in Frameworks */ = {isa = PBXBuildFile; productRef = B4E446F125CB53FF0069F06E /* Gzip */; };
		B4E446F725CB54EF0069F06E /* Mustache in Frameworks */ = {isa = PBXBuildFile; productRef = B4E446F625CB54EF0069F06E /* Mustache */; };
		B4E4470125CE3F930069F06E /* Sparkle in Frameworks */ = {isa = PBXBuildFile; productRef = B4E4470025CE3F930069F06E /* Sparkle */; };
		C789872F1E34EF170005769F /* InfoPlist.strings in Resources */ = {isa = PBXBuildFile; fileRef = C78987311E34EF170005769F /* InfoPlist.strings */; };
<<<<<<< HEAD
		D18333BC2834CDF40060A4E9 /* RingBuffer.swift in Sources */ = {isa = PBXBuildFile; fileRef = D18333BB2834CDF40060A4E9 /* RingBuffer.swift */; };
		D18333BE2834CE620060A4E9 /* KeyInputController.swift in Sources */ = {isa = PBXBuildFile; fileRef = D18333BD2834CE620060A4E9 /* KeyInputController.swift */; };
		D19E23E9284F0A8400FD6999 /* IINAApplication.swift in Sources */ = {isa = PBXBuildFile; fileRef = D19E23E8284F0A8400FD6999 /* IINAApplication.swift */; };
=======
		D1B4E24E2A3AFC9100E36F1D /* MiniPlayerWindow.swift in Sources */ = {isa = PBXBuildFile; fileRef = D1B4E24D2A3AFC9100E36F1D /* MiniPlayerWindow.swift */; };
>>>>>>> 2b3d44ca
		E301EFDA21312AB300BC8588 /* KeychainAccess.swift in Sources */ = {isa = PBXBuildFile; fileRef = E301EFD921312AB300BC8588 /* KeychainAccess.swift */; };
		E30D2EBD21F5FD2600E1FF0D /* PluginOverlayView.swift in Sources */ = {isa = PBXBuildFile; fileRef = E30D2EBC21F5FD2600E1FF0D /* PluginOverlayView.swift */; };
		E322A4F820A8442E00C67D32 /* PlaylistPlaybackProgressView.swift in Sources */ = {isa = PBXBuildFile; fileRef = E322A4F720A8442E00C67D32 /* PlaylistPlaybackProgressView.swift */; };
		E32693F924BA138000BF7ADC /* JavascriptPluginSubtitleItem.swift in Sources */ = {isa = PBXBuildFile; fileRef = E32693F824BA138000BF7ADC /* JavascriptPluginSubtitleItem.swift */; };
		E32712B024EAA14500359DAB /* ScreenshootOSDView.swift in Sources */ = {isa = PBXBuildFile; fileRef = E32712AE24EAA14500359DAB /* ScreenshootOSDView.swift */; };
		E32712B224F2B8CA00359DAB /* ScreenshootOSDView.xib in Resources */ = {isa = PBXBuildFile; fileRef = E32712B424F2B8CA00359DAB /* ScreenshootOSDView.xib */; };
		E32B157D21BC27B100CDBCEA /* JavascriptAPIMenu.swift in Sources */ = {isa = PBXBuildFile; fileRef = E32B157C21BC27B100CDBCEA /* JavascriptAPIMenu.swift */; };
		E32B157F21BE219700CDBCEA /* JavascriptPluginMenuItem.swift in Sources */ = {isa = PBXBuildFile; fileRef = E32B157E21BE219700CDBCEA /* JavascriptPluginMenuItem.swift */; };
		E3366AFA224A039500EF3C32 /* JavascriptAPIPreferences.swift in Sources */ = {isa = PBXBuildFile; fileRef = E3366AF9224A039500EF3C32 /* JavascriptAPIPreferences.swift */; };
		E337D5E22411B64A00B5729A /* JavascriptPolyfill.swift in Sources */ = {isa = PBXBuildFile; fileRef = E337D5E12411B64900B5729A /* JavascriptPolyfill.swift */; };
		E337D5E4241C12BE00B5729A /* PrefPluginPermissionListView.swift in Sources */ = {isa = PBXBuildFile; fileRef = E337D5E3241C12BE00B5729A /* PrefPluginPermissionListView.swift */; };
		E337D5E6241EF60400B5729A /* JavascriptAPISubtitle.swift in Sources */ = {isa = PBXBuildFile; fileRef = E337D5E5241EF60400B5729A /* JavascriptAPISubtitle.swift */; };
		E33836852026223800ABC812 /* PrefOSCToolbarSettingsSheetController.swift in Sources */ = {isa = PBXBuildFile; fileRef = E33836832026223800ABC812 /* PrefOSCToolbarSettingsSheetController.swift */; };
		E3383689202651CF00ABC812 /* PrefOSCToolbarDraggingItemViewController.swift in Sources */ = {isa = PBXBuildFile; fileRef = E3383687202651CF00ABC812 /* PrefOSCToolbarDraggingItemViewController.swift */; };
		E338368A202651CF00ABC812 /* PrefOSCToolbarDraggingItemViewController.xib in Resources */ = {isa = PBXBuildFile; fileRef = E3383688202651CF00ABC812 /* PrefOSCToolbarDraggingItemViewController.xib */; };
		E33BA5C4204315740069A0F6 /* AssrtSubtitle.swift in Sources */ = {isa = PBXBuildFile; fileRef = E33BA5C3204315740069A0F6 /* AssrtSubtitle.swift */; };
		E33BA5C7204BD9FE0069A0F6 /* SubChooseViewController.swift in Sources */ = {isa = PBXBuildFile; fileRef = E33BA5C5204BD9FE0069A0F6 /* SubChooseViewController.swift */; };
		E33FEEB52229A44F00B59711 /* JavascriptAPIUtils.swift in Sources */ = {isa = PBXBuildFile; fileRef = E33FEEB42229A44F00B59711 /* JavascriptAPIUtils.swift */; };
		E342832F20B7149800139865 /* Logger.swift in Sources */ = {isa = PBXBuildFile; fileRef = E342832E20B7149800139865 /* Logger.swift */; };
		E34A0E012053F93A00B50097 /* PrefOSCToolbarSettingsSheetController.xib in Resources */ = {isa = PBXBuildFile; fileRef = E34A0E032053F93A00B50097 /* PrefOSCToolbarSettingsSheetController.xib */; };
		E34C0C3124934D7B0065A0C6 /* Switch.swift in Sources */ = {isa = PBXBuildFile; fileRef = E34C0C3024934D7B0065A0C6 /* Switch.swift */; };
		E34E909A24F821280073BF04 /* GuideWindowController.xib in Resources */ = {isa = PBXBuildFile; fileRef = E34E909C24F821280073BF04 /* GuideWindowController.xib */; };
		E34EAA83251A36CE00057F27 /* JavascriptAPIFile.swift in Sources */ = {isa = PBXBuildFile; fileRef = E34EAA82251A36CE00057F27 /* JavascriptAPIFile.swift */; };
		E3513AF820EF79C500F8C347 /* PreferenceWindowController.swift in Sources */ = {isa = PBXBuildFile; fileRef = E3513AF620EF79C500F8C347 /* PreferenceWindowController.swift */; };
		E3513AFB20F120F600F8C347 /* PreferenceViewController.swift in Sources */ = {isa = PBXBuildFile; fileRef = E3513AFA20F120F600F8C347 /* PreferenceViewController.swift */; };
		E35306EF2147A8CE008FE492 /* JavascriptPlugin.swift in Sources */ = {isa = PBXBuildFile; fileRef = E35306EE2147A8CE008FE492 /* JavascriptPlugin.swift */; };
		E35306F42147F78D008FE492 /* JavascriptAPICore.swift in Sources */ = {isa = PBXBuildFile; fileRef = E35306F32147F78D008FE492 /* JavascriptAPICore.swift */; };
		E35306F62147F7AF008FE492 /* JavascriptAPIMpv.swift in Sources */ = {isa = PBXBuildFile; fileRef = E35306F52147F7AF008FE492 /* JavascriptAPIMpv.swift */; };
		E35306FA214808AB008FE492 /* JavascriptAPIEvent.swift in Sources */ = {isa = PBXBuildFile; fileRef = E35306F9214808AB008FE492 /* JavascriptAPIEvent.swift */; };
		E35306FC214813B7008FE492 /* JavascriptPluginInstance.swift in Sources */ = {isa = PBXBuildFile; fileRef = E35306FB214813B7008FE492 /* JavascriptPluginInstance.swift */; };
		E3530700214908DD008FE492 /* JavascriptAPIHttp.swift in Sources */ = {isa = PBXBuildFile; fileRef = E35306FF214908DC008FE492 /* JavascriptAPIHttp.swift */; };
		E3530702214935DE008FE492 /* JavascriptAPIConsole.swift in Sources */ = {isa = PBXBuildFile; fileRef = E3530701214935DE008FE492 /* JavascriptAPIConsole.swift */; };
		E353070521496CE4008FE492 /* PrefPluginViewController.swift in Sources */ = {isa = PBXBuildFile; fileRef = E353070321496CE4008FE492 /* PrefPluginViewController.swift */; };
		E353070621496CE4008FE492 /* PrefPluginViewController.xib in Resources */ = {isa = PBXBuildFile; fileRef = E353070421496CE4008FE492 /* PrefPluginViewController.xib */; };
		E36E8D7C24F6052F00B8C097 /* GuideWindowController.swift in Sources */ = {isa = PBXBuildFile; fileRef = E36E8D7A24F6052F00B8C097 /* GuideWindowController.swift */; };
		E374160C20F138A900B4F7F9 /* CollapseView.swift in Sources */ = {isa = PBXBuildFile; fileRef = E374160B20F138A900B4F7F9 /* CollapseView.swift */; };
		E374160F20F3AF7E00B4F7F9 /* PrefUtilsViewController.swift in Sources */ = {isa = PBXBuildFile; fileRef = E374160D20F3AF7E00B4F7F9 /* PrefUtilsViewController.swift */; };
		E374161120F3C0AB00B4F7F9 /* PrefUtilsViewController.xib in Resources */ = {isa = PBXBuildFile; fileRef = E374161320F3C0AB00B4F7F9 /* PrefUtilsViewController.xib */; };
		E3785B072A83039600787CB7 /* JavascriptAPIWebSocket.swift in Sources */ = {isa = PBXBuildFile; fileRef = E3785B062A83039600787CB7 /* JavascriptAPIWebSocket.swift */; };
		E3785B092A83380E00787CB7 /* WebSocketServer.swift in Sources */ = {isa = PBXBuildFile; fileRef = E3785B082A83380E00787CB7 /* WebSocketServer.swift */; };
		E38372922443634500F57718 /* LanguageTokenField.swift in Sources */ = {isa = PBXBuildFile; fileRef = E38372912443634500F57718 /* LanguageTokenField.swift */; };
		E3839C5724FFF201007D0AB4 /* PluginStandaloneWindow.swift in Sources */ = {isa = PBXBuildFile; fileRef = E3839C5624FFF201007D0AB4 /* PluginStandaloneWindow.swift */; };
		E3839C5924FFF817007D0AB4 /* JavascriptAPIStandaloneWindow.swift in Sources */ = {isa = PBXBuildFile; fileRef = E3839C5824FFF817007D0AB4 /* JavascriptAPIStandaloneWindow.swift */; };
		E385588A2A484A2D0083772D /* main.swift in Sources */ = {isa = PBXBuildFile; fileRef = E38558892A484A2D0083772D /* main.swift */; };
		E38558912A486E060083772D /* Mustache in Frameworks */ = {isa = PBXBuildFile; productRef = E38558902A486E060083772D /* Mustache */; };
		E38B3213214FB9EA000F6D27 /* PrefPluginPermissionView.swift in Sources */ = {isa = PBXBuildFile; fileRef = E38B3211214FB9EA000F6D27 /* PrefPluginPermissionView.swift */; };
		E38B3214214FB9EA000F6D27 /* PrefPluginPermissionView.xib in Resources */ = {isa = PBXBuildFile; fileRef = E38B3212214FB9EA000F6D27 /* PrefPluginPermissionView.xib */; };
		E38B3216214FF700000F6D27 /* EventController.swift in Sources */ = {isa = PBXBuildFile; fileRef = E38B3215214FF700000F6D27 /* EventController.swift */; };
		E38BA1C0253E54F2000B551D /* JavascriptAPIGlobal.swift in Sources */ = {isa = PBXBuildFile; fileRef = E38BA1BF253E54F2000B551D /* JavascriptAPIGlobal.swift */; };
		E38BA1C4254110BE000B551D /* JavascriptMessageHub.swift in Sources */ = {isa = PBXBuildFile; fileRef = E38BA1C3254110BD000B551D /* JavascriptMessageHub.swift */; };
		E38BD4AF20054BD9007635FC /* MainWindow.swift in Sources */ = {isa = PBXBuildFile; fileRef = E38BD4AE20054BD9007635FC /* MainWindow.swift */; };
		E3958565253133E80096811F /* SidebarTabView.swift in Sources */ = {isa = PBXBuildFile; fileRef = E3958563253133E80096811F /* SidebarTabView.swift */; };
		E3958566253133E80096811F /* SidebarTabView.xib in Resources */ = {isa = PBXBuildFile; fileRef = E3958564253133E80096811F /* SidebarTabView.xib */; };
		E3958586253309C90096811F /* PluginSidebarView.swift in Sources */ = {isa = PBXBuildFile; fileRef = E3958585253309C90096811F /* PluginSidebarView.swift */; };
		E395858A253314400096811F /* JavascriptAPISidebarView.swift in Sources */ = {isa = PBXBuildFile; fileRef = E39585892533143F0096811F /* JavascriptAPISidebarView.swift */; };
		E3965E1A2487C99900607EB4 /* JavascriptPluginSubtitle.swift in Sources */ = {isa = PBXBuildFile; fileRef = E3965E192487C99900607EB4 /* JavascriptPluginSubtitle.swift */; };
		E39A11FD240F176E00A67F9F /* StringEncodingName.swift in Sources */ = {isa = PBXBuildFile; fileRef = E39A11FC240F176E00A67F9F /* StringEncodingName.swift */; };
		E3A8D8E92A4F4F280078FA74 /* libpostproc.57.dylib in Frameworks */ = {isa = PBXBuildFile; fileRef = E3A8D8AE2A4F4F260078FA74 /* libpostproc.57.dylib */; };
		E3A8D8EA2A4F4F280078FA74 /* libX11.6.dylib in Frameworks */ = {isa = PBXBuildFile; fileRef = E3A8D8AF2A4F4F260078FA74 /* libX11.6.dylib */; };
		E3A8D8EB2A4F4F280078FA74 /* libgraphite2.3.dylib in Frameworks */ = {isa = PBXBuildFile; fileRef = E3A8D8B02A4F4F260078FA74 /* libgraphite2.3.dylib */; };
		E3A8D8EC2A4F4F280078FA74 /* libpcre2-8.0.dylib in Frameworks */ = {isa = PBXBuildFile; fileRef = E3A8D8B12A4F4F260078FA74 /* libpcre2-8.0.dylib */; };
		E3A8D8ED2A4F4F280078FA74 /* libharfbuzz.0.dylib in Frameworks */ = {isa = PBXBuildFile; fileRef = E3A8D8B22A4F4F260078FA74 /* libharfbuzz.0.dylib */; };
		E3A8D8EE2A4F4F280078FA74 /* libsodium.23.dylib in Frameworks */ = {isa = PBXBuildFile; fileRef = E3A8D8B32A4F4F270078FA74 /* libsodium.23.dylib */; };
		E3A8D8EF2A4F4F280078FA74 /* libavfilter.9.dylib in Frameworks */ = {isa = PBXBuildFile; fileRef = E3A8D8B42A4F4F270078FA74 /* libavfilter.9.dylib */; };
		E3A8D8F02A4F4F280078FA74 /* libavcodec.60.dylib in Frameworks */ = {isa = PBXBuildFile; fileRef = E3A8D8B52A4F4F270078FA74 /* libavcodec.60.dylib */; };
		E3A8D8F12A4F4F280078FA74 /* liblcms2.2.dylib in Frameworks */ = {isa = PBXBuildFile; fileRef = E3A8D8B62A4F4F270078FA74 /* liblcms2.2.dylib */; };
		E3A8D8F22A4F4F280078FA74 /* libgmp.10.dylib in Frameworks */ = {isa = PBXBuildFile; fileRef = E3A8D8B72A4F4F270078FA74 /* libgmp.10.dylib */; };
		E3A8D8F32A4F4F280078FA74 /* libzstd.1.dylib in Frameworks */ = {isa = PBXBuildFile; fileRef = E3A8D8B82A4F4F270078FA74 /* libzstd.1.dylib */; };
		E3A8D8F42A4F4F280078FA74 /* libwebp.7.dylib in Frameworks */ = {isa = PBXBuildFile; fileRef = E3A8D8B92A4F4F270078FA74 /* libwebp.7.dylib */; };
		E3A8D8F52A4F4F280078FA74 /* libb2.1.dylib in Frameworks */ = {isa = PBXBuildFile; fileRef = E3A8D8BA2A4F4F270078FA74 /* libb2.1.dylib */; };
		E3A8D8F62A4F4F280078FA74 /* libfontconfig.1.dylib in Frameworks */ = {isa = PBXBuildFile; fileRef = E3A8D8BB2A4F4F270078FA74 /* libfontconfig.1.dylib */; };
		E3A8D8F72A4F4F280078FA74 /* libnettle.8.dylib in Frameworks */ = {isa = PBXBuildFile; fileRef = E3A8D8BC2A4F4F270078FA74 /* libnettle.8.dylib */; };
		E3A8D8F82A4F4F280078FA74 /* libsoxr.0.dylib in Frameworks */ = {isa = PBXBuildFile; fileRef = E3A8D8BD2A4F4F270078FA74 /* libsoxr.0.dylib */; };
		E3A8D8F92A4F4F280078FA74 /* libavformat.60.dylib in Frameworks */ = {isa = PBXBuildFile; fileRef = E3A8D8BE2A4F4F270078FA74 /* libavformat.60.dylib */; };
		E3A8D8FA2A4F4F280078FA74 /* libarchive.13.dylib in Frameworks */ = {isa = PBXBuildFile; fileRef = E3A8D8BF2A4F4F270078FA74 /* libarchive.13.dylib */; };
		E3A8D8FB2A4F4F280078FA74 /* libfreetype.6.dylib in Frameworks */ = {isa = PBXBuildFile; fileRef = E3A8D8C02A4F4F270078FA74 /* libfreetype.6.dylib */; };
		E3A8D8FC2A4F4F280078FA74 /* libsharpyuv.0.dylib in Frameworks */ = {isa = PBXBuildFile; fileRef = E3A8D8C12A4F4F270078FA74 /* libsharpyuv.0.dylib */; };
		E3A8D8FD2A4F4F280078FA74 /* libass.9.dylib in Frameworks */ = {isa = PBXBuildFile; fileRef = E3A8D8C22A4F4F270078FA74 /* libass.9.dylib */; };
		E3A8D8FE2A4F4F280078FA74 /* libavdevice.60.dylib in Frameworks */ = {isa = PBXBuildFile; fileRef = E3A8D8C32A4F4F270078FA74 /* libavdevice.60.dylib */; };
		E3A8D8FF2A4F4F280078FA74 /* libdav1d.6.dylib in Frameworks */ = {isa = PBXBuildFile; fileRef = E3A8D8C42A4F4F270078FA74 /* libdav1d.6.dylib */; };
		E3A8D9002A4F4F280078FA74 /* libzmq.5.dylib in Frameworks */ = {isa = PBXBuildFile; fileRef = E3A8D8C52A4F4F270078FA74 /* libzmq.5.dylib */; };
		E3A8D9012A4F4F280078FA74 /* libxcb-shape.0.dylib in Frameworks */ = {isa = PBXBuildFile; fileRef = E3A8D8C62A4F4F270078FA74 /* libxcb-shape.0.dylib */; };
		E3A8D9022A4F4F280078FA74 /* libunibreak.5.dylib in Frameworks */ = {isa = PBXBuildFile; fileRef = E3A8D8C72A4F4F270078FA74 /* libunibreak.5.dylib */; };
		E3A8D9032A4F4F280078FA74 /* libswscale.7.dylib in Frameworks */ = {isa = PBXBuildFile; fileRef = E3A8D8C82A4F4F270078FA74 /* libswscale.7.dylib */; };
		E3A8D9042A4F4F280078FA74 /* libspeex.1.dylib in Frameworks */ = {isa = PBXBuildFile; fileRef = E3A8D8C92A4F4F270078FA74 /* libspeex.1.dylib */; };
		E3A8D9052A4F4F280078FA74 /* libxcb-xfixes.0.dylib in Frameworks */ = {isa = PBXBuildFile; fileRef = E3A8D8CA2A4F4F270078FA74 /* libxcb-xfixes.0.dylib */; };
		E3A8D9062A4F4F280078FA74 /* liblzma.5.dylib in Frameworks */ = {isa = PBXBuildFile; fileRef = E3A8D8CB2A4F4F270078FA74 /* liblzma.5.dylib */; };
		E3A8D9072A4F4F280078FA74 /* libuchardet.0.dylib in Frameworks */ = {isa = PBXBuildFile; fileRef = E3A8D8CC2A4F4F270078FA74 /* libuchardet.0.dylib */; };
		E3A8D9082A4F4F280078FA74 /* libpng16.16.dylib in Frameworks */ = {isa = PBXBuildFile; fileRef = E3A8D8CD2A4F4F270078FA74 /* libpng16.16.dylib */; };
		E3A8D9092A4F4F280078FA74 /* libintl.8.dylib in Frameworks */ = {isa = PBXBuildFile; fileRef = E3A8D8CE2A4F4F270078FA74 /* libintl.8.dylib */; };
		E3A8D90A2A4F4F280078FA74 /* libwebpmux.3.dylib in Frameworks */ = {isa = PBXBuildFile; fileRef = E3A8D8CF2A4F4F270078FA74 /* libwebpmux.3.dylib */; };
		E3A8D90B2A4F4F280078FA74 /* libp11-kit.0.dylib in Frameworks */ = {isa = PBXBuildFile; fileRef = E3A8D8D02A4F4F270078FA74 /* libp11-kit.0.dylib */; };
		E3A8D90C2A4F4F280078FA74 /* libxcb.1.dylib in Frameworks */ = {isa = PBXBuildFile; fileRef = E3A8D8D12A4F4F270078FA74 /* libxcb.1.dylib */; };
		E3A8D90D2A4F4F280078FA74 /* libglib-2.0.0.dylib in Frameworks */ = {isa = PBXBuildFile; fileRef = E3A8D8D22A4F4F270078FA74 /* libglib-2.0.0.dylib */; };
		E3A8D90E2A4F4F280078FA74 /* libbluray.2.dylib in Frameworks */ = {isa = PBXBuildFile; fileRef = E3A8D8D32A4F4F270078FA74 /* libbluray.2.dylib */; };
		E3A8D90F2A4F4F280078FA74 /* libhogweed.6.dylib in Frameworks */ = {isa = PBXBuildFile; fileRef = E3A8D8D42A4F4F270078FA74 /* libhogweed.6.dylib */; };
		E3A8D9102A4F4F280078FA74 /* libavutil.58.dylib in Frameworks */ = {isa = PBXBuildFile; fileRef = E3A8D8D52A4F4F270078FA74 /* libavutil.58.dylib */; };
		E3A8D9112A4F4F280078FA74 /* libluajit-5.1.2.dylib in Frameworks */ = {isa = PBXBuildFile; fileRef = E3A8D8D62A4F4F270078FA74 /* libluajit-5.1.2.dylib */; };
		E3A8D9122A4F4F280078FA74 /* libXau.6.dylib in Frameworks */ = {isa = PBXBuildFile; fileRef = E3A8D8D72A4F4F270078FA74 /* libXau.6.dylib */; };
		E3A8D9132A4F4F280078FA74 /* librubberband.2.dylib in Frameworks */ = {isa = PBXBuildFile; fileRef = E3A8D8D82A4F4F270078FA74 /* librubberband.2.dylib */; };
		E3A8D9142A4F4F280078FA74 /* libfribidi.0.dylib in Frameworks */ = {isa = PBXBuildFile; fileRef = E3A8D8D92A4F4F280078FA74 /* libfribidi.0.dylib */; };
		E3A8D9152A4F4F280078FA74 /* liblz4.1.dylib in Frameworks */ = {isa = PBXBuildFile; fileRef = E3A8D8DA2A4F4F280078FA74 /* liblz4.1.dylib */; };
		E3A8D9162A4F4F280078FA74 /* libmujs.dylib in Frameworks */ = {isa = PBXBuildFile; fileRef = E3A8D8DB2A4F4F280078FA74 /* libmujs.dylib */; };
		E3A8D9172A4F4F280078FA74 /* libsamplerate.0.dylib in Frameworks */ = {isa = PBXBuildFile; fileRef = E3A8D8DC2A4F4F280078FA74 /* libsamplerate.0.dylib */; };
		E3A8D9182A4F4F280078FA74 /* libsnappy.1.dylib in Frameworks */ = {isa = PBXBuildFile; fileRef = E3A8D8DD2A4F4F280078FA74 /* libsnappy.1.dylib */; };
		E3A8D9192A4F4F280078FA74 /* libidn2.0.dylib in Frameworks */ = {isa = PBXBuildFile; fileRef = E3A8D8DE2A4F4F280078FA74 /* libidn2.0.dylib */; };
		E3A8D91A2A4F4F280078FA74 /* libmpv.2.dylib in Frameworks */ = {isa = PBXBuildFile; fileRef = E3A8D8DF2A4F4F280078FA74 /* libmpv.2.dylib */; };
		E3A8D91B2A4F4F280078FA74 /* libjpeg.8.dylib in Frameworks */ = {isa = PBXBuildFile; fileRef = E3A8D8E02A4F4F280078FA74 /* libjpeg.8.dylib */; };
		E3A8D91C2A4F4F280078FA74 /* libgnutls.30.dylib in Frameworks */ = {isa = PBXBuildFile; fileRef = E3A8D8E12A4F4F280078FA74 /* libgnutls.30.dylib */; };
		E3A8D91D2A4F4F280078FA74 /* libswresample.4.dylib in Frameworks */ = {isa = PBXBuildFile; fileRef = E3A8D8E22A4F4F280078FA74 /* libswresample.4.dylib */; };
		E3A8D91E2A4F4F280078FA74 /* libvidstab.1.2.dylib in Frameworks */ = {isa = PBXBuildFile; fileRef = E3A8D8E32A4F4F280078FA74 /* libvidstab.1.2.dylib */; };
		E3A8D91F2A4F4F280078FA74 /* libtasn1.6.dylib in Frameworks */ = {isa = PBXBuildFile; fileRef = E3A8D8E42A4F4F280078FA74 /* libtasn1.6.dylib */; };
		E3A8D9202A4F4F280078FA74 /* libunistring.5.dylib in Frameworks */ = {isa = PBXBuildFile; fileRef = E3A8D8E52A4F4F280078FA74 /* libunistring.5.dylib */; };
		E3A8D9212A4F4F280078FA74 /* libzimg.2.dylib in Frameworks */ = {isa = PBXBuildFile; fileRef = E3A8D8E62A4F4F280078FA74 /* libzimg.2.dylib */; };
		E3A8D9222A4F4F280078FA74 /* libXdmcp.6.dylib in Frameworks */ = {isa = PBXBuildFile; fileRef = E3A8D8E72A4F4F280078FA74 /* libXdmcp.6.dylib */; };
		E3A8D9232A4F4F280078FA74 /* libxcb-shm.0.dylib in Frameworks */ = {isa = PBXBuildFile; fileRef = E3A8D8E82A4F4F280078FA74 /* libxcb-shm.0.dylib */; };
		E3A8D9242A4F4F360078FA74 /* libarchive.13.dylib in Copy Dylibs */ = {isa = PBXBuildFile; fileRef = E3A8D8BF2A4F4F270078FA74 /* libarchive.13.dylib */; settings = {ATTRIBUTES = (CodeSignOnCopy, ); }; };
		E3A8D9252A4F4F360078FA74 /* libass.9.dylib in Copy Dylibs */ = {isa = PBXBuildFile; fileRef = E3A8D8C22A4F4F270078FA74 /* libass.9.dylib */; settings = {ATTRIBUTES = (CodeSignOnCopy, ); }; };
		E3A8D9262A4F4F360078FA74 /* libavcodec.60.dylib in Copy Dylibs */ = {isa = PBXBuildFile; fileRef = E3A8D8B52A4F4F270078FA74 /* libavcodec.60.dylib */; settings = {ATTRIBUTES = (CodeSignOnCopy, ); }; };
		E3A8D9272A4F4F360078FA74 /* libavdevice.60.dylib in Copy Dylibs */ = {isa = PBXBuildFile; fileRef = E3A8D8C32A4F4F270078FA74 /* libavdevice.60.dylib */; settings = {ATTRIBUTES = (CodeSignOnCopy, ); }; };
		E3A8D9282A4F4F360078FA74 /* libavfilter.9.dylib in Copy Dylibs */ = {isa = PBXBuildFile; fileRef = E3A8D8B42A4F4F270078FA74 /* libavfilter.9.dylib */; settings = {ATTRIBUTES = (CodeSignOnCopy, ); }; };
		E3A8D9292A4F4F360078FA74 /* libavformat.60.dylib in Copy Dylibs */ = {isa = PBXBuildFile; fileRef = E3A8D8BE2A4F4F270078FA74 /* libavformat.60.dylib */; settings = {ATTRIBUTES = (CodeSignOnCopy, ); }; };
		E3A8D92A2A4F4F360078FA74 /* libavutil.58.dylib in Copy Dylibs */ = {isa = PBXBuildFile; fileRef = E3A8D8D52A4F4F270078FA74 /* libavutil.58.dylib */; settings = {ATTRIBUTES = (CodeSignOnCopy, ); }; };
		E3A8D92B2A4F4F360078FA74 /* libb2.1.dylib in Copy Dylibs */ = {isa = PBXBuildFile; fileRef = E3A8D8BA2A4F4F270078FA74 /* libb2.1.dylib */; settings = {ATTRIBUTES = (CodeSignOnCopy, ); }; };
		E3A8D92C2A4F4F360078FA74 /* libbluray.2.dylib in Copy Dylibs */ = {isa = PBXBuildFile; fileRef = E3A8D8D32A4F4F270078FA74 /* libbluray.2.dylib */; settings = {ATTRIBUTES = (CodeSignOnCopy, ); }; };
		E3A8D92D2A4F4F360078FA74 /* libdav1d.6.dylib in Copy Dylibs */ = {isa = PBXBuildFile; fileRef = E3A8D8C42A4F4F270078FA74 /* libdav1d.6.dylib */; settings = {ATTRIBUTES = (CodeSignOnCopy, ); }; };
		E3A8D92E2A4F4F360078FA74 /* libfontconfig.1.dylib in Copy Dylibs */ = {isa = PBXBuildFile; fileRef = E3A8D8BB2A4F4F270078FA74 /* libfontconfig.1.dylib */; settings = {ATTRIBUTES = (CodeSignOnCopy, ); }; };
		E3A8D92F2A4F4F360078FA74 /* libfreetype.6.dylib in Copy Dylibs */ = {isa = PBXBuildFile; fileRef = E3A8D8C02A4F4F270078FA74 /* libfreetype.6.dylib */; settings = {ATTRIBUTES = (CodeSignOnCopy, ); }; };
		E3A8D9302A4F4F360078FA74 /* libfribidi.0.dylib in Copy Dylibs */ = {isa = PBXBuildFile; fileRef = E3A8D8D92A4F4F280078FA74 /* libfribidi.0.dylib */; settings = {ATTRIBUTES = (CodeSignOnCopy, ); }; };
		E3A8D9312A4F4F360078FA74 /* libglib-2.0.0.dylib in Copy Dylibs */ = {isa = PBXBuildFile; fileRef = E3A8D8D22A4F4F270078FA74 /* libglib-2.0.0.dylib */; settings = {ATTRIBUTES = (CodeSignOnCopy, ); }; };
		E3A8D9322A4F4F360078FA74 /* libgmp.10.dylib in Copy Dylibs */ = {isa = PBXBuildFile; fileRef = E3A8D8B72A4F4F270078FA74 /* libgmp.10.dylib */; settings = {ATTRIBUTES = (CodeSignOnCopy, ); }; };
		E3A8D9332A4F4F360078FA74 /* libgnutls.30.dylib in Copy Dylibs */ = {isa = PBXBuildFile; fileRef = E3A8D8E12A4F4F280078FA74 /* libgnutls.30.dylib */; settings = {ATTRIBUTES = (CodeSignOnCopy, ); }; };
		E3A8D9342A4F4F360078FA74 /* libgraphite2.3.dylib in Copy Dylibs */ = {isa = PBXBuildFile; fileRef = E3A8D8B02A4F4F260078FA74 /* libgraphite2.3.dylib */; settings = {ATTRIBUTES = (CodeSignOnCopy, ); }; };
		E3A8D9352A4F4F360078FA74 /* libharfbuzz.0.dylib in Copy Dylibs */ = {isa = PBXBuildFile; fileRef = E3A8D8B22A4F4F260078FA74 /* libharfbuzz.0.dylib */; settings = {ATTRIBUTES = (CodeSignOnCopy, ); }; };
		E3A8D9362A4F4F360078FA74 /* libhogweed.6.dylib in Copy Dylibs */ = {isa = PBXBuildFile; fileRef = E3A8D8D42A4F4F270078FA74 /* libhogweed.6.dylib */; settings = {ATTRIBUTES = (CodeSignOnCopy, ); }; };
		E3A8D9372A4F4F360078FA74 /* libidn2.0.dylib in Copy Dylibs */ = {isa = PBXBuildFile; fileRef = E3A8D8DE2A4F4F280078FA74 /* libidn2.0.dylib */; settings = {ATTRIBUTES = (CodeSignOnCopy, ); }; };
		E3A8D9382A4F4F360078FA74 /* libintl.8.dylib in Copy Dylibs */ = {isa = PBXBuildFile; fileRef = E3A8D8CE2A4F4F270078FA74 /* libintl.8.dylib */; settings = {ATTRIBUTES = (CodeSignOnCopy, ); }; };
		E3A8D9392A4F4F360078FA74 /* libjpeg.8.dylib in Copy Dylibs */ = {isa = PBXBuildFile; fileRef = E3A8D8E02A4F4F280078FA74 /* libjpeg.8.dylib */; settings = {ATTRIBUTES = (CodeSignOnCopy, ); }; };
		E3A8D93A2A4F4F360078FA74 /* liblcms2.2.dylib in Copy Dylibs */ = {isa = PBXBuildFile; fileRef = E3A8D8B62A4F4F270078FA74 /* liblcms2.2.dylib */; settings = {ATTRIBUTES = (CodeSignOnCopy, ); }; };
		E3A8D93B2A4F4F360078FA74 /* libluajit-5.1.2.dylib in Copy Dylibs */ = {isa = PBXBuildFile; fileRef = E3A8D8D62A4F4F270078FA74 /* libluajit-5.1.2.dylib */; settings = {ATTRIBUTES = (CodeSignOnCopy, ); }; };
		E3A8D93C2A4F4F360078FA74 /* liblz4.1.dylib in Copy Dylibs */ = {isa = PBXBuildFile; fileRef = E3A8D8DA2A4F4F280078FA74 /* liblz4.1.dylib */; settings = {ATTRIBUTES = (CodeSignOnCopy, ); }; };
		E3A8D93D2A4F4F360078FA74 /* liblzma.5.dylib in Copy Dylibs */ = {isa = PBXBuildFile; fileRef = E3A8D8CB2A4F4F270078FA74 /* liblzma.5.dylib */; settings = {ATTRIBUTES = (CodeSignOnCopy, ); }; };
		E3A8D93E2A4F4F360078FA74 /* libmpv.2.dylib in Copy Dylibs */ = {isa = PBXBuildFile; fileRef = E3A8D8DF2A4F4F280078FA74 /* libmpv.2.dylib */; settings = {ATTRIBUTES = (CodeSignOnCopy, ); }; };
		E3A8D93F2A4F4F360078FA74 /* libmujs.dylib in Copy Dylibs */ = {isa = PBXBuildFile; fileRef = E3A8D8DB2A4F4F280078FA74 /* libmujs.dylib */; settings = {ATTRIBUTES = (CodeSignOnCopy, ); }; };
		E3A8D9402A4F4F360078FA74 /* libnettle.8.dylib in Copy Dylibs */ = {isa = PBXBuildFile; fileRef = E3A8D8BC2A4F4F270078FA74 /* libnettle.8.dylib */; settings = {ATTRIBUTES = (CodeSignOnCopy, ); }; };
		E3A8D9412A4F4F360078FA74 /* libp11-kit.0.dylib in Copy Dylibs */ = {isa = PBXBuildFile; fileRef = E3A8D8D02A4F4F270078FA74 /* libp11-kit.0.dylib */; settings = {ATTRIBUTES = (CodeSignOnCopy, ); }; };
		E3A8D9422A4F4F360078FA74 /* libpcre2-8.0.dylib in Copy Dylibs */ = {isa = PBXBuildFile; fileRef = E3A8D8B12A4F4F260078FA74 /* libpcre2-8.0.dylib */; settings = {ATTRIBUTES = (CodeSignOnCopy, ); }; };
		E3A8D9432A4F4F360078FA74 /* libpng16.16.dylib in Copy Dylibs */ = {isa = PBXBuildFile; fileRef = E3A8D8CD2A4F4F270078FA74 /* libpng16.16.dylib */; settings = {ATTRIBUTES = (CodeSignOnCopy, ); }; };
		E3A8D9442A4F4F360078FA74 /* libpostproc.57.dylib in Copy Dylibs */ = {isa = PBXBuildFile; fileRef = E3A8D8AE2A4F4F260078FA74 /* libpostproc.57.dylib */; settings = {ATTRIBUTES = (CodeSignOnCopy, ); }; };
		E3A8D9452A4F4F360078FA74 /* librubberband.2.dylib in Copy Dylibs */ = {isa = PBXBuildFile; fileRef = E3A8D8D82A4F4F270078FA74 /* librubberband.2.dylib */; settings = {ATTRIBUTES = (CodeSignOnCopy, ); }; };
		E3A8D9462A4F4F360078FA74 /* libsamplerate.0.dylib in Copy Dylibs */ = {isa = PBXBuildFile; fileRef = E3A8D8DC2A4F4F280078FA74 /* libsamplerate.0.dylib */; settings = {ATTRIBUTES = (CodeSignOnCopy, ); }; };
		E3A8D9472A4F4F360078FA74 /* libsharpyuv.0.dylib in Copy Dylibs */ = {isa = PBXBuildFile; fileRef = E3A8D8C12A4F4F270078FA74 /* libsharpyuv.0.dylib */; settings = {ATTRIBUTES = (CodeSignOnCopy, ); }; };
		E3A8D9482A4F4F360078FA74 /* libsnappy.1.dylib in Copy Dylibs */ = {isa = PBXBuildFile; fileRef = E3A8D8DD2A4F4F280078FA74 /* libsnappy.1.dylib */; settings = {ATTRIBUTES = (CodeSignOnCopy, ); }; };
		E3A8D9492A4F4F360078FA74 /* libsodium.23.dylib in Copy Dylibs */ = {isa = PBXBuildFile; fileRef = E3A8D8B32A4F4F270078FA74 /* libsodium.23.dylib */; settings = {ATTRIBUTES = (CodeSignOnCopy, ); }; };
		E3A8D94A2A4F4F360078FA74 /* libsoxr.0.dylib in Copy Dylibs */ = {isa = PBXBuildFile; fileRef = E3A8D8BD2A4F4F270078FA74 /* libsoxr.0.dylib */; settings = {ATTRIBUTES = (CodeSignOnCopy, ); }; };
		E3A8D94B2A4F4F360078FA74 /* libspeex.1.dylib in Copy Dylibs */ = {isa = PBXBuildFile; fileRef = E3A8D8C92A4F4F270078FA74 /* libspeex.1.dylib */; settings = {ATTRIBUTES = (CodeSignOnCopy, ); }; };
		E3A8D94C2A4F4F360078FA74 /* libswresample.4.dylib in Copy Dylibs */ = {isa = PBXBuildFile; fileRef = E3A8D8E22A4F4F280078FA74 /* libswresample.4.dylib */; settings = {ATTRIBUTES = (CodeSignOnCopy, ); }; };
		E3A8D94D2A4F4F360078FA74 /* libswscale.7.dylib in Copy Dylibs */ = {isa = PBXBuildFile; fileRef = E3A8D8C82A4F4F270078FA74 /* libswscale.7.dylib */; settings = {ATTRIBUTES = (CodeSignOnCopy, ); }; };
		E3A8D94E2A4F4F360078FA74 /* libtasn1.6.dylib in Copy Dylibs */ = {isa = PBXBuildFile; fileRef = E3A8D8E42A4F4F280078FA74 /* libtasn1.6.dylib */; settings = {ATTRIBUTES = (CodeSignOnCopy, ); }; };
		E3A8D94F2A4F4F360078FA74 /* libuchardet.0.dylib in Copy Dylibs */ = {isa = PBXBuildFile; fileRef = E3A8D8CC2A4F4F270078FA74 /* libuchardet.0.dylib */; settings = {ATTRIBUTES = (CodeSignOnCopy, ); }; };
		E3A8D9502A4F4F360078FA74 /* libunibreak.5.dylib in Copy Dylibs */ = {isa = PBXBuildFile; fileRef = E3A8D8C72A4F4F270078FA74 /* libunibreak.5.dylib */; settings = {ATTRIBUTES = (CodeSignOnCopy, ); }; };
		E3A8D9512A4F4F360078FA74 /* libunistring.5.dylib in Copy Dylibs */ = {isa = PBXBuildFile; fileRef = E3A8D8E52A4F4F280078FA74 /* libunistring.5.dylib */; settings = {ATTRIBUTES = (CodeSignOnCopy, ); }; };
		E3A8D9522A4F4F360078FA74 /* libvidstab.1.2.dylib in Copy Dylibs */ = {isa = PBXBuildFile; fileRef = E3A8D8E32A4F4F280078FA74 /* libvidstab.1.2.dylib */; settings = {ATTRIBUTES = (CodeSignOnCopy, ); }; };
		E3A8D9532A4F4F360078FA74 /* libwebp.7.dylib in Copy Dylibs */ = {isa = PBXBuildFile; fileRef = E3A8D8B92A4F4F270078FA74 /* libwebp.7.dylib */; settings = {ATTRIBUTES = (CodeSignOnCopy, ); }; };
		E3A8D9542A4F4F360078FA74 /* libwebpmux.3.dylib in Copy Dylibs */ = {isa = PBXBuildFile; fileRef = E3A8D8CF2A4F4F270078FA74 /* libwebpmux.3.dylib */; settings = {ATTRIBUTES = (CodeSignOnCopy, ); }; };
		E3A8D9552A4F4F360078FA74 /* libX11.6.dylib in Copy Dylibs */ = {isa = PBXBuildFile; fileRef = E3A8D8AF2A4F4F260078FA74 /* libX11.6.dylib */; settings = {ATTRIBUTES = (CodeSignOnCopy, ); }; };
		E3A8D9562A4F4F360078FA74 /* libXau.6.dylib in Copy Dylibs */ = {isa = PBXBuildFile; fileRef = E3A8D8D72A4F4F270078FA74 /* libXau.6.dylib */; settings = {ATTRIBUTES = (CodeSignOnCopy, ); }; };
		E3A8D9572A4F4F360078FA74 /* libxcb-shape.0.dylib in Copy Dylibs */ = {isa = PBXBuildFile; fileRef = E3A8D8C62A4F4F270078FA74 /* libxcb-shape.0.dylib */; settings = {ATTRIBUTES = (CodeSignOnCopy, ); }; };
		E3A8D9582A4F4F360078FA74 /* libxcb-shm.0.dylib in Copy Dylibs */ = {isa = PBXBuildFile; fileRef = E3A8D8E82A4F4F280078FA74 /* libxcb-shm.0.dylib */; settings = {ATTRIBUTES = (CodeSignOnCopy, ); }; };
		E3A8D9592A4F4F360078FA74 /* libxcb-xfixes.0.dylib in Copy Dylibs */ = {isa = PBXBuildFile; fileRef = E3A8D8CA2A4F4F270078FA74 /* libxcb-xfixes.0.dylib */; settings = {ATTRIBUTES = (CodeSignOnCopy, ); }; };
		E3A8D95A2A4F4F360078FA74 /* libxcb.1.dylib in Copy Dylibs */ = {isa = PBXBuildFile; fileRef = E3A8D8D12A4F4F270078FA74 /* libxcb.1.dylib */; settings = {ATTRIBUTES = (CodeSignOnCopy, ); }; };
		E3A8D95B2A4F4F360078FA74 /* libXdmcp.6.dylib in Copy Dylibs */ = {isa = PBXBuildFile; fileRef = E3A8D8E72A4F4F280078FA74 /* libXdmcp.6.dylib */; settings = {ATTRIBUTES = (CodeSignOnCopy, ); }; };
		E3A8D95C2A4F4F360078FA74 /* libzimg.2.dylib in Copy Dylibs */ = {isa = PBXBuildFile; fileRef = E3A8D8E62A4F4F280078FA74 /* libzimg.2.dylib */; settings = {ATTRIBUTES = (CodeSignOnCopy, ); }; };
		E3A8D95D2A4F4F360078FA74 /* libzmq.5.dylib in Copy Dylibs */ = {isa = PBXBuildFile; fileRef = E3A8D8C52A4F4F270078FA74 /* libzmq.5.dylib */; settings = {ATTRIBUTES = (CodeSignOnCopy, ); }; };
		E3A8D95E2A4F4F360078FA74 /* libzstd.1.dylib in Copy Dylibs */ = {isa = PBXBuildFile; fileRef = E3A8D8B82A4F4F270078FA74 /* libzstd.1.dylib */; settings = {ATTRIBUTES = (CodeSignOnCopy, ); }; };
		E3B3DD5720FDB8A600325184 /* PreferenceWindowController.xib in Resources */ = {isa = PBXBuildFile; fileRef = E3B3DD5920FDB8A600325184 /* PreferenceWindowController.xib */; };
		E3BA79EE2131443A00529D99 /* OpenURLWindowController.swift in Sources */ = {isa = PBXBuildFile; fileRef = E3BA79EC2131443A00529D99 /* OpenURLWindowController.swift */; };
		E3C12F6B201F281F00297964 /* FirstRunManager.swift in Sources */ = {isa = PBXBuildFile; fileRef = E3C12F6A201F281F00297964 /* FirstRunManager.swift */; };
		E3CAD4AF2146DB47000B373A /* JavascriptAPI.swift in Sources */ = {isa = PBXBuildFile; fileRef = E3CAD4AE2146DB47000B373A /* JavascriptAPI.swift */; };
		E3CB258B2222885E00A62C47 /* JavascriptAPIOverlay.swift in Sources */ = {isa = PBXBuildFile; fileRef = E3CB258A2222885E00A62C47 /* JavascriptAPIOverlay.swift */; };
		E3CB258F222799B800A62C47 /* MPVHook.swift in Sources */ = {isa = PBXBuildFile; fileRef = E3CB258E222799B800A62C47 /* MPVHook.swift */; };
		E3CB75BB1FD998F5004DB10A /* Regex.swift in Sources */ = {isa = PBXBuildFile; fileRef = 84A886F21E26CA24008755BB /* Regex.swift */; };
		E3CB75BD1FDACB82004DB10A /* SavedFilter.swift in Sources */ = {isa = PBXBuildFile; fileRef = E3CB75BC1FDACB82004DB10A /* SavedFilter.swift */; };
		E3DBD23E218EF4F100B3AFBF /* AboutWindowContributorAvatarItem.swift in Sources */ = {isa = PBXBuildFile; fileRef = E3DBD23C218EF4F100B3AFBF /* AboutWindowContributorAvatarItem.swift */; };
		E3DBD23F218EF4F100B3AFBF /* AboutWindowContributorAvatarItem.xib in Resources */ = {isa = PBXBuildFile; fileRef = E3DBD23D218EF4F100B3AFBF /* AboutWindowContributorAvatarItem.xib */; };
		E3DC53982A28F0DC002A5A48 /* JavascriptAPIInput.swift in Sources */ = {isa = PBXBuildFile; fileRef = E3DC53972A28F0DC002A5A48 /* JavascriptAPIInput.swift */; };
		E3DE8DCD1FD8166A0021921C /* main.swift in Sources */ = {isa = PBXBuildFile; fileRef = E3DE8DCC1FD8166A0021921C /* main.swift */; };
		E3DE8DD31FD848BA0021921C /* iina-cli in Copy Executables */ = {isa = PBXBuildFile; fileRef = E3DE8DCA1FD8166A0021921C /* iina-cli */; settings = {ATTRIBUTES = (CodeSignOnCopy, ); }; };
		E3ECC89E1FE9A6D900BED8C7 /* GeometryDef.swift in Sources */ = {isa = PBXBuildFile; fileRef = E3ECC89D1FE9A6D900BED8C7 /* GeometryDef.swift */; };
		E3F698872120D878005792C9 /* ExtendedColors.swift in Sources */ = {isa = PBXBuildFile; fileRef = E3F698862120D878005792C9 /* ExtendedColors.swift */; };
		E3FC31461FE1501E00B9B86F /* PowerSource.swift in Sources */ = {isa = PBXBuildFile; fileRef = E3FC31451FE1501E00B9B86F /* PowerSource.swift */; };
		E3FEC1332A30400F00CFD845 /* PluginInputManager.swift in Sources */ = {isa = PBXBuildFile; fileRef = E3FEC1322A30400F00CFD845 /* PluginInputManager.swift */; };
		E3FF5AC02938582F0019CE45 /* JavascriptDevTool.swift in Sources */ = {isa = PBXBuildFile; fileRef = E3FF5ABF2938582F0019CE45 /* JavascriptDevTool.swift */; };
/* End PBXBuildFile section */

/* Begin PBXContainerItemProxy section */
		49542984216C34950058F680 /* PBXContainerItemProxy */ = {
			isa = PBXContainerItemProxy;
			containerPortal = 84EB1ECE1D2F51D3004FA5A1 /* Project object */;
			proxyType = 1;
			remoteGlobalIDString = 49542972216C34950058F680;
			remoteInfo = OpenInIINA;
		};
		497747ED20D287C1004B243A /* PBXContainerItemProxy */ = {
			isa = PBXContainerItemProxy;
			containerPortal = 84EB1ECE1D2F51D3004FA5A1 /* Project object */;
			proxyType = 1;
			remoteGlobalIDString = E3DE8DC91FD8166A0021921C;
			remoteInfo = "iina-cli";
		};
/* End PBXContainerItemProxy section */

/* Begin PBXCopyFilesBuildPhase section */
		4954298A216C34960058F680 /* Embed App Extensions */ = {
			isa = PBXCopyFilesBuildPhase;
			buildActionMask = 2147483647;
			dstPath = "";
			dstSubfolderSpec = 13;
			files = (
				49542986216C34950058F680 /* OpenInIINA.appex in Embed App Extensions */,
			);
			name = "Embed App Extensions";
			runOnlyForDeploymentPostprocessing = 0;
		};
		8461BA631E423423008BB852 /* Copy Executables */ = {
			isa = PBXCopyFilesBuildPhase;
			buildActionMask = 12;
			dstPath = "";
			dstSubfolderSpec = 6;
			files = (
				E3DE8DD31FD848BA0021921C /* iina-cli in Copy Executables */,
				515B5E5A2A579903001FCD49 /* iina-plugin in Copy Executables */,
				8461BA681E4237C7008BB852 /* youtube-dl in Copy Executables */,
			);
			name = "Copy Executables";
			runOnlyForDeploymentPostprocessing = 0;
		};
		84817C991DBDF57C00CC2279 /* Copy Dylibs */ = {
			isa = PBXCopyFilesBuildPhase;
			buildActionMask = 2147483647;
			dstPath = "";
			dstSubfolderSpec = 10;
			files = (
				E3A8D9242A4F4F360078FA74 /* libarchive.13.dylib in Copy Dylibs */,
				E3A8D9252A4F4F360078FA74 /* libass.9.dylib in Copy Dylibs */,
				E3A8D9262A4F4F360078FA74 /* libavcodec.60.dylib in Copy Dylibs */,
				E3A8D9272A4F4F360078FA74 /* libavdevice.60.dylib in Copy Dylibs */,
				E3A8D9282A4F4F360078FA74 /* libavfilter.9.dylib in Copy Dylibs */,
				E3A8D9292A4F4F360078FA74 /* libavformat.60.dylib in Copy Dylibs */,
				E3A8D92A2A4F4F360078FA74 /* libavutil.58.dylib in Copy Dylibs */,
				E3A8D92B2A4F4F360078FA74 /* libb2.1.dylib in Copy Dylibs */,
				E3A8D92C2A4F4F360078FA74 /* libbluray.2.dylib in Copy Dylibs */,
				E3A8D92D2A4F4F360078FA74 /* libdav1d.6.dylib in Copy Dylibs */,
				E3A8D92E2A4F4F360078FA74 /* libfontconfig.1.dylib in Copy Dylibs */,
				E3A8D92F2A4F4F360078FA74 /* libfreetype.6.dylib in Copy Dylibs */,
				E3A8D9302A4F4F360078FA74 /* libfribidi.0.dylib in Copy Dylibs */,
				E3A8D9312A4F4F360078FA74 /* libglib-2.0.0.dylib in Copy Dylibs */,
				E3A8D9322A4F4F360078FA74 /* libgmp.10.dylib in Copy Dylibs */,
				E3A8D9332A4F4F360078FA74 /* libgnutls.30.dylib in Copy Dylibs */,
				E3A8D9342A4F4F360078FA74 /* libgraphite2.3.dylib in Copy Dylibs */,
				E3A8D9352A4F4F360078FA74 /* libharfbuzz.0.dylib in Copy Dylibs */,
				E3A8D9362A4F4F360078FA74 /* libhogweed.6.dylib in Copy Dylibs */,
				E3A8D9372A4F4F360078FA74 /* libidn2.0.dylib in Copy Dylibs */,
				E3A8D9382A4F4F360078FA74 /* libintl.8.dylib in Copy Dylibs */,
				E3A8D9392A4F4F360078FA74 /* libjpeg.8.dylib in Copy Dylibs */,
				E3A8D93A2A4F4F360078FA74 /* liblcms2.2.dylib in Copy Dylibs */,
				E3A8D93B2A4F4F360078FA74 /* libluajit-5.1.2.dylib in Copy Dylibs */,
				E3A8D93C2A4F4F360078FA74 /* liblz4.1.dylib in Copy Dylibs */,
				E3A8D93D2A4F4F360078FA74 /* liblzma.5.dylib in Copy Dylibs */,
				E3A8D93E2A4F4F360078FA74 /* libmpv.2.dylib in Copy Dylibs */,
				E3A8D93F2A4F4F360078FA74 /* libmujs.dylib in Copy Dylibs */,
				E3A8D9402A4F4F360078FA74 /* libnettle.8.dylib in Copy Dylibs */,
				E3A8D9412A4F4F360078FA74 /* libp11-kit.0.dylib in Copy Dylibs */,
				E3A8D9422A4F4F360078FA74 /* libpcre2-8.0.dylib in Copy Dylibs */,
				E3A8D9432A4F4F360078FA74 /* libpng16.16.dylib in Copy Dylibs */,
				E3A8D9442A4F4F360078FA74 /* libpostproc.57.dylib in Copy Dylibs */,
				E3A8D9452A4F4F360078FA74 /* librubberband.2.dylib in Copy Dylibs */,
				E3A8D9462A4F4F360078FA74 /* libsamplerate.0.dylib in Copy Dylibs */,
				E3A8D9472A4F4F360078FA74 /* libsharpyuv.0.dylib in Copy Dylibs */,
				E3A8D9482A4F4F360078FA74 /* libsnappy.1.dylib in Copy Dylibs */,
				E3A8D9492A4F4F360078FA74 /* libsodium.23.dylib in Copy Dylibs */,
				E3A8D94A2A4F4F360078FA74 /* libsoxr.0.dylib in Copy Dylibs */,
				E3A8D94B2A4F4F360078FA74 /* libspeex.1.dylib in Copy Dylibs */,
				E3A8D94C2A4F4F360078FA74 /* libswresample.4.dylib in Copy Dylibs */,
				E3A8D94D2A4F4F360078FA74 /* libswscale.7.dylib in Copy Dylibs */,
				E3A8D94E2A4F4F360078FA74 /* libtasn1.6.dylib in Copy Dylibs */,
				E3A8D94F2A4F4F360078FA74 /* libuchardet.0.dylib in Copy Dylibs */,
				E3A8D9502A4F4F360078FA74 /* libunibreak.5.dylib in Copy Dylibs */,
				E3A8D9512A4F4F360078FA74 /* libunistring.5.dylib in Copy Dylibs */,
				E3A8D9522A4F4F360078FA74 /* libvidstab.1.2.dylib in Copy Dylibs */,
				E3A8D9532A4F4F360078FA74 /* libwebp.7.dylib in Copy Dylibs */,
				E3A8D9542A4F4F360078FA74 /* libwebpmux.3.dylib in Copy Dylibs */,
				E3A8D9552A4F4F360078FA74 /* libX11.6.dylib in Copy Dylibs */,
				E3A8D9562A4F4F360078FA74 /* libXau.6.dylib in Copy Dylibs */,
				E3A8D9572A4F4F360078FA74 /* libxcb-shape.0.dylib in Copy Dylibs */,
				E3A8D9582A4F4F360078FA74 /* libxcb-shm.0.dylib in Copy Dylibs */,
				E3A8D9592A4F4F360078FA74 /* libxcb-xfixes.0.dylib in Copy Dylibs */,
				E3A8D95A2A4F4F360078FA74 /* libxcb.1.dylib in Copy Dylibs */,
				E3A8D95B2A4F4F360078FA74 /* libXdmcp.6.dylib in Copy Dylibs */,
				E3A8D95C2A4F4F360078FA74 /* libzimg.2.dylib in Copy Dylibs */,
				E3A8D95D2A4F4F360078FA74 /* libzmq.5.dylib in Copy Dylibs */,
				E3A8D95E2A4F4F360078FA74 /* libzstd.1.dylib in Copy Dylibs */,
			);
			name = "Copy Dylibs";
			runOnlyForDeploymentPostprocessing = 0;
		};
		84817CE81DBE2E3200CC2279 /* Copy Lua Scripts */ = {
			isa = PBXCopyFilesBuildPhase;
			buildActionMask = 2147483647;
			dstPath = scripts;
			dstSubfolderSpec = 7;
			files = (
			);
			name = "Copy Lua Scripts";
			runOnlyForDeploymentPostprocessing = 0;
		};
		84E745DA1DFDE9C600588DED /* Copy Configs */ = {
			isa = PBXCopyFilesBuildPhase;
			buildActionMask = 2147483647;
			dstPath = config;
			dstSubfolderSpec = 7;
			files = (
				846DD8CA1FB39B2500991A81 /* movist-default-input.conf in Copy Configs */,
				846654941F4EEBE300C91B8C /* vlc-default-input.conf in Copy Configs */,
				84A886EF1E269E67008755BB /* iina-default-input.conf in Copy Configs */,
				844D72EF1E056E1400522E5E /* input.conf in Copy Configs */,
			);
			name = "Copy Configs";
			runOnlyForDeploymentPostprocessing = 0;
		};
		E38558852A484A2D0083772D /* CopyFiles */ = {
			isa = PBXCopyFilesBuildPhase;
			buildActionMask = 2147483647;
			dstPath = /usr/share/man/man1/;
			dstSubfolderSpec = 0;
			files = (
			);
			runOnlyForDeploymentPostprocessing = 1;
		};
		E3DE8DC81FD8166A0021921C /* CopyFiles */ = {
			isa = PBXCopyFilesBuildPhase;
			buildActionMask = 2147483647;
			dstPath = /usr/share/man/man1/;
			dstSubfolderSpec = 0;
			files = (
			);
			runOnlyForDeploymentPostprocessing = 1;
		};
/* End PBXCopyFilesBuildPhase section */

/* Begin PBXFileReference section */
		1326717F20852D0D000FA7E2 /* Base */ = {isa = PBXFileReference; lastKnownFileType = file.xib; name = Base; path = Base.lproj/SubChooseViewController.xib; sourceTree = "<group>"; };
		133400111EB3831C007FE17E /* ja */ = {isa = PBXFileReference; lastKnownFileType = text.plist.strings; name = ja; path = ja.lproj/MainMenu.strings; sourceTree = "<group>"; };
		133400121EB3831D007FE17E /* ja */ = {isa = PBXFileReference; lastKnownFileType = text.plist.strings; name = ja; path = ja.lproj/MainWindowController.strings; sourceTree = "<group>"; };
		133400131EB3831D007FE17E /* ja */ = {isa = PBXFileReference; lastKnownFileType = text.plist.strings; name = ja; path = ja.lproj/QuickSettingViewController.strings; sourceTree = "<group>"; };
		133400141EB3831D007FE17E /* ja */ = {isa = PBXFileReference; lastKnownFileType = text.plist.strings; name = ja; path = ja.lproj/PlaylistViewController.strings; sourceTree = "<group>"; };
		133400151EB3831D007FE17E /* ja */ = {isa = PBXFileReference; lastKnownFileType = text.plist.strings; name = ja; path = ja.lproj/CropSettingsViewController.strings; sourceTree = "<group>"; };
		133400161EB3831D007FE17E /* ja */ = {isa = PBXFileReference; lastKnownFileType = text.plist.strings; name = ja; path = ja.lproj/InspectorWindowController.strings; sourceTree = "<group>"; };
		133400171EB3831D007FE17E /* ja */ = {isa = PBXFileReference; lastKnownFileType = text.plist.strings; name = ja; path = ja.lproj/FilterWindowController.strings; sourceTree = "<group>"; };
		133400181EB3831D007FE17E /* ja */ = {isa = PBXFileReference; lastKnownFileType = text.plist.strings; name = ja; path = ja.lproj/AboutWindowController.strings; sourceTree = "<group>"; };
		1334001A1EB3831D007FE17E /* ja */ = {isa = PBXFileReference; lastKnownFileType = text.plist.strings; name = ja; path = ja.lproj/FontPickerWindowController.strings; sourceTree = "<group>"; };
		1334001B1EB3831D007FE17E /* ja */ = {isa = PBXFileReference; lastKnownFileType = text.plist.strings; name = ja; path = ja.lproj/PrefGeneralViewController.strings; sourceTree = "<group>"; };
		1334001C1EB3831E007FE17E /* ja */ = {isa = PBXFileReference; lastKnownFileType = text.plist.strings; name = ja; path = ja.lproj/PrefUIViewController.strings; sourceTree = "<group>"; };
		1334001D1EB3831E007FE17E /* ja */ = {isa = PBXFileReference; lastKnownFileType = text.plist.strings; name = ja; path = ja.lproj/PrefControlViewController.strings; sourceTree = "<group>"; };
		1334001E1EB3831E007FE17E /* ja */ = {isa = PBXFileReference; lastKnownFileType = text.plist.strings; name = ja; path = ja.lproj/PrefKeyBindingViewController.strings; sourceTree = "<group>"; };
		1334001F1EB3831E007FE17E /* ja */ = {isa = PBXFileReference; lastKnownFileType = text.plist.strings; name = ja; path = ja.lproj/KeyRecordViewController.strings; sourceTree = "<group>"; };
		133400201EB3831E007FE17E /* ja */ = {isa = PBXFileReference; lastKnownFileType = text.plist.strings; name = ja; path = ja.lproj/PrefAdvancedViewController.strings; sourceTree = "<group>"; };
		133400211EB3831E007FE17E /* ja */ = {isa = PBXFileReference; lastKnownFileType = text.plist.strings; name = ja; path = ja.lproj/PrefCodecViewController.strings; sourceTree = "<group>"; };
		133400221EB3831E007FE17E /* ja */ = {isa = PBXFileReference; lastKnownFileType = text.plist.strings; name = ja; path = ja.lproj/PrefSubViewController.strings; sourceTree = "<group>"; };
		133400231EB3831E007FE17E /* ja */ = {isa = PBXFileReference; lastKnownFileType = text.plist.strings; name = ja; path = ja.lproj/PrefNetworkViewController.strings; sourceTree = "<group>"; };
		133400251EB3831E007FE17E /* ja */ = {isa = PBXFileReference; lastKnownFileType = text.plist.strings; name = ja; path = ja.lproj/InfoPlist.strings; sourceTree = "<group>"; };
		133400261EB3831F007FE17E /* ja */ = {isa = PBXFileReference; lastKnownFileType = text.plist.strings; name = ja; path = ja.lproj/Localizable.strings; sourceTree = "<group>"; };
		133400271EB3831F007FE17E /* ja */ = {isa = PBXFileReference; lastKnownFileType = text.rtf; name = ja; path = ja.lproj/Contribution.rtf; sourceTree = "<group>"; };
		133400281EB3831F007FE17E /* ja */ = {isa = PBXFileReference; lastKnownFileType = text.plist.strings; name = ja; path = ja.lproj/KeyBinding.strings; sourceTree = "<group>"; };
		134C1370205FB181002C7BE4 /* ja */ = {isa = PBXFileReference; lastKnownFileType = text.plist.strings; name = ja; path = ja.lproj/PrefOSCToolbarSettingsSheetController.strings; sourceTree = "<group>"; };
		13B82A33218D4A3B00F515A1 /* ja */ = {isa = PBXFileReference; lastKnownFileType = text.plist.strings; name = ja; path = ja.lproj/MiniPlayerWindowController.strings; sourceTree = "<group>"; };
		13D511921ED0396D0072D1C0 /* ja */ = {isa = PBXFileReference; lastKnownFileType = text.plist.strings; name = ja; path = ja.lproj/HistoryWindowController.strings; sourceTree = "<group>"; };
		13D77DE01F85A2980076990A /* ja */ = {isa = PBXFileReference; lastKnownFileType = text.plist.strings; name = ja; path = ja.lproj/FilterPresets.strings; sourceTree = "<group>"; };
		13D77DE21F8656FC0076990A /* ja */ = {isa = PBXFileReference; lastKnownFileType = text.plist.strings; name = ja; path = ja.lproj/FreeSelectingViewController.strings; sourceTree = "<group>"; };
		2FE1FC961F98D3D8004C4D6B /* sk */ = {isa = PBXFileReference; lastKnownFileType = text.plist.strings; name = sk; path = sk.lproj/MainMenu.strings; sourceTree = "<group>"; };
		2FE1FC971F98D3D8004C4D6B /* sk */ = {isa = PBXFileReference; lastKnownFileType = text.plist.strings; name = sk; path = sk.lproj/MainWindowController.strings; sourceTree = "<group>"; };
		2FE1FC981F98D3D8004C4D6B /* sk */ = {isa = PBXFileReference; lastKnownFileType = text.plist.strings; name = sk; path = sk.lproj/QuickSettingViewController.strings; sourceTree = "<group>"; };
		2FE1FC991F98D3D8004C4D6B /* sk */ = {isa = PBXFileReference; lastKnownFileType = text.plist.strings; name = sk; path = sk.lproj/PlaylistViewController.strings; sourceTree = "<group>"; };
		2FE1FC9A1F98D3D8004C4D6B /* sk */ = {isa = PBXFileReference; lastKnownFileType = text.plist.strings; name = sk; path = sk.lproj/InspectorWindowController.strings; sourceTree = "<group>"; };
		2FE1FC9B1F98D3D9004C4D6B /* sk */ = {isa = PBXFileReference; lastKnownFileType = text.plist.strings; name = sk; path = sk.lproj/FilterWindowController.strings; sourceTree = "<group>"; };
		2FE1FC9C1F98D3D9004C4D6B /* sk */ = {isa = PBXFileReference; lastKnownFileType = text.plist.strings; name = sk; path = sk.lproj/AboutWindowController.strings; sourceTree = "<group>"; };
		2FE1FC9E1F98D3D9004C4D6B /* sk */ = {isa = PBXFileReference; lastKnownFileType = text.plist.strings; name = sk; path = sk.lproj/HistoryWindowController.strings; sourceTree = "<group>"; };
		2FE1FC9F1F98D3D9004C4D6B /* sk */ = {isa = PBXFileReference; lastKnownFileType = text.plist.strings; name = sk; path = sk.lproj/InitialWindowController.strings; sourceTree = "<group>"; };
		2FE1FCA01F98D3D9004C4D6B /* sk */ = {isa = PBXFileReference; lastKnownFileType = text.plist.strings; name = sk; path = sk.lproj/CropSettingsViewController.strings; sourceTree = "<group>"; };
		2FE1FCA11F98D3D9004C4D6B /* sk */ = {isa = PBXFileReference; lastKnownFileType = text.plist.strings; name = sk; path = sk.lproj/FreeSelectingViewController.strings; sourceTree = "<group>"; };
		2FE1FCA21F98D3D9004C4D6B /* sk */ = {isa = PBXFileReference; lastKnownFileType = text.plist.strings; name = sk; path = sk.lproj/FontPickerWindowController.strings; sourceTree = "<group>"; };
		2FE1FCA31F98D3D9004C4D6B /* sk */ = {isa = PBXFileReference; lastKnownFileType = text.plist.strings; name = sk; path = sk.lproj/PrefGeneralViewController.strings; sourceTree = "<group>"; };
		2FE1FCA41F98D3D9004C4D6B /* sk */ = {isa = PBXFileReference; lastKnownFileType = text.plist.strings; name = sk; path = sk.lproj/PrefUIViewController.strings; sourceTree = "<group>"; };
		2FE1FCA51F98D3DA004C4D6B /* sk */ = {isa = PBXFileReference; lastKnownFileType = text.plist.strings; name = sk; path = sk.lproj/PrefControlViewController.strings; sourceTree = "<group>"; };
		2FE1FCA61F98D3DA004C4D6B /* sk */ = {isa = PBXFileReference; lastKnownFileType = text.plist.strings; name = sk; path = sk.lproj/PrefKeyBindingViewController.strings; sourceTree = "<group>"; };
		2FE1FCA71F98D3DA004C4D6B /* sk */ = {isa = PBXFileReference; lastKnownFileType = text.plist.strings; name = sk; path = sk.lproj/KeyRecordViewController.strings; sourceTree = "<group>"; };
		2FE1FCA81F98D3DA004C4D6B /* sk */ = {isa = PBXFileReference; lastKnownFileType = text.plist.strings; name = sk; path = sk.lproj/PrefAdvancedViewController.strings; sourceTree = "<group>"; };
		2FE1FCA91F98D3DA004C4D6B /* sk */ = {isa = PBXFileReference; lastKnownFileType = text.plist.strings; name = sk; path = sk.lproj/PrefCodecViewController.strings; sourceTree = "<group>"; };
		2FE1FCAA1F98D3DA004C4D6B /* sk */ = {isa = PBXFileReference; lastKnownFileType = text.plist.strings; name = sk; path = sk.lproj/PrefSubViewController.strings; sourceTree = "<group>"; };
		2FE1FCAB1F98D3DA004C4D6B /* sk */ = {isa = PBXFileReference; lastKnownFileType = text.plist.strings; name = sk; path = sk.lproj/PrefNetworkViewController.strings; sourceTree = "<group>"; };
		2FE1FCAD1F98D3DA004C4D6B /* sk */ = {isa = PBXFileReference; lastKnownFileType = text.plist.strings; name = sk; path = sk.lproj/InfoPlist.strings; sourceTree = "<group>"; };
		2FE1FCAE1F98D3DA004C4D6B /* sk */ = {isa = PBXFileReference; lastKnownFileType = text.plist.strings; name = sk; path = sk.lproj/Localizable.strings; sourceTree = "<group>"; };
		2FE1FCAF1F98D3DB004C4D6B /* sk */ = {isa = PBXFileReference; lastKnownFileType = text.rtf; name = sk; path = sk.lproj/Contribution.rtf; sourceTree = "<group>"; };
		2FE1FCB01F98D3DB004C4D6B /* sk */ = {isa = PBXFileReference; lastKnownFileType = text.plist.strings; name = sk; path = sk.lproj/FilterPresets.strings; sourceTree = "<group>"; };
		2FE1FCB11F98D3DB004C4D6B /* sk */ = {isa = PBXFileReference; lastKnownFileType = text.plist.strings; name = sk; path = sk.lproj/KeyBinding.strings; sourceTree = "<group>"; };
		348B000028DC688D0045F683 /* sr-Latn */ = {isa = PBXFileReference; lastKnownFileType = text.plist.strings; name = "sr-Latn"; path = "sr-Latn.lproj/MiniPlayerWindowController.strings"; sourceTree = "<group>"; };
		348B000128DC688D0045F683 /* sr-Latn */ = {isa = PBXFileReference; lastKnownFileType = text.plist.strings; name = "sr-Latn"; path = "sr-Latn.lproj/GuideWindowController.strings"; sourceTree = "<group>"; };
		348B000228DC688E0045F683 /* sr-Latn */ = {isa = PBXFileReference; lastKnownFileType = text.plist.strings; name = "sr-Latn"; path = "sr-Latn.lproj/CropSettingsViewController.strings"; sourceTree = "<group>"; };
		348B000328DC688E0045F683 /* sr-Latn */ = {isa = PBXFileReference; lastKnownFileType = text.plist.strings; name = "sr-Latn"; path = "sr-Latn.lproj/FreeSelectingViewController.strings"; sourceTree = "<group>"; };
		348B000428DC688E0045F683 /* sr-Latn */ = {isa = PBXFileReference; lastKnownFileType = text.plist.strings; name = "sr-Latn"; path = "sr-Latn.lproj/FontPickerWindowController.strings"; sourceTree = "<group>"; };
		348B000528DC688E0045F683 /* sr-Latn */ = {isa = PBXFileReference; lastKnownFileType = text.plist.strings; name = "sr-Latn"; path = "sr-Latn.lproj/ScreenshootOSDView.strings"; sourceTree = "<group>"; };
		348B000628DC688E0045F683 /* sr-Latn */ = {isa = PBXFileReference; lastKnownFileType = text.plist.strings; name = "sr-Latn"; path = "sr-Latn.lproj/PrefGeneralViewController.strings"; sourceTree = "<group>"; };
		348B000728DC688E0045F683 /* sr-Latn */ = {isa = PBXFileReference; lastKnownFileType = text.plist.strings; name = "sr-Latn"; path = "sr-Latn.lproj/PrefUIViewController.strings"; sourceTree = "<group>"; };
		348B000828DC688E0045F683 /* sr-Latn */ = {isa = PBXFileReference; lastKnownFileType = text.plist.strings; name = "sr-Latn"; path = "sr-Latn.lproj/PrefOSCToolbarSettingsSheetController.strings"; sourceTree = "<group>"; };
		348B000928DC688E0045F683 /* sr-Latn */ = {isa = PBXFileReference; lastKnownFileType = text.plist.strings; name = "sr-Latn"; path = "sr-Latn.lproj/PrefControlViewController.strings"; sourceTree = "<group>"; };
		348B000A28DC688E0045F683 /* sr-Latn */ = {isa = PBXFileReference; lastKnownFileType = text.plist.strings; name = "sr-Latn"; path = "sr-Latn.lproj/PrefKeyBindingViewController.strings"; sourceTree = "<group>"; };
		348B000B28DC688E0045F683 /* sr-Latn */ = {isa = PBXFileReference; lastKnownFileType = text.plist.strings; name = "sr-Latn"; path = "sr-Latn.lproj/KeyRecordViewController.strings"; sourceTree = "<group>"; };
		348B000C28DC688E0045F683 /* sr-Latn */ = {isa = PBXFileReference; lastKnownFileType = text.plist.strings; name = "sr-Latn"; path = "sr-Latn.lproj/PrefAdvancedViewController.strings"; sourceTree = "<group>"; };
		348B000D28DC688F0045F683 /* sr-Latn */ = {isa = PBXFileReference; lastKnownFileType = text.plist.strings; name = "sr-Latn"; path = "sr-Latn.lproj/PrefCodecViewController.strings"; sourceTree = "<group>"; };
		348B000E28DC688F0045F683 /* sr-Latn */ = {isa = PBXFileReference; lastKnownFileType = text.plist.strings; name = "sr-Latn"; path = "sr-Latn.lproj/PrefSubViewController.strings"; sourceTree = "<group>"; };
		348B000F28DC688F0045F683 /* sr-Latn */ = {isa = PBXFileReference; lastKnownFileType = text.plist.strings; name = "sr-Latn"; path = "sr-Latn.lproj/PrefNetworkViewController.strings"; sourceTree = "<group>"; };
		348B001028DC688F0045F683 /* sr-Latn */ = {isa = PBXFileReference; lastKnownFileType = text.plist.strings; name = "sr-Latn"; path = "sr-Latn.lproj/PrefUtilsViewController.strings"; sourceTree = "<group>"; };
		348B001128DC688F0045F683 /* sr-Latn */ = {isa = PBXFileReference; lastKnownFileType = text.plist.strings; name = "sr-Latn"; path = "sr-Latn.lproj/PreferenceWindowController.strings"; sourceTree = "<group>"; };
		348B001228DC688F0045F683 /* sr-Latn */ = {isa = PBXFileReference; lastKnownFileType = text.plist.strings; name = "sr-Latn"; path = "sr-Latn.lproj/SubChooseViewController.strings"; sourceTree = "<group>"; };
		348B001328DC688F0045F683 /* sr-Latn */ = {isa = PBXFileReference; lastKnownFileType = text.plist.strings; name = "sr-Latn"; path = "sr-Latn.lproj/InfoPlist.strings"; sourceTree = "<group>"; };
		348B001428DC688F0045F683 /* sr-Latn */ = {isa = PBXFileReference; lastKnownFileType = text.plist.strings; name = "sr-Latn"; path = "sr-Latn.lproj/Localizable.strings"; sourceTree = "<group>"; };
		348B001528DC688F0045F683 /* sr-Latn */ = {isa = PBXFileReference; lastKnownFileType = text.rtf; name = "sr-Latn"; path = "sr-Latn.lproj/Contribution.rtf"; sourceTree = "<group>"; };
		348BFF2B28DC5F2C0045F683 /* af */ = {isa = PBXFileReference; lastKnownFileType = text.plist.strings; name = af; path = af.lproj/MainMenu.strings; sourceTree = "<group>"; };
		348BFF2C28DC5F2C0045F683 /* af */ = {isa = PBXFileReference; lastKnownFileType = text.plist.strings; name = af; path = af.lproj/MainWindowController.strings; sourceTree = "<group>"; };
		348BFF2D28DC5F2D0045F683 /* af */ = {isa = PBXFileReference; lastKnownFileType = text.plist.strings; name = af; path = af.lproj/QuickSettingViewController.strings; sourceTree = "<group>"; };
		348BFF2E28DC5F2D0045F683 /* af */ = {isa = PBXFileReference; lastKnownFileType = text.plist.strings; name = af; path = af.lproj/PlaylistViewController.strings; sourceTree = "<group>"; };
		348BFF2F28DC5F2D0045F683 /* af */ = {isa = PBXFileReference; lastKnownFileType = text.plist.strings; name = af; path = af.lproj/InspectorWindowController.strings; sourceTree = "<group>"; };
		348BFF3028DC5F2D0045F683 /* af */ = {isa = PBXFileReference; lastKnownFileType = text.plist.strings; name = af; path = af.lproj/FilterWindowController.strings; sourceTree = "<group>"; };
		348BFF3128DC5F2D0045F683 /* af */ = {isa = PBXFileReference; lastKnownFileType = text.plist.strings; name = af; path = af.lproj/AboutWindowController.strings; sourceTree = "<group>"; };
		348BFF3228DC5F2D0045F683 /* af */ = {isa = PBXFileReference; lastKnownFileType = text.plist.strings; name = af; path = af.lproj/OpenURLWindowController.strings; sourceTree = "<group>"; };
		348BFF3328DC5F2D0045F683 /* af */ = {isa = PBXFileReference; lastKnownFileType = text.plist.strings; name = af; path = af.lproj/HistoryWindowController.strings; sourceTree = "<group>"; };
		348BFF3428DC5F2D0045F683 /* af */ = {isa = PBXFileReference; lastKnownFileType = text.plist.strings; name = af; path = af.lproj/InitialWindowController.strings; sourceTree = "<group>"; };
		348BFF3528DC5F2D0045F683 /* af */ = {isa = PBXFileReference; lastKnownFileType = text.plist.strings; name = af; path = af.lproj/MiniPlayerWindowController.strings; sourceTree = "<group>"; };
		348BFF3628DC5F2D0045F683 /* af */ = {isa = PBXFileReference; lastKnownFileType = text.plist.strings; name = af; path = af.lproj/GuideWindowController.strings; sourceTree = "<group>"; };
		348BFF3728DC5F2D0045F683 /* af */ = {isa = PBXFileReference; lastKnownFileType = text.plist.strings; name = af; path = af.lproj/CropSettingsViewController.strings; sourceTree = "<group>"; };
		348BFF3828DC5F2D0045F683 /* af */ = {isa = PBXFileReference; lastKnownFileType = text.plist.strings; name = af; path = af.lproj/FreeSelectingViewController.strings; sourceTree = "<group>"; };
		348BFF3928DC5F2D0045F683 /* af */ = {isa = PBXFileReference; lastKnownFileType = text.plist.strings; name = af; path = af.lproj/FontPickerWindowController.strings; sourceTree = "<group>"; };
		348BFF3A28DC5F2D0045F683 /* af */ = {isa = PBXFileReference; lastKnownFileType = text.plist.strings; name = af; path = af.lproj/ScreenshootOSDView.strings; sourceTree = "<group>"; };
		348BFF3B28DC5F2D0045F683 /* af */ = {isa = PBXFileReference; lastKnownFileType = text.plist.strings; name = af; path = af.lproj/PrefGeneralViewController.strings; sourceTree = "<group>"; };
		348BFF3C28DC5F2D0045F683 /* af */ = {isa = PBXFileReference; lastKnownFileType = text.plist.strings; name = af; path = af.lproj/PrefUIViewController.strings; sourceTree = "<group>"; };
		348BFF3D28DC5F2E0045F683 /* af */ = {isa = PBXFileReference; lastKnownFileType = text.plist.strings; name = af; path = af.lproj/PrefOSCToolbarSettingsSheetController.strings; sourceTree = "<group>"; };
		348BFF3E28DC5F2E0045F683 /* af */ = {isa = PBXFileReference; lastKnownFileType = text.plist.strings; name = af; path = af.lproj/PrefControlViewController.strings; sourceTree = "<group>"; };
		348BFF3F28DC5F2E0045F683 /* af */ = {isa = PBXFileReference; lastKnownFileType = text.plist.strings; name = af; path = af.lproj/PrefKeyBindingViewController.strings; sourceTree = "<group>"; };
		348BFF4028DC5F2E0045F683 /* af */ = {isa = PBXFileReference; lastKnownFileType = text.plist.strings; name = af; path = af.lproj/KeyRecordViewController.strings; sourceTree = "<group>"; };
		348BFF4128DC5F2E0045F683 /* af */ = {isa = PBXFileReference; lastKnownFileType = text.plist.strings; name = af; path = af.lproj/PrefAdvancedViewController.strings; sourceTree = "<group>"; };
		348BFF4228DC5F2E0045F683 /* af */ = {isa = PBXFileReference; lastKnownFileType = text.plist.strings; name = af; path = af.lproj/PrefCodecViewController.strings; sourceTree = "<group>"; };
		348BFF4328DC5F2E0045F683 /* af */ = {isa = PBXFileReference; lastKnownFileType = text.plist.strings; name = af; path = af.lproj/PrefSubViewController.strings; sourceTree = "<group>"; };
		348BFF4428DC5F2E0045F683 /* af */ = {isa = PBXFileReference; lastKnownFileType = text.plist.strings; name = af; path = af.lproj/PrefNetworkViewController.strings; sourceTree = "<group>"; };
		348BFF4528DC5F2E0045F683 /* af */ = {isa = PBXFileReference; lastKnownFileType = text.plist.strings; name = af; path = af.lproj/PrefUtilsViewController.strings; sourceTree = "<group>"; };
		348BFF4628DC5F2E0045F683 /* af */ = {isa = PBXFileReference; lastKnownFileType = text.plist.strings; name = af; path = af.lproj/PreferenceWindowController.strings; sourceTree = "<group>"; };
		348BFF4728DC5F2E0045F683 /* af */ = {isa = PBXFileReference; lastKnownFileType = text.plist.strings; name = af; path = af.lproj/SubChooseViewController.strings; sourceTree = "<group>"; };
		348BFF4828DC5F2E0045F683 /* af */ = {isa = PBXFileReference; lastKnownFileType = text.plist.strings; name = af; path = af.lproj/InfoPlist.strings; sourceTree = "<group>"; };
		348BFF4928DC5F2E0045F683 /* af */ = {isa = PBXFileReference; lastKnownFileType = text.plist.strings; name = af; path = af.lproj/Localizable.strings; sourceTree = "<group>"; };
		348BFF4A28DC5F2E0045F683 /* af */ = {isa = PBXFileReference; lastKnownFileType = text.rtf; name = af; path = af.lproj/Contribution.rtf; sourceTree = "<group>"; };
		348BFF4B28DC5F2E0045F683 /* af */ = {isa = PBXFileReference; lastKnownFileType = text.plist.strings; name = af; path = af.lproj/FilterPresets.strings; sourceTree = "<group>"; };
		348BFF4C28DC5F2E0045F683 /* af */ = {isa = PBXFileReference; lastKnownFileType = text.plist.strings; name = af; path = af.lproj/KeyBinding.strings; sourceTree = "<group>"; };
		348BFF4D28DC61AC0045F683 /* da */ = {isa = PBXFileReference; lastKnownFileType = text.plist.strings; name = da; path = da.lproj/MainMenu.strings; sourceTree = "<group>"; };
		348BFF4E28DC61AC0045F683 /* da */ = {isa = PBXFileReference; lastKnownFileType = text.plist.strings; name = da; path = da.lproj/MainWindowController.strings; sourceTree = "<group>"; };
		348BFF4F28DC61AC0045F683 /* da */ = {isa = PBXFileReference; lastKnownFileType = text.plist.strings; name = da; path = da.lproj/QuickSettingViewController.strings; sourceTree = "<group>"; };
		348BFF5028DC61AD0045F683 /* da */ = {isa = PBXFileReference; lastKnownFileType = text.plist.strings; name = da; path = da.lproj/PlaylistViewController.strings; sourceTree = "<group>"; };
		348BFF5128DC61AD0045F683 /* da */ = {isa = PBXFileReference; lastKnownFileType = text.plist.strings; name = da; path = da.lproj/InspectorWindowController.strings; sourceTree = "<group>"; };
		348BFF5228DC61AD0045F683 /* da */ = {isa = PBXFileReference; lastKnownFileType = text.plist.strings; name = da; path = da.lproj/FilterWindowController.strings; sourceTree = "<group>"; };
		348BFF5328DC61AD0045F683 /* da */ = {isa = PBXFileReference; lastKnownFileType = text.plist.strings; name = da; path = da.lproj/AboutWindowController.strings; sourceTree = "<group>"; };
		348BFF5428DC61AD0045F683 /* da */ = {isa = PBXFileReference; lastKnownFileType = text.plist.strings; name = da; path = da.lproj/OpenURLWindowController.strings; sourceTree = "<group>"; };
		348BFF5528DC61AD0045F683 /* da */ = {isa = PBXFileReference; lastKnownFileType = text.plist.strings; name = da; path = da.lproj/HistoryWindowController.strings; sourceTree = "<group>"; };
		348BFF5628DC61AD0045F683 /* da */ = {isa = PBXFileReference; lastKnownFileType = text.plist.strings; name = da; path = da.lproj/InitialWindowController.strings; sourceTree = "<group>"; };
		348BFF5728DC61AD0045F683 /* da */ = {isa = PBXFileReference; lastKnownFileType = text.plist.strings; name = da; path = da.lproj/MiniPlayerWindowController.strings; sourceTree = "<group>"; };
		348BFF5828DC61AD0045F683 /* da */ = {isa = PBXFileReference; lastKnownFileType = text.plist.strings; name = da; path = da.lproj/GuideWindowController.strings; sourceTree = "<group>"; };
		348BFF5928DC61AD0045F683 /* da */ = {isa = PBXFileReference; lastKnownFileType = text.plist.strings; name = da; path = da.lproj/CropSettingsViewController.strings; sourceTree = "<group>"; };
		348BFF5A28DC61AD0045F683 /* da */ = {isa = PBXFileReference; lastKnownFileType = text.plist.strings; name = da; path = da.lproj/FreeSelectingViewController.strings; sourceTree = "<group>"; };
		348BFF5B28DC61AD0045F683 /* da */ = {isa = PBXFileReference; lastKnownFileType = text.plist.strings; name = da; path = da.lproj/FontPickerWindowController.strings; sourceTree = "<group>"; };
		348BFF5C28DC61AD0045F683 /* da */ = {isa = PBXFileReference; lastKnownFileType = text.plist.strings; name = da; path = da.lproj/ScreenshootOSDView.strings; sourceTree = "<group>"; };
		348BFF5D28DC61AE0045F683 /* da */ = {isa = PBXFileReference; lastKnownFileType = text.plist.strings; name = da; path = da.lproj/PrefGeneralViewController.strings; sourceTree = "<group>"; };
		348BFF5E28DC61AE0045F683 /* da */ = {isa = PBXFileReference; lastKnownFileType = text.plist.strings; name = da; path = da.lproj/PrefUIViewController.strings; sourceTree = "<group>"; };
		348BFF5F28DC61AE0045F683 /* da */ = {isa = PBXFileReference; lastKnownFileType = text.plist.strings; name = da; path = da.lproj/PrefOSCToolbarSettingsSheetController.strings; sourceTree = "<group>"; };
		348BFF6028DC61AE0045F683 /* da */ = {isa = PBXFileReference; lastKnownFileType = text.plist.strings; name = da; path = da.lproj/PrefControlViewController.strings; sourceTree = "<group>"; };
		348BFF6128DC61AE0045F683 /* da */ = {isa = PBXFileReference; lastKnownFileType = text.plist.strings; name = da; path = da.lproj/PrefKeyBindingViewController.strings; sourceTree = "<group>"; };
		348BFF6228DC61AE0045F683 /* da */ = {isa = PBXFileReference; lastKnownFileType = text.plist.strings; name = da; path = da.lproj/KeyRecordViewController.strings; sourceTree = "<group>"; };
		348BFF6328DC61AE0045F683 /* da */ = {isa = PBXFileReference; lastKnownFileType = text.plist.strings; name = da; path = da.lproj/PrefAdvancedViewController.strings; sourceTree = "<group>"; };
		348BFF6428DC61AE0045F683 /* da */ = {isa = PBXFileReference; lastKnownFileType = text.plist.strings; name = da; path = da.lproj/PrefCodecViewController.strings; sourceTree = "<group>"; };
		348BFF6528DC61AE0045F683 /* da */ = {isa = PBXFileReference; lastKnownFileType = text.plist.strings; name = da; path = da.lproj/PrefSubViewController.strings; sourceTree = "<group>"; };
		348BFF6628DC61AE0045F683 /* da */ = {isa = PBXFileReference; lastKnownFileType = text.plist.strings; name = da; path = da.lproj/PrefNetworkViewController.strings; sourceTree = "<group>"; };
		348BFF6728DC61AE0045F683 /* da */ = {isa = PBXFileReference; lastKnownFileType = text.plist.strings; name = da; path = da.lproj/PrefUtilsViewController.strings; sourceTree = "<group>"; };
		348BFF6828DC61AE0045F683 /* da */ = {isa = PBXFileReference; lastKnownFileType = text.plist.strings; name = da; path = da.lproj/PreferenceWindowController.strings; sourceTree = "<group>"; };
		348BFF6928DC61AE0045F683 /* da */ = {isa = PBXFileReference; lastKnownFileType = text.plist.strings; name = da; path = da.lproj/SubChooseViewController.strings; sourceTree = "<group>"; };
		348BFF6A28DC61B30045F683 /* da */ = {isa = PBXFileReference; lastKnownFileType = text.plist.strings; name = da; path = da.lproj/Localizable.strings; sourceTree = "<group>"; };
		348BFF6B28DC61B30045F683 /* da */ = {isa = PBXFileReference; lastKnownFileType = text.rtf; name = da; path = da.lproj/Contribution.rtf; sourceTree = "<group>"; };
		348BFF6C28DC61B30045F683 /* da */ = {isa = PBXFileReference; lastKnownFileType = text.plist.strings; name = da; path = da.lproj/FilterPresets.strings; sourceTree = "<group>"; };
		348BFF6D28DC61B30045F683 /* da */ = {isa = PBXFileReference; lastKnownFileType = text.plist.strings; name = da; path = da.lproj/KeyBinding.strings; sourceTree = "<group>"; };
		348BFF6E28DC63C80045F683 /* en-GB */ = {isa = PBXFileReference; lastKnownFileType = text.plist.strings; name = "en-GB"; path = "en-GB.lproj/MainMenu.strings"; sourceTree = "<group>"; };
		348BFF6F28DC63C80045F683 /* en-GB */ = {isa = PBXFileReference; lastKnownFileType = text.plist.strings; name = "en-GB"; path = "en-GB.lproj/MainWindowController.strings"; sourceTree = "<group>"; };
		348BFF7028DC63C80045F683 /* en-GB */ = {isa = PBXFileReference; lastKnownFileType = text.plist.strings; name = "en-GB"; path = "en-GB.lproj/QuickSettingViewController.strings"; sourceTree = "<group>"; };
		348BFF7128DC63C80045F683 /* en-GB */ = {isa = PBXFileReference; lastKnownFileType = text.plist.strings; name = "en-GB"; path = "en-GB.lproj/PlaylistViewController.strings"; sourceTree = "<group>"; };
		348BFF7228DC63C80045F683 /* en-GB */ = {isa = PBXFileReference; lastKnownFileType = text.plist.strings; name = "en-GB"; path = "en-GB.lproj/InspectorWindowController.strings"; sourceTree = "<group>"; };
		348BFF7328DC63C80045F683 /* en-GB */ = {isa = PBXFileReference; lastKnownFileType = text.plist.strings; name = "en-GB"; path = "en-GB.lproj/FilterWindowController.strings"; sourceTree = "<group>"; };
		348BFF7428DC63C80045F683 /* en-GB */ = {isa = PBXFileReference; lastKnownFileType = text.plist.strings; name = "en-GB"; path = "en-GB.lproj/AboutWindowController.strings"; sourceTree = "<group>"; };
		348BFF7528DC63C80045F683 /* en-GB */ = {isa = PBXFileReference; lastKnownFileType = text.plist.strings; name = "en-GB"; path = "en-GB.lproj/OpenURLWindowController.strings"; sourceTree = "<group>"; };
		348BFF7628DC63C80045F683 /* en-GB */ = {isa = PBXFileReference; lastKnownFileType = text.plist.strings; name = "en-GB"; path = "en-GB.lproj/HistoryWindowController.strings"; sourceTree = "<group>"; };
		348BFF7728DC63C90045F683 /* en-GB */ = {isa = PBXFileReference; lastKnownFileType = text.plist.strings; name = "en-GB"; path = "en-GB.lproj/InitialWindowController.strings"; sourceTree = "<group>"; };
		348BFF7828DC63C90045F683 /* en-GB */ = {isa = PBXFileReference; lastKnownFileType = text.plist.strings; name = "en-GB"; path = "en-GB.lproj/MiniPlayerWindowController.strings"; sourceTree = "<group>"; };
		348BFF7928DC63C90045F683 /* en-GB */ = {isa = PBXFileReference; lastKnownFileType = text.plist.strings; name = "en-GB"; path = "en-GB.lproj/GuideWindowController.strings"; sourceTree = "<group>"; };
		348BFF7A28DC63C90045F683 /* en-GB */ = {isa = PBXFileReference; lastKnownFileType = text.plist.strings; name = "en-GB"; path = "en-GB.lproj/CropSettingsViewController.strings"; sourceTree = "<group>"; };
		348BFF7B28DC63C90045F683 /* en-GB */ = {isa = PBXFileReference; lastKnownFileType = text.plist.strings; name = "en-GB"; path = "en-GB.lproj/FreeSelectingViewController.strings"; sourceTree = "<group>"; };
		348BFF7C28DC63C90045F683 /* en-GB */ = {isa = PBXFileReference; lastKnownFileType = text.plist.strings; name = "en-GB"; path = "en-GB.lproj/FontPickerWindowController.strings"; sourceTree = "<group>"; };
		348BFF7D28DC63C90045F683 /* en-GB */ = {isa = PBXFileReference; lastKnownFileType = text.plist.strings; name = "en-GB"; path = "en-GB.lproj/ScreenshootOSDView.strings"; sourceTree = "<group>"; };
		348BFF7E28DC63C90045F683 /* en-GB */ = {isa = PBXFileReference; lastKnownFileType = text.plist.strings; name = "en-GB"; path = "en-GB.lproj/PrefGeneralViewController.strings"; sourceTree = "<group>"; };
		348BFF7F28DC63C90045F683 /* en-GB */ = {isa = PBXFileReference; lastKnownFileType = text.plist.strings; name = "en-GB"; path = "en-GB.lproj/PrefUIViewController.strings"; sourceTree = "<group>"; };
		348BFF8028DC63C90045F683 /* en-GB */ = {isa = PBXFileReference; lastKnownFileType = text.plist.strings; name = "en-GB"; path = "en-GB.lproj/PrefOSCToolbarSettingsSheetController.strings"; sourceTree = "<group>"; };
		348BFF8128DC63C90045F683 /* en-GB */ = {isa = PBXFileReference; lastKnownFileType = text.plist.strings; name = "en-GB"; path = "en-GB.lproj/PrefControlViewController.strings"; sourceTree = "<group>"; };
		348BFF8228DC63C90045F683 /* en-GB */ = {isa = PBXFileReference; lastKnownFileType = text.plist.strings; name = "en-GB"; path = "en-GB.lproj/PrefKeyBindingViewController.strings"; sourceTree = "<group>"; };
		348BFF8328DC63C90045F683 /* en-GB */ = {isa = PBXFileReference; lastKnownFileType = text.plist.strings; name = "en-GB"; path = "en-GB.lproj/KeyRecordViewController.strings"; sourceTree = "<group>"; };
		348BFF8428DC63C90045F683 /* en-GB */ = {isa = PBXFileReference; lastKnownFileType = text.plist.strings; name = "en-GB"; path = "en-GB.lproj/PrefAdvancedViewController.strings"; sourceTree = "<group>"; };
		348BFF8528DC63C90045F683 /* en-GB */ = {isa = PBXFileReference; lastKnownFileType = text.plist.strings; name = "en-GB"; path = "en-GB.lproj/PrefCodecViewController.strings"; sourceTree = "<group>"; };
		348BFF8628DC63CA0045F683 /* en-GB */ = {isa = PBXFileReference; lastKnownFileType = text.plist.strings; name = "en-GB"; path = "en-GB.lproj/PrefSubViewController.strings"; sourceTree = "<group>"; };
		348BFF8728DC63CA0045F683 /* en-GB */ = {isa = PBXFileReference; lastKnownFileType = text.plist.strings; name = "en-GB"; path = "en-GB.lproj/PrefNetworkViewController.strings"; sourceTree = "<group>"; };
		348BFF8828DC63CA0045F683 /* en-GB */ = {isa = PBXFileReference; lastKnownFileType = text.plist.strings; name = "en-GB"; path = "en-GB.lproj/PrefUtilsViewController.strings"; sourceTree = "<group>"; };
		348BFF8928DC63CA0045F683 /* en-GB */ = {isa = PBXFileReference; lastKnownFileType = text.plist.strings; name = "en-GB"; path = "en-GB.lproj/PreferenceWindowController.strings"; sourceTree = "<group>"; };
		348BFF8A28DC63CA0045F683 /* en-GB */ = {isa = PBXFileReference; lastKnownFileType = text.plist.strings; name = "en-GB"; path = "en-GB.lproj/SubChooseViewController.strings"; sourceTree = "<group>"; };
		348BFF8B28DC63CA0045F683 /* en-GB */ = {isa = PBXFileReference; lastKnownFileType = text.plist.strings; name = "en-GB"; path = "en-GB.lproj/InfoPlist.strings"; sourceTree = "<group>"; };
		348BFF8C28DC63CA0045F683 /* en-GB */ = {isa = PBXFileReference; lastKnownFileType = text.plist.strings; name = "en-GB"; path = "en-GB.lproj/Localizable.strings"; sourceTree = "<group>"; };
		348BFF8D28DC63CA0045F683 /* en-GB */ = {isa = PBXFileReference; lastKnownFileType = text.rtf; name = "en-GB"; path = "en-GB.lproj/Contribution.rtf"; sourceTree = "<group>"; };
		348BFF8E28DC63CA0045F683 /* en-GB */ = {isa = PBXFileReference; lastKnownFileType = text.plist.strings; name = "en-GB"; path = "en-GB.lproj/FilterPresets.strings"; sourceTree = "<group>"; };
		348BFF8F28DC63CA0045F683 /* en-GB */ = {isa = PBXFileReference; lastKnownFileType = text.plist.strings; name = "en-GB"; path = "en-GB.lproj/KeyBinding.strings"; sourceTree = "<group>"; };
		348BFF9028DC64470045F683 /* fi */ = {isa = PBXFileReference; lastKnownFileType = text.plist.strings; name = fi; path = fi.lproj/MainMenu.strings; sourceTree = "<group>"; };
		348BFF9128DC64470045F683 /* fi */ = {isa = PBXFileReference; lastKnownFileType = text.plist.strings; name = fi; path = fi.lproj/MainWindowController.strings; sourceTree = "<group>"; };
		348BFF9228DC64470045F683 /* fi */ = {isa = PBXFileReference; lastKnownFileType = text.plist.strings; name = fi; path = fi.lproj/QuickSettingViewController.strings; sourceTree = "<group>"; };
		348BFF9328DC64470045F683 /* fi */ = {isa = PBXFileReference; lastKnownFileType = text.plist.strings; name = fi; path = fi.lproj/PlaylistViewController.strings; sourceTree = "<group>"; };
		348BFF9428DC64470045F683 /* fi */ = {isa = PBXFileReference; lastKnownFileType = text.plist.strings; name = fi; path = fi.lproj/InspectorWindowController.strings; sourceTree = "<group>"; };
		348BFF9528DC64470045F683 /* fi */ = {isa = PBXFileReference; lastKnownFileType = text.plist.strings; name = fi; path = fi.lproj/FilterWindowController.strings; sourceTree = "<group>"; };
		348BFF9628DC64480045F683 /* fi */ = {isa = PBXFileReference; lastKnownFileType = text.plist.strings; name = fi; path = fi.lproj/AboutWindowController.strings; sourceTree = "<group>"; };
		348BFF9728DC64480045F683 /* fi */ = {isa = PBXFileReference; lastKnownFileType = text.plist.strings; name = fi; path = fi.lproj/OpenURLWindowController.strings; sourceTree = "<group>"; };
		348BFF9828DC64480045F683 /* fi */ = {isa = PBXFileReference; lastKnownFileType = text.plist.strings; name = fi; path = fi.lproj/HistoryWindowController.strings; sourceTree = "<group>"; };
		348BFF9928DC64480045F683 /* fi */ = {isa = PBXFileReference; lastKnownFileType = text.plist.strings; name = fi; path = fi.lproj/InitialWindowController.strings; sourceTree = "<group>"; };
		348BFF9A28DC64480045F683 /* fi */ = {isa = PBXFileReference; lastKnownFileType = text.plist.strings; name = fi; path = fi.lproj/MiniPlayerWindowController.strings; sourceTree = "<group>"; };
		348BFF9B28DC64480045F683 /* fi */ = {isa = PBXFileReference; lastKnownFileType = text.plist.strings; name = fi; path = fi.lproj/GuideWindowController.strings; sourceTree = "<group>"; };
		348BFF9C28DC64480045F683 /* fi */ = {isa = PBXFileReference; lastKnownFileType = text.plist.strings; name = fi; path = fi.lproj/CropSettingsViewController.strings; sourceTree = "<group>"; };
		348BFF9D28DC64480045F683 /* fi */ = {isa = PBXFileReference; lastKnownFileType = text.plist.strings; name = fi; path = fi.lproj/FreeSelectingViewController.strings; sourceTree = "<group>"; };
		348BFF9E28DC64480045F683 /* fi */ = {isa = PBXFileReference; lastKnownFileType = text.plist.strings; name = fi; path = fi.lproj/FontPickerWindowController.strings; sourceTree = "<group>"; };
		348BFF9F28DC64480045F683 /* fi */ = {isa = PBXFileReference; lastKnownFileType = text.plist.strings; name = fi; path = fi.lproj/ScreenshootOSDView.strings; sourceTree = "<group>"; };
		348BFFA028DC64480045F683 /* fi */ = {isa = PBXFileReference; lastKnownFileType = text.plist.strings; name = fi; path = fi.lproj/PrefGeneralViewController.strings; sourceTree = "<group>"; };
		348BFFA128DC64480045F683 /* fi */ = {isa = PBXFileReference; lastKnownFileType = text.plist.strings; name = fi; path = fi.lproj/PrefUIViewController.strings; sourceTree = "<group>"; };
		348BFFA228DC64490045F683 /* fi */ = {isa = PBXFileReference; lastKnownFileType = text.plist.strings; name = fi; path = fi.lproj/PrefOSCToolbarSettingsSheetController.strings; sourceTree = "<group>"; };
		348BFFA328DC64490045F683 /* fi */ = {isa = PBXFileReference; lastKnownFileType = text.plist.strings; name = fi; path = fi.lproj/PrefControlViewController.strings; sourceTree = "<group>"; };
		348BFFA428DC64490045F683 /* fi */ = {isa = PBXFileReference; lastKnownFileType = text.plist.strings; name = fi; path = fi.lproj/PrefKeyBindingViewController.strings; sourceTree = "<group>"; };
		348BFFA528DC64490045F683 /* fi */ = {isa = PBXFileReference; lastKnownFileType = text.plist.strings; name = fi; path = fi.lproj/KeyRecordViewController.strings; sourceTree = "<group>"; };
		348BFFA628DC64490045F683 /* fi */ = {isa = PBXFileReference; lastKnownFileType = text.plist.strings; name = fi; path = fi.lproj/PrefAdvancedViewController.strings; sourceTree = "<group>"; };
		348BFFA728DC64490045F683 /* fi */ = {isa = PBXFileReference; lastKnownFileType = text.plist.strings; name = fi; path = fi.lproj/PrefCodecViewController.strings; sourceTree = "<group>"; };
		348BFFA828DC64490045F683 /* fi */ = {isa = PBXFileReference; lastKnownFileType = text.plist.strings; name = fi; path = fi.lproj/PrefSubViewController.strings; sourceTree = "<group>"; };
		348BFFA928DC64490045F683 /* fi */ = {isa = PBXFileReference; lastKnownFileType = text.plist.strings; name = fi; path = fi.lproj/PrefNetworkViewController.strings; sourceTree = "<group>"; };
		348BFFAA28DC64490045F683 /* fi */ = {isa = PBXFileReference; lastKnownFileType = text.plist.strings; name = fi; path = fi.lproj/PrefUtilsViewController.strings; sourceTree = "<group>"; };
		348BFFAB28DC64490045F683 /* fi */ = {isa = PBXFileReference; lastKnownFileType = text.plist.strings; name = fi; path = fi.lproj/PreferenceWindowController.strings; sourceTree = "<group>"; };
		348BFFAC28DC64490045F683 /* fi */ = {isa = PBXFileReference; lastKnownFileType = text.plist.strings; name = fi; path = fi.lproj/SubChooseViewController.strings; sourceTree = "<group>"; };
		348BFFAD28DC64490045F683 /* fi */ = {isa = PBXFileReference; lastKnownFileType = text.plist.strings; name = fi; path = fi.lproj/InfoPlist.strings; sourceTree = "<group>"; };
		348BFFAE28DC64490045F683 /* fi */ = {isa = PBXFileReference; lastKnownFileType = text.plist.strings; name = fi; path = fi.lproj/Localizable.strings; sourceTree = "<group>"; };
		348BFFAF28DC644A0045F683 /* fi */ = {isa = PBXFileReference; lastKnownFileType = text.rtf; name = fi; path = fi.lproj/Contribution.rtf; sourceTree = "<group>"; };
		348BFFB028DC644A0045F683 /* fi */ = {isa = PBXFileReference; lastKnownFileType = text.plist.strings; name = fi; path = fi.lproj/FilterPresets.strings; sourceTree = "<group>"; };
		348BFFB128DC644A0045F683 /* fi */ = {isa = PBXFileReference; lastKnownFileType = text.plist.strings; name = fi; path = fi.lproj/KeyBinding.strings; sourceTree = "<group>"; };
		348BFFB228DC64F90045F683 /* hu */ = {isa = PBXFileReference; lastKnownFileType = text.plist.strings; name = hu; path = hu.lproj/MainMenu.strings; sourceTree = "<group>"; };
		348BFFB328DC64F90045F683 /* hu */ = {isa = PBXFileReference; lastKnownFileType = text.plist.strings; name = hu; path = hu.lproj/MainWindowController.strings; sourceTree = "<group>"; };
		348BFFB428DC64F90045F683 /* hu */ = {isa = PBXFileReference; lastKnownFileType = text.plist.strings; name = hu; path = hu.lproj/QuickSettingViewController.strings; sourceTree = "<group>"; };
		348BFFB528DC64F90045F683 /* hu */ = {isa = PBXFileReference; lastKnownFileType = text.plist.strings; name = hu; path = hu.lproj/PlaylistViewController.strings; sourceTree = "<group>"; };
		348BFFB628DC64F90045F683 /* hu */ = {isa = PBXFileReference; lastKnownFileType = text.plist.strings; name = hu; path = hu.lproj/InspectorWindowController.strings; sourceTree = "<group>"; };
		348BFFB728DC64F90045F683 /* hu */ = {isa = PBXFileReference; lastKnownFileType = text.plist.strings; name = hu; path = hu.lproj/FilterWindowController.strings; sourceTree = "<group>"; };
		348BFFB828DC64F90045F683 /* hu */ = {isa = PBXFileReference; lastKnownFileType = text.plist.strings; name = hu; path = hu.lproj/AboutWindowController.strings; sourceTree = "<group>"; };
		348BFFB928DC64F90045F683 /* hu */ = {isa = PBXFileReference; lastKnownFileType = text.plist.strings; name = hu; path = hu.lproj/OpenURLWindowController.strings; sourceTree = "<group>"; };
		348BFFBA28DC64FA0045F683 /* hu */ = {isa = PBXFileReference; lastKnownFileType = text.plist.strings; name = hu; path = hu.lproj/HistoryWindowController.strings; sourceTree = "<group>"; };
		348BFFBB28DC64FA0045F683 /* hu */ = {isa = PBXFileReference; lastKnownFileType = text.plist.strings; name = hu; path = hu.lproj/InitialWindowController.strings; sourceTree = "<group>"; };
		348BFFBC28DC64FA0045F683 /* hu */ = {isa = PBXFileReference; lastKnownFileType = text.plist.strings; name = hu; path = hu.lproj/MiniPlayerWindowController.strings; sourceTree = "<group>"; };
		348BFFBD28DC64FA0045F683 /* hu */ = {isa = PBXFileReference; lastKnownFileType = text.plist.strings; name = hu; path = hu.lproj/GuideWindowController.strings; sourceTree = "<group>"; };
		348BFFBE28DC64FA0045F683 /* hu */ = {isa = PBXFileReference; lastKnownFileType = text.plist.strings; name = hu; path = hu.lproj/CropSettingsViewController.strings; sourceTree = "<group>"; };
		348BFFBF28DC64FA0045F683 /* hu */ = {isa = PBXFileReference; lastKnownFileType = text.plist.strings; name = hu; path = hu.lproj/FreeSelectingViewController.strings; sourceTree = "<group>"; };
		348BFFC028DC64FA0045F683 /* hu */ = {isa = PBXFileReference; lastKnownFileType = text.plist.strings; name = hu; path = hu.lproj/FontPickerWindowController.strings; sourceTree = "<group>"; };
		348BFFC128DC64FA0045F683 /* hu */ = {isa = PBXFileReference; lastKnownFileType = text.plist.strings; name = hu; path = hu.lproj/ScreenshootOSDView.strings; sourceTree = "<group>"; };
		348BFFC228DC64FA0045F683 /* hu */ = {isa = PBXFileReference; lastKnownFileType = text.plist.strings; name = hu; path = hu.lproj/PrefGeneralViewController.strings; sourceTree = "<group>"; };
		348BFFC328DC64FA0045F683 /* hu */ = {isa = PBXFileReference; lastKnownFileType = text.plist.strings; name = hu; path = hu.lproj/PrefUIViewController.strings; sourceTree = "<group>"; };
		348BFFC428DC64FA0045F683 /* hu */ = {isa = PBXFileReference; lastKnownFileType = text.plist.strings; name = hu; path = hu.lproj/PrefOSCToolbarSettingsSheetController.strings; sourceTree = "<group>"; };
		348BFFC528DC64FA0045F683 /* hu */ = {isa = PBXFileReference; lastKnownFileType = text.plist.strings; name = hu; path = hu.lproj/PrefControlViewController.strings; sourceTree = "<group>"; };
		348BFFC628DC64FB0045F683 /* hu */ = {isa = PBXFileReference; lastKnownFileType = text.plist.strings; name = hu; path = hu.lproj/PrefKeyBindingViewController.strings; sourceTree = "<group>"; };
		348BFFC728DC64FB0045F683 /* hu */ = {isa = PBXFileReference; lastKnownFileType = text.plist.strings; name = hu; path = hu.lproj/KeyRecordViewController.strings; sourceTree = "<group>"; };
		348BFFC828DC64FB0045F683 /* hu */ = {isa = PBXFileReference; lastKnownFileType = text.plist.strings; name = hu; path = hu.lproj/PrefAdvancedViewController.strings; sourceTree = "<group>"; };
		348BFFC928DC64FB0045F683 /* hu */ = {isa = PBXFileReference; lastKnownFileType = text.plist.strings; name = hu; path = hu.lproj/PrefCodecViewController.strings; sourceTree = "<group>"; };
		348BFFCA28DC64FB0045F683 /* hu */ = {isa = PBXFileReference; lastKnownFileType = text.plist.strings; name = hu; path = hu.lproj/PrefSubViewController.strings; sourceTree = "<group>"; };
		348BFFCB28DC64FB0045F683 /* hu */ = {isa = PBXFileReference; lastKnownFileType = text.plist.strings; name = hu; path = hu.lproj/PrefNetworkViewController.strings; sourceTree = "<group>"; };
		348BFFCC28DC64FB0045F683 /* hu */ = {isa = PBXFileReference; lastKnownFileType = text.plist.strings; name = hu; path = hu.lproj/PrefUtilsViewController.strings; sourceTree = "<group>"; };
		348BFFCD28DC64FB0045F683 /* hu */ = {isa = PBXFileReference; lastKnownFileType = text.plist.strings; name = hu; path = hu.lproj/PreferenceWindowController.strings; sourceTree = "<group>"; };
		348BFFCE28DC64FB0045F683 /* hu */ = {isa = PBXFileReference; lastKnownFileType = text.plist.strings; name = hu; path = hu.lproj/SubChooseViewController.strings; sourceTree = "<group>"; };
		348BFFCF28DC64FB0045F683 /* hu */ = {isa = PBXFileReference; lastKnownFileType = text.plist.strings; name = hu; path = hu.lproj/InfoPlist.strings; sourceTree = "<group>"; };
		348BFFD028DC64FB0045F683 /* hu */ = {isa = PBXFileReference; lastKnownFileType = text.plist.strings; name = hu; path = hu.lproj/Localizable.strings; sourceTree = "<group>"; };
		348BFFD128DC64FB0045F683 /* hu */ = {isa = PBXFileReference; lastKnownFileType = text.rtf; name = hu; path = hu.lproj/Contribution.rtf; sourceTree = "<group>"; };
		348BFFD228DC64FB0045F683 /* hu */ = {isa = PBXFileReference; lastKnownFileType = text.plist.strings; name = hu; path = hu.lproj/FilterPresets.strings; sourceTree = "<group>"; };
		348BFFD328DC64FC0045F683 /* hu */ = {isa = PBXFileReference; lastKnownFileType = text.plist.strings; name = hu; path = hu.lproj/KeyBinding.strings; sourceTree = "<group>"; };
		348BFFD428DC657C0045F683 /* pt */ = {isa = PBXFileReference; lastKnownFileType = text.plist.strings; name = pt; path = pt.lproj/MainMenu.strings; sourceTree = "<group>"; };
		348BFFD528DC657C0045F683 /* pt */ = {isa = PBXFileReference; lastKnownFileType = text.plist.strings; name = pt; path = pt.lproj/MainWindowController.strings; sourceTree = "<group>"; };
		348BFFD628DC657C0045F683 /* pt */ = {isa = PBXFileReference; lastKnownFileType = text.plist.strings; name = pt; path = pt.lproj/QuickSettingViewController.strings; sourceTree = "<group>"; };
		348BFFD728DC657C0045F683 /* pt */ = {isa = PBXFileReference; lastKnownFileType = text.plist.strings; name = pt; path = pt.lproj/PlaylistViewController.strings; sourceTree = "<group>"; };
		348BFFD828DC657D0045F683 /* pt */ = {isa = PBXFileReference; lastKnownFileType = text.plist.strings; name = pt; path = pt.lproj/InspectorWindowController.strings; sourceTree = "<group>"; };
		348BFFD928DC657D0045F683 /* pt */ = {isa = PBXFileReference; lastKnownFileType = text.plist.strings; name = pt; path = pt.lproj/FilterWindowController.strings; sourceTree = "<group>"; };
		348BFFDA28DC657D0045F683 /* pt */ = {isa = PBXFileReference; lastKnownFileType = text.plist.strings; name = pt; path = pt.lproj/AboutWindowController.strings; sourceTree = "<group>"; };
		348BFFDB28DC657D0045F683 /* pt */ = {isa = PBXFileReference; lastKnownFileType = text.plist.strings; name = pt; path = pt.lproj/OpenURLWindowController.strings; sourceTree = "<group>"; };
		348BFFDC28DC657D0045F683 /* pt */ = {isa = PBXFileReference; lastKnownFileType = text.plist.strings; name = pt; path = pt.lproj/HistoryWindowController.strings; sourceTree = "<group>"; };
		348BFFDD28DC657D0045F683 /* pt */ = {isa = PBXFileReference; lastKnownFileType = text.plist.strings; name = pt; path = pt.lproj/InitialWindowController.strings; sourceTree = "<group>"; };
		348BFFDE28DC657D0045F683 /* pt */ = {isa = PBXFileReference; lastKnownFileType = text.plist.strings; name = pt; path = pt.lproj/MiniPlayerWindowController.strings; sourceTree = "<group>"; };
		348BFFDF28DC657D0045F683 /* pt */ = {isa = PBXFileReference; lastKnownFileType = text.plist.strings; name = pt; path = pt.lproj/GuideWindowController.strings; sourceTree = "<group>"; };
		348BFFE028DC657D0045F683 /* pt */ = {isa = PBXFileReference; lastKnownFileType = text.plist.strings; name = pt; path = pt.lproj/CropSettingsViewController.strings; sourceTree = "<group>"; };
		348BFFE128DC657E0045F683 /* pt */ = {isa = PBXFileReference; lastKnownFileType = text.plist.strings; name = pt; path = pt.lproj/FreeSelectingViewController.strings; sourceTree = "<group>"; };
		348BFFE228DC657E0045F683 /* pt */ = {isa = PBXFileReference; lastKnownFileType = text.plist.strings; name = pt; path = pt.lproj/FontPickerWindowController.strings; sourceTree = "<group>"; };
		348BFFE328DC657E0045F683 /* pt */ = {isa = PBXFileReference; lastKnownFileType = text.plist.strings; name = pt; path = pt.lproj/ScreenshootOSDView.strings; sourceTree = "<group>"; };
		348BFFE428DC657E0045F683 /* pt */ = {isa = PBXFileReference; lastKnownFileType = text.plist.strings; name = pt; path = pt.lproj/PrefGeneralViewController.strings; sourceTree = "<group>"; };
		348BFFE528DC657E0045F683 /* pt */ = {isa = PBXFileReference; lastKnownFileType = text.plist.strings; name = pt; path = pt.lproj/PrefUIViewController.strings; sourceTree = "<group>"; };
		348BFFE628DC657E0045F683 /* pt */ = {isa = PBXFileReference; lastKnownFileType = text.plist.strings; name = pt; path = pt.lproj/PrefOSCToolbarSettingsSheetController.strings; sourceTree = "<group>"; };
		348BFFE728DC657E0045F683 /* pt */ = {isa = PBXFileReference; lastKnownFileType = text.plist.strings; name = pt; path = pt.lproj/PrefControlViewController.strings; sourceTree = "<group>"; };
		348BFFE828DC657E0045F683 /* pt */ = {isa = PBXFileReference; lastKnownFileType = text.plist.strings; name = pt; path = pt.lproj/PrefKeyBindingViewController.strings; sourceTree = "<group>"; };
		348BFFE928DC657E0045F683 /* pt */ = {isa = PBXFileReference; lastKnownFileType = text.plist.strings; name = pt; path = pt.lproj/KeyRecordViewController.strings; sourceTree = "<group>"; };
		348BFFEA28DC657E0045F683 /* pt */ = {isa = PBXFileReference; lastKnownFileType = text.plist.strings; name = pt; path = pt.lproj/PrefAdvancedViewController.strings; sourceTree = "<group>"; };
		348BFFEB28DC657E0045F683 /* pt */ = {isa = PBXFileReference; lastKnownFileType = text.plist.strings; name = pt; path = pt.lproj/PrefCodecViewController.strings; sourceTree = "<group>"; };
		348BFFEC28DC657F0045F683 /* pt */ = {isa = PBXFileReference; lastKnownFileType = text.plist.strings; name = pt; path = pt.lproj/PrefSubViewController.strings; sourceTree = "<group>"; };
		348BFFED28DC657F0045F683 /* pt */ = {isa = PBXFileReference; lastKnownFileType = text.plist.strings; name = pt; path = pt.lproj/PrefNetworkViewController.strings; sourceTree = "<group>"; };
		348BFFEE28DC657F0045F683 /* pt */ = {isa = PBXFileReference; lastKnownFileType = text.plist.strings; name = pt; path = pt.lproj/PrefUtilsViewController.strings; sourceTree = "<group>"; };
		348BFFEF28DC657F0045F683 /* pt */ = {isa = PBXFileReference; lastKnownFileType = text.plist.strings; name = pt; path = pt.lproj/PreferenceWindowController.strings; sourceTree = "<group>"; };
		348BFFF028DC657F0045F683 /* pt */ = {isa = PBXFileReference; lastKnownFileType = text.plist.strings; name = pt; path = pt.lproj/SubChooseViewController.strings; sourceTree = "<group>"; };
		348BFFF128DC657F0045F683 /* pt */ = {isa = PBXFileReference; lastKnownFileType = text.plist.strings; name = pt; path = pt.lproj/InfoPlist.strings; sourceTree = "<group>"; };
		348BFFF228DC657F0045F683 /* pt */ = {isa = PBXFileReference; lastKnownFileType = text.plist.strings; name = pt; path = pt.lproj/Localizable.strings; sourceTree = "<group>"; };
		348BFFF328DC657F0045F683 /* pt */ = {isa = PBXFileReference; lastKnownFileType = text.rtf; name = pt; path = pt.lproj/Contribution.rtf; sourceTree = "<group>"; };
		348BFFF428DC657F0045F683 /* pt */ = {isa = PBXFileReference; lastKnownFileType = text.plist.strings; name = pt; path = pt.lproj/FilterPresets.strings; sourceTree = "<group>"; };
		348BFFF528DC657F0045F683 /* pt */ = {isa = PBXFileReference; lastKnownFileType = text.plist.strings; name = pt; path = pt.lproj/KeyBinding.strings; sourceTree = "<group>"; };
		348BFFF628DC688C0045F683 /* sr-Latn */ = {isa = PBXFileReference; lastKnownFileType = text.plist.strings; name = "sr-Latn"; path = "sr-Latn.lproj/MainMenu.strings"; sourceTree = "<group>"; };
		348BFFF728DC688C0045F683 /* sr-Latn */ = {isa = PBXFileReference; lastKnownFileType = text.plist.strings; name = "sr-Latn"; path = "sr-Latn.lproj/MainWindowController.strings"; sourceTree = "<group>"; };
		348BFFF828DC688C0045F683 /* sr-Latn */ = {isa = PBXFileReference; lastKnownFileType = text.plist.strings; name = "sr-Latn"; path = "sr-Latn.lproj/QuickSettingViewController.strings"; sourceTree = "<group>"; };
		348BFFF928DC688D0045F683 /* sr-Latn */ = {isa = PBXFileReference; lastKnownFileType = text.plist.strings; name = "sr-Latn"; path = "sr-Latn.lproj/PlaylistViewController.strings"; sourceTree = "<group>"; };
		348BFFFA28DC688D0045F683 /* sr-Latn */ = {isa = PBXFileReference; lastKnownFileType = text.plist.strings; name = "sr-Latn"; path = "sr-Latn.lproj/InspectorWindowController.strings"; sourceTree = "<group>"; };
		348BFFFB28DC688D0045F683 /* sr-Latn */ = {isa = PBXFileReference; lastKnownFileType = text.plist.strings; name = "sr-Latn"; path = "sr-Latn.lproj/FilterWindowController.strings"; sourceTree = "<group>"; };
		348BFFFC28DC688D0045F683 /* sr-Latn */ = {isa = PBXFileReference; lastKnownFileType = text.plist.strings; name = "sr-Latn"; path = "sr-Latn.lproj/AboutWindowController.strings"; sourceTree = "<group>"; };
		348BFFFD28DC688D0045F683 /* sr-Latn */ = {isa = PBXFileReference; lastKnownFileType = text.plist.strings; name = "sr-Latn"; path = "sr-Latn.lproj/OpenURLWindowController.strings"; sourceTree = "<group>"; };
		348BFFFE28DC688D0045F683 /* sr-Latn */ = {isa = PBXFileReference; lastKnownFileType = text.plist.strings; name = "sr-Latn"; path = "sr-Latn.lproj/HistoryWindowController.strings"; sourceTree = "<group>"; };
		348BFFFF28DC688D0045F683 /* sr-Latn */ = {isa = PBXFileReference; lastKnownFileType = text.plist.strings; name = "sr-Latn"; path = "sr-Latn.lproj/InitialWindowController.strings"; sourceTree = "<group>"; };
		34ACA04C29DBB0090030C09C /* Base */ = {isa = PBXFileReference; lastKnownFileType = file.xib; name = Base; path = Base.lproj/LogWindowController.xib; sourceTree = "<group>"; };
		34ACA04F29DBB0180030C09C /* en */ = {isa = PBXFileReference; lastKnownFileType = text.plist.strings; name = en; path = en.lproj/LogWindowController.strings; sourceTree = "<group>"; };
		34ACA05129DBB0190030C09C /* af */ = {isa = PBXFileReference; lastKnownFileType = text.plist.strings; name = af; path = af.lproj/LogWindowController.strings; sourceTree = "<group>"; };
		34ACA05329DBB01A0030C09C /* ca */ = {isa = PBXFileReference; lastKnownFileType = text.plist.strings; name = ca; path = ca.lproj/LogWindowController.strings; sourceTree = "<group>"; };
		34ACA05529DBB01B0030C09C /* zh-Hans */ = {isa = PBXFileReference; lastKnownFileType = text.plist.strings; name = "zh-Hans"; path = "zh-Hans.lproj/LogWindowController.strings"; sourceTree = "<group>"; };
		34ACA05729DBB01B0030C09C /* zh-Hant */ = {isa = PBXFileReference; lastKnownFileType = text.plist.strings; name = "zh-Hant"; path = "zh-Hant.lproj/LogWindowController.strings"; sourceTree = "<group>"; };
		34ACA05929DBB01C0030C09C /* cs */ = {isa = PBXFileReference; lastKnownFileType = text.plist.strings; name = cs; path = cs.lproj/LogWindowController.strings; sourceTree = "<group>"; };
		34ACA05B29DBB01C0030C09C /* da */ = {isa = PBXFileReference; lastKnownFileType = text.plist.strings; name = da; path = da.lproj/LogWindowController.strings; sourceTree = "<group>"; };
		34ACA05D29DBB01E0030C09C /* nl */ = {isa = PBXFileReference; lastKnownFileType = text.plist.strings; name = nl; path = nl.lproj/LogWindowController.strings; sourceTree = "<group>"; };
		34ACA05F29DBB01F0030C09C /* en-GB */ = {isa = PBXFileReference; lastKnownFileType = text.plist.strings; name = "en-GB"; path = "en-GB.lproj/LogWindowController.strings"; sourceTree = "<group>"; };
		34ACA06129DBB01F0030C09C /* fi */ = {isa = PBXFileReference; lastKnownFileType = text.plist.strings; name = fi; path = fi.lproj/LogWindowController.strings; sourceTree = "<group>"; };
		34ACA06329DBB01F0030C09C /* fr */ = {isa = PBXFileReference; lastKnownFileType = text.plist.strings; name = fr; path = fr.lproj/LogWindowController.strings; sourceTree = "<group>"; };
		34ACA06529DBB0200030C09C /* de */ = {isa = PBXFileReference; lastKnownFileType = text.plist.strings; name = de; path = de.lproj/LogWindowController.strings; sourceTree = "<group>"; };
		34ACA06729DBB0200030C09C /* hi */ = {isa = PBXFileReference; lastKnownFileType = text.plist.strings; name = hi; path = hi.lproj/LogWindowController.strings; sourceTree = "<group>"; };
		34ACA06929DBB0200030C09C /* hu */ = {isa = PBXFileReference; lastKnownFileType = text.plist.strings; name = hu; path = hu.lproj/LogWindowController.strings; sourceTree = "<group>"; };
		34ACA06B29DBB0210030C09C /* it */ = {isa = PBXFileReference; lastKnownFileType = text.plist.strings; name = it; path = it.lproj/LogWindowController.strings; sourceTree = "<group>"; };
		34ACA06D29DBB0210030C09C /* ja */ = {isa = PBXFileReference; lastKnownFileType = text.plist.strings; name = ja; path = ja.lproj/LogWindowController.strings; sourceTree = "<group>"; };
		34ACA06F29DBB0210030C09C /* ko */ = {isa = PBXFileReference; lastKnownFileType = text.plist.strings; name = ko; path = ko.lproj/LogWindowController.strings; sourceTree = "<group>"; };
		34ACA07129DBB0220030C09C /* pl */ = {isa = PBXFileReference; lastKnownFileType = text.plist.strings; name = pl; path = pl.lproj/LogWindowController.strings; sourceTree = "<group>"; };
		34ACA07329DBB0220030C09C /* pt */ = {isa = PBXFileReference; lastKnownFileType = text.plist.strings; name = pt; path = pt.lproj/LogWindowController.strings; sourceTree = "<group>"; };
		34ACA07529DBB0230030C09C /* pt-BR */ = {isa = PBXFileReference; lastKnownFileType = text.plist.strings; name = "pt-BR"; path = "pt-BR.lproj/LogWindowController.strings"; sourceTree = "<group>"; };
		34ACA07729DBB0230030C09C /* ro */ = {isa = PBXFileReference; lastKnownFileType = text.plist.strings; name = ro; path = ro.lproj/LogWindowController.strings; sourceTree = "<group>"; };
		34ACA07929DBB0230030C09C /* ru */ = {isa = PBXFileReference; lastKnownFileType = text.plist.strings; name = ru; path = ru.lproj/LogWindowController.strings; sourceTree = "<group>"; };
		34ACA07B29DBB0230030C09C /* sr-Latn */ = {isa = PBXFileReference; lastKnownFileType = text.plist.strings; name = "sr-Latn"; path = "sr-Latn.lproj/LogWindowController.strings"; sourceTree = "<group>"; };
		34ACA07D29DBB0240030C09C /* sk */ = {isa = PBXFileReference; lastKnownFileType = text.plist.strings; name = sk; path = sk.lproj/LogWindowController.strings; sourceTree = "<group>"; };
		34ACA07F29DBB0240030C09C /* es */ = {isa = PBXFileReference; lastKnownFileType = text.plist.strings; name = es; path = es.lproj/LogWindowController.strings; sourceTree = "<group>"; };
		34ACA08129DBB0250030C09C /* sv */ = {isa = PBXFileReference; lastKnownFileType = text.plist.strings; name = sv; path = sv.lproj/LogWindowController.strings; sourceTree = "<group>"; };
		34ACA08329DBB0260030C09C /* uk */ = {isa = PBXFileReference; lastKnownFileType = text.plist.strings; name = uk; path = uk.lproj/LogWindowController.strings; sourceTree = "<group>"; };
		34ACA08529DBB0260030C09C /* tr */ = {isa = PBXFileReference; lastKnownFileType = text.plist.strings; name = tr; path = tr.lproj/LogWindowController.strings; sourceTree = "<group>"; };
		34FD798D291C76A600963EDE /* LogWindowController.swift */ = {isa = PBXFileReference; lastKnownFileType = sourcecode.swift; path = LogWindowController.swift; sourceTree = "<group>"; };
		440DDE351E9010420063E211 /* ru */ = {isa = PBXFileReference; lastKnownFileType = text.plist.strings; name = ru; path = ru.lproj/MainMenu.strings; sourceTree = "<group>"; };
		440DDE361E9010420063E211 /* ru */ = {isa = PBXFileReference; lastKnownFileType = text.plist.strings; name = ru; path = ru.lproj/MainWindowController.strings; sourceTree = "<group>"; };
		440DDE371E9010420063E211 /* ru */ = {isa = PBXFileReference; lastKnownFileType = text.plist.strings; name = ru; path = ru.lproj/QuickSettingViewController.strings; sourceTree = "<group>"; };
		440DDE381E9010420063E211 /* ru */ = {isa = PBXFileReference; lastKnownFileType = text.plist.strings; name = ru; path = ru.lproj/PlaylistViewController.strings; sourceTree = "<group>"; };
		440DDE391E9010420063E211 /* ru */ = {isa = PBXFileReference; lastKnownFileType = text.plist.strings; name = ru; path = ru.lproj/CropSettingsViewController.strings; sourceTree = "<group>"; };
		440DDE3A1E9010420063E211 /* ru */ = {isa = PBXFileReference; lastKnownFileType = text.plist.strings; name = ru; path = ru.lproj/InspectorWindowController.strings; sourceTree = "<group>"; };
		440DDE3B1E9010420063E211 /* ru */ = {isa = PBXFileReference; lastKnownFileType = text.plist.strings; name = ru; path = ru.lproj/FilterWindowController.strings; sourceTree = "<group>"; };
		440DDE3C1E9010420063E211 /* ru */ = {isa = PBXFileReference; lastKnownFileType = text.plist.strings; name = ru; path = ru.lproj/AboutWindowController.strings; sourceTree = "<group>"; };
		440DDE3E1E9010430063E211 /* ru */ = {isa = PBXFileReference; lastKnownFileType = text.plist.strings; name = ru; path = ru.lproj/FontPickerWindowController.strings; sourceTree = "<group>"; };
		440DDE3F1E9010430063E211 /* ru */ = {isa = PBXFileReference; lastKnownFileType = text.plist.strings; name = ru; path = ru.lproj/PrefGeneralViewController.strings; sourceTree = "<group>"; };
		440DDE401E9010430063E211 /* ru */ = {isa = PBXFileReference; lastKnownFileType = text.plist.strings; name = ru; path = ru.lproj/PrefUIViewController.strings; sourceTree = "<group>"; };
		440DDE411E9010430063E211 /* ru */ = {isa = PBXFileReference; lastKnownFileType = text.plist.strings; name = ru; path = ru.lproj/PrefControlViewController.strings; sourceTree = "<group>"; };
		440DDE421E9010430063E211 /* ru */ = {isa = PBXFileReference; lastKnownFileType = text.plist.strings; name = ru; path = ru.lproj/PrefKeyBindingViewController.strings; sourceTree = "<group>"; };
		440DDE431E9010430063E211 /* ru */ = {isa = PBXFileReference; lastKnownFileType = text.plist.strings; name = ru; path = ru.lproj/KeyRecordViewController.strings; sourceTree = "<group>"; };
		440DDE441E9010430063E211 /* ru */ = {isa = PBXFileReference; lastKnownFileType = text.plist.strings; name = ru; path = ru.lproj/PrefAdvancedViewController.strings; sourceTree = "<group>"; };
		440DDE451E9010430063E211 /* ru */ = {isa = PBXFileReference; lastKnownFileType = text.plist.strings; name = ru; path = ru.lproj/PrefCodecViewController.strings; sourceTree = "<group>"; };
		440DDE461E9010430063E211 /* ru */ = {isa = PBXFileReference; lastKnownFileType = text.plist.strings; name = ru; path = ru.lproj/PrefSubViewController.strings; sourceTree = "<group>"; };
		440DDE471E9010430063E211 /* ru */ = {isa = PBXFileReference; lastKnownFileType = text.plist.strings; name = ru; path = ru.lproj/PrefNetworkViewController.strings; sourceTree = "<group>"; };
		440DDE491E9010430063E211 /* ru */ = {isa = PBXFileReference; lastKnownFileType = text.plist.strings; name = ru; path = ru.lproj/InfoPlist.strings; sourceTree = "<group>"; };
		440DDE4A1E9010430063E211 /* ru */ = {isa = PBXFileReference; lastKnownFileType = text.plist.strings; name = ru; path = ru.lproj/Localizable.strings; sourceTree = "<group>"; };
		440DDE4B1E9010440063E211 /* ru */ = {isa = PBXFileReference; lastKnownFileType = text.rtf; name = ru; path = ru.lproj/Contribution.rtf; sourceTree = "<group>"; };
		440DDE4C1E9010440063E211 /* ru */ = {isa = PBXFileReference; lastKnownFileType = text.plist.strings; name = ru; path = ru.lproj/KeyBinding.strings; sourceTree = "<group>"; };
		49542973216C34950058F680 /* OpenInIINA.appex */ = {isa = PBXFileReference; explicitFileType = "wrapper.app-extension"; includeInIndex = 0; path = OpenInIINA.appex; sourceTree = BUILT_PRODUCTS_DIR; };
		49542974216C34950058F680 /* Cocoa.framework */ = {isa = PBXFileReference; lastKnownFileType = wrapper.framework; name = Cocoa.framework; path = System/Library/Frameworks/Cocoa.framework; sourceTree = SDKROOT; };
		49542977216C34950058F680 /* SafariExtensionHandler.swift */ = {isa = PBXFileReference; lastKnownFileType = sourcecode.swift; path = SafariExtensionHandler.swift; sourceTree = "<group>"; };
		4954297E216C34950058F680 /* Info.plist */ = {isa = PBXFileReference; lastKnownFileType = text.plist.xml; path = Info.plist; sourceTree = "<group>"; };
		4954297F216C34950058F680 /* open-in-iina.js */ = {isa = PBXFileReference; lastKnownFileType = sourcecode.javascript; path = "open-in-iina.js"; sourceTree = "<group>"; };
		49542981216C34950058F680 /* ToolbarItemIcon.pdf */ = {isa = PBXFileReference; lastKnownFileType = image.pdf; path = ToolbarItemIcon.pdf; sourceTree = "<group>"; };
		49542983216C34950058F680 /* OpenInIINA.entitlements */ = {isa = PBXFileReference; lastKnownFileType = text.plist.entitlements; path = OpenInIINA.entitlements; sourceTree = "<group>"; };
		496498882919E47900CD61A5 /* iina.xcconfig */ = {isa = PBXFileReference; fileEncoding = 4; lastKnownFileType = text.xcconfig; path = iina.xcconfig; sourceTree = "<group>"; };
		496498892919E47900CD61A5 /* Deployment.xcconfig */ = {isa = PBXFileReference; fileEncoding = 4; lastKnownFileType = text.xcconfig; path = Deployment.xcconfig; sourceTree = "<group>"; };
		4964988A2919E47900CD61A5 /* Shared.xcconfig */ = {isa = PBXFileReference; fileEncoding = 4; lastKnownFileType = text.xcconfig; path = Shared.xcconfig; sourceTree = "<group>"; };
		4964988B2919E47900CD61A5 /* iina-cli.xcconfig */ = {isa = PBXFileReference; fileEncoding = 4; lastKnownFileType = text.xcconfig; path = "iina-cli.xcconfig"; sourceTree = "<group>"; };
		4964988C2919E47900CD61A5 /* Debug.xcconfig */ = {isa = PBXFileReference; fileEncoding = 4; lastKnownFileType = text.xcconfig; path = Debug.xcconfig; sourceTree = "<group>"; };
		4964988D2919E47900CD61A5 /* Release.xcconfig */ = {isa = PBXFileReference; fileEncoding = 4; lastKnownFileType = text.xcconfig; path = Release.xcconfig; sourceTree = "<group>"; };
		4964988E2919E47900CD61A5 /* OpenInIINA.xcconfig */ = {isa = PBXFileReference; fileEncoding = 4; lastKnownFileType = text.xcconfig; path = OpenInIINA.xcconfig; sourceTree = "<group>"; };
		496B19911E2968530035AF10 /* PIP.framework */ = {isa = PBXFileReference; lastKnownFileType = wrapper.framework; name = PIP.framework; path = /System/Library/PrivateFrameworks/PIP.framework; sourceTree = "<group>"; };
		49F7E3BF2920D65C002DA28E /* Availability.xcconfig */ = {isa = PBXFileReference; lastKnownFileType = text.xcconfig; path = Availability.xcconfig; sourceTree = "<group>"; };
		513A4FF929B53F8100A8EA7D /* Atomic.swift */ = {isa = PBXFileReference; fileEncoding = 4; lastKnownFileType = sourcecode.swift; path = Atomic.swift; sourceTree = "<group>"; };
		51537C7229FA26DD00F9A472 /* Nightly.xcconfig */ = {isa = PBXFileReference; lastKnownFileType = text.xcconfig; path = Nightly.xcconfig; sourceTree = "<group>"; };
		5158FAB429F881B000F626E6 /* mem.h */ = {isa = PBXFileReference; fileEncoding = 4; lastKnownFileType = sourcecode.c.h; path = mem.h; sourceTree = "<group>"; };
		5158FAB529F8822F00F626E6 /* hwcontext.h */ = {isa = PBXFileReference; fileEncoding = 4; lastKnownFileType = sourcecode.c.h; path = hwcontext.h; sourceTree = "<group>"; };
		5158FAB629F8827400F626E6 /* mastering_display_metadata.h */ = {isa = PBXFileReference; fileEncoding = 4; lastKnownFileType = sourcecode.c.h; path = mastering_display_metadata.h; sourceTree = "<group>"; };
		5158FAB729F882C900F626E6 /* pixdesc.h */ = {isa = PBXFileReference; fileEncoding = 4; lastKnownFileType = sourcecode.c.h; path = pixdesc.h; sourceTree = "<group>"; };
		515B5E592A579782001FCD49 /* iina-plugin.xcconfig */ = {isa = PBXFileReference; lastKnownFileType = text.xcconfig; path = "iina-plugin.xcconfig"; sourceTree = "<group>"; };
		51626CA929F1CE4A0000CCC9 /* codec_desc.h */ = {isa = PBXFileReference; fileEncoding = 4; lastKnownFileType = sourcecode.c.h; path = codec_desc.h; sourceTree = "<group>"; };
		51626CAA29F1CE4A0000CCC9 /* codec_par.h */ = {isa = PBXFileReference; fileEncoding = 4; lastKnownFileType = sourcecode.c.h; path = codec_par.h; sourceTree = "<group>"; };
		51626CAB29F1CE4A0000CCC9 /* codec_id.h */ = {isa = PBXFileReference; fileEncoding = 4; lastKnownFileType = sourcecode.c.h; path = codec_id.h; sourceTree = "<group>"; };
		51626CAC29F1CE4A0000CCC9 /* codec.h */ = {isa = PBXFileReference; fileEncoding = 4; lastKnownFileType = sourcecode.c.h; path = codec.h; sourceTree = "<group>"; };
		51626CAD29F1CE940000CCC9 /* packet.h */ = {isa = PBXFileReference; fileEncoding = 4; lastKnownFileType = sourcecode.c.h; path = packet.h; sourceTree = "<group>"; };
		51626CAE29F1CE940000CCC9 /* version_major.h */ = {isa = PBXFileReference; fileEncoding = 4; lastKnownFileType = sourcecode.c.h; path = version_major.h; sourceTree = "<group>"; };
		51626CAF29F1CE940000CCC9 /* defs.h */ = {isa = PBXFileReference; fileEncoding = 4; lastKnownFileType = sourcecode.c.h; path = defs.h; sourceTree = "<group>"; };
		51626CB029F1CECD0000CCC9 /* version_major.h */ = {isa = PBXFileReference; fileEncoding = 4; lastKnownFileType = sourcecode.c.h; path = version_major.h; sourceTree = "<group>"; };
		51626CBA29F1CEFB0000CCC9 /* version_major.h */ = {isa = PBXFileReference; fileEncoding = 4; lastKnownFileType = sourcecode.c.h; path = version_major.h; sourceTree = "<group>"; };
		5196819929EC963F00B05D55 /* CoreDisplay.framework */ = {isa = PBXFileReference; lastKnownFileType = wrapper.framework; name = CoreDisplay.framework; path = /System/Library/Frameworks/CoreDisplay.framework; sourceTree = "<group>"; };
		519872FE26879B9B00F84BCC /* AccessibilityPreferences.swift */ = {isa = PBXFileReference; lastKnownFileType = sourcecode.swift; path = AccessibilityPreferences.swift; sourceTree = "<group>"; };
		51A0F0F629FA2C8E000130CF /* Beta.xcconfig */ = {isa = PBXFileReference; lastKnownFileType = text.xcconfig; path = Beta.xcconfig; sourceTree = "<group>"; };
		51AC1CAA2A9FBF3700DF7079 /* OpenSubClient.swift */ = {isa = PBXFileReference; lastKnownFileType = sourcecode.swift; path = OpenSubClient.swift; sourceTree = "<group>"; };
		51C1BA39291CA76700C1208A /* InfoDictionary.swift */ = {isa = PBXFileReference; fileEncoding = 4; lastKnownFileType = sourcecode.swift; path = InfoDictionary.swift; sourceTree = "<group>"; };
		51CACB9429D500290034CEE5 /* VideoPIPViewController.swift */ = {isa = PBXFileReference; lastKnownFileType = sourcecode.swift; path = VideoPIPViewController.swift; sourceTree = "<group>"; };
		51DE55C82A6646710050AD06 /* Sysctl.swift */ = {isa = PBXFileReference; lastKnownFileType = sourcecode.swift; path = Sysctl.swift; sourceTree = "<group>"; };
		51E63DFA29CFB031008AFC20 /* PlaySlider.swift */ = {isa = PBXFileReference; fileEncoding = 4; lastKnownFileType = sourcecode.swift; path = PlaySlider.swift; sourceTree = "<group>"; };
		51E63DFC29CFB04B008AFC20 /* PlaySliderLoopKnob.swift */ = {isa = PBXFileReference; fileEncoding = 4; lastKnownFileType = sourcecode.swift; path = PlaySliderLoopKnob.swift; sourceTree = "<group>"; };
		51F7974628C7E00200812D0D /* Lock.swift */ = {isa = PBXFileReference; fileEncoding = 4; lastKnownFileType = sourcecode.swift; path = Lock.swift; sourceTree = "<group>"; };
		5879479521A87DD700757A6F /* sk */ = {isa = PBXFileReference; lastKnownFileType = text.plist.strings; name = sk; path = sk.lproj/MiniPlayerWindowController.strings; sourceTree = "<group>"; };
		5879479621A87E6100757A6F /* sk */ = {isa = PBXFileReference; lastKnownFileType = text.plist.strings; name = sk; path = sk.lproj/PreferenceWindowController.strings; sourceTree = "<group>"; };
		5EF9F7E521FB42E900748374 /* pt-BR */ = {isa = PBXFileReference; lastKnownFileType = text.plist.strings; name = "pt-BR"; path = "pt-BR.lproj/MainMenu.strings"; sourceTree = "<group>"; };
		5EF9F7E621FB42E900748374 /* pt-BR */ = {isa = PBXFileReference; lastKnownFileType = text.plist.strings; name = "pt-BR"; path = "pt-BR.lproj/MainWindowController.strings"; sourceTree = "<group>"; };
		5EF9F7E721FB42E900748374 /* pt-BR */ = {isa = PBXFileReference; lastKnownFileType = text.plist.strings; name = "pt-BR"; path = "pt-BR.lproj/QuickSettingViewController.strings"; sourceTree = "<group>"; };
		5EF9F7E821FB42E900748374 /* pt-BR */ = {isa = PBXFileReference; lastKnownFileType = text.plist.strings; name = "pt-BR"; path = "pt-BR.lproj/PlaylistViewController.strings"; sourceTree = "<group>"; };
		5EF9F7E921FB42E900748374 /* pt-BR */ = {isa = PBXFileReference; lastKnownFileType = text.plist.strings; name = "pt-BR"; path = "pt-BR.lproj/InspectorWindowController.strings"; sourceTree = "<group>"; };
		5EF9F7EA21FB42EA00748374 /* pt-BR */ = {isa = PBXFileReference; lastKnownFileType = text.plist.strings; name = "pt-BR"; path = "pt-BR.lproj/FilterWindowController.strings"; sourceTree = "<group>"; };
		5EF9F7EB21FB42EA00748374 /* pt-BR */ = {isa = PBXFileReference; lastKnownFileType = text.plist.strings; name = "pt-BR"; path = "pt-BR.lproj/AboutWindowController.strings"; sourceTree = "<group>"; };
		5EF9F7EC21FB42EA00748374 /* pt-BR */ = {isa = PBXFileReference; lastKnownFileType = text.plist.strings; name = "pt-BR"; path = "pt-BR.lproj/OpenURLWindowController.strings"; sourceTree = "<group>"; };
		5EF9F7ED21FB42EA00748374 /* pt-BR */ = {isa = PBXFileReference; lastKnownFileType = text.plist.strings; name = "pt-BR"; path = "pt-BR.lproj/HistoryWindowController.strings"; sourceTree = "<group>"; };
		5EF9F7EE21FB42EA00748374 /* pt-BR */ = {isa = PBXFileReference; lastKnownFileType = text.plist.strings; name = "pt-BR"; path = "pt-BR.lproj/InitialWindowController.strings"; sourceTree = "<group>"; };
		5EF9F7EF21FB42EA00748374 /* pt-BR */ = {isa = PBXFileReference; lastKnownFileType = text.plist.strings; name = "pt-BR"; path = "pt-BR.lproj/MiniPlayerWindowController.strings"; sourceTree = "<group>"; };
		5EF9F7F021FB42EA00748374 /* pt-BR */ = {isa = PBXFileReference; lastKnownFileType = text.plist.strings; name = "pt-BR"; path = "pt-BR.lproj/CropSettingsViewController.strings"; sourceTree = "<group>"; };
		5EF9F7F121FB42EA00748374 /* pt-BR */ = {isa = PBXFileReference; lastKnownFileType = text.plist.strings; name = "pt-BR"; path = "pt-BR.lproj/FreeSelectingViewController.strings"; sourceTree = "<group>"; };
		5EF9F7F221FB42EA00748374 /* pt-BR */ = {isa = PBXFileReference; lastKnownFileType = text.plist.strings; name = "pt-BR"; path = "pt-BR.lproj/FontPickerWindowController.strings"; sourceTree = "<group>"; };
		5EF9F7F321FB42EA00748374 /* pt-BR */ = {isa = PBXFileReference; lastKnownFileType = text.plist.strings; name = "pt-BR"; path = "pt-BR.lproj/PrefGeneralViewController.strings"; sourceTree = "<group>"; };
		5EF9F7F421FB42EB00748374 /* pt-BR */ = {isa = PBXFileReference; lastKnownFileType = text.plist.strings; name = "pt-BR"; path = "pt-BR.lproj/PrefUIViewController.strings"; sourceTree = "<group>"; };
		5EF9F7F521FB42EB00748374 /* pt-BR */ = {isa = PBXFileReference; lastKnownFileType = text.plist.strings; name = "pt-BR"; path = "pt-BR.lproj/PrefOSCToolbarSettingsSheetController.strings"; sourceTree = "<group>"; };
		5EF9F7F621FB42EB00748374 /* pt-BR */ = {isa = PBXFileReference; lastKnownFileType = text.plist.strings; name = "pt-BR"; path = "pt-BR.lproj/PrefControlViewController.strings"; sourceTree = "<group>"; };
		5EF9F7F721FB42EB00748374 /* pt-BR */ = {isa = PBXFileReference; lastKnownFileType = text.plist.strings; name = "pt-BR"; path = "pt-BR.lproj/PrefKeyBindingViewController.strings"; sourceTree = "<group>"; };
		5EF9F7F821FB42EB00748374 /* pt-BR */ = {isa = PBXFileReference; lastKnownFileType = text.plist.strings; name = "pt-BR"; path = "pt-BR.lproj/KeyRecordViewController.strings"; sourceTree = "<group>"; };
		5EF9F7F921FB42EB00748374 /* pt-BR */ = {isa = PBXFileReference; lastKnownFileType = text.plist.strings; name = "pt-BR"; path = "pt-BR.lproj/PrefAdvancedViewController.strings"; sourceTree = "<group>"; };
		5EF9F7FA21FB42EB00748374 /* pt-BR */ = {isa = PBXFileReference; lastKnownFileType = text.plist.strings; name = "pt-BR"; path = "pt-BR.lproj/PrefCodecViewController.strings"; sourceTree = "<group>"; };
		5EF9F7FB21FB42EB00748374 /* pt-BR */ = {isa = PBXFileReference; lastKnownFileType = text.plist.strings; name = "pt-BR"; path = "pt-BR.lproj/PrefSubViewController.strings"; sourceTree = "<group>"; };
		5EF9F7FC21FB42EB00748374 /* pt-BR */ = {isa = PBXFileReference; lastKnownFileType = text.plist.strings; name = "pt-BR"; path = "pt-BR.lproj/PrefNetworkViewController.strings"; sourceTree = "<group>"; };
		5EF9F7FD21FB42EC00748374 /* pt-BR */ = {isa = PBXFileReference; lastKnownFileType = text.plist.strings; name = "pt-BR"; path = "pt-BR.lproj/PrefUtilsViewController.strings"; sourceTree = "<group>"; };
		5EF9F7FE21FB42EC00748374 /* pt-BR */ = {isa = PBXFileReference; lastKnownFileType = text.plist.strings; name = "pt-BR"; path = "pt-BR.lproj/PreferenceWindowController.strings"; sourceTree = "<group>"; };
		5EF9F7FF21FB42EC00748374 /* pt-BR */ = {isa = PBXFileReference; lastKnownFileType = text.plist.strings; name = "pt-BR"; path = "pt-BR.lproj/SubChooseViewController.strings"; sourceTree = "<group>"; };
		5EF9F80021FB436700748374 /* pt-BR */ = {isa = PBXFileReference; lastKnownFileType = text.plist.strings; name = "pt-BR"; path = "pt-BR.lproj/InfoPlist.strings"; sourceTree = "<group>"; };
		5EF9F80121FB438200748374 /* pt-BR */ = {isa = PBXFileReference; lastKnownFileType = text.plist.strings; name = "pt-BR"; path = "pt-BR.lproj/Localizable.strings"; sourceTree = "<group>"; };
		5EF9F80221FB439200748374 /* pt-BR */ = {isa = PBXFileReference; lastKnownFileType = text.rtf; name = "pt-BR"; path = "pt-BR.lproj/Contribution.rtf"; sourceTree = "<group>"; };
		5EF9F80321FB43EA00748374 /* pt-BR */ = {isa = PBXFileReference; lastKnownFileType = text.plist.strings; name = "pt-BR"; path = "pt-BR.lproj/FilterPresets.strings"; sourceTree = "<group>"; };
		5EF9F80421FB448700748374 /* pt-BR */ = {isa = PBXFileReference; lastKnownFileType = text.plist.strings; name = "pt-BR"; path = "pt-BR.lproj/KeyBinding.strings"; sourceTree = "<group>"; };
		6100FF2A1EDF9806002CF0FB /* dsa_pub.pem */ = {isa = PBXFileReference; fileEncoding = 4; lastKnownFileType = text; path = dsa_pub.pem; sourceTree = "<group>"; };
		649AD3111F11B06D00244738 /* es */ = {isa = PBXFileReference; lastKnownFileType = text.plist.strings; name = es; path = es.lproj/MainMenu.strings; sourceTree = "<group>"; };
		649AD3121F11B06D00244738 /* es */ = {isa = PBXFileReference; lastKnownFileType = text.plist.strings; name = es; path = es.lproj/MainWindowController.strings; sourceTree = "<group>"; };
		649AD3131F11B06D00244738 /* es */ = {isa = PBXFileReference; lastKnownFileType = text.plist.strings; name = es; path = es.lproj/QuickSettingViewController.strings; sourceTree = "<group>"; };
		649AD3141F11B06D00244738 /* es */ = {isa = PBXFileReference; lastKnownFileType = text.plist.strings; name = es; path = es.lproj/PlaylistViewController.strings; sourceTree = "<group>"; };
		649AD3151F11B06E00244738 /* es */ = {isa = PBXFileReference; lastKnownFileType = text.plist.strings; name = es; path = es.lproj/CropSettingsViewController.strings; sourceTree = "<group>"; };
		649AD3161F11B06E00244738 /* es */ = {isa = PBXFileReference; lastKnownFileType = text.plist.strings; name = es; path = es.lproj/InspectorWindowController.strings; sourceTree = "<group>"; };
		649AD3171F11B06E00244738 /* es */ = {isa = PBXFileReference; lastKnownFileType = text.plist.strings; name = es; path = es.lproj/FilterWindowController.strings; sourceTree = "<group>"; };
		649AD3181F11B06E00244738 /* es */ = {isa = PBXFileReference; lastKnownFileType = text.plist.strings; name = es; path = es.lproj/AboutWindowController.strings; sourceTree = "<group>"; };
		649AD31A1F11B06E00244738 /* es */ = {isa = PBXFileReference; lastKnownFileType = text.plist.strings; name = es; path = es.lproj/HistoryWindowController.strings; sourceTree = "<group>"; };
		649AD31B1F11B06E00244738 /* es */ = {isa = PBXFileReference; lastKnownFileType = text.plist.strings; name = es; path = es.lproj/InitialWindowController.strings; sourceTree = "<group>"; };
		649AD31C1F11B06E00244738 /* es */ = {isa = PBXFileReference; lastKnownFileType = text.plist.strings; name = es; path = es.lproj/FontPickerWindowController.strings; sourceTree = "<group>"; };
		649AD31D1F11B06E00244738 /* es */ = {isa = PBXFileReference; lastKnownFileType = text.plist.strings; name = es; path = es.lproj/PrefGeneralViewController.strings; sourceTree = "<group>"; };
		649AD31E1F11B06E00244738 /* es */ = {isa = PBXFileReference; lastKnownFileType = text.plist.strings; name = es; path = es.lproj/PrefUIViewController.strings; sourceTree = "<group>"; };
		649AD31F1F11B06E00244738 /* es */ = {isa = PBXFileReference; lastKnownFileType = text.plist.strings; name = es; path = es.lproj/PrefControlViewController.strings; sourceTree = "<group>"; };
		649AD3201F11B06E00244738 /* es */ = {isa = PBXFileReference; lastKnownFileType = text.plist.strings; name = es; path = es.lproj/PrefKeyBindingViewController.strings; sourceTree = "<group>"; };
		649AD3211F11B06E00244738 /* es */ = {isa = PBXFileReference; lastKnownFileType = text.plist.strings; name = es; path = es.lproj/KeyRecordViewController.strings; sourceTree = "<group>"; };
		649AD3221F11B06E00244738 /* es */ = {isa = PBXFileReference; lastKnownFileType = text.plist.strings; name = es; path = es.lproj/PrefAdvancedViewController.strings; sourceTree = "<group>"; };
		649AD3231F11B06E00244738 /* es */ = {isa = PBXFileReference; lastKnownFileType = text.plist.strings; name = es; path = es.lproj/PrefCodecViewController.strings; sourceTree = "<group>"; };
		649AD3241F11B06E00244738 /* es */ = {isa = PBXFileReference; lastKnownFileType = text.plist.strings; name = es; path = es.lproj/PrefSubViewController.strings; sourceTree = "<group>"; };
		649AD3251F11B06E00244738 /* es */ = {isa = PBXFileReference; lastKnownFileType = text.plist.strings; name = es; path = es.lproj/PrefNetworkViewController.strings; sourceTree = "<group>"; };
		649AD3271F11B06E00244738 /* es */ = {isa = PBXFileReference; lastKnownFileType = text.plist.strings; name = es; path = es.lproj/InfoPlist.strings; sourceTree = "<group>"; };
		649AD3281F11B06F00244738 /* es */ = {isa = PBXFileReference; lastKnownFileType = text.plist.strings; name = es; path = es.lproj/Localizable.strings; sourceTree = "<group>"; };
		649AD3291F11B06F00244738 /* es */ = {isa = PBXFileReference; lastKnownFileType = text.rtf; name = es; path = es.lproj/Contribution.rtf; sourceTree = "<group>"; };
		649AD32A1F11B06F00244738 /* es */ = {isa = PBXFileReference; lastKnownFileType = text.plist.strings; name = es; path = es.lproj/KeyBinding.strings; sourceTree = "<group>"; };
		64AB73DB218FE89000450974 /* es */ = {isa = PBXFileReference; lastKnownFileType = text.plist.strings; name = es; path = es.lproj/OpenURLWindowController.strings; sourceTree = "<group>"; };
		64AB73DD218FE97900450974 /* es */ = {isa = PBXFileReference; lastKnownFileType = text.plist.strings; name = es; path = es.lproj/MiniPlayerWindowController.strings; sourceTree = "<group>"; };
		64D04D5120083B6F0031EE2F /* es */ = {isa = PBXFileReference; lastKnownFileType = text.plist.strings; name = es; path = es.lproj/FilterPresets.strings; sourceTree = "<group>"; };
		64D04D5320083B840031EE2F /* es */ = {isa = PBXFileReference; lastKnownFileType = text.plist.strings; name = es; path = es.lproj/FreeSelectingViewController.strings; sourceTree = "<group>"; };
		64F85F5A210FFBAF00F8D8C0 /* es */ = {isa = PBXFileReference; lastKnownFileType = text.plist.strings; name = es; path = es.lproj/SubChooseViewController.strings; sourceTree = "<group>"; };
		64F85F5C210FFBC300F8D8C0 /* es */ = {isa = PBXFileReference; lastKnownFileType = text.plist.strings; name = es; path = es.lproj/PrefUtilsViewController.strings; sourceTree = "<group>"; };
		64F85F5D211003A900F8D8C0 /* es */ = {isa = PBXFileReference; lastKnownFileType = text.plist.strings; name = es; path = es.lproj/PrefOSCToolbarSettingsSheetController.strings; sourceTree = "<group>"; };
		64F85F5F211003DF00F8D8C0 /* es */ = {isa = PBXFileReference; lastKnownFileType = text.plist.strings; name = es; path = es.lproj/PreferenceWindowController.strings; sourceTree = "<group>"; };
		67C6C21A2148062400AFDE5C /* ja */ = {isa = PBXFileReference; lastKnownFileType = text.plist.strings; name = ja; path = ja.lproj/PrefUtilsViewController.strings; sourceTree = "<group>"; };
		67C6C21C2148063900AFDE5C /* ja */ = {isa = PBXFileReference; lastKnownFileType = text.plist.strings; name = ja; path = ja.lproj/OpenURLWindowController.strings; sourceTree = "<group>"; };
		67C6C21E2148064400AFDE5C /* ja */ = {isa = PBXFileReference; lastKnownFileType = text.plist.strings; name = ja; path = ja.lproj/PreferenceWindowController.strings; sourceTree = "<group>"; };
		67C6C2202148064E00AFDE5C /* ja */ = {isa = PBXFileReference; lastKnownFileType = text.plist.strings; name = ja; path = ja.lproj/SubChooseViewController.strings; sourceTree = "<group>"; };
		6CA50A931EBBA9DF0060D07A /* de */ = {isa = PBXFileReference; lastKnownFileType = text.plist.strings; name = de; path = de.lproj/Localizable.strings; sourceTree = "<group>"; };
		6CA50A951EBBB6B30060D07A /* de */ = {isa = PBXFileReference; lastKnownFileType = text.plist.strings; name = de; path = de.lproj/AboutWindowController.strings; sourceTree = "<group>"; };
		6CA50A971EBBB7CD0060D07A /* de */ = {isa = PBXFileReference; lastKnownFileType = text.plist.strings; name = de; path = de.lproj/PlaylistViewController.strings; sourceTree = "<group>"; };
		6CA50A991EBBB85A0060D07A /* de */ = {isa = PBXFileReference; lastKnownFileType = text.plist.strings; name = de; path = de.lproj/QuickSettingViewController.strings; sourceTree = "<group>"; };
		6CA50A9B1EBBBA830060D07A /* de */ = {isa = PBXFileReference; lastKnownFileType = text.plist.strings; name = de; path = de.lproj/MainMenu.strings; sourceTree = "<group>"; };
		6CA50A9D1EBBC1300060D07A /* de */ = {isa = PBXFileReference; lastKnownFileType = text.plist.strings; name = de; path = de.lproj/MainWindowController.strings; sourceTree = "<group>"; };
		6CA50A9F1EBBC2910060D07A /* de */ = {isa = PBXFileReference; lastKnownFileType = text.plist.strings; name = de; path = de.lproj/CropSettingsViewController.strings; sourceTree = "<group>"; };
		6CA50AA31EBBC3860060D07A /* de */ = {isa = PBXFileReference; lastKnownFileType = text.plist.strings; name = de; path = de.lproj/InspectorWindowController.strings; sourceTree = "<group>"; };
		6CA50AA51EBBC5E50060D07A /* de */ = {isa = PBXFileReference; lastKnownFileType = text.plist.strings; name = de; path = de.lproj/FilterWindowController.strings; sourceTree = "<group>"; };
		6CA50AA81EBBC7610060D07A /* de */ = {isa = PBXFileReference; lastKnownFileType = text.plist.strings; name = de; path = de.lproj/InfoPlist.strings; sourceTree = "<group>"; };
		6CA50AA91EBBC7EA0060D07A /* de */ = {isa = PBXFileReference; lastKnownFileType = text.rtf; name = de; path = de.lproj/Contribution.rtf; sourceTree = "<group>"; };
		6CA50AAB1EBBC9FD0060D07A /* de */ = {isa = PBXFileReference; lastKnownFileType = text.plist.strings; name = de; path = de.lproj/FontPickerWindowController.strings; sourceTree = "<group>"; };
		6CA50AAD1EBBCB070060D07A /* de */ = {isa = PBXFileReference; lastKnownFileType = text.plist.strings; name = de; path = de.lproj/PrefGeneralViewController.strings; sourceTree = "<group>"; };
		6CA50AAF1EBD0C100060D07A /* de */ = {isa = PBXFileReference; lastKnownFileType = text.plist.strings; name = de; path = de.lproj/PrefControlViewController.strings; sourceTree = "<group>"; };
		6CA50AB11EBD0F990060D07A /* de */ = {isa = PBXFileReference; lastKnownFileType = text.plist.strings; name = de; path = de.lproj/PrefKeyBindingViewController.strings; sourceTree = "<group>"; };
		6CA50AB51EBD10E90060D07A /* de */ = {isa = PBXFileReference; lastKnownFileType = text.plist.strings; name = de; path = de.lproj/PrefAdvancedViewController.strings; sourceTree = "<group>"; };
		6CA50AB71EBD11610060D07A /* de */ = {isa = PBXFileReference; lastKnownFileType = text.plist.strings; name = de; path = de.lproj/KeyRecordViewController.strings; sourceTree = "<group>"; };
		6CA50AB91EBD11B40060D07A /* de */ = {isa = PBXFileReference; lastKnownFileType = text.plist.strings; name = de; path = de.lproj/PrefCodecViewController.strings; sourceTree = "<group>"; };
		6CA50ABB1EBD126B0060D07A /* de */ = {isa = PBXFileReference; lastKnownFileType = text.plist.strings; name = de; path = de.lproj/PrefSubViewController.strings; sourceTree = "<group>"; };
		6CA50ABD1EBD165C0060D07A /* de */ = {isa = PBXFileReference; lastKnownFileType = text.plist.strings; name = de; path = de.lproj/PrefNetworkViewController.strings; sourceTree = "<group>"; };
		6CA50ABE1EBD18320060D07A /* de */ = {isa = PBXFileReference; lastKnownFileType = text.plist.strings; name = de; path = de.lproj/KeyBinding.strings; sourceTree = "<group>"; };
		6CD541A2206AD71C000428E6 /* de */ = {isa = PBXFileReference; lastKnownFileType = text.plist.strings; name = de; path = de.lproj/FilterPresets.strings; sourceTree = "<group>"; };
		6CD541A4206AD7AA000428E6 /* de */ = {isa = PBXFileReference; lastKnownFileType = text.plist.strings; name = de; path = de.lproj/PrefOSCToolbarSettingsSheetController.strings; sourceTree = "<group>"; };
		6DC77D2D1F1439A600E96176 /* uk */ = {isa = PBXFileReference; lastKnownFileType = text.plist.strings; name = uk; path = uk.lproj/MainMenu.strings; sourceTree = "<group>"; };
		6DC77D2E1F1439A600E96176 /* uk */ = {isa = PBXFileReference; lastKnownFileType = text.plist.strings; name = uk; path = uk.lproj/MainWindowController.strings; sourceTree = "<group>"; };
		6DC77D2F1F1439A600E96176 /* uk */ = {isa = PBXFileReference; lastKnownFileType = text.plist.strings; name = uk; path = uk.lproj/QuickSettingViewController.strings; sourceTree = "<group>"; };
		6DC77D301F1439A600E96176 /* uk */ = {isa = PBXFileReference; lastKnownFileType = text.plist.strings; name = uk; path = uk.lproj/PlaylistViewController.strings; sourceTree = "<group>"; };
		6DC77D311F1439A600E96176 /* uk */ = {isa = PBXFileReference; lastKnownFileType = text.plist.strings; name = uk; path = uk.lproj/CropSettingsViewController.strings; sourceTree = "<group>"; };
		6DC77D321F1439A600E96176 /* uk */ = {isa = PBXFileReference; lastKnownFileType = text.plist.strings; name = uk; path = uk.lproj/InspectorWindowController.strings; sourceTree = "<group>"; };
		6DC77D331F1439A600E96176 /* uk */ = {isa = PBXFileReference; lastKnownFileType = text.plist.strings; name = uk; path = uk.lproj/FilterWindowController.strings; sourceTree = "<group>"; };
		6DC77D341F1439A600E96176 /* uk */ = {isa = PBXFileReference; lastKnownFileType = text.plist.strings; name = uk; path = uk.lproj/AboutWindowController.strings; sourceTree = "<group>"; };
		6DC77D361F1439A600E96176 /* uk */ = {isa = PBXFileReference; lastKnownFileType = text.plist.strings; name = uk; path = uk.lproj/HistoryWindowController.strings; sourceTree = "<group>"; };
		6DC77D371F1439A700E96176 /* uk */ = {isa = PBXFileReference; lastKnownFileType = text.plist.strings; name = uk; path = uk.lproj/InitialWindowController.strings; sourceTree = "<group>"; };
		6DC77D381F1439A700E96176 /* uk */ = {isa = PBXFileReference; lastKnownFileType = text.plist.strings; name = uk; path = uk.lproj/FontPickerWindowController.strings; sourceTree = "<group>"; };
		6DC77D391F1439A700E96176 /* uk */ = {isa = PBXFileReference; lastKnownFileType = text.plist.strings; name = uk; path = uk.lproj/PrefGeneralViewController.strings; sourceTree = "<group>"; };
		6DC77D3A1F1439A700E96176 /* uk */ = {isa = PBXFileReference; lastKnownFileType = text.plist.strings; name = uk; path = uk.lproj/PrefUIViewController.strings; sourceTree = "<group>"; };
		6DC77D3B1F1439A700E96176 /* uk */ = {isa = PBXFileReference; lastKnownFileType = text.plist.strings; name = uk; path = uk.lproj/PrefControlViewController.strings; sourceTree = "<group>"; };
		6DC77D3C1F1439A700E96176 /* uk */ = {isa = PBXFileReference; lastKnownFileType = text.plist.strings; name = uk; path = uk.lproj/PrefKeyBindingViewController.strings; sourceTree = "<group>"; };
		6DC77D3D1F1439A700E96176 /* uk */ = {isa = PBXFileReference; lastKnownFileType = text.plist.strings; name = uk; path = uk.lproj/KeyRecordViewController.strings; sourceTree = "<group>"; };
		6DC77D3E1F1439A700E96176 /* uk */ = {isa = PBXFileReference; lastKnownFileType = text.plist.strings; name = uk; path = uk.lproj/PrefAdvancedViewController.strings; sourceTree = "<group>"; };
		6DC77D3F1F1439A700E96176 /* uk */ = {isa = PBXFileReference; lastKnownFileType = text.plist.strings; name = uk; path = uk.lproj/PrefCodecViewController.strings; sourceTree = "<group>"; };
		6DC77D401F1439A700E96176 /* uk */ = {isa = PBXFileReference; lastKnownFileType = text.plist.strings; name = uk; path = uk.lproj/PrefSubViewController.strings; sourceTree = "<group>"; };
		6DC77D411F1439A700E96176 /* uk */ = {isa = PBXFileReference; lastKnownFileType = text.plist.strings; name = uk; path = uk.lproj/PrefNetworkViewController.strings; sourceTree = "<group>"; };
		6DC77D431F1439A700E96176 /* uk */ = {isa = PBXFileReference; lastKnownFileType = text.plist.strings; name = uk; path = uk.lproj/InfoPlist.strings; sourceTree = "<group>"; };
		6DC77D441F1439A800E96176 /* uk */ = {isa = PBXFileReference; lastKnownFileType = text.plist.strings; name = uk; path = uk.lproj/Localizable.strings; sourceTree = "<group>"; };
		6DC77D451F1439A800E96176 /* uk */ = {isa = PBXFileReference; lastKnownFileType = text.rtf; name = uk; path = uk.lproj/Contribution.rtf; sourceTree = "<group>"; };
		6DC77D461F1439A800E96176 /* uk */ = {isa = PBXFileReference; lastKnownFileType = text.plist.strings; name = uk; path = uk.lproj/KeyBinding.strings; sourceTree = "<group>"; };
		72CAEE6D1E229EAE00B8C894 /* zh-Hans */ = {isa = PBXFileReference; lastKnownFileType = text.plist.strings; name = "zh-Hans"; path = "zh-Hans.lproj/PrefGeneralViewController.strings"; sourceTree = "<group>"; };
		8400D5C21E17C6D2006785F5 /* AboutWindowController.swift */ = {isa = PBXFileReference; fileEncoding = 4; lastKnownFileType = sourcecode.swift; path = AboutWindowController.swift; sourceTree = "<group>"; };
		8400D5C71E1AB2F1006785F5 /* Base */ = {isa = PBXFileReference; lastKnownFileType = file.xib; name = Base; path = Base.lproj/MainWindowController.xib; sourceTree = "<group>"; };
		8400D5CA1E1AB2F9006785F5 /* Base */ = {isa = PBXFileReference; lastKnownFileType = file.xib; name = Base; path = Base.lproj/QuickSettingViewController.xib; sourceTree = "<group>"; };
		8400D5CD1E1AB2FF006785F5 /* Base */ = {isa = PBXFileReference; lastKnownFileType = file.xib; name = Base; path = Base.lproj/PlaylistViewController.xib; sourceTree = "<group>"; };
		8400D5D01E1AB306006785F5 /* Base */ = {isa = PBXFileReference; lastKnownFileType = file.xib; name = Base; path = Base.lproj/CropSettingsViewController.xib; sourceTree = "<group>"; };
		8400D5D31E1AB312006785F5 /* Base */ = {isa = PBXFileReference; lastKnownFileType = file.xib; name = Base; path = Base.lproj/InspectorWindowController.xib; sourceTree = "<group>"; };
		8400D5D61E1AB317006785F5 /* Base */ = {isa = PBXFileReference; lastKnownFileType = file.xib; name = Base; path = Base.lproj/FilterWindowController.xib; sourceTree = "<group>"; };
		8400D5D91E1AB31B006785F5 /* Base */ = {isa = PBXFileReference; lastKnownFileType = file.xib; name = Base; path = Base.lproj/AboutWindowController.xib; sourceTree = "<group>"; };
		8400D5DC1E1AB326006785F5 /* Base */ = {isa = PBXFileReference; lastKnownFileType = file.xib; name = Base; path = Base.lproj/FontPickerWindowController.xib; sourceTree = "<group>"; };
		8400D5DF1E1AB32A006785F5 /* Base */ = {isa = PBXFileReference; lastKnownFileType = file.xib; name = Base; path = Base.lproj/PrefGeneralViewController.xib; sourceTree = "<group>"; };
		8400D5E21E1AB32F006785F5 /* Base */ = {isa = PBXFileReference; lastKnownFileType = file.xib; name = Base; path = Base.lproj/PrefUIViewController.xib; sourceTree = "<group>"; };
		8400D5E51E1AB333006785F5 /* Base */ = {isa = PBXFileReference; lastKnownFileType = file.xib; name = Base; path = Base.lproj/PrefControlViewController.xib; sourceTree = "<group>"; };
		8400D5E81E1AB337006785F5 /* Base */ = {isa = PBXFileReference; lastKnownFileType = file.xib; name = Base; path = Base.lproj/PrefKeyBindingViewController.xib; sourceTree = "<group>"; };
		8400D5EB1E1AB33B006785F5 /* Base */ = {isa = PBXFileReference; lastKnownFileType = file.xib; name = Base; path = Base.lproj/KeyRecordViewController.xib; sourceTree = "<group>"; };
		8400D5EE1E1AB33F006785F5 /* Base */ = {isa = PBXFileReference; lastKnownFileType = file.xib; name = Base; path = Base.lproj/PrefAdvancedViewController.xib; sourceTree = "<group>"; };
		8400D5F11E1AB344006785F5 /* Base */ = {isa = PBXFileReference; lastKnownFileType = file.xib; name = Base; path = Base.lproj/PrefCodecViewController.xib; sourceTree = "<group>"; };
		8400D5F41E1AB348006785F5 /* Base */ = {isa = PBXFileReference; lastKnownFileType = file.xib; name = Base; path = Base.lproj/PrefSubViewController.xib; sourceTree = "<group>"; };
		8400D5F71E1AB34D006785F5 /* Base */ = {isa = PBXFileReference; lastKnownFileType = file.xib; name = Base; path = Base.lproj/PrefNetworkViewController.xib; sourceTree = "<group>"; };
		8400D5F91E1AB411006785F5 /* zh-Hans */ = {isa = PBXFileReference; lastKnownFileType = text.plist.strings; name = "zh-Hans"; path = "zh-Hans.lproj/MainMenu.strings"; sourceTree = "<group>"; };
		8400D5FA1E1AB411006785F5 /* zh-Hans */ = {isa = PBXFileReference; lastKnownFileType = text.plist.strings; name = "zh-Hans"; path = "zh-Hans.lproj/MainWindowController.strings"; sourceTree = "<group>"; };
		8400D5FB1E1AB411006785F5 /* zh-Hans */ = {isa = PBXFileReference; lastKnownFileType = text.plist.strings; name = "zh-Hans"; path = "zh-Hans.lproj/QuickSettingViewController.strings"; sourceTree = "<group>"; };
		8400D5FC1E1AB411006785F5 /* zh-Hans */ = {isa = PBXFileReference; lastKnownFileType = text.plist.strings; name = "zh-Hans"; path = "zh-Hans.lproj/PlaylistViewController.strings"; sourceTree = "<group>"; };
		8400D5FD1E1AB412006785F5 /* zh-Hans */ = {isa = PBXFileReference; lastKnownFileType = text.plist.strings; name = "zh-Hans"; path = "zh-Hans.lproj/CropSettingsViewController.strings"; sourceTree = "<group>"; };
		8400D5FF1E1AB412006785F5 /* zh-Hans */ = {isa = PBXFileReference; lastKnownFileType = text.plist.strings; name = "zh-Hans"; path = "zh-Hans.lproj/FilterWindowController.strings"; sourceTree = "<group>"; };
		8400D6001E1AB412006785F5 /* zh-Hans */ = {isa = PBXFileReference; lastKnownFileType = text.plist.strings; name = "zh-Hans"; path = "zh-Hans.lproj/AboutWindowController.strings"; sourceTree = "<group>"; };
		8400D6011E1AB412006785F5 /* zh-Hans */ = {isa = PBXFileReference; lastKnownFileType = text.plist.strings; name = "zh-Hans"; path = "zh-Hans.lproj/FontPickerWindowController.strings"; sourceTree = "<group>"; };
		8400D6031E1AB412006785F5 /* zh-Hans */ = {isa = PBXFileReference; lastKnownFileType = text.plist.strings; name = "zh-Hans"; path = "zh-Hans.lproj/PrefUIViewController.strings"; sourceTree = "<group>"; };
		8400D6041E1AB412006785F5 /* zh-Hans */ = {isa = PBXFileReference; lastKnownFileType = text.plist.strings; name = "zh-Hans"; path = "zh-Hans.lproj/PrefControlViewController.strings"; sourceTree = "<group>"; };
		8400D6051E1AB412006785F5 /* zh-Hans */ = {isa = PBXFileReference; lastKnownFileType = text.plist.strings; name = "zh-Hans"; path = "zh-Hans.lproj/PrefKeyBindingViewController.strings"; sourceTree = "<group>"; };
		8400D6061E1AB412006785F5 /* zh-Hans */ = {isa = PBXFileReference; lastKnownFileType = text.plist.strings; name = "zh-Hans"; path = "zh-Hans.lproj/KeyRecordViewController.strings"; sourceTree = "<group>"; };
		8400D6071E1AB412006785F5 /* zh-Hans */ = {isa = PBXFileReference; lastKnownFileType = text.plist.strings; name = "zh-Hans"; path = "zh-Hans.lproj/PrefAdvancedViewController.strings"; sourceTree = "<group>"; };
		8400D6081E1AB412006785F5 /* zh-Hans */ = {isa = PBXFileReference; lastKnownFileType = text.plist.strings; name = "zh-Hans"; path = "zh-Hans.lproj/PrefCodecViewController.strings"; sourceTree = "<group>"; };
		8400D6091E1AB412006785F5 /* zh-Hans */ = {isa = PBXFileReference; lastKnownFileType = text.plist.strings; name = "zh-Hans"; path = "zh-Hans.lproj/PrefSubViewController.strings"; sourceTree = "<group>"; };
		8400D60A1E1AB412006785F5 /* zh-Hans */ = {isa = PBXFileReference; lastKnownFileType = text.plist.strings; name = "zh-Hans"; path = "zh-Hans.lproj/PrefNetworkViewController.strings"; sourceTree = "<group>"; };
		8403CEA62007CBD300645516 /* MediaPlayer.framework */ = {isa = PBXFileReference; lastKnownFileType = wrapper.framework; name = MediaPlayer.framework; path = System/Library/Frameworks/MediaPlayer.framework; sourceTree = SDKROOT; };
		8404568E21A9194500DF2424 /* render_gl.h */ = {isa = PBXFileReference; lastKnownFileType = sourcecode.c.h; path = render_gl.h; sourceTree = "<group>"; };
		8404568F21A9194500DF2424 /* render.h */ = {isa = PBXFileReference; lastKnownFileType = sourcecode.c.h; path = render.h; sourceTree = "<group>"; };
		8404569421A919A100DF2424 /* frame.h */ = {isa = PBXFileReference; lastKnownFileType = sourcecode.c.h; path = frame.h; sourceTree = "<group>"; };
		8404569C21A919A100DF2424 /* buffer.h */ = {isa = PBXFileReference; lastKnownFileType = sourcecode.c.h; path = buffer.h; sourceTree = "<group>"; };
		840456A421A919A200DF2424 /* avconfig.h */ = {isa = PBXFileReference; lastKnownFileType = sourcecode.c.h; path = avconfig.h; sourceTree = "<group>"; };
		840456A821A919A300DF2424 /* rational.h */ = {isa = PBXFileReference; lastKnownFileType = sourcecode.c.h; path = rational.h; sourceTree = "<group>"; };
		840456AC21A919A300DF2424 /* log.h */ = {isa = PBXFileReference; lastKnownFileType = sourcecode.c.h; path = log.h; sourceTree = "<group>"; };
		840456AE21A919A300DF2424 /* channel_layout.h */ = {isa = PBXFileReference; lastKnownFileType = sourcecode.c.h; path = channel_layout.h; sourceTree = "<group>"; };
		840456B221A919A400DF2424 /* intfloat.h */ = {isa = PBXFileReference; lastKnownFileType = sourcecode.c.h; path = intfloat.h; sourceTree = "<group>"; };
		840456B321A919A400DF2424 /* mathematics.h */ = {isa = PBXFileReference; lastKnownFileType = sourcecode.c.h; path = mathematics.h; sourceTree = "<group>"; };
		840456BD21A919A500DF2424 /* version.h */ = {isa = PBXFileReference; lastKnownFileType = sourcecode.c.h; path = version.h; sourceTree = "<group>"; };
		840456C321A919A500DF2424 /* error.h */ = {isa = PBXFileReference; lastKnownFileType = sourcecode.c.h; path = error.h; sourceTree = "<group>"; };
		840456C521A919A600DF2424 /* attributes.h */ = {isa = PBXFileReference; lastKnownFileType = sourcecode.c.h; path = attributes.h; sourceTree = "<group>"; };
		840456C921A919A600DF2424 /* pixfmt.h */ = {isa = PBXFileReference; lastKnownFileType = sourcecode.c.h; path = pixfmt.h; sourceTree = "<group>"; };
		840456CA21A919A600DF2424 /* common.h */ = {isa = PBXFileReference; lastKnownFileType = sourcecode.c.h; path = common.h; sourceTree = "<group>"; };
		840456D321A919A700DF2424 /* samplefmt.h */ = {isa = PBXFileReference; lastKnownFileType = sourcecode.c.h; path = samplefmt.h; sourceTree = "<group>"; };
		840456DA21A919A800DF2424 /* macros.h */ = {isa = PBXFileReference; lastKnownFileType = sourcecode.c.h; path = macros.h; sourceTree = "<group>"; };
		840456DD21A919A800DF2424 /* avutil.h */ = {isa = PBXFileReference; lastKnownFileType = sourcecode.c.h; path = avutil.h; sourceTree = "<group>"; };
		840456DF21A919A800DF2424 /* dict.h */ = {isa = PBXFileReference; lastKnownFileType = sourcecode.c.h; path = dict.h; sourceTree = "<group>"; };
		840456E921A919CA00DF2424 /* version.h */ = {isa = PBXFileReference; lastKnownFileType = sourcecode.c.h; path = version.h; sourceTree = "<group>"; };
		840456EA21A919CA00DF2424 /* avcodec.h */ = {isa = PBXFileReference; lastKnownFileType = sourcecode.c.h; path = avcodec.h; sourceTree = "<group>"; };
		8407D13F1E3A684C0043895D /* ViewLayer.swift */ = {isa = PBXFileReference; fileEncoding = 4; lastKnownFileType = sourcecode.swift; path = ViewLayer.swift; sourceTree = "<group>"; };
		840820101ECF6C1800361416 /* FileGroup.swift */ = {isa = PBXFileReference; fileEncoding = 4; lastKnownFileType = sourcecode.swift; path = FileGroup.swift; sourceTree = "<group>"; };
		840AF5811E732C8F00F4AF92 /* JustXMLRPC.swift */ = {isa = PBXFileReference; fileEncoding = 4; lastKnownFileType = sourcecode.swift; path = JustXMLRPC.swift; sourceTree = "<group>"; };
		840AF5831E73CE3900F4AF92 /* OpenSubSubtitle.swift */ = {isa = PBXFileReference; fileEncoding = 4; lastKnownFileType = sourcecode.swift; path = OpenSubSubtitle.swift; sourceTree = "<group>"; };
		840D47971DFEEE6A000D9A64 /* KeyMapping.swift */ = {isa = PBXFileReference; fileEncoding = 4; lastKnownFileType = sourcecode.swift; path = KeyMapping.swift; sourceTree = "<group>"; };
		840D47991DFEF649000D9A64 /* KeyRecordViewController.swift */ = {isa = PBXFileReference; fileEncoding = 4; lastKnownFileType = sourcecode.swift; path = KeyRecordViewController.swift; sourceTree = "<group>"; };
		840D479F1DFEFC49000D9A64 /* KeyRecordView.swift */ = {isa = PBXFileReference; fileEncoding = 4; lastKnownFileType = sourcecode.swift; path = KeyRecordView.swift; sourceTree = "<group>"; };
		8418A2F6213F5791003166AC /* Base */ = {isa = PBXFileReference; lastKnownFileType = file.xib; name = Base; path = Base.lproj/OpenURLWindowController.xib; sourceTree = "<group>"; };
		8418A2F8213F5794003166AC /* zh-Hans */ = {isa = PBXFileReference; lastKnownFileType = text.plist.strings; name = "zh-Hans"; path = "zh-Hans.lproj/OpenURLWindowController.strings"; sourceTree = "<group>"; };
		841A599C1E1FF5800079E177 /* SleepPreventer.swift */ = {isa = PBXFileReference; fileEncoding = 4; lastKnownFileType = sourcecode.swift; path = SleepPreventer.swift; sourceTree = "<group>"; };
		841B14271E941DFF00744AB8 /* TimeLabelOverflowedStackView.swift */ = {isa = PBXFileReference; fileEncoding = 4; lastKnownFileType = sourcecode.swift; path = TimeLabelOverflowedStackView.swift; sourceTree = "<group>"; };
		842904E11F0EC01600478376 /* AutoFileMatcher.swift */ = {isa = PBXFileReference; fileEncoding = 4; lastKnownFileType = sourcecode.swift; path = AutoFileMatcher.swift; sourceTree = "<group>"; };
		842F55A41EA17E7E0081D475 /* IINACommand.swift */ = {isa = PBXFileReference; fileEncoding = 4; lastKnownFileType = sourcecode.swift; path = IINACommand.swift; sourceTree = "<group>"; };
		8434BAA61D5DF2DA003BECF2 /* Extensions.swift */ = {isa = PBXFileReference; fileEncoding = 4; lastKnownFileType = sourcecode.swift; path = Extensions.swift; sourceTree = "<group>"; };
		8434BAAC1D5E4546003BECF2 /* SlideUpButton.swift */ = {isa = PBXFileReference; fileEncoding = 4; lastKnownFileType = sourcecode.swift; lineEnding = 0; path = SlideUpButton.swift; sourceTree = "<group>"; xcLanguageSpecificationIdentifier = xcode.lang.swift; };
		843B97AA1E82D3C100D07261 /* Base */ = {isa = PBXFileReference; lastKnownFileType = text.plist.strings; name = Base; path = Base.lproj/InfoPlist.strings; sourceTree = "<group>"; };
		843FFD4C1D5DAA01001F3A44 /* RoundedTextFieldCell.swift */ = {isa = PBXFileReference; fileEncoding = 4; lastKnownFileType = sourcecode.swift; lineEnding = 0; path = RoundedTextFieldCell.swift; sourceTree = "<group>"; xcLanguageSpecificationIdentifier = xcode.lang.swift; };
		844C59E61F7C143D008D1B00 /* CacheManager.swift */ = {isa = PBXFileReference; lastKnownFileType = sourcecode.swift; path = CacheManager.swift; sourceTree = "<group>"; };
		844DE1BE1D3E2B9900272589 /* MPVEvent.swift */ = {isa = PBXFileReference; fileEncoding = 4; lastKnownFileType = sourcecode.swift; lineEnding = 0; path = MPVEvent.swift; sourceTree = "<group>"; xcLanguageSpecificationIdentifier = xcode.lang.swift; };
		844E2FD21F1C7C6000CB1170 /* ru */ = {isa = PBXFileReference; lastKnownFileType = text.plist.strings; name = ru; path = ru.lproj/HistoryWindowController.strings; sourceTree = "<group>"; };
		8450403B1E0A9EE20079C194 /* InspectorWindowController.swift */ = {isa = PBXFileReference; fileEncoding = 4; lastKnownFileType = sourcecode.swift; path = InspectorWindowController.swift; sourceTree = "<group>"; };
		8450403F1E0ACADD0079C194 /* MPVNode.swift */ = {isa = PBXFileReference; fileEncoding = 4; lastKnownFileType = sourcecode.swift; path = MPVNode.swift; sourceTree = "<group>"; };
		845040451E0B0F500079C194 /* CropSettingsViewController.swift */ = {isa = PBXFileReference; fileEncoding = 4; lastKnownFileType = sourcecode.swift; path = CropSettingsViewController.swift; sourceTree = "<group>"; };
		845040491E0B13230079C194 /* CropBoxView.swift */ = {isa = PBXFileReference; fileEncoding = 4; lastKnownFileType = sourcecode.swift; path = CropBoxView.swift; sourceTree = "<group>"; };
		8452DD841D3B956D008A543A /* Preference.swift */ = {isa = PBXFileReference; fileEncoding = 4; lastKnownFileType = sourcecode.swift; path = Preference.swift; sourceTree = "<group>"; };
		845404A91E4396F500B02B12 /* ScriptLoader.swift */ = {isa = PBXFileReference; fileEncoding = 4; lastKnownFileType = sourcecode.swift; path = ScriptLoader.swift; sourceTree = "<group>"; };
		845404AB1E43980900B02B12 /* LuaScript.swift */ = {isa = PBXFileReference; fileEncoding = 4; lastKnownFileType = sourcecode.swift; path = LuaScript.swift; sourceTree = "<group>"; };
		845635401EE1AFA500D36591 /* Base */ = {isa = PBXFileReference; lastKnownFileType = text.rtf; name = Base; path = Base.lproj/Contribution.rtf; sourceTree = "<group>"; };
		845900C1220E134200B4A7C4 /* cs */ = {isa = PBXFileReference; lastKnownFileType = text.plist.strings; name = cs; path = cs.lproj/MainMenu.strings; sourceTree = "<group>"; };
		845900C2220E134200B4A7C4 /* cs */ = {isa = PBXFileReference; lastKnownFileType = text.plist.strings; name = cs; path = cs.lproj/MainWindowController.strings; sourceTree = "<group>"; };
		845900C3220E134200B4A7C4 /* cs */ = {isa = PBXFileReference; lastKnownFileType = text.plist.strings; name = cs; path = cs.lproj/QuickSettingViewController.strings; sourceTree = "<group>"; };
		845900C4220E134200B4A7C4 /* cs */ = {isa = PBXFileReference; lastKnownFileType = text.plist.strings; name = cs; path = cs.lproj/PlaylistViewController.strings; sourceTree = "<group>"; };
		845900C5220E134200B4A7C4 /* cs */ = {isa = PBXFileReference; lastKnownFileType = text.plist.strings; name = cs; path = cs.lproj/InspectorWindowController.strings; sourceTree = "<group>"; };
		845900C6220E134200B4A7C4 /* cs */ = {isa = PBXFileReference; lastKnownFileType = text.plist.strings; name = cs; path = cs.lproj/FilterWindowController.strings; sourceTree = "<group>"; };
		845900C7220E134200B4A7C4 /* cs */ = {isa = PBXFileReference; lastKnownFileType = text.plist.strings; name = cs; path = cs.lproj/AboutWindowController.strings; sourceTree = "<group>"; };
		845900C8220E134300B4A7C4 /* cs */ = {isa = PBXFileReference; lastKnownFileType = text.plist.strings; name = cs; path = cs.lproj/OpenURLWindowController.strings; sourceTree = "<group>"; };
		845900C9220E134300B4A7C4 /* cs */ = {isa = PBXFileReference; lastKnownFileType = text.plist.strings; name = cs; path = cs.lproj/HistoryWindowController.strings; sourceTree = "<group>"; };
		845900CA220E134300B4A7C4 /* cs */ = {isa = PBXFileReference; lastKnownFileType = text.plist.strings; name = cs; path = cs.lproj/InitialWindowController.strings; sourceTree = "<group>"; };
		845900CB220E134300B4A7C4 /* cs */ = {isa = PBXFileReference; lastKnownFileType = text.plist.strings; name = cs; path = cs.lproj/MiniPlayerWindowController.strings; sourceTree = "<group>"; };
		845900CC220E134300B4A7C4 /* cs */ = {isa = PBXFileReference; lastKnownFileType = text.plist.strings; name = cs; path = cs.lproj/CropSettingsViewController.strings; sourceTree = "<group>"; };
		845900CD220E134300B4A7C4 /* cs */ = {isa = PBXFileReference; lastKnownFileType = text.plist.strings; name = cs; path = cs.lproj/FreeSelectingViewController.strings; sourceTree = "<group>"; };
		845900CE220E134300B4A7C4 /* cs */ = {isa = PBXFileReference; lastKnownFileType = text.plist.strings; name = cs; path = cs.lproj/FontPickerWindowController.strings; sourceTree = "<group>"; };
		845900CF220E134300B4A7C4 /* cs */ = {isa = PBXFileReference; lastKnownFileType = text.plist.strings; name = cs; path = cs.lproj/PrefGeneralViewController.strings; sourceTree = "<group>"; };
		845900D0220E134300B4A7C4 /* cs */ = {isa = PBXFileReference; lastKnownFileType = text.plist.strings; name = cs; path = cs.lproj/PrefUIViewController.strings; sourceTree = "<group>"; };
		845900D1220E134300B4A7C4 /* cs */ = {isa = PBXFileReference; lastKnownFileType = text.plist.strings; name = cs; path = cs.lproj/PrefOSCToolbarSettingsSheetController.strings; sourceTree = "<group>"; };
		845900D2220E134300B4A7C4 /* cs */ = {isa = PBXFileReference; lastKnownFileType = text.plist.strings; name = cs; path = cs.lproj/PrefControlViewController.strings; sourceTree = "<group>"; };
		845900D3220E134300B4A7C4 /* cs */ = {isa = PBXFileReference; lastKnownFileType = text.plist.strings; name = cs; path = cs.lproj/PrefKeyBindingViewController.strings; sourceTree = "<group>"; };
		845900D4220E134300B4A7C4 /* cs */ = {isa = PBXFileReference; lastKnownFileType = text.plist.strings; name = cs; path = cs.lproj/KeyRecordViewController.strings; sourceTree = "<group>"; };
		845900D5220E134400B4A7C4 /* cs */ = {isa = PBXFileReference; lastKnownFileType = text.plist.strings; name = cs; path = cs.lproj/PrefAdvancedViewController.strings; sourceTree = "<group>"; };
		845900D6220E134400B4A7C4 /* cs */ = {isa = PBXFileReference; lastKnownFileType = text.plist.strings; name = cs; path = cs.lproj/PrefCodecViewController.strings; sourceTree = "<group>"; };
		845900D7220E134400B4A7C4 /* cs */ = {isa = PBXFileReference; lastKnownFileType = text.plist.strings; name = cs; path = cs.lproj/PrefSubViewController.strings; sourceTree = "<group>"; };
		845900D8220E134400B4A7C4 /* cs */ = {isa = PBXFileReference; lastKnownFileType = text.plist.strings; name = cs; path = cs.lproj/PrefNetworkViewController.strings; sourceTree = "<group>"; };
		845900D9220E134400B4A7C4 /* cs */ = {isa = PBXFileReference; lastKnownFileType = text.plist.strings; name = cs; path = cs.lproj/PrefUtilsViewController.strings; sourceTree = "<group>"; };
		845900DA220E134400B4A7C4 /* cs */ = {isa = PBXFileReference; lastKnownFileType = text.plist.strings; name = cs; path = cs.lproj/PreferenceWindowController.strings; sourceTree = "<group>"; };
		845900DB220E134400B4A7C4 /* cs */ = {isa = PBXFileReference; lastKnownFileType = text.plist.strings; name = cs; path = cs.lproj/SubChooseViewController.strings; sourceTree = "<group>"; };
		845900DC220E134400B4A7C4 /* cs */ = {isa = PBXFileReference; lastKnownFileType = text.plist.strings; name = cs; path = cs.lproj/InfoPlist.strings; sourceTree = "<group>"; };
		845900DD220E134400B4A7C4 /* cs */ = {isa = PBXFileReference; lastKnownFileType = text.plist.strings; name = cs; path = cs.lproj/Localizable.strings; sourceTree = "<group>"; };
		845900DE220E134400B4A7C4 /* cs */ = {isa = PBXFileReference; lastKnownFileType = text.rtf; name = cs; path = cs.lproj/Contribution.rtf; sourceTree = "<group>"; };
		845900DF220E134400B4A7C4 /* cs */ = {isa = PBXFileReference; lastKnownFileType = text.plist.strings; name = cs; path = cs.lproj/FilterPresets.strings; sourceTree = "<group>"; };
		845900E0220E134400B4A7C4 /* cs */ = {isa = PBXFileReference; lastKnownFileType = text.plist.strings; name = cs; path = cs.lproj/KeyBinding.strings; sourceTree = "<group>"; };
		845ABEAB1D4D19C000BFB15B /* MPVTrack.swift */ = {isa = PBXFileReference; fileEncoding = 4; lastKnownFileType = sourcecode.swift; path = MPVTrack.swift; sourceTree = "<group>"; };
		845AC09D1E1AE6C10080B614 /* Base */ = {isa = PBXFileReference; lastKnownFileType = text.plist.strings; name = Base; path = Base.lproj/Localizable.strings; sourceTree = "<group>"; };
		845AC09F1E1AE6CB0080B614 /* zh-Hans */ = {isa = PBXFileReference; lastKnownFileType = text.plist.strings; name = "zh-Hans"; path = "zh-Hans.lproj/Localizable.strings"; sourceTree = "<group>"; };
		845E2F491E76CFC2002C6588 /* libz.tbd */ = {isa = PBXFileReference; lastKnownFileType = "sourcecode.text-based-dylib-definition"; name = libz.tbd; path = usr/lib/libz.tbd; sourceTree = SDKROOT; };
		845E70B1210CB59D00D06C42 /* ScrollingTextField.swift */ = {isa = PBXFileReference; fileEncoding = 4; lastKnownFileType = sourcecode.swift; path = ScrollingTextField.swift; sourceTree = "<group>"; };
		845FB0C61D39462E00C011E0 /* ControlBarView.swift */ = {isa = PBXFileReference; fileEncoding = 4; lastKnownFileType = sourcecode.swift; path = ControlBarView.swift; sourceTree = "<group>"; };
		8460FBA71D6497490081841B /* PlaylistViewController.swift */ = {isa = PBXFileReference; fileEncoding = 4; lastKnownFileType = sourcecode.swift; path = PlaylistViewController.swift; sourceTree = "<group>"; };
		846121BC1F35FCA500ABB39C /* DraggingDetect.swift */ = {isa = PBXFileReference; lastKnownFileType = sourcecode.swift; path = DraggingDetect.swift; sourceTree = "<group>"; };
		8461BA671E4237C2008BB852 /* youtube-dl */ = {isa = PBXFileReference; lastKnownFileType = text; name = "youtube-dl"; path = "deps/executable/youtube-dl"; sourceTree = SOURCE_ROOT; };
		8461C52D1D45FFF6006E91FF /* PlaySliderCell.swift */ = {isa = PBXFileReference; fileEncoding = 4; lastKnownFileType = sourcecode.swift; path = PlaySliderCell.swift; sourceTree = "<group>"; };
		8461C52F1D462488006E91FF /* VideoTime.swift */ = {isa = PBXFileReference; fileEncoding = 4; lastKnownFileType = sourcecode.swift; path = VideoTime.swift; sourceTree = "<group>"; };
		846352571EEEE11A0043F0CC /* ThumbnailPeekView.swift */ = {isa = PBXFileReference; fileEncoding = 4; lastKnownFileType = sourcecode.swift; path = ThumbnailPeekView.swift; sourceTree = "<group>"; };
		846654921F4EEA5500C91B8C /* vlc-default-input.conf */ = {isa = PBXFileReference; fileEncoding = 4; lastKnownFileType = text; path = "vlc-default-input.conf"; sourceTree = "<group>"; };
		8466BE161D5CDD0300039D03 /* QuickSettingViewController.swift */ = {isa = PBXFileReference; fileEncoding = 4; lastKnownFileType = sourcecode.swift; path = QuickSettingViewController.swift; sourceTree = "<group>"; };
		846BE12D21B347830084ABB9 /* zh-Hant */ = {isa = PBXFileReference; lastKnownFileType = text.plist.strings; name = "zh-Hant"; path = "zh-Hant.lproj/OpenURLWindowController.strings"; sourceTree = "<group>"; };
		846BE12F21B347920084ABB9 /* zh-Hant */ = {isa = PBXFileReference; lastKnownFileType = text.plist.strings; name = "zh-Hant"; path = "zh-Hant.lproj/MiniPlayerWindowController.strings"; sourceTree = "<group>"; };
		846BE13021B349030084ABB9 /* zh-Hant */ = {isa = PBXFileReference; lastKnownFileType = text.plist.strings; name = "zh-Hant"; path = "zh-Hant.lproj/FilterPresets.strings"; sourceTree = "<group>"; };
		846BE13121B34E760084ABB9 /* zh-Hant */ = {isa = PBXFileReference; lastKnownFileType = text.rtf; name = "zh-Hant"; path = "zh-Hant.lproj/Contribution.rtf"; sourceTree = "<group>"; };
		846BE13221B351CE0084ABB9 /* it */ = {isa = PBXFileReference; lastKnownFileType = text.plist.strings; name = it; path = it.lproj/PrefOSCToolbarSettingsSheetController.strings; sourceTree = "<group>"; };
		846DD8C81FB39A9800991A81 /* movist-default-input.conf */ = {isa = PBXFileReference; fileEncoding = 4; lastKnownFileType = text; path = "movist-default-input.conf"; sourceTree = "<group>"; };
		847557131F405F8C0006B0FF /* MainWindowMenuActions.swift */ = {isa = PBXFileReference; fileEncoding = 4; lastKnownFileType = sourcecode.swift; path = MainWindowMenuActions.swift; sourceTree = "<group>"; };
		847557151F406D360006B0FF /* MiniPlayerWindowMenuActions.swift */ = {isa = PBXFileReference; fileEncoding = 4; lastKnownFileType = sourcecode.swift; path = MiniPlayerWindowMenuActions.swift; sourceTree = "<group>"; };
		847644071D48B413004F6DF5 /* MPVOption.swift */ = {isa = PBXFileReference; fileEncoding = 4; lastKnownFileType = sourcecode.swift; path = MPVOption.swift; sourceTree = "<group>"; };
		847644091D48CC3D004F6DF5 /* MPVCommand.swift */ = {isa = PBXFileReference; fileEncoding = 4; lastKnownFileType = sourcecode.swift; path = MPVCommand.swift; sourceTree = "<group>"; };
		8476440B1D48F63D004F6DF5 /* OSDMessage.swift */ = {isa = PBXFileReference; fileEncoding = 4; lastKnownFileType = sourcecode.swift; lineEnding = 0; path = OSDMessage.swift; sourceTree = "<group>"; xcLanguageSpecificationIdentifier = xcode.lang.swift; };
		84791C8A1D405E9D0069E28A /* PlaybackInfo.swift */ = {isa = PBXFileReference; fileEncoding = 4; lastKnownFileType = sourcecode.swift; path = PlaybackInfo.swift; sourceTree = "<group>"; };
		84792F541EBB957E002E98F6 /* zh-Hans */ = {isa = PBXFileReference; lastKnownFileType = text.plist.strings; name = "zh-Hans"; path = "zh-Hans.lproj/InfoPlist.strings"; sourceTree = "<group>"; };
		84795C361E0825AD0059A648 /* GifGenerator.swift */ = {isa = PBXFileReference; fileEncoding = 4; lastKnownFileType = sourcecode.swift; path = GifGenerator.swift; sourceTree = "<group>"; };
		84795C381E083EE30059A648 /* PrefControlViewController.swift */ = {isa = PBXFileReference; fileEncoding = 4; lastKnownFileType = sourcecode.swift; path = PrefControlViewController.swift; sourceTree = "<group>"; };
		847C62C81DC13CDA00E1EF16 /* PrefGeneralViewController.swift */ = {isa = PBXFileReference; fileEncoding = 4; lastKnownFileType = sourcecode.swift; path = PrefGeneralViewController.swift; sourceTree = "<group>"; };
		84817C951DBDCA5F00CC2279 /* SettingsListCellView.swift */ = {isa = PBXFileReference; fileEncoding = 4; lastKnownFileType = sourcecode.swift; path = SettingsListCellView.swift; sourceTree = "<group>"; };
		84817C971DBDCE4300CC2279 /* RoundedColorWell.swift */ = {isa = PBXFileReference; fileEncoding = 4; lastKnownFileType = sourcecode.swift; path = RoundedColorWell.swift; sourceTree = "<group>"; };
		8482982123C3843C0088E223 /* en */ = {isa = PBXFileReference; lastKnownFileType = text.plist.strings; name = en; path = en.lproj/MainMenu.strings; sourceTree = "<group>"; };
		8482982323C384400088E223 /* en */ = {isa = PBXFileReference; lastKnownFileType = text.plist.strings; name = en; path = en.lproj/MainWindowController.strings; sourceTree = "<group>"; };
		8482982523C3844C0088E223 /* en */ = {isa = PBXFileReference; lastKnownFileType = text.plist.strings; name = en; path = en.lproj/QuickSettingViewController.strings; sourceTree = "<group>"; };
		8482982723C384500088E223 /* en */ = {isa = PBXFileReference; lastKnownFileType = text.plist.strings; name = en; path = en.lproj/PlaylistViewController.strings; sourceTree = "<group>"; };
		8482982923C384540088E223 /* en */ = {isa = PBXFileReference; lastKnownFileType = text.plist.strings; name = en; path = en.lproj/InspectorWindowController.strings; sourceTree = "<group>"; };
		8482982B23C384580088E223 /* en */ = {isa = PBXFileReference; lastKnownFileType = text.plist.strings; name = en; path = en.lproj/FilterWindowController.strings; sourceTree = "<group>"; };
		8482982D23C3845B0088E223 /* en */ = {isa = PBXFileReference; lastKnownFileType = text.plist.strings; name = en; path = en.lproj/AboutWindowController.strings; sourceTree = "<group>"; };
		8482982F23C3845F0088E223 /* en */ = {isa = PBXFileReference; lastKnownFileType = text.plist.strings; name = en; path = en.lproj/OpenURLWindowController.strings; sourceTree = "<group>"; };
		8482983123C384620088E223 /* en */ = {isa = PBXFileReference; lastKnownFileType = text.plist.strings; name = en; path = en.lproj/HistoryWindowController.strings; sourceTree = "<group>"; };
		8482983323C384660088E223 /* en */ = {isa = PBXFileReference; lastKnownFileType = text.plist.strings; name = en; path = en.lproj/InitialWindowController.strings; sourceTree = "<group>"; };
		8482983523C3846A0088E223 /* en */ = {isa = PBXFileReference; lastKnownFileType = text.plist.strings; name = en; path = en.lproj/MiniPlayerWindowController.strings; sourceTree = "<group>"; };
		8482983723C3846E0088E223 /* en */ = {isa = PBXFileReference; lastKnownFileType = text.plist.strings; name = en; path = en.lproj/CropSettingsViewController.strings; sourceTree = "<group>"; };
		8482983923C384710088E223 /* en */ = {isa = PBXFileReference; lastKnownFileType = text.plist.strings; name = en; path = en.lproj/FreeSelectingViewController.strings; sourceTree = "<group>"; };
		8482983B23C384770088E223 /* en */ = {isa = PBXFileReference; lastKnownFileType = text.plist.strings; name = en; path = en.lproj/FontPickerWindowController.strings; sourceTree = "<group>"; };
		8482983D23C3847B0088E223 /* en */ = {isa = PBXFileReference; lastKnownFileType = text.plist.strings; name = en; path = en.lproj/PrefGeneralViewController.strings; sourceTree = "<group>"; };
		8482983F23C3847F0088E223 /* en */ = {isa = PBXFileReference; lastKnownFileType = text.plist.strings; name = en; path = en.lproj/PrefUIViewController.strings; sourceTree = "<group>"; };
		8482984123C384820088E223 /* en */ = {isa = PBXFileReference; lastKnownFileType = text.plist.strings; name = en; path = en.lproj/PrefOSCToolbarSettingsSheetController.strings; sourceTree = "<group>"; };
		8482984323C384870088E223 /* en */ = {isa = PBXFileReference; lastKnownFileType = text.plist.strings; name = en; path = en.lproj/PrefControlViewController.strings; sourceTree = "<group>"; };
		8482984523C3848B0088E223 /* en */ = {isa = PBXFileReference; lastKnownFileType = text.plist.strings; name = en; path = en.lproj/PrefKeyBindingViewController.strings; sourceTree = "<group>"; };
		8482984723C3848F0088E223 /* en */ = {isa = PBXFileReference; lastKnownFileType = text.plist.strings; name = en; path = en.lproj/KeyRecordViewController.strings; sourceTree = "<group>"; };
		8482984923C384930088E223 /* en */ = {isa = PBXFileReference; lastKnownFileType = text.plist.strings; name = en; path = en.lproj/PrefAdvancedViewController.strings; sourceTree = "<group>"; };
		8482984B23C384960088E223 /* en */ = {isa = PBXFileReference; lastKnownFileType = text.plist.strings; name = en; path = en.lproj/PrefCodecViewController.strings; sourceTree = "<group>"; };
		8482984D23C3849A0088E223 /* en */ = {isa = PBXFileReference; lastKnownFileType = text.plist.strings; name = en; path = en.lproj/PrefSubViewController.strings; sourceTree = "<group>"; };
		8482984F23C3849D0088E223 /* en */ = {isa = PBXFileReference; lastKnownFileType = text.plist.strings; name = en; path = en.lproj/PrefNetworkViewController.strings; sourceTree = "<group>"; };
		8482985123C384A10088E223 /* en */ = {isa = PBXFileReference; lastKnownFileType = text.plist.strings; name = en; path = en.lproj/PrefUtilsViewController.strings; sourceTree = "<group>"; };
		8482985323C384A40088E223 /* en */ = {isa = PBXFileReference; lastKnownFileType = text.plist.strings; name = en; path = en.lproj/PreferenceWindowController.strings; sourceTree = "<group>"; };
		8482985523C384A80088E223 /* en */ = {isa = PBXFileReference; lastKnownFileType = text.plist.strings; name = en; path = en.lproj/SubChooseViewController.strings; sourceTree = "<group>"; };
		8482985623C384B00088E223 /* en */ = {isa = PBXFileReference; lastKnownFileType = text.plist.strings; name = en; path = en.lproj/InfoPlist.strings; sourceTree = "<group>"; };
		8482985723C384B70088E223 /* en */ = {isa = PBXFileReference; lastKnownFileType = text.plist.strings; name = en; path = en.lproj/Localizable.strings; sourceTree = "<group>"; };
		8482985823C384BA0088E223 /* en */ = {isa = PBXFileReference; lastKnownFileType = text.rtf; name = en; path = en.lproj/Contribution.rtf; sourceTree = "<group>"; };
		8482985923C384CE0088E223 /* en */ = {isa = PBXFileReference; lastKnownFileType = text.plist.strings; name = en; path = en.lproj/FilterPresets.strings; sourceTree = "<group>"; };
		8482985A23C384F10088E223 /* en */ = {isa = PBXFileReference; lastKnownFileType = text.plist.strings; name = en; path = en.lproj/KeyBinding.strings; sourceTree = "<group>"; };
		8483FAFF1EDFF325000F55D6 /* Credits.rtf */ = {isa = PBXFileReference; fileEncoding = 4; lastKnownFileType = text.rtf; path = Credits.rtf; sourceTree = "<group>"; };
		84879A961E0FFC7E0004F894 /* PrefUIViewController.swift */ = {isa = PBXFileReference; fileEncoding = 4; lastKnownFileType = sourcecode.swift; path = PrefUIViewController.swift; sourceTree = "<group>"; };
		8487BEC01D744FA800FD17B0 /* FlippedView.swift */ = {isa = PBXFileReference; fileEncoding = 4; lastKnownFileType = sourcecode.swift; lineEnding = 0; path = FlippedView.swift; sourceTree = "<group>"; xcLanguageSpecificationIdentifier = xcode.lang.swift; };
		8487BEC21D76A1AF00FD17B0 /* MenuController.swift */ = {isa = PBXFileReference; fileEncoding = 4; lastKnownFileType = sourcecode.swift; path = MenuController.swift; sourceTree = "<group>"; };
		8488D6DB1E1167EF00D5B952 /* FloatingPointByteCountFormatter.swift */ = {isa = PBXFileReference; fileEncoding = 4; lastKnownFileType = sourcecode.swift; path = FloatingPointByteCountFormatter.swift; sourceTree = "<group>"; };
		8488D6DD1E11791300D5B952 /* PrefCodecViewController.swift */ = {isa = PBXFileReference; fileEncoding = 4; lastKnownFileType = sourcecode.swift; path = PrefCodecViewController.swift; sourceTree = "<group>"; };
		8488D6E11E1183D300D5B952 /* PrefSubViewController.swift */ = {isa = PBXFileReference; fileEncoding = 4; lastKnownFileType = sourcecode.swift; path = PrefSubViewController.swift; sourceTree = "<group>"; };
		8488D6E51E11ABE900D5B952 /* PrefNetworkViewController.swift */ = {isa = PBXFileReference; fileEncoding = 4; lastKnownFileType = sourcecode.swift; path = PrefNetworkViewController.swift; sourceTree = "<group>"; };
		848F50902085A99500E998FD /* zh-Hans */ = {isa = PBXFileReference; lastKnownFileType = text.plist.strings; name = "zh-Hans"; path = "zh-Hans.lproj/SubChooseViewController.strings"; sourceTree = "<group>"; };
		8492C2851E771FB200CE5825 /* ISO639.strings */ = {isa = PBXFileReference; fileEncoding = 4; lastKnownFileType = text.plist.strings; path = ISO639.strings; sourceTree = "<group>"; };
		8492C2871E7721A600CE5825 /* ISO639Helper.swift */ = {isa = PBXFileReference; fileEncoding = 4; lastKnownFileType = sourcecode.swift; path = ISO639Helper.swift; sourceTree = "<group>"; };
		849581EF1F02728700D3B359 /* InitialWindowController.swift */ = {isa = PBXFileReference; fileEncoding = 4; lastKnownFileType = sourcecode.swift; path = InitialWindowController.swift; sourceTree = "<group>"; };
		849581F41F03D55A00D3B359 /* Base */ = {isa = PBXFileReference; lastKnownFileType = file.xib; name = Base; path = Base.lproj/InitialWindowController.xib; sourceTree = "<group>"; };
		849581F71F03D55C00D3B359 /* zh-Hans */ = {isa = PBXFileReference; lastKnownFileType = text.plist.strings; name = "zh-Hans"; path = "zh-Hans.lproj/InitialWindowController.strings"; sourceTree = "<group>"; };
		8497A4831D2FF573005F504F /* iina-Bridging-Header.h */ = {isa = PBXFileReference; fileEncoding = 4; lastKnownFileType = sourcecode.c.h; path = "iina-Bridging-Header.h"; sourceTree = "<group>"; };
		84996F911EC11CE6009A8A39 /* Base */ = {isa = PBXFileReference; lastKnownFileType = file.xib; name = Base; path = Base.lproj/HistoryWindowController.xib; sourceTree = "<group>"; };
		84996F941EC11CEC009A8A39 /* zh-Hans */ = {isa = PBXFileReference; lastKnownFileType = text.plist.strings; name = "zh-Hans"; path = "zh-Hans.lproj/HistoryWindowController.strings"; sourceTree = "<group>"; };
		84A09A0C1F2DF596000FF343 /* MiniPlayerWindowController.swift */ = {isa = PBXFileReference; fileEncoding = 4; lastKnownFileType = sourcecode.swift; path = MiniPlayerWindowController.swift; sourceTree = "<group>"; };
		84A0BA8F1D2F8D4100BC8DA1 /* IINAError.swift */ = {isa = PBXFileReference; fileEncoding = 4; lastKnownFileType = sourcecode.swift; lineEnding = 0; path = IINAError.swift; sourceTree = "<group>"; xcLanguageSpecificationIdentifier = xcode.lang.swift; };
		84A0BA941D2F9E9600BC8DA1 /* Base */ = {isa = PBXFileReference; lastKnownFileType = file.xib; name = Base; path = Base.lproj/MainMenu.xib; sourceTree = "<group>"; };
		84A0BA961D2FA1CE00BC8DA1 /* PlayerCore.swift */ = {isa = PBXFileReference; fileEncoding = 4; lastKnownFileType = sourcecode.swift; path = PlayerCore.swift; sourceTree = "<group>"; };
		84A0BA981D2FAAA700BC8DA1 /* MPVController.swift */ = {isa = PBXFileReference; fileEncoding = 4; lastKnownFileType = sourcecode.swift; path = MPVController.swift; sourceTree = "<group>"; };
		84A0BA9A1D2FAB4100BC8DA1 /* Parameter.swift */ = {isa = PBXFileReference; fileEncoding = 4; lastKnownFileType = sourcecode.swift; path = Parameter.swift; sourceTree = "<group>"; };
		84A0BA9C1D2FAD4000BC8DA1 /* MainWindowController.swift */ = {isa = PBXFileReference; fileEncoding = 4; lastKnownFileType = sourcecode.swift; path = MainWindowController.swift; sourceTree = "<group>"; };
		84A0BAA01D2FAE7600BC8DA1 /* VideoView.swift */ = {isa = PBXFileReference; fileEncoding = 4; lastKnownFileType = sourcecode.swift; path = VideoView.swift; sourceTree = "<group>"; };
		84A0F6021EBB4A7C001FCF44 /* zh-Hans */ = {isa = PBXFileReference; lastKnownFileType = text.plist.strings; name = "zh-Hans"; path = "zh-Hans.lproj/InspectorWindowController.strings"; sourceTree = "<group>"; };
		84A886E31E24F37D008755BB /* ShooterSubtitle.swift */ = {isa = PBXFileReference; fileEncoding = 4; lastKnownFileType = sourcecode.swift; path = ShooterSubtitle.swift; sourceTree = "<group>"; };
		84A886E51E24F3BD008755BB /* OnlineSubtitle.swift */ = {isa = PBXFileReference; fileEncoding = 4; lastKnownFileType = sourcecode.swift; path = OnlineSubtitle.swift; sourceTree = "<group>"; };
		84A886EB1E2573A5008755BB /* JustExtension.swift */ = {isa = PBXFileReference; fileEncoding = 4; lastKnownFileType = sourcecode.swift; path = JustExtension.swift; sourceTree = "<group>"; };
		84A886ED1E269A2A008755BB /* iina-default-input.conf */ = {isa = PBXFileReference; fileEncoding = 4; lastKnownFileType = text; path = "iina-default-input.conf"; sourceTree = "<group>"; };
		84A886F21E26CA24008755BB /* Regex.swift */ = {isa = PBXFileReference; fileEncoding = 4; lastKnownFileType = sourcecode.swift; path = Regex.swift; sourceTree = "<group>"; };
		84AA3F1E21E7440500A3EDA2 /* uk */ = {isa = PBXFileReference; lastKnownFileType = text.plist.strings; name = uk; path = uk.lproj/OpenURLWindowController.strings; sourceTree = "<group>"; };
		84AA3F1F21E7441C00A3EDA2 /* uk */ = {isa = PBXFileReference; lastKnownFileType = text.plist.strings; name = uk; path = uk.lproj/MiniPlayerWindowController.strings; sourceTree = "<group>"; };
		84AA3F2021E7442400A3EDA2 /* uk */ = {isa = PBXFileReference; lastKnownFileType = text.plist.strings; name = uk; path = uk.lproj/FreeSelectingViewController.strings; sourceTree = "<group>"; };
		84AA3F2121E7443700A3EDA2 /* uk */ = {isa = PBXFileReference; lastKnownFileType = text.plist.strings; name = uk; path = uk.lproj/PrefOSCToolbarSettingsSheetController.strings; sourceTree = "<group>"; };
		84AA3F2221E7445500A3EDA2 /* uk */ = {isa = PBXFileReference; lastKnownFileType = text.plist.strings; name = uk; path = uk.lproj/PrefUtilsViewController.strings; sourceTree = "<group>"; };
		84AA3F2321E7446100A3EDA2 /* uk */ = {isa = PBXFileReference; lastKnownFileType = text.plist.strings; name = uk; path = uk.lproj/PreferenceWindowController.strings; sourceTree = "<group>"; };
		84AA3F2421E7446600A3EDA2 /* uk */ = {isa = PBXFileReference; lastKnownFileType = text.plist.strings; name = uk; path = uk.lproj/SubChooseViewController.strings; sourceTree = "<group>"; };
		84AA3F2521E7451F00A3EDA2 /* uk */ = {isa = PBXFileReference; lastKnownFileType = text.plist.strings; name = uk; path = uk.lproj/FilterPresets.strings; sourceTree = "<group>"; };
		84AABE8A1DBF634600D138FD /* CharEncoding.swift */ = {isa = PBXFileReference; fileEncoding = 4; lastKnownFileType = sourcecode.swift; path = CharEncoding.swift; sourceTree = "<group>"; };
		84AABE921DBFAF1A00D138FD /* FontPickerWindowController.swift */ = {isa = PBXFileReference; fileEncoding = 4; lastKnownFileType = sourcecode.swift; path = FontPickerWindowController.swift; sourceTree = "<group>"; };
		84AABE961DBFB62F00D138FD /* FixedFontManager.h */ = {isa = PBXFileReference; fileEncoding = 4; lastKnownFileType = sourcecode.c.h; path = FixedFontManager.h; sourceTree = "<group>"; };
		84AABE971DBFB62F00D138FD /* FixedFontManager.m */ = {isa = PBXFileReference; fileEncoding = 4; lastKnownFileType = sourcecode.c.objc; path = FixedFontManager.m; sourceTree = "<group>"; };
		84AB8BCE2122235900E478BB /* sk */ = {isa = PBXFileReference; lastKnownFileType = text.plist.strings; name = sk; path = sk.lproj/PrefUtilsViewController.strings; sourceTree = "<group>"; };
		84AE59481E0FD65800771B7E /* MainMenuActions.swift */ = {isa = PBXFileReference; fileEncoding = 4; lastKnownFileType = sourcecode.swift; path = MainMenuActions.swift; sourceTree = "<group>"; };
		84AF03D51E674930003E3753 /* zh-Hans */ = {isa = PBXFileReference; lastKnownFileType = text.rtf; name = "zh-Hans"; path = "zh-Hans.lproj/Contribution.rtf"; sourceTree = "<group>"; };
		84B3B1EB23C0CE7100340754 /* tr */ = {isa = PBXFileReference; lastKnownFileType = text.plist.strings; name = tr; path = tr.lproj/MainMenu.strings; sourceTree = "<group>"; };
		84B3B1EC23C0CE7100340754 /* tr */ = {isa = PBXFileReference; lastKnownFileType = text.plist.strings; name = tr; path = tr.lproj/MainWindowController.strings; sourceTree = "<group>"; };
		84B3B1ED23C0CE7100340754 /* tr */ = {isa = PBXFileReference; lastKnownFileType = text.plist.strings; name = tr; path = tr.lproj/QuickSettingViewController.strings; sourceTree = "<group>"; };
		84B3B1EE23C0CE7100340754 /* tr */ = {isa = PBXFileReference; lastKnownFileType = text.plist.strings; name = tr; path = tr.lproj/PlaylistViewController.strings; sourceTree = "<group>"; };
		84B3B1EF23C0CE7100340754 /* tr */ = {isa = PBXFileReference; lastKnownFileType = text.plist.strings; name = tr; path = tr.lproj/InspectorWindowController.strings; sourceTree = "<group>"; };
		84B3B1F023C0CE7100340754 /* tr */ = {isa = PBXFileReference; lastKnownFileType = text.plist.strings; name = tr; path = tr.lproj/FilterWindowController.strings; sourceTree = "<group>"; };
		84B3B1F123C0CE7100340754 /* tr */ = {isa = PBXFileReference; lastKnownFileType = text.plist.strings; name = tr; path = tr.lproj/AboutWindowController.strings; sourceTree = "<group>"; };
		84B3B1F223C0CE7200340754 /* tr */ = {isa = PBXFileReference; lastKnownFileType = text.plist.strings; name = tr; path = tr.lproj/OpenURLWindowController.strings; sourceTree = "<group>"; };
		84B3B1F323C0CE7200340754 /* tr */ = {isa = PBXFileReference; lastKnownFileType = text.plist.strings; name = tr; path = tr.lproj/HistoryWindowController.strings; sourceTree = "<group>"; };
		84B3B1F423C0CE7200340754 /* tr */ = {isa = PBXFileReference; lastKnownFileType = text.plist.strings; name = tr; path = tr.lproj/InitialWindowController.strings; sourceTree = "<group>"; };
		84B3B1F523C0CE7200340754 /* tr */ = {isa = PBXFileReference; lastKnownFileType = text.plist.strings; name = tr; path = tr.lproj/MiniPlayerWindowController.strings; sourceTree = "<group>"; };
		84B3B1F623C0CE7200340754 /* tr */ = {isa = PBXFileReference; lastKnownFileType = text.plist.strings; name = tr; path = tr.lproj/CropSettingsViewController.strings; sourceTree = "<group>"; };
		84B3B1F723C0CE7200340754 /* tr */ = {isa = PBXFileReference; lastKnownFileType = text.plist.strings; name = tr; path = tr.lproj/FreeSelectingViewController.strings; sourceTree = "<group>"; };
		84B3B1F823C0CE7200340754 /* tr */ = {isa = PBXFileReference; lastKnownFileType = text.plist.strings; name = tr; path = tr.lproj/FontPickerWindowController.strings; sourceTree = "<group>"; };
		84B3B1F923C0CE7200340754 /* tr */ = {isa = PBXFileReference; lastKnownFileType = text.plist.strings; name = tr; path = tr.lproj/PrefGeneralViewController.strings; sourceTree = "<group>"; };
		84B3B1FA23C0CE7200340754 /* tr */ = {isa = PBXFileReference; lastKnownFileType = text.plist.strings; name = tr; path = tr.lproj/PrefUIViewController.strings; sourceTree = "<group>"; };
		84B3B1FB23C0CE7200340754 /* tr */ = {isa = PBXFileReference; lastKnownFileType = text.plist.strings; name = tr; path = tr.lproj/PrefOSCToolbarSettingsSheetController.strings; sourceTree = "<group>"; };
		84B3B1FC23C0CE7200340754 /* tr */ = {isa = PBXFileReference; lastKnownFileType = text.plist.strings; name = tr; path = tr.lproj/PrefControlViewController.strings; sourceTree = "<group>"; };
		84B3B1FD23C0CE7200340754 /* tr */ = {isa = PBXFileReference; lastKnownFileType = text.plist.strings; name = tr; path = tr.lproj/PrefKeyBindingViewController.strings; sourceTree = "<group>"; };
		84B3B1FE23C0CE7200340754 /* tr */ = {isa = PBXFileReference; lastKnownFileType = text.plist.strings; name = tr; path = tr.lproj/KeyRecordViewController.strings; sourceTree = "<group>"; };
		84B3B1FF23C0CE7200340754 /* tr */ = {isa = PBXFileReference; lastKnownFileType = text.plist.strings; name = tr; path = tr.lproj/PrefAdvancedViewController.strings; sourceTree = "<group>"; };
		84B3B20023C0CE7200340754 /* tr */ = {isa = PBXFileReference; lastKnownFileType = text.plist.strings; name = tr; path = tr.lproj/PrefCodecViewController.strings; sourceTree = "<group>"; };
		84B3B20123C0CE7200340754 /* tr */ = {isa = PBXFileReference; lastKnownFileType = text.plist.strings; name = tr; path = tr.lproj/PrefSubViewController.strings; sourceTree = "<group>"; };
		84B3B20223C0CE7300340754 /* tr */ = {isa = PBXFileReference; lastKnownFileType = text.plist.strings; name = tr; path = tr.lproj/PrefNetworkViewController.strings; sourceTree = "<group>"; };
		84B3B20323C0CE7300340754 /* tr */ = {isa = PBXFileReference; lastKnownFileType = text.plist.strings; name = tr; path = tr.lproj/PrefUtilsViewController.strings; sourceTree = "<group>"; };
		84B3B20423C0CE7300340754 /* tr */ = {isa = PBXFileReference; lastKnownFileType = text.plist.strings; name = tr; path = tr.lproj/PreferenceWindowController.strings; sourceTree = "<group>"; };
		84B3B20523C0CE7300340754 /* tr */ = {isa = PBXFileReference; lastKnownFileType = text.plist.strings; name = tr; path = tr.lproj/SubChooseViewController.strings; sourceTree = "<group>"; };
		84B3B20623C0CE9900340754 /* tr */ = {isa = PBXFileReference; lastKnownFileType = text.rtf; name = tr; path = tr.lproj/Contribution.rtf; sourceTree = "<group>"; };
		84B3B20723C0CEA200340754 /* tr */ = {isa = PBXFileReference; lastKnownFileType = text.plist.strings; name = tr; path = tr.lproj/Localizable.strings; sourceTree = "<group>"; };
		84B3B20823C0CEAB00340754 /* tr */ = {isa = PBXFileReference; lastKnownFileType = text.plist.strings; name = tr; path = tr.lproj/InfoPlist.strings; sourceTree = "<group>"; };
		84B3B20923C0CF0900340754 /* tr */ = {isa = PBXFileReference; lastKnownFileType = text.plist.strings; name = tr; path = tr.lproj/KeyBinding.strings; sourceTree = "<group>"; };
		84B3B20A23C0D02200340754 /* tr */ = {isa = PBXFileReference; lastKnownFileType = text.plist.strings; name = tr; path = tr.lproj/FilterPresets.strings; sourceTree = "<group>"; };
		84BAFD3A21404572006B3CC1 /* sk */ = {isa = PBXFileReference; lastKnownFileType = text.plist.strings; name = sk; path = sk.lproj/OpenURLWindowController.strings; sourceTree = "<group>"; };
		84BAFD3B2142FE25006B3CC1 /* ko */ = {isa = PBXFileReference; lastKnownFileType = text.plist.strings; name = ko; path = ko.lproj/MiniPlayerWindowController.strings; sourceTree = "<group>"; };
		84BAFD3C2142FE2E006B3CC1 /* ko */ = {isa = PBXFileReference; lastKnownFileType = text.plist.strings; name = ko; path = ko.lproj/OpenURLWindowController.strings; sourceTree = "<group>"; };
		84BAFD3E2142FF0A006B3CC1 /* zh-Hans */ = {isa = PBXFileReference; lastKnownFileType = text.plist.strings; name = "zh-Hans"; path = "zh-Hans.lproj/MiniPlayerWindowController.strings"; sourceTree = "<group>"; };
		84BC78671EEECBE30068BF17 /* avformat.h */ = {isa = PBXFileReference; fileEncoding = 4; lastKnownFileType = sourcecode.c.h; path = avformat.h; sourceTree = "<group>"; };
		84BC78681EEECBE30068BF17 /* avio.h */ = {isa = PBXFileReference; fileEncoding = 4; lastKnownFileType = sourcecode.c.h; path = avio.h; sourceTree = "<group>"; };
		84BC78691EEECBE30068BF17 /* version.h */ = {isa = PBXFileReference; fileEncoding = 4; lastKnownFileType = sourcecode.c.h; path = version.h; sourceTree = "<group>"; };
		84BC78C11EEECBE30068BF17 /* swscale.h */ = {isa = PBXFileReference; fileEncoding = 4; lastKnownFileType = sourcecode.c.h; path = swscale.h; sourceTree = "<group>"; };
		84BC78C21EEECBE30068BF17 /* version.h */ = {isa = PBXFileReference; fileEncoding = 4; lastKnownFileType = sourcecode.c.h; path = version.h; sourceTree = "<group>"; };
		84BEEC3D1DFEDE2F00F945CA /* PrefKeyBindingViewController.swift */ = {isa = PBXFileReference; fileEncoding = 4; lastKnownFileType = sourcecode.swift; path = PrefKeyBindingViewController.swift; sourceTree = "<group>"; };
		84BEEC411DFEE46200F945CA /* StreamReader.swift */ = {isa = PBXFileReference; fileEncoding = 4; lastKnownFileType = sourcecode.swift; path = StreamReader.swift; sourceTree = "<group>"; };
		84BF6F601F1BB2CD00D45798 /* zh-Hant */ = {isa = PBXFileReference; lastKnownFileType = text.plist.strings; name = "zh-Hant"; path = "zh-Hant.lproj/InitialWindowController.strings"; sourceTree = "<group>"; };
		84BF6F621F1BB3E900D45798 /* ja */ = {isa = PBXFileReference; lastKnownFileType = text.plist.strings; name = ja; path = ja.lproj/InitialWindowController.strings; sourceTree = "<group>"; };
		84BF6F671F1BB3F300D45798 /* ru */ = {isa = PBXFileReference; lastKnownFileType = text.plist.strings; name = ru; path = ru.lproj/InitialWindowController.strings; sourceTree = "<group>"; };
		84C21A551F8992F600AD5B64 /* it */ = {isa = PBXFileReference; lastKnownFileType = text.plist.strings; name = it; path = it.lproj/FilterPresets.strings; sourceTree = "<group>"; };
		84C21A561F89932500AD5B64 /* ru */ = {isa = PBXFileReference; lastKnownFileType = text.plist.strings; name = ru; path = ru.lproj/FreeSelectingViewController.strings; sourceTree = "<group>"; };
		84C21A571F89932700AD5B64 /* it */ = {isa = PBXFileReference; lastKnownFileType = text.plist.strings; name = it; path = it.lproj/FreeSelectingViewController.strings; sourceTree = "<group>"; };
		84C21A6F1F8996ED00AD5B64 /* nl */ = {isa = PBXFileReference; lastKnownFileType = text.plist.strings; name = nl; path = nl.lproj/MainMenu.strings; sourceTree = "<group>"; };
		84C21A701F8996ED00AD5B64 /* nl */ = {isa = PBXFileReference; lastKnownFileType = text.plist.strings; name = nl; path = nl.lproj/MainWindowController.strings; sourceTree = "<group>"; };
		84C21A711F8996ED00AD5B64 /* nl */ = {isa = PBXFileReference; lastKnownFileType = text.plist.strings; name = nl; path = nl.lproj/QuickSettingViewController.strings; sourceTree = "<group>"; };
		84C21A721F8996ED00AD5B64 /* nl */ = {isa = PBXFileReference; lastKnownFileType = text.plist.strings; name = nl; path = nl.lproj/PlaylistViewController.strings; sourceTree = "<group>"; };
		84C21A731F8996ED00AD5B64 /* nl */ = {isa = PBXFileReference; lastKnownFileType = text.plist.strings; name = nl; path = nl.lproj/InspectorWindowController.strings; sourceTree = "<group>"; };
		84C21A741F8996ED00AD5B64 /* nl */ = {isa = PBXFileReference; lastKnownFileType = text.plist.strings; name = nl; path = nl.lproj/FilterWindowController.strings; sourceTree = "<group>"; };
		84C21A751F8996ED00AD5B64 /* nl */ = {isa = PBXFileReference; lastKnownFileType = text.plist.strings; name = nl; path = nl.lproj/AboutWindowController.strings; sourceTree = "<group>"; };
		84C21A771F8996EE00AD5B64 /* nl */ = {isa = PBXFileReference; lastKnownFileType = text.plist.strings; name = nl; path = nl.lproj/HistoryWindowController.strings; sourceTree = "<group>"; };
		84C21A781F8996EE00AD5B64 /* nl */ = {isa = PBXFileReference; lastKnownFileType = text.plist.strings; name = nl; path = nl.lproj/InitialWindowController.strings; sourceTree = "<group>"; };
		84C21A791F8996EE00AD5B64 /* nl */ = {isa = PBXFileReference; lastKnownFileType = text.plist.strings; name = nl; path = nl.lproj/CropSettingsViewController.strings; sourceTree = "<group>"; };
		84C21A7A1F8996EE00AD5B64 /* nl */ = {isa = PBXFileReference; lastKnownFileType = text.plist.strings; name = nl; path = nl.lproj/FreeSelectingViewController.strings; sourceTree = "<group>"; };
		84C21A7B1F8996EE00AD5B64 /* nl */ = {isa = PBXFileReference; lastKnownFileType = text.plist.strings; name = nl; path = nl.lproj/FontPickerWindowController.strings; sourceTree = "<group>"; };
		84C21A7C1F8996EE00AD5B64 /* nl */ = {isa = PBXFileReference; lastKnownFileType = text.plist.strings; name = nl; path = nl.lproj/PrefGeneralViewController.strings; sourceTree = "<group>"; };
		84C21A7D1F8996EE00AD5B64 /* nl */ = {isa = PBXFileReference; lastKnownFileType = text.plist.strings; name = nl; path = nl.lproj/PrefUIViewController.strings; sourceTree = "<group>"; };
		84C21A7E1F8996EE00AD5B64 /* nl */ = {isa = PBXFileReference; lastKnownFileType = text.plist.strings; name = nl; path = nl.lproj/PrefControlViewController.strings; sourceTree = "<group>"; };
		84C21A7F1F8996EF00AD5B64 /* nl */ = {isa = PBXFileReference; lastKnownFileType = text.plist.strings; name = nl; path = nl.lproj/PrefKeyBindingViewController.strings; sourceTree = "<group>"; };
		84C21A801F8996EF00AD5B64 /* nl */ = {isa = PBXFileReference; lastKnownFileType = text.plist.strings; name = nl; path = nl.lproj/KeyRecordViewController.strings; sourceTree = "<group>"; };
		84C21A811F8996EF00AD5B64 /* nl */ = {isa = PBXFileReference; lastKnownFileType = text.plist.strings; name = nl; path = nl.lproj/PrefAdvancedViewController.strings; sourceTree = "<group>"; };
		84C21A821F8996EF00AD5B64 /* nl */ = {isa = PBXFileReference; lastKnownFileType = text.plist.strings; name = nl; path = nl.lproj/PrefCodecViewController.strings; sourceTree = "<group>"; };
		84C21A831F8996EF00AD5B64 /* nl */ = {isa = PBXFileReference; lastKnownFileType = text.plist.strings; name = nl; path = nl.lproj/PrefSubViewController.strings; sourceTree = "<group>"; };
		84C21A841F8996EF00AD5B64 /* nl */ = {isa = PBXFileReference; lastKnownFileType = text.plist.strings; name = nl; path = nl.lproj/PrefNetworkViewController.strings; sourceTree = "<group>"; };
		84C21A861F8996EF00AD5B64 /* nl */ = {isa = PBXFileReference; lastKnownFileType = text.plist.strings; name = nl; path = nl.lproj/InfoPlist.strings; sourceTree = "<group>"; };
		84C21A871F8996EF00AD5B64 /* nl */ = {isa = PBXFileReference; lastKnownFileType = text.plist.strings; name = nl; path = nl.lproj/Localizable.strings; sourceTree = "<group>"; };
		84C21A881F8996EF00AD5B64 /* nl */ = {isa = PBXFileReference; lastKnownFileType = text.rtf; name = nl; path = nl.lproj/Contribution.rtf; sourceTree = "<group>"; };
		84C21A891F8996F000AD5B64 /* nl */ = {isa = PBXFileReference; lastKnownFileType = text.plist.strings; name = nl; path = nl.lproj/FilterPresets.strings; sourceTree = "<group>"; };
		84C21A8A1F8996F000AD5B64 /* nl */ = {isa = PBXFileReference; lastKnownFileType = text.plist.strings; name = nl; path = nl.lproj/KeyBinding.strings; sourceTree = "<group>"; };
		84C3AB8A1E7BF22300FEFB7A /* MPVCommandFormat.strings */ = {isa = PBXFileReference; fileEncoding = 4; lastKnownFileType = text.plist.strings; path = MPVCommandFormat.strings; sourceTree = "<group>"; };
		84C6445F1E92BA2700B1410B /* TimeLabelOverflowedView.swift */ = {isa = PBXFileReference; fileEncoding = 4; lastKnownFileType = sourcecode.swift; path = TimeLabelOverflowedView.swift; sourceTree = "<group>"; };
		84C6D3611EAF8D63009BF721 /* HistoryController.swift */ = {isa = PBXFileReference; fileEncoding = 4; lastKnownFileType = sourcecode.swift; path = HistoryController.swift; sourceTree = "<group>"; };
		84C6D3631EB276E9009BF721 /* PlaybackHistory.swift */ = {isa = PBXFileReference; fileEncoding = 4; lastKnownFileType = sourcecode.swift; path = PlaybackHistory.swift; sourceTree = "<group>"; };
		84C6D3651EB2A427009BF721 /* HistoryWindowController.swift */ = {isa = PBXFileReference; fileEncoding = 4; lastKnownFileType = sourcecode.swift; path = HistoryWindowController.swift; sourceTree = "<group>"; };
		84C8D58E1D794CE600D98A0E /* MPVFilter.swift */ = {isa = PBXFileReference; fileEncoding = 4; lastKnownFileType = sourcecode.swift; path = MPVFilter.swift; sourceTree = "<group>"; };
		84C8D5901D796F9700D98A0E /* Aspect.swift */ = {isa = PBXFileReference; fileEncoding = 4; lastKnownFileType = sourcecode.swift; path = Aspect.swift; sourceTree = "<group>"; };
		84CE109D22E6EAA0008ED3AC /* pl */ = {isa = PBXFileReference; lastKnownFileType = text.plist.strings; name = pl; path = pl.lproj/MainMenu.strings; sourceTree = "<group>"; };
		84CE109E22E6EAA0008ED3AC /* pl */ = {isa = PBXFileReference; lastKnownFileType = text.plist.strings; name = pl; path = pl.lproj/MainWindowController.strings; sourceTree = "<group>"; };
		84CE109F22E6EAA0008ED3AC /* pl */ = {isa = PBXFileReference; lastKnownFileType = text.plist.strings; name = pl; path = pl.lproj/QuickSettingViewController.strings; sourceTree = "<group>"; };
		84CE10A022E6EAA0008ED3AC /* pl */ = {isa = PBXFileReference; lastKnownFileType = text.plist.strings; name = pl; path = pl.lproj/PlaylistViewController.strings; sourceTree = "<group>"; };
		84CE10A122E6EAA0008ED3AC /* pl */ = {isa = PBXFileReference; lastKnownFileType = text.plist.strings; name = pl; path = pl.lproj/InspectorWindowController.strings; sourceTree = "<group>"; };
		84CE10A222E6EAA0008ED3AC /* pl */ = {isa = PBXFileReference; lastKnownFileType = text.plist.strings; name = pl; path = pl.lproj/FilterWindowController.strings; sourceTree = "<group>"; };
		84CE10A322E6EAA0008ED3AC /* pl */ = {isa = PBXFileReference; lastKnownFileType = text.plist.strings; name = pl; path = pl.lproj/AboutWindowController.strings; sourceTree = "<group>"; };
		84CE10A422E6EAA0008ED3AC /* pl */ = {isa = PBXFileReference; lastKnownFileType = text.plist.strings; name = pl; path = pl.lproj/OpenURLWindowController.strings; sourceTree = "<group>"; };
		84CE10A522E6EAA0008ED3AC /* pl */ = {isa = PBXFileReference; lastKnownFileType = text.plist.strings; name = pl; path = pl.lproj/HistoryWindowController.strings; sourceTree = "<group>"; };
		84CE10A622E6EAA0008ED3AC /* pl */ = {isa = PBXFileReference; lastKnownFileType = text.plist.strings; name = pl; path = pl.lproj/InitialWindowController.strings; sourceTree = "<group>"; };
		84CE10A722E6EAA0008ED3AC /* pl */ = {isa = PBXFileReference; lastKnownFileType = text.plist.strings; name = pl; path = pl.lproj/MiniPlayerWindowController.strings; sourceTree = "<group>"; };
		84CE10A822E6EAA0008ED3AC /* pl */ = {isa = PBXFileReference; lastKnownFileType = text.plist.strings; name = pl; path = pl.lproj/CropSettingsViewController.strings; sourceTree = "<group>"; };
		84CE10A922E6EAA0008ED3AC /* pl */ = {isa = PBXFileReference; lastKnownFileType = text.plist.strings; name = pl; path = pl.lproj/FreeSelectingViewController.strings; sourceTree = "<group>"; };
		84CE10AA22E6EAA0008ED3AC /* pl */ = {isa = PBXFileReference; lastKnownFileType = text.plist.strings; name = pl; path = pl.lproj/FontPickerWindowController.strings; sourceTree = "<group>"; };
		84CE10AB22E6EAA0008ED3AC /* pl */ = {isa = PBXFileReference; lastKnownFileType = text.plist.strings; name = pl; path = pl.lproj/PrefGeneralViewController.strings; sourceTree = "<group>"; };
		84CE10AC22E6EAA0008ED3AC /* pl */ = {isa = PBXFileReference; lastKnownFileType = text.plist.strings; name = pl; path = pl.lproj/PrefUIViewController.strings; sourceTree = "<group>"; };
		84CE10AD22E6EAA0008ED3AC /* pl */ = {isa = PBXFileReference; lastKnownFileType = text.plist.strings; name = pl; path = pl.lproj/PrefOSCToolbarSettingsSheetController.strings; sourceTree = "<group>"; };
		84CE10AE22E6EAA0008ED3AC /* pl */ = {isa = PBXFileReference; lastKnownFileType = text.plist.strings; name = pl; path = pl.lproj/PrefControlViewController.strings; sourceTree = "<group>"; };
		84CE10AF22E6EAA0008ED3AC /* pl */ = {isa = PBXFileReference; lastKnownFileType = text.plist.strings; name = pl; path = pl.lproj/PrefKeyBindingViewController.strings; sourceTree = "<group>"; };
		84CE10B022E6EAA1008ED3AC /* pl */ = {isa = PBXFileReference; lastKnownFileType = text.plist.strings; name = pl; path = pl.lproj/KeyRecordViewController.strings; sourceTree = "<group>"; };
		84CE10B122E6EAA1008ED3AC /* pl */ = {isa = PBXFileReference; lastKnownFileType = text.plist.strings; name = pl; path = pl.lproj/PrefAdvancedViewController.strings; sourceTree = "<group>"; };
		84CE10B222E6EAA1008ED3AC /* pl */ = {isa = PBXFileReference; lastKnownFileType = text.plist.strings; name = pl; path = pl.lproj/PrefCodecViewController.strings; sourceTree = "<group>"; };
		84CE10B322E6EAA1008ED3AC /* pl */ = {isa = PBXFileReference; lastKnownFileType = text.plist.strings; name = pl; path = pl.lproj/PrefSubViewController.strings; sourceTree = "<group>"; };
		84CE10B422E6EAA1008ED3AC /* pl */ = {isa = PBXFileReference; lastKnownFileType = text.plist.strings; name = pl; path = pl.lproj/PrefNetworkViewController.strings; sourceTree = "<group>"; };
		84CE10B522E6EAA1008ED3AC /* pl */ = {isa = PBXFileReference; lastKnownFileType = text.plist.strings; name = pl; path = pl.lproj/PrefUtilsViewController.strings; sourceTree = "<group>"; };
		84CE10B622E6EAA1008ED3AC /* pl */ = {isa = PBXFileReference; lastKnownFileType = text.plist.strings; name = pl; path = pl.lproj/PreferenceWindowController.strings; sourceTree = "<group>"; };
		84CE10B722E6EAA1008ED3AC /* pl */ = {isa = PBXFileReference; lastKnownFileType = text.plist.strings; name = pl; path = pl.lproj/SubChooseViewController.strings; sourceTree = "<group>"; };
		84CE10B822E6EAA1008ED3AC /* pl */ = {isa = PBXFileReference; lastKnownFileType = text.plist.strings; name = pl; path = pl.lproj/InfoPlist.strings; sourceTree = "<group>"; };
		84CE10B922E6EAA1008ED3AC /* pl */ = {isa = PBXFileReference; lastKnownFileType = text.plist.strings; name = pl; path = pl.lproj/Localizable.strings; sourceTree = "<group>"; };
		84CE10BA22E6EAA1008ED3AC /* pl */ = {isa = PBXFileReference; lastKnownFileType = text.rtf; name = pl; path = pl.lproj/Contribution.rtf; sourceTree = "<group>"; };
		84CE10BB22E6EAA1008ED3AC /* pl */ = {isa = PBXFileReference; lastKnownFileType = text.plist.strings; name = pl; path = pl.lproj/FilterPresets.strings; sourceTree = "<group>"; };
		84CE10BC22E6EAA1008ED3AC /* pl */ = {isa = PBXFileReference; lastKnownFileType = text.plist.strings; name = pl; path = pl.lproj/KeyBinding.strings; sourceTree = "<group>"; };
		84CFC92523F8DDE000381E5B /* PlayerWindowController.swift */ = {isa = PBXFileReference; lastKnownFileType = sourcecode.swift; path = PlayerWindowController.swift; sourceTree = "<group>"; };
		84D0FB7C1F5E519300C6A6A7 /* FreeSelectingViewController.swift */ = {isa = PBXFileReference; fileEncoding = 4; lastKnownFileType = sourcecode.swift; path = FreeSelectingViewController.swift; sourceTree = "<group>"; };
		84D0FB801F5E5A4000C6A6A7 /* CropBoxViewController.swift */ = {isa = PBXFileReference; fileEncoding = 4; lastKnownFileType = sourcecode.swift; path = CropBoxViewController.swift; sourceTree = "<group>"; };
		84D0FB831F5E6A3800C6A6A7 /* Base */ = {isa = PBXFileReference; lastKnownFileType = file.xib; name = Base; path = Base.lproj/FreeSelectingViewController.xib; sourceTree = "<group>"; };
		84D0FB861F5E6A3A00C6A6A7 /* zh-Hans */ = {isa = PBXFileReference; lastKnownFileType = text.plist.strings; name = "zh-Hans"; path = "zh-Hans.lproj/FreeSelectingViewController.strings"; sourceTree = "<group>"; };
		84D123B31ECAA405004E0D53 /* TouchBarSupport.swift */ = {isa = PBXFileReference; fileEncoding = 4; lastKnownFileType = sourcecode.swift; path = TouchBarSupport.swift; sourceTree = "<group>"; };
		84D377621D6B66DE007F7396 /* MPVPlaylistItem.swift */ = {isa = PBXFileReference; fileEncoding = 4; lastKnownFileType = sourcecode.swift; lineEnding = 0; path = MPVPlaylistItem.swift; sourceTree = "<group>"; xcLanguageSpecificationIdentifier = xcode.lang.swift; };
		84D377661D737F58007F7396 /* MPVChapter.swift */ = {isa = PBXFileReference; fileEncoding = 4; lastKnownFileType = sourcecode.swift; path = MPVChapter.swift; sourceTree = "<group>"; };
		84D6C98B208A959B0050F980 /* sk */ = {isa = PBXFileReference; lastKnownFileType = text.plist.strings; name = sk; path = sk.lproj/SubChooseViewController.strings; sourceTree = "<group>"; };
		84D6C98C208A95A60050F980 /* sk */ = {isa = PBXFileReference; lastKnownFileType = text.plist.strings; name = sk; path = sk.lproj/PrefOSCToolbarSettingsSheetController.strings; sourceTree = "<group>"; };
		84E295BF1E2CF9F4006388F7 /* ObjcUtils.m */ = {isa = PBXFileReference; fileEncoding = 4; lastKnownFileType = sourcecode.c.objc; path = ObjcUtils.m; sourceTree = "<group>"; };
		84E295C11E2CFA18006388F7 /* ObjcUtils.h */ = {isa = PBXFileReference; lastKnownFileType = sourcecode.c.h; path = ObjcUtils.h; sourceTree = "<group>"; };
		84E48D4C1E0F1090002C7A3F /* FilterWindowController.swift */ = {isa = PBXFileReference; fileEncoding = 4; lastKnownFileType = sourcecode.swift; path = FilterWindowController.swift; sourceTree = "<group>"; };
		84E5221223FF3D080006FDA1 /* JavascriptAPIPlaylist.swift */ = {isa = PBXFileReference; lastKnownFileType = sourcecode.swift; path = JavascriptAPIPlaylist.swift; sourceTree = "<group>"; };
		84E745D51DFDD4FD00588DED /* KeyCodeHelper.swift */ = {isa = PBXFileReference; fileEncoding = 4; lastKnownFileType = sourcecode.swift; path = KeyCodeHelper.swift; sourceTree = "<group>"; };
		84E745D81DFDE8C100588DED /* input.conf */ = {isa = PBXFileReference; fileEncoding = 4; lastKnownFileType = text; path = input.conf; sourceTree = "<group>"; };
		84EA52C32404E83900F7617A /* ca */ = {isa = PBXFileReference; lastKnownFileType = text.plist.strings; name = ca; path = ca.lproj/MainMenu.strings; sourceTree = "<group>"; };
		84EA52C42404E83900F7617A /* ca */ = {isa = PBXFileReference; lastKnownFileType = text.plist.strings; name = ca; path = ca.lproj/MainWindowController.strings; sourceTree = "<group>"; };
		84EA52C52404E83A00F7617A /* ca */ = {isa = PBXFileReference; lastKnownFileType = text.plist.strings; name = ca; path = ca.lproj/QuickSettingViewController.strings; sourceTree = "<group>"; };
		84EA52C62404E83A00F7617A /* ca */ = {isa = PBXFileReference; lastKnownFileType = text.plist.strings; name = ca; path = ca.lproj/PlaylistViewController.strings; sourceTree = "<group>"; };
		84EA52C72404E83A00F7617A /* ca */ = {isa = PBXFileReference; lastKnownFileType = text.plist.strings; name = ca; path = ca.lproj/InspectorWindowController.strings; sourceTree = "<group>"; };
		84EA52C82404E83A00F7617A /* ca */ = {isa = PBXFileReference; lastKnownFileType = text.plist.strings; name = ca; path = ca.lproj/FilterWindowController.strings; sourceTree = "<group>"; };
		84EA52C92404E83A00F7617A /* ca */ = {isa = PBXFileReference; lastKnownFileType = text.plist.strings; name = ca; path = ca.lproj/AboutWindowController.strings; sourceTree = "<group>"; };
		84EA52CA2404E83A00F7617A /* ca */ = {isa = PBXFileReference; lastKnownFileType = text.plist.strings; name = ca; path = ca.lproj/OpenURLWindowController.strings; sourceTree = "<group>"; };
		84EA52CB2404E83A00F7617A /* ca */ = {isa = PBXFileReference; lastKnownFileType = text.plist.strings; name = ca; path = ca.lproj/HistoryWindowController.strings; sourceTree = "<group>"; };
		84EA52CC2404E83A00F7617A /* ca */ = {isa = PBXFileReference; lastKnownFileType = text.plist.strings; name = ca; path = ca.lproj/InitialWindowController.strings; sourceTree = "<group>"; };
		84EA52CD2404E83A00F7617A /* ca */ = {isa = PBXFileReference; lastKnownFileType = text.plist.strings; name = ca; path = ca.lproj/MiniPlayerWindowController.strings; sourceTree = "<group>"; };
		84EA52CE2404E83A00F7617A /* ca */ = {isa = PBXFileReference; lastKnownFileType = text.plist.strings; name = ca; path = ca.lproj/CropSettingsViewController.strings; sourceTree = "<group>"; };
		84EA52CF2404E83A00F7617A /* ca */ = {isa = PBXFileReference; lastKnownFileType = text.plist.strings; name = ca; path = ca.lproj/FreeSelectingViewController.strings; sourceTree = "<group>"; };
		84EA52D02404E83A00F7617A /* ca */ = {isa = PBXFileReference; lastKnownFileType = text.plist.strings; name = ca; path = ca.lproj/FontPickerWindowController.strings; sourceTree = "<group>"; };
		84EA52D12404E83B00F7617A /* ca */ = {isa = PBXFileReference; lastKnownFileType = text.plist.strings; name = ca; path = ca.lproj/PrefGeneralViewController.strings; sourceTree = "<group>"; };
		84EA52D22404E83B00F7617A /* ca */ = {isa = PBXFileReference; lastKnownFileType = text.plist.strings; name = ca; path = ca.lproj/PrefUIViewController.strings; sourceTree = "<group>"; };
		84EA52D32404E83B00F7617A /* ca */ = {isa = PBXFileReference; lastKnownFileType = text.plist.strings; name = ca; path = ca.lproj/PrefOSCToolbarSettingsSheetController.strings; sourceTree = "<group>"; };
		84EA52D42404E83B00F7617A /* ca */ = {isa = PBXFileReference; lastKnownFileType = text.plist.strings; name = ca; path = ca.lproj/PrefControlViewController.strings; sourceTree = "<group>"; };
		84EA52D52404E83B00F7617A /* ca */ = {isa = PBXFileReference; lastKnownFileType = text.plist.strings; name = ca; path = ca.lproj/PrefKeyBindingViewController.strings; sourceTree = "<group>"; };
		84EA52D62404E83B00F7617A /* ca */ = {isa = PBXFileReference; lastKnownFileType = text.plist.strings; name = ca; path = ca.lproj/KeyRecordViewController.strings; sourceTree = "<group>"; };
		84EA52D72404E83B00F7617A /* ca */ = {isa = PBXFileReference; lastKnownFileType = text.plist.strings; name = ca; path = ca.lproj/PrefAdvancedViewController.strings; sourceTree = "<group>"; };
		84EA52D82404E83B00F7617A /* ca */ = {isa = PBXFileReference; lastKnownFileType = text.plist.strings; name = ca; path = ca.lproj/PrefCodecViewController.strings; sourceTree = "<group>"; };
		84EA52D92404E83B00F7617A /* ca */ = {isa = PBXFileReference; lastKnownFileType = text.plist.strings; name = ca; path = ca.lproj/PrefSubViewController.strings; sourceTree = "<group>"; };
		84EA52DA2404E83C00F7617A /* ca */ = {isa = PBXFileReference; lastKnownFileType = text.plist.strings; name = ca; path = ca.lproj/PrefNetworkViewController.strings; sourceTree = "<group>"; };
		84EA52DB2404E83C00F7617A /* ca */ = {isa = PBXFileReference; lastKnownFileType = text.plist.strings; name = ca; path = ca.lproj/PrefUtilsViewController.strings; sourceTree = "<group>"; };
		84EA52DC2404E83C00F7617A /* ca */ = {isa = PBXFileReference; lastKnownFileType = text.plist.strings; name = ca; path = ca.lproj/PreferenceWindowController.strings; sourceTree = "<group>"; };
		84EA52DD2404E83C00F7617A /* ca */ = {isa = PBXFileReference; lastKnownFileType = text.plist.strings; name = ca; path = ca.lproj/SubChooseViewController.strings; sourceTree = "<group>"; };
		84EA52DE2404E83C00F7617A /* ca */ = {isa = PBXFileReference; lastKnownFileType = text.plist.strings; name = ca; path = ca.lproj/InfoPlist.strings; sourceTree = "<group>"; };
		84EA52DF2404E83C00F7617A /* ca */ = {isa = PBXFileReference; lastKnownFileType = text.plist.strings; name = ca; path = ca.lproj/Localizable.strings; sourceTree = "<group>"; };
		84EA52E12404E83C00F7617A /* ca */ = {isa = PBXFileReference; lastKnownFileType = text.plist.strings; name = ca; path = ca.lproj/FilterPresets.strings; sourceTree = "<group>"; };
		84EA52E22404E83C00F7617A /* ca */ = {isa = PBXFileReference; lastKnownFileType = text.plist.strings; name = ca; path = ca.lproj/KeyBinding.strings; sourceTree = "<group>"; };
		84EA52E32404E88900F7617A /* ca */ = {isa = PBXFileReference; lastKnownFileType = text.rtf; name = ca; path = ca.lproj/Contribution.rtf; sourceTree = "<group>"; };
		84EB1ED61D2F51D3004FA5A1 /* IINA.app */ = {isa = PBXFileReference; explicitFileType = wrapper.application; includeInIndex = 0; path = IINA.app; sourceTree = BUILT_PRODUCTS_DIR; };
		84EB1ED91D2F51D3004FA5A1 /* AppDelegate.swift */ = {isa = PBXFileReference; lastKnownFileType = sourcecode.swift; path = AppDelegate.swift; sourceTree = "<group>"; };
		84EB1EDB1D2F51D3004FA5A1 /* Assets.xcassets */ = {isa = PBXFileReference; lastKnownFileType = folder.assetcatalog; path = Assets.xcassets; sourceTree = "<group>"; };
		84EB1EE01D2F51D3004FA5A1 /* Info.plist */ = {isa = PBXFileReference; lastKnownFileType = text.plist.xml; path = Info.plist; sourceTree = "<group>"; };
		84EB1F041D2F5C5B004FA5A1 /* AppData.swift */ = {isa = PBXFileReference; fileEncoding = 4; lastKnownFileType = sourcecode.swift; path = AppData.swift; sourceTree = "<group>"; };
		84EB1F061D2F5E76004FA5A1 /* Utility.swift */ = {isa = PBXFileReference; fileEncoding = 4; lastKnownFileType = sourcecode.swift; path = Utility.swift; sourceTree = "<group>"; };
		84EC12821F4F939000137C1E /* FilterPresets.swift */ = {isa = PBXFileReference; fileEncoding = 4; lastKnownFileType = sourcecode.swift; path = FilterPresets.swift; sourceTree = "<group>"; };
		84EC12871F504D2500137C1E /* Base */ = {isa = PBXFileReference; lastKnownFileType = text.plist.strings; name = Base; path = Base.lproj/FilterPresets.strings; sourceTree = "<group>"; };
		84EC12891F504D3B00137C1E /* zh-Hans */ = {isa = PBXFileReference; lastKnownFileType = text.plist.strings; name = "zh-Hans"; path = "zh-Hans.lproj/FilterPresets.strings"; sourceTree = "<group>"; };
		84ED99FD1E009C8100A5159B /* PrefAdvancedViewController.swift */ = {isa = PBXFileReference; fileEncoding = 4; lastKnownFileType = sourcecode.swift; path = PrefAdvancedViewController.swift; sourceTree = "<group>"; };
		84F5D4941E44D5230060A838 /* KeyBindingCriterion.swift */ = {isa = PBXFileReference; fileEncoding = 4; lastKnownFileType = sourcecode.swift; path = KeyBindingCriterion.swift; sourceTree = "<group>"; };
		84F5D4981E44E8AC0060A838 /* KeyBindingDataLoader.swift */ = {isa = PBXFileReference; fileEncoding = 4; lastKnownFileType = sourcecode.swift; path = KeyBindingDataLoader.swift; sourceTree = "<group>"; };
		84F5D49B1E44E9A50060A838 /* Base */ = {isa = PBXFileReference; lastKnownFileType = text.plist.strings; name = Base; path = Base.lproj/KeyBinding.strings; sourceTree = "<group>"; };
		84F5D49D1E44E9A90060A838 /* zh-Hans */ = {isa = PBXFileReference; lastKnownFileType = text.plist.strings; name = "zh-Hans"; path = "zh-Hans.lproj/KeyBinding.strings"; sourceTree = "<group>"; };
		84F5D49F1E44F9DB0060A838 /* KeyBindingItem.swift */ = {isa = PBXFileReference; fileEncoding = 4; lastKnownFileType = sourcecode.swift; path = KeyBindingItem.swift; sourceTree = "<group>"; };
		84F5D4A11E4796F50060A838 /* KeyBindingTranslator.swift */ = {isa = PBXFileReference; fileEncoding = 4; lastKnownFileType = sourcecode.swift; path = KeyBindingTranslator.swift; sourceTree = "<group>"; };
		84F725551D4783EE000DEF1B /* VolumeSliderCell.swift */ = {isa = PBXFileReference; fileEncoding = 4; lastKnownFileType = sourcecode.swift; lineEnding = 0; path = VolumeSliderCell.swift; sourceTree = "<group>"; xcLanguageSpecificationIdentifier = xcode.lang.swift; };
		84F7258E1D486185000DEF1B /* MPVProperty.swift */ = {isa = PBXFileReference; fileEncoding = 4; lastKnownFileType = sourcecode.swift; path = MPVProperty.swift; sourceTree = "<group>"; };
		84FBCB361EEACDDD0076C77C /* FFmpegController.h */ = {isa = PBXFileReference; fileEncoding = 4; lastKnownFileType = sourcecode.c.h; path = FFmpegController.h; sourceTree = "<group>"; };
		84FBCB371EEACDDD0076C77C /* FFmpegController.m */ = {isa = PBXFileReference; fileEncoding = 4; lastKnownFileType = sourcecode.c.objc; path = FFmpegController.m; sourceTree = "<group>"; };
		84FBF23D1EF06A90003EA491 /* ThumbnailCache.swift */ = {isa = PBXFileReference; fileEncoding = 4; lastKnownFileType = sourcecode.swift; path = ThumbnailCache.swift; sourceTree = "<group>"; };
		84FF84701D2FF698001B318A /* client.h */ = {isa = PBXFileReference; fileEncoding = 4; lastKnownFileType = sourcecode.c.h; path = client.h; sourceTree = "<group>"; };
		875FDF9E2157873300F7F7FD /* ru */ = {isa = PBXFileReference; lastKnownFileType = text.plist.strings; name = ru; path = ru.lproj/PrefUtilsViewController.strings; sourceTree = "<group>"; };
		875FDFA02157874B00F7F7FD /* ru */ = {isa = PBXFileReference; lastKnownFileType = text.plist.strings; name = ru; path = ru.lproj/PrefOSCToolbarSettingsSheetController.strings; sourceTree = "<group>"; };
		875FDFA22157876200F7F7FD /* ru */ = {isa = PBXFileReference; lastKnownFileType = text.plist.strings; name = ru; path = ru.lproj/OpenURLWindowController.strings; sourceTree = "<group>"; };
		875FDFA42157877000F7F7FD /* ru */ = {isa = PBXFileReference; lastKnownFileType = text.plist.strings; name = ru; path = ru.lproj/MiniPlayerWindowController.strings; sourceTree = "<group>"; };
		875FDFA62157879900F7F7FD /* ru */ = {isa = PBXFileReference; lastKnownFileType = text.plist.strings; name = ru; path = ru.lproj/PreferenceWindowController.strings; sourceTree = "<group>"; };
		875FDFA8215787A400F7F7FD /* ru */ = {isa = PBXFileReference; lastKnownFileType = text.plist.strings; name = ru; path = ru.lproj/SubChooseViewController.strings; sourceTree = "<group>"; };
		87E813251F83C05E00AA8D0C /* ru */ = {isa = PBXFileReference; lastKnownFileType = text.plist.strings; name = ru; path = ru.lproj/FilterPresets.strings; sourceTree = "<group>"; };
		8F17B8FA2013956E0048FB5D /* de */ = {isa = PBXFileReference; lastKnownFileType = text.plist.strings; name = de; path = de.lproj/FreeSelectingViewController.strings; sourceTree = "<group>"; };
		8F49C361213EF4AF0076C4F9 /* de */ = {isa = PBXFileReference; lastKnownFileType = text.plist.strings; name = de; path = de.lproj/SubChooseViewController.strings; sourceTree = "<group>"; };
		8F49C363213EF5400076C4F9 /* de */ = {isa = PBXFileReference; lastKnownFileType = text.plist.strings; name = de; path = de.lproj/PreferenceWindowController.strings; sourceTree = "<group>"; };
		8F49C36A213EF9C70076C4F9 /* de */ = {isa = PBXFileReference; lastKnownFileType = text.plist.strings; name = de; path = de.lproj/OpenURLWindowController.strings; sourceTree = "<group>"; };
		8F49C36F213EFB7E0076C4F9 /* Base */ = {isa = PBXFileReference; lastKnownFileType = file.xib; name = Base; path = Base.lproj/MiniPlayerWindowController.xib; sourceTree = "<group>"; };
		8F49C372213EFB830076C4F9 /* de */ = {isa = PBXFileReference; lastKnownFileType = text.plist.strings; name = de; path = de.lproj/MiniPlayerWindowController.strings; sourceTree = "<group>"; };
		8F6F50541EC5E053002B47B4 /* de */ = {isa = PBXFileReference; lastKnownFileType = text.plist.strings; name = de; path = de.lproj/HistoryWindowController.strings; sourceTree = "<group>"; };
		8F825CBD1F16280A0094B529 /* de */ = {isa = PBXFileReference; lastKnownFileType = text.plist.strings; name = de; path = de.lproj/InitialWindowController.strings; sourceTree = "<group>"; };
		8F9D0029213B7A000068FC73 /* de */ = {isa = PBXFileReference; lastKnownFileType = text.plist.strings; name = de; path = de.lproj/PrefUtilsViewController.strings; sourceTree = "<group>"; };
		9D02FB77218CEF35005FEB2B /* nl */ = {isa = PBXFileReference; lastKnownFileType = text.plist.strings; name = nl; path = nl.lproj/MiniPlayerWindowController.strings; sourceTree = "<group>"; };
		9D02FB79218CEF53005FEB2B /* nl */ = {isa = PBXFileReference; lastKnownFileType = text.plist.strings; name = nl; path = nl.lproj/OpenURLWindowController.strings; sourceTree = "<group>"; };
		9D1C033A2067C24600919F84 /* nl */ = {isa = PBXFileReference; lastKnownFileType = text.plist.strings; name = nl; path = nl.lproj/PrefOSCToolbarSettingsSheetController.strings; sourceTree = "<group>"; };
		9D8B490421007F58005113D9 /* nl */ = {isa = PBXFileReference; lastKnownFileType = text.plist.strings; name = nl; path = nl.lproj/PrefUtilsViewController.strings; sourceTree = "<group>"; };
		9D8B490621007F84005113D9 /* nl */ = {isa = PBXFileReference; lastKnownFileType = text.plist.strings; name = nl; path = nl.lproj/PreferenceWindowController.strings; sourceTree = "<group>"; };
		9DB9ED5C20889D66006B1492 /* nl */ = {isa = PBXFileReference; lastKnownFileType = text.plist.strings; name = nl; path = nl.lproj/SubChooseViewController.strings; sourceTree = "<group>"; };
		9E47DABF1E3CFA6D00457420 /* DurationDisplayTextField.swift */ = {isa = PBXFileReference; fileEncoding = 4; lastKnownFileType = sourcecode.swift; path = DurationDisplayTextField.swift; sourceTree = "<group>"; };
		9E63CAB61E3F7D0E00EA66C9 /* fr */ = {isa = PBXFileReference; lastKnownFileType = text.plist.strings; name = fr; path = fr.lproj/MainMenu.strings; sourceTree = "<group>"; };
		B305513A2190B0C600D3F70E /* it */ = {isa = PBXFileReference; lastKnownFileType = text.plist.strings; name = it; path = it.lproj/MiniPlayerWindowController.strings; sourceTree = "<group>"; };
		B3066F5F1F161538004D7559 /* it */ = {isa = PBXFileReference; lastKnownFileType = text.plist.strings; name = it; path = it.lproj/InitialWindowController.strings; sourceTree = "<group>"; };
		B35E0A072107C0E500453AA7 /* it */ = {isa = PBXFileReference; lastKnownFileType = text.plist.strings; name = it; path = it.lproj/PrefUtilsViewController.strings; sourceTree = "<group>"; };
		B3860ED81E50F73A00FF012B /* it */ = {isa = PBXFileReference; lastKnownFileType = text.plist.strings; name = it; path = it.lproj/KeyBinding.strings; sourceTree = "<group>"; };
		B38F24181E44D09F00FFE600 /* it */ = {isa = PBXFileReference; lastKnownFileType = text.plist.strings; name = it; path = it.lproj/MainMenu.strings; sourceTree = "<group>"; };
		B38F24191E44D09F00FFE600 /* it */ = {isa = PBXFileReference; lastKnownFileType = text.plist.strings; name = it; path = it.lproj/MainWindowController.strings; sourceTree = "<group>"; };
		B38F241A1E44D09F00FFE600 /* it */ = {isa = PBXFileReference; lastKnownFileType = text.plist.strings; name = it; path = it.lproj/QuickSettingViewController.strings; sourceTree = "<group>"; };
		B38F241B1E44D09F00FFE600 /* it */ = {isa = PBXFileReference; lastKnownFileType = text.plist.strings; name = it; path = it.lproj/PlaylistViewController.strings; sourceTree = "<group>"; };
		B38F241C1E44D09F00FFE600 /* it */ = {isa = PBXFileReference; lastKnownFileType = text.plist.strings; name = it; path = it.lproj/CropSettingsViewController.strings; sourceTree = "<group>"; };
		B38F241E1E44D09F00FFE600 /* it */ = {isa = PBXFileReference; lastKnownFileType = text.plist.strings; name = it; path = it.lproj/FilterWindowController.strings; sourceTree = "<group>"; };
		B38F241F1E44D09F00FFE600 /* it */ = {isa = PBXFileReference; lastKnownFileType = text.plist.strings; name = it; path = it.lproj/AboutWindowController.strings; sourceTree = "<group>"; };
		B38F24201E44D09F00FFE600 /* it */ = {isa = PBXFileReference; lastKnownFileType = text.plist.strings; name = it; path = it.lproj/FontPickerWindowController.strings; sourceTree = "<group>"; };
		B38F24211E44D09F00FFE600 /* it */ = {isa = PBXFileReference; lastKnownFileType = text.plist.strings; name = it; path = it.lproj/PrefGeneralViewController.strings; sourceTree = "<group>"; };
		B38F24221E44D0A000FFE600 /* it */ = {isa = PBXFileReference; lastKnownFileType = text.plist.strings; name = it; path = it.lproj/PrefUIViewController.strings; sourceTree = "<group>"; };
		B38F24241E44D0A000FFE600 /* it */ = {isa = PBXFileReference; lastKnownFileType = text.plist.strings; name = it; path = it.lproj/PrefKeyBindingViewController.strings; sourceTree = "<group>"; };
		B38F24251E44D0A000FFE600 /* it */ = {isa = PBXFileReference; lastKnownFileType = text.plist.strings; name = it; path = it.lproj/KeyRecordViewController.strings; sourceTree = "<group>"; };
		B38F24261E44D0A000FFE600 /* it */ = {isa = PBXFileReference; lastKnownFileType = text.plist.strings; name = it; path = it.lproj/PrefAdvancedViewController.strings; sourceTree = "<group>"; };
		B38F24271E44D0A000FFE600 /* it */ = {isa = PBXFileReference; lastKnownFileType = text.plist.strings; name = it; path = it.lproj/PrefCodecViewController.strings; sourceTree = "<group>"; };
		B38F24281E44D0A000FFE600 /* it */ = {isa = PBXFileReference; lastKnownFileType = text.plist.strings; name = it; path = it.lproj/PrefSubViewController.strings; sourceTree = "<group>"; };
		B38F24291E44D0A000FFE600 /* it */ = {isa = PBXFileReference; lastKnownFileType = text.plist.strings; name = it; path = it.lproj/PrefNetworkViewController.strings; sourceTree = "<group>"; };
		B38F242A1E44D0A000FFE600 /* it */ = {isa = PBXFileReference; lastKnownFileType = text.plist.strings; name = it; path = it.lproj/Localizable.strings; sourceTree = "<group>"; };
		B3A6ED0B1EBBC9ED00BE4956 /* it */ = {isa = PBXFileReference; lastKnownFileType = text.plist.strings; name = it; path = it.lproj/InspectorWindowController.strings; sourceTree = "<group>"; };
		B3A6ED0F1EBBD51F00BE4956 /* it */ = {isa = PBXFileReference; lastKnownFileType = text.plist.strings; name = it; path = it.lproj/PrefControlViewController.strings; sourceTree = "<group>"; };
		B3B163411EC9A1AC000ED121 /* it */ = {isa = PBXFileReference; lastKnownFileType = text.plist.strings; name = it; path = it.lproj/HistoryWindowController.strings; sourceTree = "<group>"; };
		B3BEB11121403F6E0015FC54 /* it */ = {isa = PBXFileReference; lastKnownFileType = text.plist.strings; name = it; path = it.lproj/OpenURLWindowController.strings; sourceTree = "<group>"; };
		B3D578841EBCE6B200757AAA /* it */ = {isa = PBXFileReference; lastKnownFileType = text.plist.strings; name = it; path = it.lproj/InfoPlist.strings; sourceTree = "<group>"; };
		B3DB9C081E82CE2B00CFB888 /* it */ = {isa = PBXFileReference; lastKnownFileType = text.rtf; name = it; path = it.lproj/Contribution.rtf; sourceTree = "<group>"; };
		B3FC6F2F210FB42700E7F6AF /* it */ = {isa = PBXFileReference; lastKnownFileType = text.plist.strings; name = it; path = it.lproj/PreferenceWindowController.strings; sourceTree = "<group>"; };
		B3FC6F31210FB48600E7F6AF /* it */ = {isa = PBXFileReference; lastKnownFileType = text.plist.strings; name = it; path = it.lproj/SubChooseViewController.strings; sourceTree = "<group>"; };
		C70BC05C1E511D1000D8CB79 /* ko */ = {isa = PBXFileReference; lastKnownFileType = text.plist.strings; name = ko; path = ko.lproj/KeyBinding.strings; sourceTree = "<group>"; };
		C715104121014A1E00C6963C /* ko */ = {isa = PBXFileReference; lastKnownFileType = text.plist.strings; name = ko; path = ko.lproj/PreferenceWindowController.strings; sourceTree = "<group>"; };
		C715104221014A2900C6963C /* ko */ = {isa = PBXFileReference; lastKnownFileType = text.plist.strings; name = ko; path = ko.lproj/PrefUtilsViewController.strings; sourceTree = "<group>"; };
		C7513B4A1F61C05D00C14561 /* ko */ = {isa = PBXFileReference; lastKnownFileType = text.plist.strings; name = ko; path = ko.lproj/FilterPresets.strings; sourceTree = "<group>"; };
		C7513B4C1F61C5A300C14561 /* ko */ = {isa = PBXFileReference; lastKnownFileType = text.plist.strings; name = ko; path = ko.lproj/FreeSelectingViewController.strings; sourceTree = "<group>"; };
		C7583B471E67802200BEF9B7 /* ko */ = {isa = PBXFileReference; lastKnownFileType = text.rtf; name = ko; path = ko.lproj/Contribution.rtf; sourceTree = "<group>"; };
		C77164E12058D45C009E41DA /* ko */ = {isa = PBXFileReference; lastKnownFileType = text.plist.strings; name = ko; path = ko.lproj/PrefOSCToolbarSettingsSheetController.strings; sourceTree = "<group>"; };
		C789871A1E34EBDE0005769F /* ko */ = {isa = PBXFileReference; lastKnownFileType = text.plist.strings; name = ko; path = ko.lproj/MainMenu.strings; sourceTree = "<group>"; };
		C789871B1E34EBDE0005769F /* ko */ = {isa = PBXFileReference; lastKnownFileType = text.plist.strings; name = ko; path = ko.lproj/MainWindowController.strings; sourceTree = "<group>"; };
		C789871C1E34EBDE0005769F /* ko */ = {isa = PBXFileReference; lastKnownFileType = text.plist.strings; name = ko; path = ko.lproj/QuickSettingViewController.strings; sourceTree = "<group>"; };
		C789871D1E34EBDE0005769F /* ko */ = {isa = PBXFileReference; lastKnownFileType = text.plist.strings; name = ko; path = ko.lproj/PlaylistViewController.strings; sourceTree = "<group>"; };
		C789871E1E34EBDE0005769F /* ko */ = {isa = PBXFileReference; lastKnownFileType = text.plist.strings; name = ko; path = ko.lproj/CropSettingsViewController.strings; sourceTree = "<group>"; };
		C789871F1E34EBDE0005769F /* ko */ = {isa = PBXFileReference; lastKnownFileType = text.plist.strings; name = ko; path = ko.lproj/InspectorWindowController.strings; sourceTree = "<group>"; };
		C78987201E34EBDE0005769F /* ko */ = {isa = PBXFileReference; lastKnownFileType = text.plist.strings; name = ko; path = ko.lproj/FilterWindowController.strings; sourceTree = "<group>"; };
		C78987211E34EBDE0005769F /* ko */ = {isa = PBXFileReference; lastKnownFileType = text.plist.strings; name = ko; path = ko.lproj/AboutWindowController.strings; sourceTree = "<group>"; };
		C78987221E34EBDE0005769F /* ko */ = {isa = PBXFileReference; lastKnownFileType = text.plist.strings; name = ko; path = ko.lproj/FontPickerWindowController.strings; sourceTree = "<group>"; };
		C78987231E34EBDF0005769F /* ko */ = {isa = PBXFileReference; lastKnownFileType = text.plist.strings; name = ko; path = ko.lproj/PrefGeneralViewController.strings; sourceTree = "<group>"; };
		C78987241E34EBDF0005769F /* ko */ = {isa = PBXFileReference; lastKnownFileType = text.plist.strings; name = ko; path = ko.lproj/PrefUIViewController.strings; sourceTree = "<group>"; };
		C78987251E34EBDF0005769F /* ko */ = {isa = PBXFileReference; lastKnownFileType = text.plist.strings; name = ko; path = ko.lproj/PrefControlViewController.strings; sourceTree = "<group>"; };
		C78987261E34EBDF0005769F /* ko */ = {isa = PBXFileReference; lastKnownFileType = text.plist.strings; name = ko; path = ko.lproj/PrefKeyBindingViewController.strings; sourceTree = "<group>"; };
		C78987271E34EBDF0005769F /* ko */ = {isa = PBXFileReference; lastKnownFileType = text.plist.strings; name = ko; path = ko.lproj/KeyRecordViewController.strings; sourceTree = "<group>"; };
		C78987281E34EBDF0005769F /* ko */ = {isa = PBXFileReference; lastKnownFileType = text.plist.strings; name = ko; path = ko.lproj/PrefAdvancedViewController.strings; sourceTree = "<group>"; };
		C78987291E34EBDF0005769F /* ko */ = {isa = PBXFileReference; lastKnownFileType = text.plist.strings; name = ko; path = ko.lproj/PrefCodecViewController.strings; sourceTree = "<group>"; };
		C789872A1E34EBDF0005769F /* ko */ = {isa = PBXFileReference; lastKnownFileType = text.plist.strings; name = ko; path = ko.lproj/PrefSubViewController.strings; sourceTree = "<group>"; };
		C789872B1E34EBDF0005769F /* ko */ = {isa = PBXFileReference; lastKnownFileType = text.plist.strings; name = ko; path = ko.lproj/PrefNetworkViewController.strings; sourceTree = "<group>"; };
		C789872C1E34EBDF0005769F /* ko */ = {isa = PBXFileReference; lastKnownFileType = text.plist.strings; name = ko; path = ko.lproj/Localizable.strings; sourceTree = "<group>"; };
		C78987301E34EF170005769F /* ko */ = {isa = PBXFileReference; lastKnownFileType = text.plist.strings; name = ko; path = ko.lproj/InfoPlist.strings; sourceTree = "<group>"; };
		C7DBA5EB1F07C5FD00C2B416 /* ko */ = {isa = PBXFileReference; lastKnownFileType = text.plist.strings; name = ko; path = ko.lproj/InitialWindowController.strings; sourceTree = "<group>"; };
		C7DC79CE1EC63821002DE23B /* ko */ = {isa = PBXFileReference; lastKnownFileType = text.plist.strings; name = ko; path = ko.lproj/HistoryWindowController.strings; sourceTree = "<group>"; };
		C7E90B522087EC5700A58B6B /* ko */ = {isa = PBXFileReference; lastKnownFileType = text.plist.strings; name = ko; path = ko.lproj/SubChooseViewController.strings; sourceTree = "<group>"; };
<<<<<<< HEAD
		D18333BB2834CDF40060A4E9 /* RingBuffer.swift */ = {isa = PBXFileReference; fileEncoding = 4; lastKnownFileType = sourcecode.swift; path = RingBuffer.swift; sourceTree = "<group>"; };
		D18333BD2834CE620060A4E9 /* KeyInputController.swift */ = {isa = PBXFileReference; lastKnownFileType = sourcecode.swift; path = KeyInputController.swift; sourceTree = "<group>"; };
		D19E23E8284F0A8400FD6999 /* IINAApplication.swift */ = {isa = PBXFileReference; lastKnownFileType = sourcecode.swift; path = IINAApplication.swift; sourceTree = "<group>"; };
=======
		D1B4E24D2A3AFC9100E36F1D /* MiniPlayerWindow.swift */ = {isa = PBXFileReference; lastKnownFileType = sourcecode.swift; path = MiniPlayerWindow.swift; sourceTree = "<group>"; };
>>>>>>> 2b3d44ca
		D27556FC1EC6E1C300CAB2A4 /* zh-Hant */ = {isa = PBXFileReference; lastKnownFileType = text.plist.strings; name = "zh-Hant"; path = "zh-Hant.lproj/HistoryWindowController.strings"; sourceTree = "<group>"; };
		D27E35CE1E379B6D0064BE57 /* zh-Hant */ = {isa = PBXFileReference; lastKnownFileType = text.plist.strings; name = "zh-Hant"; path = "zh-Hant.lproj/MainMenu.strings"; sourceTree = "<group>"; };
		D27E35CF1E379B6D0064BE57 /* zh-Hant */ = {isa = PBXFileReference; lastKnownFileType = text.plist.strings; name = "zh-Hant"; path = "zh-Hant.lproj/MainWindowController.strings"; sourceTree = "<group>"; };
		D27E35D01E379B6D0064BE57 /* zh-Hant */ = {isa = PBXFileReference; lastKnownFileType = text.plist.strings; name = "zh-Hant"; path = "zh-Hant.lproj/QuickSettingViewController.strings"; sourceTree = "<group>"; };
		D27E35D11E379B6E0064BE57 /* zh-Hant */ = {isa = PBXFileReference; lastKnownFileType = text.plist.strings; name = "zh-Hant"; path = "zh-Hant.lproj/PlaylistViewController.strings"; sourceTree = "<group>"; };
		D27E35D21E379B6E0064BE57 /* zh-Hant */ = {isa = PBXFileReference; lastKnownFileType = text.plist.strings; name = "zh-Hant"; path = "zh-Hant.lproj/CropSettingsViewController.strings"; sourceTree = "<group>"; };
		D27E35D31E379B6E0064BE57 /* zh-Hant */ = {isa = PBXFileReference; lastKnownFileType = text.plist.strings; name = "zh-Hant"; path = "zh-Hant.lproj/InspectorWindowController.strings"; sourceTree = "<group>"; };
		D27E35D41E379B6E0064BE57 /* zh-Hant */ = {isa = PBXFileReference; lastKnownFileType = text.plist.strings; name = "zh-Hant"; path = "zh-Hant.lproj/FilterWindowController.strings"; sourceTree = "<group>"; };
		D27E35D51E379B6E0064BE57 /* zh-Hant */ = {isa = PBXFileReference; lastKnownFileType = text.plist.strings; name = "zh-Hant"; path = "zh-Hant.lproj/AboutWindowController.strings"; sourceTree = "<group>"; };
		D27E35D61E379B6E0064BE57 /* zh-Hant */ = {isa = PBXFileReference; lastKnownFileType = text.plist.strings; name = "zh-Hant"; path = "zh-Hant.lproj/FontPickerWindowController.strings"; sourceTree = "<group>"; };
		D27E35D71E379B6F0064BE57 /* zh-Hant */ = {isa = PBXFileReference; lastKnownFileType = text.plist.strings; name = "zh-Hant"; path = "zh-Hant.lproj/PrefGeneralViewController.strings"; sourceTree = "<group>"; };
		D27E35D81E379B6F0064BE57 /* zh-Hant */ = {isa = PBXFileReference; lastKnownFileType = text.plist.strings; name = "zh-Hant"; path = "zh-Hant.lproj/PrefUIViewController.strings"; sourceTree = "<group>"; };
		D27E35D91E379B6F0064BE57 /* zh-Hant */ = {isa = PBXFileReference; lastKnownFileType = text.plist.strings; name = "zh-Hant"; path = "zh-Hant.lproj/PrefControlViewController.strings"; sourceTree = "<group>"; };
		D27E35DA1E379B6F0064BE57 /* zh-Hant */ = {isa = PBXFileReference; lastKnownFileType = text.plist.strings; name = "zh-Hant"; path = "zh-Hant.lproj/PrefKeyBindingViewController.strings"; sourceTree = "<group>"; };
		D27E35DB1E379B6F0064BE57 /* zh-Hant */ = {isa = PBXFileReference; lastKnownFileType = text.plist.strings; name = "zh-Hant"; path = "zh-Hant.lproj/KeyRecordViewController.strings"; sourceTree = "<group>"; };
		D27E35DC1E379B6F0064BE57 /* zh-Hant */ = {isa = PBXFileReference; lastKnownFileType = text.plist.strings; name = "zh-Hant"; path = "zh-Hant.lproj/PrefAdvancedViewController.strings"; sourceTree = "<group>"; };
		D27E35DD1E379B6F0064BE57 /* zh-Hant */ = {isa = PBXFileReference; lastKnownFileType = text.plist.strings; name = "zh-Hant"; path = "zh-Hant.lproj/PrefCodecViewController.strings"; sourceTree = "<group>"; };
		D27E35DE1E379B700064BE57 /* zh-Hant */ = {isa = PBXFileReference; lastKnownFileType = text.plist.strings; name = "zh-Hant"; path = "zh-Hant.lproj/PrefSubViewController.strings"; sourceTree = "<group>"; };
		D27E35DF1E379B700064BE57 /* zh-Hant */ = {isa = PBXFileReference; lastKnownFileType = text.plist.strings; name = "zh-Hant"; path = "zh-Hant.lproj/PrefNetworkViewController.strings"; sourceTree = "<group>"; };
		D27E35E01E379B700064BE57 /* zh-Hant */ = {isa = PBXFileReference; lastKnownFileType = text.plist.strings; name = "zh-Hant"; path = "zh-Hant.lproj/Localizable.strings"; sourceTree = "<group>"; };
		D2B411421E5336AD002819E1 /* zh-Hant */ = {isa = PBXFileReference; lastKnownFileType = text.plist.strings; name = "zh-Hant"; path = "zh-Hant.lproj/KeyBinding.strings"; sourceTree = "<group>"; };
		D2B411431E5336AE002819E1 /* zh-Hant */ = {isa = PBXFileReference; lastKnownFileType = text.plist.strings; name = "zh-Hant"; path = "zh-Hant.lproj/InfoPlist.strings"; sourceTree = "<group>"; };
		E1298BB121A517C300B646AD /* sv */ = {isa = PBXFileReference; lastKnownFileType = text.plist.strings; name = sv; path = sv.lproj/MainMenu.strings; sourceTree = "<group>"; };
		E1298BB221A517C300B646AD /* sv */ = {isa = PBXFileReference; lastKnownFileType = text.plist.strings; name = sv; path = sv.lproj/MainWindowController.strings; sourceTree = "<group>"; };
		E1298BB321A517C300B646AD /* sv */ = {isa = PBXFileReference; lastKnownFileType = text.plist.strings; name = sv; path = sv.lproj/QuickSettingViewController.strings; sourceTree = "<group>"; };
		E1298BB421A517C300B646AD /* sv */ = {isa = PBXFileReference; lastKnownFileType = text.plist.strings; name = sv; path = sv.lproj/PlaylistViewController.strings; sourceTree = "<group>"; };
		E1298BB521A517C300B646AD /* sv */ = {isa = PBXFileReference; lastKnownFileType = text.plist.strings; name = sv; path = sv.lproj/InspectorWindowController.strings; sourceTree = "<group>"; };
		E1298BB621A517C400B646AD /* sv */ = {isa = PBXFileReference; lastKnownFileType = text.plist.strings; name = sv; path = sv.lproj/FilterWindowController.strings; sourceTree = "<group>"; };
		E1298BB721A517C400B646AD /* sv */ = {isa = PBXFileReference; lastKnownFileType = text.plist.strings; name = sv; path = sv.lproj/AboutWindowController.strings; sourceTree = "<group>"; };
		E1298BB821A517C400B646AD /* sv */ = {isa = PBXFileReference; lastKnownFileType = text.plist.strings; name = sv; path = sv.lproj/OpenURLWindowController.strings; sourceTree = "<group>"; };
		E1298BB921A517C400B646AD /* sv */ = {isa = PBXFileReference; lastKnownFileType = text.plist.strings; name = sv; path = sv.lproj/HistoryWindowController.strings; sourceTree = "<group>"; };
		E1298BBA21A517C500B646AD /* sv */ = {isa = PBXFileReference; lastKnownFileType = text.plist.strings; name = sv; path = sv.lproj/InitialWindowController.strings; sourceTree = "<group>"; };
		E1298BBB21A517C500B646AD /* sv */ = {isa = PBXFileReference; lastKnownFileType = text.plist.strings; name = sv; path = sv.lproj/MiniPlayerWindowController.strings; sourceTree = "<group>"; };
		E1298BBC21A517C500B646AD /* sv */ = {isa = PBXFileReference; lastKnownFileType = text.plist.strings; name = sv; path = sv.lproj/CropSettingsViewController.strings; sourceTree = "<group>"; };
		E1298BBD21A517C500B646AD /* sv */ = {isa = PBXFileReference; lastKnownFileType = text.plist.strings; name = sv; path = sv.lproj/FreeSelectingViewController.strings; sourceTree = "<group>"; };
		E1298BBE21A517C600B646AD /* sv */ = {isa = PBXFileReference; lastKnownFileType = text.plist.strings; name = sv; path = sv.lproj/FontPickerWindowController.strings; sourceTree = "<group>"; };
		E1298BBF21A517C600B646AD /* sv */ = {isa = PBXFileReference; lastKnownFileType = text.plist.strings; name = sv; path = sv.lproj/PrefGeneralViewController.strings; sourceTree = "<group>"; };
		E1298BC021A517C600B646AD /* sv */ = {isa = PBXFileReference; lastKnownFileType = text.plist.strings; name = sv; path = sv.lproj/PrefUIViewController.strings; sourceTree = "<group>"; };
		E1298BC121A517C700B646AD /* sv */ = {isa = PBXFileReference; lastKnownFileType = text.plist.strings; name = sv; path = sv.lproj/PrefOSCToolbarSettingsSheetController.strings; sourceTree = "<group>"; };
		E1298BC221A517C700B646AD /* sv */ = {isa = PBXFileReference; lastKnownFileType = text.plist.strings; name = sv; path = sv.lproj/PrefControlViewController.strings; sourceTree = "<group>"; };
		E1298BC321A517C700B646AD /* sv */ = {isa = PBXFileReference; lastKnownFileType = text.plist.strings; name = sv; path = sv.lproj/PrefKeyBindingViewController.strings; sourceTree = "<group>"; };
		E1298BC421A517C700B646AD /* sv */ = {isa = PBXFileReference; lastKnownFileType = text.plist.strings; name = sv; path = sv.lproj/KeyRecordViewController.strings; sourceTree = "<group>"; };
		E1298BC521A517C800B646AD /* sv */ = {isa = PBXFileReference; lastKnownFileType = text.plist.strings; name = sv; path = sv.lproj/PrefAdvancedViewController.strings; sourceTree = "<group>"; };
		E1298BC621A517C800B646AD /* sv */ = {isa = PBXFileReference; lastKnownFileType = text.plist.strings; name = sv; path = sv.lproj/PrefCodecViewController.strings; sourceTree = "<group>"; };
		E1298BC721A517C800B646AD /* sv */ = {isa = PBXFileReference; lastKnownFileType = text.plist.strings; name = sv; path = sv.lproj/PrefSubViewController.strings; sourceTree = "<group>"; };
		E1298BC821A517C900B646AD /* sv */ = {isa = PBXFileReference; lastKnownFileType = text.plist.strings; name = sv; path = sv.lproj/PrefNetworkViewController.strings; sourceTree = "<group>"; };
		E1298BC921A517C900B646AD /* sv */ = {isa = PBXFileReference; lastKnownFileType = text.plist.strings; name = sv; path = sv.lproj/PrefUtilsViewController.strings; sourceTree = "<group>"; };
		E1298BCA21A517C900B646AD /* sv */ = {isa = PBXFileReference; lastKnownFileType = text.plist.strings; name = sv; path = sv.lproj/PreferenceWindowController.strings; sourceTree = "<group>"; };
		E1298BCB21A517C900B646AD /* sv */ = {isa = PBXFileReference; lastKnownFileType = text.plist.strings; name = sv; path = sv.lproj/SubChooseViewController.strings; sourceTree = "<group>"; };
		E1298BCC21A517CA00B646AD /* sv */ = {isa = PBXFileReference; lastKnownFileType = text.plist.strings; name = sv; path = sv.lproj/InfoPlist.strings; sourceTree = "<group>"; };
		E1298BCD21A517CA00B646AD /* sv */ = {isa = PBXFileReference; lastKnownFileType = text.plist.strings; name = sv; path = sv.lproj/Localizable.strings; sourceTree = "<group>"; };
		E1298BCE21A517CA00B646AD /* sv */ = {isa = PBXFileReference; lastKnownFileType = text.rtf; name = sv; path = sv.lproj/Contribution.rtf; sourceTree = "<group>"; };
		E1298BCF21A517CA00B646AD /* sv */ = {isa = PBXFileReference; lastKnownFileType = text.plist.strings; name = sv; path = sv.lproj/FilterPresets.strings; sourceTree = "<group>"; };
		E1298BD021A517CA00B646AD /* sv */ = {isa = PBXFileReference; lastKnownFileType = text.plist.strings; name = sv; path = sv.lproj/KeyBinding.strings; sourceTree = "<group>"; };
		E301EFD921312AB300BC8588 /* KeychainAccess.swift */ = {isa = PBXFileReference; lastKnownFileType = sourcecode.swift; path = KeychainAccess.swift; sourceTree = "<group>"; };
		E30D2EBC21F5FD2600E1FF0D /* PluginOverlayView.swift */ = {isa = PBXFileReference; lastKnownFileType = sourcecode.swift; path = PluginOverlayView.swift; sourceTree = "<group>"; };
		E322A4F720A8442E00C67D32 /* PlaylistPlaybackProgressView.swift */ = {isa = PBXFileReference; lastKnownFileType = sourcecode.swift; path = PlaylistPlaybackProgressView.swift; sourceTree = "<group>"; };
		E32693F824BA138000BF7ADC /* JavascriptPluginSubtitleItem.swift */ = {isa = PBXFileReference; lastKnownFileType = sourcecode.swift; path = JavascriptPluginSubtitleItem.swift; sourceTree = "<group>"; };
		E32712AE24EAA14500359DAB /* ScreenshootOSDView.swift */ = {isa = PBXFileReference; lastKnownFileType = sourcecode.swift; path = ScreenshootOSDView.swift; sourceTree = "<group>"; };
		E32712B324F2B8CA00359DAB /* Base */ = {isa = PBXFileReference; lastKnownFileType = file.xib; name = Base; path = Base.lproj/ScreenshootOSDView.xib; sourceTree = "<group>"; };
		E32712B624F2B8D200359DAB /* en */ = {isa = PBXFileReference; lastKnownFileType = text.plist.strings; name = en; path = en.lproj/ScreenshootOSDView.strings; sourceTree = "<group>"; };
		E32B157C21BC27B100CDBCEA /* JavascriptAPIMenu.swift */ = {isa = PBXFileReference; lastKnownFileType = sourcecode.swift; path = JavascriptAPIMenu.swift; sourceTree = "<group>"; };
		E32B157E21BE219700CDBCEA /* JavascriptPluginMenuItem.swift */ = {isa = PBXFileReference; lastKnownFileType = sourcecode.swift; path = JavascriptPluginMenuItem.swift; sourceTree = "<group>"; };
		E3366AF9224A039500EF3C32 /* JavascriptAPIPreferences.swift */ = {isa = PBXFileReference; lastKnownFileType = sourcecode.swift; path = JavascriptAPIPreferences.swift; sourceTree = "<group>"; };
		E337D5E12411B64900B5729A /* JavascriptPolyfill.swift */ = {isa = PBXFileReference; lastKnownFileType = sourcecode.swift; path = JavascriptPolyfill.swift; sourceTree = "<group>"; };
		E337D5E3241C12BE00B5729A /* PrefPluginPermissionListView.swift */ = {isa = PBXFileReference; lastKnownFileType = sourcecode.swift; path = PrefPluginPermissionListView.swift; sourceTree = "<group>"; };
		E337D5E5241EF60400B5729A /* JavascriptAPISubtitle.swift */ = {isa = PBXFileReference; lastKnownFileType = sourcecode.swift; path = JavascriptAPISubtitle.swift; sourceTree = "<group>"; };
		E33836832026223800ABC812 /* PrefOSCToolbarSettingsSheetController.swift */ = {isa = PBXFileReference; lastKnownFileType = sourcecode.swift; path = PrefOSCToolbarSettingsSheetController.swift; sourceTree = "<group>"; };
		E3383687202651CF00ABC812 /* PrefOSCToolbarDraggingItemViewController.swift */ = {isa = PBXFileReference; lastKnownFileType = sourcecode.swift; path = PrefOSCToolbarDraggingItemViewController.swift; sourceTree = "<group>"; };
		E3383688202651CF00ABC812 /* PrefOSCToolbarDraggingItemViewController.xib */ = {isa = PBXFileReference; lastKnownFileType = file.xib; path = PrefOSCToolbarDraggingItemViewController.xib; sourceTree = "<group>"; };
		E33BA5C3204315740069A0F6 /* AssrtSubtitle.swift */ = {isa = PBXFileReference; lastKnownFileType = sourcecode.swift; path = AssrtSubtitle.swift; sourceTree = "<group>"; };
		E33BA5C5204BD9FE0069A0F6 /* SubChooseViewController.swift */ = {isa = PBXFileReference; lastKnownFileType = sourcecode.swift; path = SubChooseViewController.swift; sourceTree = "<group>"; };
		E33C31592107017000983986 /* zh-Hant */ = {isa = PBXFileReference; lastKnownFileType = text.plist.strings; name = "zh-Hant"; path = "zh-Hant.lproj/SubChooseViewController.strings"; sourceTree = "<group>"; };
		E33C315B2107018000983986 /* zh-Hant */ = {isa = PBXFileReference; lastKnownFileType = text.plist.strings; name = "zh-Hant"; path = "zh-Hant.lproj/PrefOSCToolbarSettingsSheetController.strings"; sourceTree = "<group>"; };
		E33C315D210701A100983986 /* zh-Hant */ = {isa = PBXFileReference; lastKnownFileType = text.plist.strings; name = "zh-Hant"; path = "zh-Hant.lproj/PrefUtilsViewController.strings"; sourceTree = "<group>"; };
		E33C315F210701C200983986 /* zh-Hant */ = {isa = PBXFileReference; lastKnownFileType = text.plist.strings; name = "zh-Hant"; path = "zh-Hant.lproj/PreferenceWindowController.strings"; sourceTree = "<group>"; };
		E33FEEB42229A44F00B59711 /* JavascriptAPIUtils.swift */ = {isa = PBXFileReference; lastKnownFileType = sourcecode.swift; path = JavascriptAPIUtils.swift; sourceTree = "<group>"; };
		E342832E20B7149800139865 /* Logger.swift */ = {isa = PBXFileReference; lastKnownFileType = sourcecode.swift; path = Logger.swift; sourceTree = "<group>"; };
		E34A0E022053F93A00B50097 /* Base */ = {isa = PBXFileReference; lastKnownFileType = file.xib; name = Base; path = Base.lproj/PrefOSCToolbarSettingsSheetController.xib; sourceTree = "<group>"; };
		E34A0E052053F93E00B50097 /* zh-Hans */ = {isa = PBXFileReference; lastKnownFileType = text.plist.strings; name = "zh-Hans"; path = "zh-Hans.lproj/PrefOSCToolbarSettingsSheetController.strings"; sourceTree = "<group>"; };
		E34C0C3024934D7B0065A0C6 /* Switch.swift */ = {isa = PBXFileReference; lastKnownFileType = sourcecode.swift; path = Switch.swift; sourceTree = "<group>"; };
		E34E0ADF2007E23600BDC8BA /* zh-Hant */ = {isa = PBXFileReference; lastKnownFileType = text.plist.strings; name = "zh-Hant"; path = "zh-Hant.lproj/FreeSelectingViewController.strings"; sourceTree = "<group>"; };
		E34E909B24F821280073BF04 /* Base */ = {isa = PBXFileReference; lastKnownFileType = file.xib; name = Base; path = Base.lproj/GuideWindowController.xib; sourceTree = "<group>"; };
		E34E909E24F821300073BF04 /* en */ = {isa = PBXFileReference; lastKnownFileType = text.plist.strings; name = en; path = en.lproj/GuideWindowController.strings; sourceTree = "<group>"; };
		E34E90C824F821B00073BF04 /* ca */ = {isa = PBXFileReference; lastKnownFileType = text.plist.strings; name = ca; path = ca.lproj/GuideWindowController.strings; sourceTree = "<group>"; };
		E34E90CA24F821B10073BF04 /* zh-Hans */ = {isa = PBXFileReference; lastKnownFileType = text.plist.strings; name = "zh-Hans"; path = "zh-Hans.lproj/GuideWindowController.strings"; sourceTree = "<group>"; };
		E34E90CC24F821B20073BF04 /* zh-Hant */ = {isa = PBXFileReference; lastKnownFileType = text.plist.strings; name = "zh-Hant"; path = "zh-Hant.lproj/GuideWindowController.strings"; sourceTree = "<group>"; };
		E34E90CE24F821B20073BF04 /* cs */ = {isa = PBXFileReference; lastKnownFileType = text.plist.strings; name = cs; path = cs.lproj/GuideWindowController.strings; sourceTree = "<group>"; };
		E34E90D024F821B40073BF04 /* nl */ = {isa = PBXFileReference; lastKnownFileType = text.plist.strings; name = nl; path = nl.lproj/GuideWindowController.strings; sourceTree = "<group>"; };
		E34E90D224F821B50073BF04 /* fr */ = {isa = PBXFileReference; lastKnownFileType = text.plist.strings; name = fr; path = fr.lproj/GuideWindowController.strings; sourceTree = "<group>"; };
		E34E90D424F821B60073BF04 /* de */ = {isa = PBXFileReference; lastKnownFileType = text.plist.strings; name = de; path = de.lproj/GuideWindowController.strings; sourceTree = "<group>"; };
		E34E90D624F821B60073BF04 /* hi */ = {isa = PBXFileReference; lastKnownFileType = text.plist.strings; name = hi; path = hi.lproj/GuideWindowController.strings; sourceTree = "<group>"; };
		E34E90D824F821B70073BF04 /* it */ = {isa = PBXFileReference; lastKnownFileType = text.plist.strings; name = it; path = it.lproj/GuideWindowController.strings; sourceTree = "<group>"; };
		E34E90DA24F821B80073BF04 /* ja */ = {isa = PBXFileReference; lastKnownFileType = text.plist.strings; name = ja; path = ja.lproj/GuideWindowController.strings; sourceTree = "<group>"; };
		E34E90DC24F821B90073BF04 /* ko */ = {isa = PBXFileReference; lastKnownFileType = text.plist.strings; name = ko; path = ko.lproj/GuideWindowController.strings; sourceTree = "<group>"; };
		E34E90DE24F821B90073BF04 /* pl */ = {isa = PBXFileReference; lastKnownFileType = text.plist.strings; name = pl; path = pl.lproj/GuideWindowController.strings; sourceTree = "<group>"; };
		E34E90E024F821BA0073BF04 /* pt-BR */ = {isa = PBXFileReference; lastKnownFileType = text.plist.strings; name = "pt-BR"; path = "pt-BR.lproj/GuideWindowController.strings"; sourceTree = "<group>"; };
		E34E90E224F821BB0073BF04 /* ro */ = {isa = PBXFileReference; lastKnownFileType = text.plist.strings; name = ro; path = ro.lproj/GuideWindowController.strings; sourceTree = "<group>"; };
		E34E90E424F821BC0073BF04 /* ru */ = {isa = PBXFileReference; lastKnownFileType = text.plist.strings; name = ru; path = ru.lproj/GuideWindowController.strings; sourceTree = "<group>"; };
		E34E90E624F821BD0073BF04 /* sk */ = {isa = PBXFileReference; lastKnownFileType = text.plist.strings; name = sk; path = sk.lproj/GuideWindowController.strings; sourceTree = "<group>"; };
		E34E90E824F821BD0073BF04 /* es */ = {isa = PBXFileReference; lastKnownFileType = text.plist.strings; name = es; path = es.lproj/GuideWindowController.strings; sourceTree = "<group>"; };
		E34E90EA24F821BE0073BF04 /* sv */ = {isa = PBXFileReference; lastKnownFileType = text.plist.strings; name = sv; path = sv.lproj/GuideWindowController.strings; sourceTree = "<group>"; };
		E34E90EC24F821BF0073BF04 /* tr */ = {isa = PBXFileReference; lastKnownFileType = text.plist.strings; name = tr; path = tr.lproj/GuideWindowController.strings; sourceTree = "<group>"; };
		E34E90EE24F821C00073BF04 /* uk */ = {isa = PBXFileReference; lastKnownFileType = text.plist.strings; name = uk; path = uk.lproj/GuideWindowController.strings; sourceTree = "<group>"; };
		E34EAA82251A36CE00057F27 /* JavascriptAPIFile.swift */ = {isa = PBXFileReference; lastKnownFileType = sourcecode.swift; path = JavascriptAPIFile.swift; sourceTree = "<group>"; };
		E3513AF620EF79C500F8C347 /* PreferenceWindowController.swift */ = {isa = PBXFileReference; lastKnownFileType = sourcecode.swift; path = PreferenceWindowController.swift; sourceTree = "<group>"; };
		E3513AFA20F120F600F8C347 /* PreferenceViewController.swift */ = {isa = PBXFileReference; lastKnownFileType = sourcecode.swift; path = PreferenceViewController.swift; sourceTree = "<group>"; };
		E35306EE2147A8CE008FE492 /* JavascriptPlugin.swift */ = {isa = PBXFileReference; lastKnownFileType = sourcecode.swift; path = JavascriptPlugin.swift; sourceTree = "<group>"; };
		E35306F32147F78D008FE492 /* JavascriptAPICore.swift */ = {isa = PBXFileReference; lastKnownFileType = sourcecode.swift; path = JavascriptAPICore.swift; sourceTree = "<group>"; };
		E35306F52147F7AF008FE492 /* JavascriptAPIMpv.swift */ = {isa = PBXFileReference; lastKnownFileType = sourcecode.swift; path = JavascriptAPIMpv.swift; sourceTree = "<group>"; };
		E35306F9214808AB008FE492 /* JavascriptAPIEvent.swift */ = {isa = PBXFileReference; lastKnownFileType = sourcecode.swift; path = JavascriptAPIEvent.swift; sourceTree = "<group>"; };
		E35306FB214813B7008FE492 /* JavascriptPluginInstance.swift */ = {isa = PBXFileReference; lastKnownFileType = sourcecode.swift; path = JavascriptPluginInstance.swift; sourceTree = "<group>"; };
		E35306FF214908DC008FE492 /* JavascriptAPIHttp.swift */ = {isa = PBXFileReference; lastKnownFileType = sourcecode.swift; path = JavascriptAPIHttp.swift; sourceTree = "<group>"; };
		E3530701214935DE008FE492 /* JavascriptAPIConsole.swift */ = {isa = PBXFileReference; lastKnownFileType = sourcecode.swift; path = JavascriptAPIConsole.swift; sourceTree = "<group>"; };
		E353070321496CE4008FE492 /* PrefPluginViewController.swift */ = {isa = PBXFileReference; lastKnownFileType = sourcecode.swift; path = PrefPluginViewController.swift; sourceTree = "<group>"; };
		E353070421496CE4008FE492 /* PrefPluginViewController.xib */ = {isa = PBXFileReference; lastKnownFileType = file.xib; path = PrefPluginViewController.xib; sourceTree = "<group>"; };
		E36E8D7A24F6052F00B8C097 /* GuideWindowController.swift */ = {isa = PBXFileReference; lastKnownFileType = sourcecode.swift; path = GuideWindowController.swift; sourceTree = "<group>"; };
		E374160B20F138A900B4F7F9 /* CollapseView.swift */ = {isa = PBXFileReference; lastKnownFileType = sourcecode.swift; path = CollapseView.swift; sourceTree = "<group>"; };
		E374160D20F3AF7E00B4F7F9 /* PrefUtilsViewController.swift */ = {isa = PBXFileReference; lastKnownFileType = sourcecode.swift; path = PrefUtilsViewController.swift; sourceTree = "<group>"; };
		E374161220F3C0AB00B4F7F9 /* Base */ = {isa = PBXFileReference; lastKnownFileType = file.xib; name = Base; path = Base.lproj/PrefUtilsViewController.xib; sourceTree = "<group>"; };
		E374161520F3C0AD00B4F7F9 /* zh-Hans */ = {isa = PBXFileReference; lastKnownFileType = text.plist.strings; name = "zh-Hans"; path = "zh-Hans.lproj/PrefUtilsViewController.strings"; sourceTree = "<group>"; };
		E3785B062A83039600787CB7 /* JavascriptAPIWebSocket.swift */ = {isa = PBXFileReference; lastKnownFileType = sourcecode.swift; path = JavascriptAPIWebSocket.swift; sourceTree = "<group>"; };
		E3785B082A83380E00787CB7 /* WebSocketServer.swift */ = {isa = PBXFileReference; lastKnownFileType = sourcecode.swift; path = WebSocketServer.swift; sourceTree = "<group>"; };
		E38372912443634500F57718 /* LanguageTokenField.swift */ = {isa = PBXFileReference; lastKnownFileType = sourcecode.swift; path = LanguageTokenField.swift; sourceTree = "<group>"; };
		E3839C5624FFF201007D0AB4 /* PluginStandaloneWindow.swift */ = {isa = PBXFileReference; lastKnownFileType = sourcecode.swift; path = PluginStandaloneWindow.swift; sourceTree = "<group>"; };
		E3839C5824FFF817007D0AB4 /* JavascriptAPIStandaloneWindow.swift */ = {isa = PBXFileReference; lastKnownFileType = sourcecode.swift; path = JavascriptAPIStandaloneWindow.swift; sourceTree = "<group>"; };
		E38558872A484A2D0083772D /* iina-plugin */ = {isa = PBXFileReference; explicitFileType = "compiled.mach-o.executable"; includeInIndex = 0; path = "iina-plugin"; sourceTree = BUILT_PRODUCTS_DIR; };
		E38558892A484A2D0083772D /* main.swift */ = {isa = PBXFileReference; lastKnownFileType = sourcecode.swift; path = main.swift; sourceTree = "<group>"; };
		E38B3211214FB9EA000F6D27 /* PrefPluginPermissionView.swift */ = {isa = PBXFileReference; lastKnownFileType = sourcecode.swift; path = PrefPluginPermissionView.swift; sourceTree = "<group>"; };
		E38B3212214FB9EA000F6D27 /* PrefPluginPermissionView.xib */ = {isa = PBXFileReference; lastKnownFileType = file.xib; path = PrefPluginPermissionView.xib; sourceTree = "<group>"; };
		E38B3215214FF700000F6D27 /* EventController.swift */ = {isa = PBXFileReference; lastKnownFileType = sourcecode.swift; path = EventController.swift; sourceTree = "<group>"; };
		E38BA1BF253E54F2000B551D /* JavascriptAPIGlobal.swift */ = {isa = PBXFileReference; lastKnownFileType = sourcecode.swift; path = JavascriptAPIGlobal.swift; sourceTree = "<group>"; };
		E38BA1C3254110BD000B551D /* JavascriptMessageHub.swift */ = {isa = PBXFileReference; lastKnownFileType = sourcecode.swift; path = JavascriptMessageHub.swift; sourceTree = "<group>"; };
		E38BD4AE20054BD9007635FC /* MainWindow.swift */ = {isa = PBXFileReference; lastKnownFileType = sourcecode.swift; path = MainWindow.swift; sourceTree = "<group>"; };
		E393669923BDD1850070D626 /* IINA.entitlements */ = {isa = PBXFileReference; lastKnownFileType = text.plist.entitlements; path = IINA.entitlements; sourceTree = "<group>"; };
		E3958563253133E80096811F /* SidebarTabView.swift */ = {isa = PBXFileReference; lastKnownFileType = sourcecode.swift; path = SidebarTabView.swift; sourceTree = "<group>"; };
		E3958564253133E80096811F /* SidebarTabView.xib */ = {isa = PBXFileReference; lastKnownFileType = file.xib; path = SidebarTabView.xib; sourceTree = "<group>"; };
		E3958585253309C90096811F /* PluginSidebarView.swift */ = {isa = PBXFileReference; lastKnownFileType = sourcecode.swift; path = PluginSidebarView.swift; sourceTree = "<group>"; };
		E39585892533143F0096811F /* JavascriptAPISidebarView.swift */ = {isa = PBXFileReference; lastKnownFileType = sourcecode.swift; path = JavascriptAPISidebarView.swift; sourceTree = "<group>"; };
		E3965E192487C99900607EB4 /* JavascriptPluginSubtitle.swift */ = {isa = PBXFileReference; lastKnownFileType = sourcecode.swift; path = JavascriptPluginSubtitle.swift; sourceTree = "<group>"; };
		E39A11FC240F176E00A67F9F /* StringEncodingName.swift */ = {isa = PBXFileReference; lastKnownFileType = sourcecode.swift; path = StringEncodingName.swift; sourceTree = "<group>"; };
		E3A8D8AE2A4F4F260078FA74 /* libpostproc.57.dylib */ = {isa = PBXFileReference; lastKnownFileType = "compiled.mach-o.dylib"; name = libpostproc.57.dylib; path = deps/lib/libpostproc.57.dylib; sourceTree = "<group>"; };
		E3A8D8AF2A4F4F260078FA74 /* libX11.6.dylib */ = {isa = PBXFileReference; lastKnownFileType = "compiled.mach-o.dylib"; name = libX11.6.dylib; path = deps/lib/libX11.6.dylib; sourceTree = "<group>"; };
		E3A8D8B02A4F4F260078FA74 /* libgraphite2.3.dylib */ = {isa = PBXFileReference; lastKnownFileType = "compiled.mach-o.dylib"; name = libgraphite2.3.dylib; path = deps/lib/libgraphite2.3.dylib; sourceTree = "<group>"; };
		E3A8D8B12A4F4F260078FA74 /* libpcre2-8.0.dylib */ = {isa = PBXFileReference; lastKnownFileType = "compiled.mach-o.dylib"; name = "libpcre2-8.0.dylib"; path = "deps/lib/libpcre2-8.0.dylib"; sourceTree = "<group>"; };
		E3A8D8B22A4F4F260078FA74 /* libharfbuzz.0.dylib */ = {isa = PBXFileReference; lastKnownFileType = "compiled.mach-o.dylib"; name = libharfbuzz.0.dylib; path = deps/lib/libharfbuzz.0.dylib; sourceTree = "<group>"; };
		E3A8D8B32A4F4F270078FA74 /* libsodium.23.dylib */ = {isa = PBXFileReference; lastKnownFileType = "compiled.mach-o.dylib"; name = libsodium.23.dylib; path = deps/lib/libsodium.23.dylib; sourceTree = "<group>"; };
		E3A8D8B42A4F4F270078FA74 /* libavfilter.9.dylib */ = {isa = PBXFileReference; lastKnownFileType = "compiled.mach-o.dylib"; name = libavfilter.9.dylib; path = deps/lib/libavfilter.9.dylib; sourceTree = "<group>"; };
		E3A8D8B52A4F4F270078FA74 /* libavcodec.60.dylib */ = {isa = PBXFileReference; lastKnownFileType = "compiled.mach-o.dylib"; name = libavcodec.60.dylib; path = deps/lib/libavcodec.60.dylib; sourceTree = "<group>"; };
		E3A8D8B62A4F4F270078FA74 /* liblcms2.2.dylib */ = {isa = PBXFileReference; lastKnownFileType = "compiled.mach-o.dylib"; name = liblcms2.2.dylib; path = deps/lib/liblcms2.2.dylib; sourceTree = "<group>"; };
		E3A8D8B72A4F4F270078FA74 /* libgmp.10.dylib */ = {isa = PBXFileReference; lastKnownFileType = "compiled.mach-o.dylib"; name = libgmp.10.dylib; path = deps/lib/libgmp.10.dylib; sourceTree = "<group>"; };
		E3A8D8B82A4F4F270078FA74 /* libzstd.1.dylib */ = {isa = PBXFileReference; lastKnownFileType = "compiled.mach-o.dylib"; name = libzstd.1.dylib; path = deps/lib/libzstd.1.dylib; sourceTree = "<group>"; };
		E3A8D8B92A4F4F270078FA74 /* libwebp.7.dylib */ = {isa = PBXFileReference; lastKnownFileType = "compiled.mach-o.dylib"; name = libwebp.7.dylib; path = deps/lib/libwebp.7.dylib; sourceTree = "<group>"; };
		E3A8D8BA2A4F4F270078FA74 /* libb2.1.dylib */ = {isa = PBXFileReference; lastKnownFileType = "compiled.mach-o.dylib"; name = libb2.1.dylib; path = deps/lib/libb2.1.dylib; sourceTree = "<group>"; };
		E3A8D8BB2A4F4F270078FA74 /* libfontconfig.1.dylib */ = {isa = PBXFileReference; lastKnownFileType = "compiled.mach-o.dylib"; name = libfontconfig.1.dylib; path = deps/lib/libfontconfig.1.dylib; sourceTree = "<group>"; };
		E3A8D8BC2A4F4F270078FA74 /* libnettle.8.dylib */ = {isa = PBXFileReference; lastKnownFileType = "compiled.mach-o.dylib"; name = libnettle.8.dylib; path = deps/lib/libnettle.8.dylib; sourceTree = "<group>"; };
		E3A8D8BD2A4F4F270078FA74 /* libsoxr.0.dylib */ = {isa = PBXFileReference; lastKnownFileType = "compiled.mach-o.dylib"; name = libsoxr.0.dylib; path = deps/lib/libsoxr.0.dylib; sourceTree = "<group>"; };
		E3A8D8BE2A4F4F270078FA74 /* libavformat.60.dylib */ = {isa = PBXFileReference; lastKnownFileType = "compiled.mach-o.dylib"; name = libavformat.60.dylib; path = deps/lib/libavformat.60.dylib; sourceTree = "<group>"; };
		E3A8D8BF2A4F4F270078FA74 /* libarchive.13.dylib */ = {isa = PBXFileReference; lastKnownFileType = "compiled.mach-o.dylib"; name = libarchive.13.dylib; path = deps/lib/libarchive.13.dylib; sourceTree = "<group>"; };
		E3A8D8C02A4F4F270078FA74 /* libfreetype.6.dylib */ = {isa = PBXFileReference; lastKnownFileType = "compiled.mach-o.dylib"; name = libfreetype.6.dylib; path = deps/lib/libfreetype.6.dylib; sourceTree = "<group>"; };
		E3A8D8C12A4F4F270078FA74 /* libsharpyuv.0.dylib */ = {isa = PBXFileReference; lastKnownFileType = "compiled.mach-o.dylib"; name = libsharpyuv.0.dylib; path = deps/lib/libsharpyuv.0.dylib; sourceTree = "<group>"; };
		E3A8D8C22A4F4F270078FA74 /* libass.9.dylib */ = {isa = PBXFileReference; lastKnownFileType = "compiled.mach-o.dylib"; name = libass.9.dylib; path = deps/lib/libass.9.dylib; sourceTree = "<group>"; };
		E3A8D8C32A4F4F270078FA74 /* libavdevice.60.dylib */ = {isa = PBXFileReference; lastKnownFileType = "compiled.mach-o.dylib"; name = libavdevice.60.dylib; path = deps/lib/libavdevice.60.dylib; sourceTree = "<group>"; };
		E3A8D8C42A4F4F270078FA74 /* libdav1d.6.dylib */ = {isa = PBXFileReference; lastKnownFileType = "compiled.mach-o.dylib"; name = libdav1d.6.dylib; path = deps/lib/libdav1d.6.dylib; sourceTree = "<group>"; };
		E3A8D8C52A4F4F270078FA74 /* libzmq.5.dylib */ = {isa = PBXFileReference; lastKnownFileType = "compiled.mach-o.dylib"; name = libzmq.5.dylib; path = deps/lib/libzmq.5.dylib; sourceTree = "<group>"; };
		E3A8D8C62A4F4F270078FA74 /* libxcb-shape.0.dylib */ = {isa = PBXFileReference; lastKnownFileType = "compiled.mach-o.dylib"; name = "libxcb-shape.0.dylib"; path = "deps/lib/libxcb-shape.0.dylib"; sourceTree = "<group>"; };
		E3A8D8C72A4F4F270078FA74 /* libunibreak.5.dylib */ = {isa = PBXFileReference; lastKnownFileType = "compiled.mach-o.dylib"; name = libunibreak.5.dylib; path = deps/lib/libunibreak.5.dylib; sourceTree = "<group>"; };
		E3A8D8C82A4F4F270078FA74 /* libswscale.7.dylib */ = {isa = PBXFileReference; lastKnownFileType = "compiled.mach-o.dylib"; name = libswscale.7.dylib; path = deps/lib/libswscale.7.dylib; sourceTree = "<group>"; };
		E3A8D8C92A4F4F270078FA74 /* libspeex.1.dylib */ = {isa = PBXFileReference; lastKnownFileType = "compiled.mach-o.dylib"; name = libspeex.1.dylib; path = deps/lib/libspeex.1.dylib; sourceTree = "<group>"; };
		E3A8D8CA2A4F4F270078FA74 /* libxcb-xfixes.0.dylib */ = {isa = PBXFileReference; lastKnownFileType = "compiled.mach-o.dylib"; name = "libxcb-xfixes.0.dylib"; path = "deps/lib/libxcb-xfixes.0.dylib"; sourceTree = "<group>"; };
		E3A8D8CB2A4F4F270078FA74 /* liblzma.5.dylib */ = {isa = PBXFileReference; lastKnownFileType = "compiled.mach-o.dylib"; name = liblzma.5.dylib; path = deps/lib/liblzma.5.dylib; sourceTree = "<group>"; };
		E3A8D8CC2A4F4F270078FA74 /* libuchardet.0.dylib */ = {isa = PBXFileReference; lastKnownFileType = "compiled.mach-o.dylib"; name = libuchardet.0.dylib; path = deps/lib/libuchardet.0.dylib; sourceTree = "<group>"; };
		E3A8D8CD2A4F4F270078FA74 /* libpng16.16.dylib */ = {isa = PBXFileReference; lastKnownFileType = "compiled.mach-o.dylib"; name = libpng16.16.dylib; path = deps/lib/libpng16.16.dylib; sourceTree = "<group>"; };
		E3A8D8CE2A4F4F270078FA74 /* libintl.8.dylib */ = {isa = PBXFileReference; lastKnownFileType = "compiled.mach-o.dylib"; name = libintl.8.dylib; path = deps/lib/libintl.8.dylib; sourceTree = "<group>"; };
		E3A8D8CF2A4F4F270078FA74 /* libwebpmux.3.dylib */ = {isa = PBXFileReference; lastKnownFileType = "compiled.mach-o.dylib"; name = libwebpmux.3.dylib; path = deps/lib/libwebpmux.3.dylib; sourceTree = "<group>"; };
		E3A8D8D02A4F4F270078FA74 /* libp11-kit.0.dylib */ = {isa = PBXFileReference; lastKnownFileType = "compiled.mach-o.dylib"; name = "libp11-kit.0.dylib"; path = "deps/lib/libp11-kit.0.dylib"; sourceTree = "<group>"; };
		E3A8D8D12A4F4F270078FA74 /* libxcb.1.dylib */ = {isa = PBXFileReference; lastKnownFileType = "compiled.mach-o.dylib"; name = libxcb.1.dylib; path = deps/lib/libxcb.1.dylib; sourceTree = "<group>"; };
		E3A8D8D22A4F4F270078FA74 /* libglib-2.0.0.dylib */ = {isa = PBXFileReference; lastKnownFileType = "compiled.mach-o.dylib"; name = "libglib-2.0.0.dylib"; path = "deps/lib/libglib-2.0.0.dylib"; sourceTree = "<group>"; };
		E3A8D8D32A4F4F270078FA74 /* libbluray.2.dylib */ = {isa = PBXFileReference; lastKnownFileType = "compiled.mach-o.dylib"; name = libbluray.2.dylib; path = deps/lib/libbluray.2.dylib; sourceTree = "<group>"; };
		E3A8D8D42A4F4F270078FA74 /* libhogweed.6.dylib */ = {isa = PBXFileReference; lastKnownFileType = "compiled.mach-o.dylib"; name = libhogweed.6.dylib; path = deps/lib/libhogweed.6.dylib; sourceTree = "<group>"; };
		E3A8D8D52A4F4F270078FA74 /* libavutil.58.dylib */ = {isa = PBXFileReference; lastKnownFileType = "compiled.mach-o.dylib"; name = libavutil.58.dylib; path = deps/lib/libavutil.58.dylib; sourceTree = "<group>"; };
		E3A8D8D62A4F4F270078FA74 /* libluajit-5.1.2.dylib */ = {isa = PBXFileReference; lastKnownFileType = "compiled.mach-o.dylib"; name = "libluajit-5.1.2.dylib"; path = "deps/lib/libluajit-5.1.2.dylib"; sourceTree = "<group>"; };
		E3A8D8D72A4F4F270078FA74 /* libXau.6.dylib */ = {isa = PBXFileReference; lastKnownFileType = "compiled.mach-o.dylib"; name = libXau.6.dylib; path = deps/lib/libXau.6.dylib; sourceTree = "<group>"; };
		E3A8D8D82A4F4F270078FA74 /* librubberband.2.dylib */ = {isa = PBXFileReference; lastKnownFileType = "compiled.mach-o.dylib"; name = librubberband.2.dylib; path = deps/lib/librubberband.2.dylib; sourceTree = "<group>"; };
		E3A8D8D92A4F4F280078FA74 /* libfribidi.0.dylib */ = {isa = PBXFileReference; lastKnownFileType = "compiled.mach-o.dylib"; name = libfribidi.0.dylib; path = deps/lib/libfribidi.0.dylib; sourceTree = "<group>"; };
		E3A8D8DA2A4F4F280078FA74 /* liblz4.1.dylib */ = {isa = PBXFileReference; lastKnownFileType = "compiled.mach-o.dylib"; name = liblz4.1.dylib; path = deps/lib/liblz4.1.dylib; sourceTree = "<group>"; };
		E3A8D8DB2A4F4F280078FA74 /* libmujs.dylib */ = {isa = PBXFileReference; lastKnownFileType = "compiled.mach-o.dylib"; name = libmujs.dylib; path = deps/lib/libmujs.dylib; sourceTree = "<group>"; };
		E3A8D8DC2A4F4F280078FA74 /* libsamplerate.0.dylib */ = {isa = PBXFileReference; lastKnownFileType = "compiled.mach-o.dylib"; name = libsamplerate.0.dylib; path = deps/lib/libsamplerate.0.dylib; sourceTree = "<group>"; };
		E3A8D8DD2A4F4F280078FA74 /* libsnappy.1.dylib */ = {isa = PBXFileReference; lastKnownFileType = "compiled.mach-o.dylib"; name = libsnappy.1.dylib; path = deps/lib/libsnappy.1.dylib; sourceTree = "<group>"; };
		E3A8D8DE2A4F4F280078FA74 /* libidn2.0.dylib */ = {isa = PBXFileReference; lastKnownFileType = "compiled.mach-o.dylib"; name = libidn2.0.dylib; path = deps/lib/libidn2.0.dylib; sourceTree = "<group>"; };
		E3A8D8DF2A4F4F280078FA74 /* libmpv.2.dylib */ = {isa = PBXFileReference; lastKnownFileType = "compiled.mach-o.dylib"; name = libmpv.2.dylib; path = deps/lib/libmpv.2.dylib; sourceTree = "<group>"; };
		E3A8D8E02A4F4F280078FA74 /* libjpeg.8.dylib */ = {isa = PBXFileReference; lastKnownFileType = "compiled.mach-o.dylib"; name = libjpeg.8.dylib; path = deps/lib/libjpeg.8.dylib; sourceTree = "<group>"; };
		E3A8D8E12A4F4F280078FA74 /* libgnutls.30.dylib */ = {isa = PBXFileReference; lastKnownFileType = "compiled.mach-o.dylib"; name = libgnutls.30.dylib; path = deps/lib/libgnutls.30.dylib; sourceTree = "<group>"; };
		E3A8D8E22A4F4F280078FA74 /* libswresample.4.dylib */ = {isa = PBXFileReference; lastKnownFileType = "compiled.mach-o.dylib"; name = libswresample.4.dylib; path = deps/lib/libswresample.4.dylib; sourceTree = "<group>"; };
		E3A8D8E32A4F4F280078FA74 /* libvidstab.1.2.dylib */ = {isa = PBXFileReference; lastKnownFileType = "compiled.mach-o.dylib"; name = libvidstab.1.2.dylib; path = deps/lib/libvidstab.1.2.dylib; sourceTree = "<group>"; };
		E3A8D8E42A4F4F280078FA74 /* libtasn1.6.dylib */ = {isa = PBXFileReference; lastKnownFileType = "compiled.mach-o.dylib"; name = libtasn1.6.dylib; path = deps/lib/libtasn1.6.dylib; sourceTree = "<group>"; };
		E3A8D8E52A4F4F280078FA74 /* libunistring.5.dylib */ = {isa = PBXFileReference; lastKnownFileType = "compiled.mach-o.dylib"; name = libunistring.5.dylib; path = deps/lib/libunistring.5.dylib; sourceTree = "<group>"; };
		E3A8D8E62A4F4F280078FA74 /* libzimg.2.dylib */ = {isa = PBXFileReference; lastKnownFileType = "compiled.mach-o.dylib"; name = libzimg.2.dylib; path = deps/lib/libzimg.2.dylib; sourceTree = "<group>"; };
		E3A8D8E72A4F4F280078FA74 /* libXdmcp.6.dylib */ = {isa = PBXFileReference; lastKnownFileType = "compiled.mach-o.dylib"; name = libXdmcp.6.dylib; path = deps/lib/libXdmcp.6.dylib; sourceTree = "<group>"; };
		E3A8D8E82A4F4F280078FA74 /* libxcb-shm.0.dylib */ = {isa = PBXFileReference; lastKnownFileType = "compiled.mach-o.dylib"; name = "libxcb-shm.0.dylib"; path = "deps/lib/libxcb-shm.0.dylib"; sourceTree = "<group>"; };
		E3B3DD5820FDB8A600325184 /* Base */ = {isa = PBXFileReference; lastKnownFileType = file.xib; name = Base; path = Base.lproj/PreferenceWindowController.xib; sourceTree = "<group>"; };
		E3B3DD5B20FDB8A900325184 /* zh-Hans */ = {isa = PBXFileReference; lastKnownFileType = text.plist.strings; name = "zh-Hans"; path = "zh-Hans.lproj/PreferenceWindowController.strings"; sourceTree = "<group>"; };
		E3BA79EC2131443A00529D99 /* OpenURLWindowController.swift */ = {isa = PBXFileReference; lastKnownFileType = sourcecode.swift; path = OpenURLWindowController.swift; sourceTree = "<group>"; };
		E3C12F6A201F281F00297964 /* FirstRunManager.swift */ = {isa = PBXFileReference; lastKnownFileType = sourcecode.swift; path = FirstRunManager.swift; sourceTree = "<group>"; };
		E3CAD4AE2146DB47000B373A /* JavascriptAPI.swift */ = {isa = PBXFileReference; lastKnownFileType = sourcecode.swift; path = JavascriptAPI.swift; sourceTree = "<group>"; };
		E3CB258A2222885E00A62C47 /* JavascriptAPIOverlay.swift */ = {isa = PBXFileReference; lastKnownFileType = sourcecode.swift; path = JavascriptAPIOverlay.swift; sourceTree = "<group>"; };
		E3CB258E222799B800A62C47 /* MPVHook.swift */ = {isa = PBXFileReference; fileEncoding = 4; lastKnownFileType = sourcecode.swift; path = MPVHook.swift; sourceTree = "<group>"; };
		E3CB75BC1FDACB82004DB10A /* SavedFilter.swift */ = {isa = PBXFileReference; lastKnownFileType = sourcecode.swift; path = SavedFilter.swift; sourceTree = "<group>"; };
		E3DBD23C218EF4F100B3AFBF /* AboutWindowContributorAvatarItem.swift */ = {isa = PBXFileReference; lastKnownFileType = sourcecode.swift; path = AboutWindowContributorAvatarItem.swift; sourceTree = "<group>"; };
		E3DBD23D218EF4F100B3AFBF /* AboutWindowContributorAvatarItem.xib */ = {isa = PBXFileReference; lastKnownFileType = file.xib; path = AboutWindowContributorAvatarItem.xib; sourceTree = "<group>"; };
		E3DC53972A28F0DC002A5A48 /* JavascriptAPIInput.swift */ = {isa = PBXFileReference; lastKnownFileType = sourcecode.swift; path = JavascriptAPIInput.swift; sourceTree = "<group>"; };
		E3DE8DCA1FD8166A0021921C /* iina-cli */ = {isa = PBXFileReference; explicitFileType = "compiled.mach-o.executable"; includeInIndex = 0; path = "iina-cli"; sourceTree = BUILT_PRODUCTS_DIR; };
		E3DE8DCC1FD8166A0021921C /* main.swift */ = {isa = PBXFileReference; lastKnownFileType = sourcecode.swift; path = main.swift; sourceTree = "<group>"; };
		E3ECC89D1FE9A6D900BED8C7 /* GeometryDef.swift */ = {isa = PBXFileReference; lastKnownFileType = sourcecode.swift; path = GeometryDef.swift; sourceTree = "<group>"; };
		E3F698862120D878005792C9 /* ExtendedColors.swift */ = {isa = PBXFileReference; lastKnownFileType = sourcecode.swift; path = ExtendedColors.swift; sourceTree = "<group>"; };
		E3FC31451FE1501E00B9B86F /* PowerSource.swift */ = {isa = PBXFileReference; lastKnownFileType = sourcecode.swift; path = PowerSource.swift; sourceTree = "<group>"; };
		E3FEC1322A30400F00CFD845 /* PluginInputManager.swift */ = {isa = PBXFileReference; lastKnownFileType = sourcecode.swift; path = PluginInputManager.swift; sourceTree = "<group>"; };
		E3FF5ABF2938582F0019CE45 /* JavascriptDevTool.swift */ = {isa = PBXFileReference; lastKnownFileType = sourcecode.swift; path = JavascriptDevTool.swift; sourceTree = "<group>"; };
		E53BAB3F1F1692B700D2609F /* fr */ = {isa = PBXFileReference; lastKnownFileType = text.plist.strings; name = fr; path = fr.lproj/InitialWindowController.strings; sourceTree = "<group>"; };
		E53EB2A7205A865D003F34A0 /* fr */ = {isa = PBXFileReference; lastKnownFileType = text.plist.strings; name = fr; path = fr.lproj/PrefOSCToolbarSettingsSheetController.strings; sourceTree = "<group>"; };
		E5436AA61E844761005BEB5C /* fr */ = {isa = PBXFileReference; lastKnownFileType = text.rtf; name = fr; path = fr.lproj/Contribution.rtf; sourceTree = "<group>"; };
		E568075F1EF975C0005A3ADD /* fr */ = {isa = PBXFileReference; lastKnownFileType = text.plist.strings; name = fr; path = fr.lproj/HistoryWindowController.strings; sourceTree = "<group>"; };
		E56807601EF97766005A3ADD /* fr */ = {isa = PBXFileReference; lastKnownFileType = text.plist.strings; name = fr; path = fr.lproj/InfoPlist.strings; sourceTree = "<group>"; };
		E5A0D212214576E200750FF3 /* fr */ = {isa = PBXFileReference; lastKnownFileType = text.plist.strings; name = fr; path = fr.lproj/MiniPlayerWindowController.strings; sourceTree = "<group>"; };
		E5A0D2142145779D00750FF3 /* fr */ = {isa = PBXFileReference; lastKnownFileType = text.plist.strings; name = fr; path = fr.lproj/OpenURLWindowController.strings; sourceTree = "<group>"; };
		E5A935561E34B38700ABD3F5 /* fr */ = {isa = PBXFileReference; lastKnownFileType = text.plist.strings; name = fr; path = fr.lproj/MainWindowController.strings; sourceTree = "<group>"; };
		E5A935571E34B38700ABD3F5 /* fr */ = {isa = PBXFileReference; lastKnownFileType = text.plist.strings; name = fr; path = fr.lproj/QuickSettingViewController.strings; sourceTree = "<group>"; };
		E5A935581E34B38700ABD3F5 /* fr */ = {isa = PBXFileReference; lastKnownFileType = text.plist.strings; name = fr; path = fr.lproj/PlaylistViewController.strings; sourceTree = "<group>"; };
		E5A935591E34B38700ABD3F5 /* fr */ = {isa = PBXFileReference; lastKnownFileType = text.plist.strings; name = fr; path = fr.lproj/CropSettingsViewController.strings; sourceTree = "<group>"; };
		E5A9355A1E34B38800ABD3F5 /* fr */ = {isa = PBXFileReference; lastKnownFileType = text.plist.strings; name = fr; path = fr.lproj/InspectorWindowController.strings; sourceTree = "<group>"; };
		E5A9355B1E34B38800ABD3F5 /* fr */ = {isa = PBXFileReference; lastKnownFileType = text.plist.strings; name = fr; path = fr.lproj/FilterWindowController.strings; sourceTree = "<group>"; };
		E5A9355C1E34B38800ABD3F5 /* fr */ = {isa = PBXFileReference; lastKnownFileType = text.plist.strings; name = fr; path = fr.lproj/AboutWindowController.strings; sourceTree = "<group>"; };
		E5A9355D1E34B38800ABD3F5 /* fr */ = {isa = PBXFileReference; lastKnownFileType = text.plist.strings; name = fr; path = fr.lproj/FontPickerWindowController.strings; sourceTree = "<group>"; };
		E5A9355E1E34B38800ABD3F5 /* fr */ = {isa = PBXFileReference; lastKnownFileType = text.plist.strings; name = fr; path = fr.lproj/PrefGeneralViewController.strings; sourceTree = "<group>"; };
		E5A9355F1E34B38900ABD3F5 /* fr */ = {isa = PBXFileReference; lastKnownFileType = text.plist.strings; name = fr; path = fr.lproj/PrefUIViewController.strings; sourceTree = "<group>"; };
		E5A935601E34B38900ABD3F5 /* fr */ = {isa = PBXFileReference; lastKnownFileType = text.plist.strings; name = fr; path = fr.lproj/PrefControlViewController.strings; sourceTree = "<group>"; };
		E5A935611E34B38900ABD3F5 /* fr */ = {isa = PBXFileReference; lastKnownFileType = text.plist.strings; name = fr; path = fr.lproj/PrefKeyBindingViewController.strings; sourceTree = "<group>"; };
		E5A935621E34B38A00ABD3F5 /* fr */ = {isa = PBXFileReference; lastKnownFileType = text.plist.strings; name = fr; path = fr.lproj/KeyRecordViewController.strings; sourceTree = "<group>"; };
		E5A935631E34B38A00ABD3F5 /* fr */ = {isa = PBXFileReference; lastKnownFileType = text.plist.strings; name = fr; path = fr.lproj/PrefAdvancedViewController.strings; sourceTree = "<group>"; };
		E5A935641E34B38A00ABD3F5 /* fr */ = {isa = PBXFileReference; lastKnownFileType = text.plist.strings; name = fr; path = fr.lproj/PrefCodecViewController.strings; sourceTree = "<group>"; };
		E5A935651E34B38A00ABD3F5 /* fr */ = {isa = PBXFileReference; lastKnownFileType = text.plist.strings; name = fr; path = fr.lproj/PrefSubViewController.strings; sourceTree = "<group>"; };
		E5A935661E34B38A00ABD3F5 /* fr */ = {isa = PBXFileReference; lastKnownFileType = text.plist.strings; name = fr; path = fr.lproj/PrefNetworkViewController.strings; sourceTree = "<group>"; };
		E5A935671E34B38B00ABD3F5 /* fr */ = {isa = PBXFileReference; lastKnownFileType = text.plist.strings; name = fr; path = fr.lproj/Localizable.strings; sourceTree = "<group>"; };
		E5A9E1841E50F1E200950BD5 /* fr */ = {isa = PBXFileReference; lastKnownFileType = text.plist.strings; name = fr; path = fr.lproj/KeyBinding.strings; sourceTree = "<group>"; };
		E5C57C1E1F82A1ED00488ABA /* fr */ = {isa = PBXFileReference; lastKnownFileType = text.plist.strings; name = fr; path = fr.lproj/FreeSelectingViewController.strings; sourceTree = "<group>"; };
		E5C57C1F1F82A20600488ABA /* fr */ = {isa = PBXFileReference; lastKnownFileType = text.plist.strings; name = fr; path = fr.lproj/FilterPresets.strings; sourceTree = "<group>"; };
		E5D3AD9121EDE333001A0909 /* ro */ = {isa = PBXFileReference; lastKnownFileType = text.plist.strings; name = ro; path = ro.lproj/MainMenu.strings; sourceTree = "<group>"; };
		E5D3AD9221EDE334001A0909 /* ro */ = {isa = PBXFileReference; lastKnownFileType = text.plist.strings; name = ro; path = ro.lproj/MainWindowController.strings; sourceTree = "<group>"; };
		E5D3AD9321EDE334001A0909 /* ro */ = {isa = PBXFileReference; lastKnownFileType = text.plist.strings; name = ro; path = ro.lproj/QuickSettingViewController.strings; sourceTree = "<group>"; };
		E5D3AD9421EDE334001A0909 /* ro */ = {isa = PBXFileReference; lastKnownFileType = text.plist.strings; name = ro; path = ro.lproj/PlaylistViewController.strings; sourceTree = "<group>"; };
		E5D3AD9521EDE334001A0909 /* ro */ = {isa = PBXFileReference; lastKnownFileType = text.plist.strings; name = ro; path = ro.lproj/InspectorWindowController.strings; sourceTree = "<group>"; };
		E5D3AD9621EDE334001A0909 /* ro */ = {isa = PBXFileReference; lastKnownFileType = text.plist.strings; name = ro; path = ro.lproj/FilterWindowController.strings; sourceTree = "<group>"; };
		E5D3AD9721EDE334001A0909 /* ro */ = {isa = PBXFileReference; lastKnownFileType = text.plist.strings; name = ro; path = ro.lproj/AboutWindowController.strings; sourceTree = "<group>"; };
		E5D3AD9821EDE334001A0909 /* ro */ = {isa = PBXFileReference; lastKnownFileType = text.plist.strings; name = ro; path = ro.lproj/OpenURLWindowController.strings; sourceTree = "<group>"; };
		E5D3AD9921EDE334001A0909 /* ro */ = {isa = PBXFileReference; lastKnownFileType = text.plist.strings; name = ro; path = ro.lproj/HistoryWindowController.strings; sourceTree = "<group>"; };
		E5D3AD9A21EDE334001A0909 /* ro */ = {isa = PBXFileReference; lastKnownFileType = text.plist.strings; name = ro; path = ro.lproj/InitialWindowController.strings; sourceTree = "<group>"; };
		E5D3AD9B21EDE334001A0909 /* ro */ = {isa = PBXFileReference; lastKnownFileType = text.plist.strings; name = ro; path = ro.lproj/MiniPlayerWindowController.strings; sourceTree = "<group>"; };
		E5D3AD9C21EDE334001A0909 /* ro */ = {isa = PBXFileReference; lastKnownFileType = text.plist.strings; name = ro; path = ro.lproj/CropSettingsViewController.strings; sourceTree = "<group>"; };
		E5D3AD9D21EDE334001A0909 /* ro */ = {isa = PBXFileReference; lastKnownFileType = text.plist.strings; name = ro; path = ro.lproj/FreeSelectingViewController.strings; sourceTree = "<group>"; };
		E5D3AD9E21EDE335001A0909 /* ro */ = {isa = PBXFileReference; lastKnownFileType = text.plist.strings; name = ro; path = ro.lproj/FontPickerWindowController.strings; sourceTree = "<group>"; };
		E5D3AD9F21EDE335001A0909 /* ro */ = {isa = PBXFileReference; lastKnownFileType = text.plist.strings; name = ro; path = ro.lproj/PrefGeneralViewController.strings; sourceTree = "<group>"; };
		E5D3ADA021EDE335001A0909 /* ro */ = {isa = PBXFileReference; lastKnownFileType = text.plist.strings; name = ro; path = ro.lproj/PrefUIViewController.strings; sourceTree = "<group>"; };
		E5D3ADA121EDE335001A0909 /* ro */ = {isa = PBXFileReference; lastKnownFileType = text.plist.strings; name = ro; path = ro.lproj/PrefOSCToolbarSettingsSheetController.strings; sourceTree = "<group>"; };
		E5D3ADA221EDE335001A0909 /* ro */ = {isa = PBXFileReference; lastKnownFileType = text.plist.strings; name = ro; path = ro.lproj/PrefControlViewController.strings; sourceTree = "<group>"; };
		E5D3ADA321EDE335001A0909 /* ro */ = {isa = PBXFileReference; lastKnownFileType = text.plist.strings; name = ro; path = ro.lproj/PrefKeyBindingViewController.strings; sourceTree = "<group>"; };
		E5D3ADA421EDE335001A0909 /* ro */ = {isa = PBXFileReference; lastKnownFileType = text.plist.strings; name = ro; path = ro.lproj/KeyRecordViewController.strings; sourceTree = "<group>"; };
		E5D3ADA521EDE335001A0909 /* ro */ = {isa = PBXFileReference; lastKnownFileType = text.plist.strings; name = ro; path = ro.lproj/PrefAdvancedViewController.strings; sourceTree = "<group>"; };
		E5D3ADA621EDE335001A0909 /* ro */ = {isa = PBXFileReference; lastKnownFileType = text.plist.strings; name = ro; path = ro.lproj/PrefCodecViewController.strings; sourceTree = "<group>"; };
		E5D3ADA721EDE335001A0909 /* ro */ = {isa = PBXFileReference; lastKnownFileType = text.plist.strings; name = ro; path = ro.lproj/PrefSubViewController.strings; sourceTree = "<group>"; };
		E5D3ADA821EDE336001A0909 /* ro */ = {isa = PBXFileReference; lastKnownFileType = text.plist.strings; name = ro; path = ro.lproj/PrefNetworkViewController.strings; sourceTree = "<group>"; };
		E5D3ADA921EDE336001A0909 /* ro */ = {isa = PBXFileReference; lastKnownFileType = text.plist.strings; name = ro; path = ro.lproj/PrefUtilsViewController.strings; sourceTree = "<group>"; };
		E5D3ADAA21EDE336001A0909 /* ro */ = {isa = PBXFileReference; lastKnownFileType = text.plist.strings; name = ro; path = ro.lproj/PreferenceWindowController.strings; sourceTree = "<group>"; };
		E5D3ADAB21EDE336001A0909 /* ro */ = {isa = PBXFileReference; lastKnownFileType = text.plist.strings; name = ro; path = ro.lproj/SubChooseViewController.strings; sourceTree = "<group>"; };
		E5D3ADAC21EDE336001A0909 /* ro */ = {isa = PBXFileReference; lastKnownFileType = text.plist.strings; name = ro; path = ro.lproj/InfoPlist.strings; sourceTree = "<group>"; };
		E5D3ADAD21EDE336001A0909 /* ro */ = {isa = PBXFileReference; lastKnownFileType = text.plist.strings; name = ro; path = ro.lproj/Localizable.strings; sourceTree = "<group>"; };
		E5D3ADAE21EDE336001A0909 /* ro */ = {isa = PBXFileReference; lastKnownFileType = text.rtf; name = ro; path = ro.lproj/Contribution.rtf; sourceTree = "<group>"; };
		E5D3ADAF21EDE336001A0909 /* ro */ = {isa = PBXFileReference; lastKnownFileType = text.plist.strings; name = ro; path = ro.lproj/FilterPresets.strings; sourceTree = "<group>"; };
		E5D3ADB021EDE336001A0909 /* ro */ = {isa = PBXFileReference; lastKnownFileType = text.plist.strings; name = ro; path = ro.lproj/KeyBinding.strings; sourceTree = "<group>"; };
		E5EF3D0A20FFBB6200FEBE4C /* fr */ = {isa = PBXFileReference; lastKnownFileType = text.plist.strings; name = fr; path = fr.lproj/SubChooseViewController.strings; sourceTree = "<group>"; };
		E5EF3D0C20FFBB9700FEBE4C /* fr */ = {isa = PBXFileReference; lastKnownFileType = text.plist.strings; name = fr; path = fr.lproj/PreferenceWindowController.strings; sourceTree = "<group>"; };
		E5EF3D0D2100878F00FEBE4C /* fr */ = {isa = PBXFileReference; lastKnownFileType = text.plist.strings; name = fr; path = fr.lproj/PrefUtilsViewController.strings; sourceTree = "<group>"; };
		F4C61DFA1E20423A00A43BCC /* de */ = {isa = PBXFileReference; lastKnownFileType = text.plist.strings; name = de; path = de.lproj/PrefUIViewController.strings; sourceTree = "<group>"; };
		FB0119E821F8C03D00477551 /* hi */ = {isa = PBXFileReference; lastKnownFileType = text.plist.strings; name = hi; path = hi.lproj/MainMenu.strings; sourceTree = "<group>"; };
		FB0119E921F8C03D00477551 /* hi */ = {isa = PBXFileReference; lastKnownFileType = text.plist.strings; name = hi; path = hi.lproj/MainWindowController.strings; sourceTree = "<group>"; };
		FB0119EA21F8C03D00477551 /* hi */ = {isa = PBXFileReference; lastKnownFileType = text.plist.strings; name = hi; path = hi.lproj/QuickSettingViewController.strings; sourceTree = "<group>"; };
		FB0119EB21F8C03D00477551 /* hi */ = {isa = PBXFileReference; lastKnownFileType = text.plist.strings; name = hi; path = hi.lproj/PlaylistViewController.strings; sourceTree = "<group>"; };
		FB0119EC21F8C03E00477551 /* hi */ = {isa = PBXFileReference; lastKnownFileType = text.plist.strings; name = hi; path = hi.lproj/InspectorWindowController.strings; sourceTree = "<group>"; };
		FB0119ED21F8C03E00477551 /* hi */ = {isa = PBXFileReference; lastKnownFileType = text.plist.strings; name = hi; path = hi.lproj/FilterWindowController.strings; sourceTree = "<group>"; };
		FB0119EE21F8C03E00477551 /* hi */ = {isa = PBXFileReference; lastKnownFileType = text.plist.strings; name = hi; path = hi.lproj/AboutWindowController.strings; sourceTree = "<group>"; };
		FB0119EF21F8C03E00477551 /* hi */ = {isa = PBXFileReference; lastKnownFileType = text.plist.strings; name = hi; path = hi.lproj/OpenURLWindowController.strings; sourceTree = "<group>"; };
		FB0119F021F8C03E00477551 /* hi */ = {isa = PBXFileReference; lastKnownFileType = text.plist.strings; name = hi; path = hi.lproj/HistoryWindowController.strings; sourceTree = "<group>"; };
		FB0119F121F8C03F00477551 /* hi */ = {isa = PBXFileReference; lastKnownFileType = text.plist.strings; name = hi; path = hi.lproj/InitialWindowController.strings; sourceTree = "<group>"; };
		FB0119F221F8C03F00477551 /* hi */ = {isa = PBXFileReference; lastKnownFileType = text.plist.strings; name = hi; path = hi.lproj/MiniPlayerWindowController.strings; sourceTree = "<group>"; };
		FB0119F321F8C03F00477551 /* hi */ = {isa = PBXFileReference; lastKnownFileType = text.plist.strings; name = hi; path = hi.lproj/CropSettingsViewController.strings; sourceTree = "<group>"; };
		FB0119F421F8C03F00477551 /* hi */ = {isa = PBXFileReference; lastKnownFileType = text.plist.strings; name = hi; path = hi.lproj/FreeSelectingViewController.strings; sourceTree = "<group>"; };
		FB0119F521F8C03F00477551 /* hi */ = {isa = PBXFileReference; lastKnownFileType = text.plist.strings; name = hi; path = hi.lproj/FontPickerWindowController.strings; sourceTree = "<group>"; };
		FB0119F621F8C03F00477551 /* hi */ = {isa = PBXFileReference; lastKnownFileType = text.plist.strings; name = hi; path = hi.lproj/PrefGeneralViewController.strings; sourceTree = "<group>"; };
		FB0119F721F8C04000477551 /* hi */ = {isa = PBXFileReference; lastKnownFileType = text.plist.strings; name = hi; path = hi.lproj/PrefUIViewController.strings; sourceTree = "<group>"; };
		FB0119F821F8C04000477551 /* hi */ = {isa = PBXFileReference; lastKnownFileType = text.plist.strings; name = hi; path = hi.lproj/PrefOSCToolbarSettingsSheetController.strings; sourceTree = "<group>"; };
		FB0119F921F8C04000477551 /* hi */ = {isa = PBXFileReference; lastKnownFileType = text.plist.strings; name = hi; path = hi.lproj/PrefControlViewController.strings; sourceTree = "<group>"; };
		FB0119FA21F8C04000477551 /* hi */ = {isa = PBXFileReference; lastKnownFileType = text.plist.strings; name = hi; path = hi.lproj/PrefKeyBindingViewController.strings; sourceTree = "<group>"; };
		FB0119FB21F8C04000477551 /* hi */ = {isa = PBXFileReference; lastKnownFileType = text.plist.strings; name = hi; path = hi.lproj/KeyRecordViewController.strings; sourceTree = "<group>"; };
		FB0119FC21F8C04100477551 /* hi */ = {isa = PBXFileReference; lastKnownFileType = text.plist.strings; name = hi; path = hi.lproj/PrefAdvancedViewController.strings; sourceTree = "<group>"; };
		FB0119FD21F8C04100477551 /* hi */ = {isa = PBXFileReference; lastKnownFileType = text.plist.strings; name = hi; path = hi.lproj/PrefCodecViewController.strings; sourceTree = "<group>"; };
		FB0119FE21F8C04100477551 /* hi */ = {isa = PBXFileReference; lastKnownFileType = text.plist.strings; name = hi; path = hi.lproj/PrefSubViewController.strings; sourceTree = "<group>"; };
		FB0119FF21F8C04100477551 /* hi */ = {isa = PBXFileReference; lastKnownFileType = text.plist.strings; name = hi; path = hi.lproj/PrefNetworkViewController.strings; sourceTree = "<group>"; };
		FB011A0021F8C04100477551 /* hi */ = {isa = PBXFileReference; lastKnownFileType = text.plist.strings; name = hi; path = hi.lproj/PrefUtilsViewController.strings; sourceTree = "<group>"; };
		FB011A0121F8C04100477551 /* hi */ = {isa = PBXFileReference; lastKnownFileType = text.plist.strings; name = hi; path = hi.lproj/PreferenceWindowController.strings; sourceTree = "<group>"; };
		FB011A0221F8C04200477551 /* hi */ = {isa = PBXFileReference; lastKnownFileType = text.plist.strings; name = hi; path = hi.lproj/SubChooseViewController.strings; sourceTree = "<group>"; };
		FB011A0321F8C04200477551 /* hi */ = {isa = PBXFileReference; lastKnownFileType = text.plist.strings; name = hi; path = hi.lproj/InfoPlist.strings; sourceTree = "<group>"; };
		FB011A0421F8C04200477551 /* hi */ = {isa = PBXFileReference; lastKnownFileType = text.plist.strings; name = hi; path = hi.lproj/Localizable.strings; sourceTree = "<group>"; };
		FB011A0521F8C04200477551 /* hi */ = {isa = PBXFileReference; lastKnownFileType = text.rtf; name = hi; path = hi.lproj/Contribution.rtf; sourceTree = "<group>"; };
		FB011A0621F8C04200477551 /* hi */ = {isa = PBXFileReference; lastKnownFileType = text.plist.strings; name = hi; path = hi.lproj/FilterPresets.strings; sourceTree = "<group>"; };
		FB011A0721F8C04200477551 /* hi */ = {isa = PBXFileReference; lastKnownFileType = text.plist.strings; name = hi; path = hi.lproj/KeyBinding.strings; sourceTree = "<group>"; };
/* End PBXFileReference section */

/* Begin PBXFrameworksBuildPhase section */
		49542970216C34950058F680 /* Frameworks */ = {
			isa = PBXFrameworksBuildPhase;
			buildActionMask = 2147483647;
			files = (
				49542975216C34950058F680 /* Cocoa.framework in Frameworks */,
			);
			runOnlyForDeploymentPostprocessing = 0;
		};
		84EB1ED31D2F51D3004FA5A1 /* Frameworks */ = {
			isa = PBXFrameworksBuildPhase;
			buildActionMask = 2147483647;
			files = (
				496B19921E2968530035AF10 /* PIP.framework in Frameworks */,
				E3A8D9162A4F4F280078FA74 /* libmujs.dylib in Frameworks */,
				E3A8D8F92A4F4F280078FA74 /* libavformat.60.dylib in Frameworks */,
				E3A8D9002A4F4F280078FA74 /* libzmq.5.dylib in Frameworks */,
				E3A8D9182A4F4F280078FA74 /* libsnappy.1.dylib in Frameworks */,
				E3A8D9072A4F4F280078FA74 /* libuchardet.0.dylib in Frameworks */,
				E3A8D90A2A4F4F280078FA74 /* libwebpmux.3.dylib in Frameworks */,
				E3A8D8F12A4F4F280078FA74 /* liblcms2.2.dylib in Frameworks */,
				E3A8D91F2A4F4F280078FA74 /* libtasn1.6.dylib in Frameworks */,
				E3A8D9092A4F4F280078FA74 /* libintl.8.dylib in Frameworks */,
				E3A8D8F82A4F4F280078FA74 /* libsoxr.0.dylib in Frameworks */,
				E3A8D90B2A4F4F280078FA74 /* libp11-kit.0.dylib in Frameworks */,
				E3A8D8F72A4F4F280078FA74 /* libnettle.8.dylib in Frameworks */,
				8403CEA72007CBD400645516 /* MediaPlayer.framework in Frameworks */,
				E3A8D8EC2A4F4F280078FA74 /* libpcre2-8.0.dylib in Frameworks */,
				E3A8D8F62A4F4F280078FA74 /* libfontconfig.1.dylib in Frameworks */,
				B4E4470125CE3F930069F06E /* Sparkle in Frameworks */,
				E3A8D8F22A4F4F280078FA74 /* libgmp.10.dylib in Frameworks */,
				E3A8D90E2A4F4F280078FA74 /* libbluray.2.dylib in Frameworks */,
				E3A8D9202A4F4F280078FA74 /* libunistring.5.dylib in Frameworks */,
				E3A8D9062A4F4F280078FA74 /* liblzma.5.dylib in Frameworks */,
				E3A8D91E2A4F4F280078FA74 /* libvidstab.1.2.dylib in Frameworks */,
				E3A8D9152A4F4F280078FA74 /* liblz4.1.dylib in Frameworks */,
				E3A8D9132A4F4F280078FA74 /* librubberband.2.dylib in Frameworks */,
				E3A8D9142A4F4F280078FA74 /* libfribidi.0.dylib in Frameworks */,
				E3A8D9232A4F4F280078FA74 /* libxcb-shm.0.dylib in Frameworks */,
				E3A8D8FA2A4F4F280078FA74 /* libarchive.13.dylib in Frameworks */,
				E3A8D8ED2A4F4F280078FA74 /* libharfbuzz.0.dylib in Frameworks */,
				E3A8D9042A4F4F280078FA74 /* libspeex.1.dylib in Frameworks */,
				E3A8D91C2A4F4F280078FA74 /* libgnutls.30.dylib in Frameworks */,
				E3A8D90F2A4F4F280078FA74 /* libhogweed.6.dylib in Frameworks */,
				E3A8D8F02A4F4F280078FA74 /* libavcodec.60.dylib in Frameworks */,
				E3A8D9222A4F4F280078FA74 /* libXdmcp.6.dylib in Frameworks */,
				E3A8D9112A4F4F280078FA74 /* libluajit-5.1.2.dylib in Frameworks */,
				E3A8D91A2A4F4F280078FA74 /* libmpv.2.dylib in Frameworks */,
				E3A8D8F52A4F4F280078FA74 /* libb2.1.dylib in Frameworks */,
				E3A8D8EB2A4F4F280078FA74 /* libgraphite2.3.dylib in Frameworks */,
				E3A8D9122A4F4F280078FA74 /* libXau.6.dylib in Frameworks */,
				E3A8D9022A4F4F280078FA74 /* libunibreak.5.dylib in Frameworks */,
				E3A8D90D2A4F4F280078FA74 /* libglib-2.0.0.dylib in Frameworks */,
				E3A8D90C2A4F4F280078FA74 /* libxcb.1.dylib in Frameworks */,
				E3A8D8EF2A4F4F280078FA74 /* libavfilter.9.dylib in Frameworks */,
				8451E6D92604AEFC009A15D7 /* Just in Frameworks */,
				E3A8D9192A4F4F280078FA74 /* libidn2.0.dylib in Frameworks */,
				5196819A29EC963F00B05D55 /* CoreDisplay.framework in Frameworks */,
				E3A8D8F32A4F4F280078FA74 /* libzstd.1.dylib in Frameworks */,
				E3A8D9052A4F4F280078FA74 /* libxcb-xfixes.0.dylib in Frameworks */,
				E3A8D8E92A4F4F280078FA74 /* libpostproc.57.dylib in Frameworks */,
				E3A8D9012A4F4F280078FA74 /* libxcb-shape.0.dylib in Frameworks */,
				B4E446F225CB53FF0069F06E /* Gzip in Frameworks */,
				E3A8D8FD2A4F4F280078FA74 /* libass.9.dylib in Frameworks */,
				E3A8D8FB2A4F4F280078FA74 /* libfreetype.6.dylib in Frameworks */,
				E3A8D8F42A4F4F280078FA74 /* libwebp.7.dylib in Frameworks */,
				E3A8D8EA2A4F4F280078FA74 /* libX11.6.dylib in Frameworks */,
				E3A8D8FC2A4F4F280078FA74 /* libsharpyuv.0.dylib in Frameworks */,
				E3A8D9032A4F4F280078FA74 /* libswscale.7.dylib in Frameworks */,
				E3A8D91D2A4F4F280078FA74 /* libswresample.4.dylib in Frameworks */,
				E3A8D8EE2A4F4F280078FA74 /* libsodium.23.dylib in Frameworks */,
				E3A8D9172A4F4F280078FA74 /* libsamplerate.0.dylib in Frameworks */,
				E3A8D9082A4F4F280078FA74 /* libpng16.16.dylib in Frameworks */,
				E3A8D9212A4F4F280078FA74 /* libzimg.2.dylib in Frameworks */,
				E3A8D9102A4F4F280078FA74 /* libavutil.58.dylib in Frameworks */,
				B4E446E825CB53920069F06E /* PromiseKit in Frameworks */,
				E3A8D91B2A4F4F280078FA74 /* libjpeg.8.dylib in Frameworks */,
				E3A8D8FF2A4F4F280078FA74 /* libdav1d.6.dylib in Frameworks */,
				E3A8D8FE2A4F4F280078FA74 /* libavdevice.60.dylib in Frameworks */,
				B4E446F725CB54EF0069F06E /* Mustache in Frameworks */,
			);
			runOnlyForDeploymentPostprocessing = 0;
		};
		E38558842A484A2D0083772D /* Frameworks */ = {
			isa = PBXFrameworksBuildPhase;
			buildActionMask = 2147483647;
			files = (
				E38558912A486E060083772D /* Mustache in Frameworks */,
			);
			runOnlyForDeploymentPostprocessing = 0;
		};
		E3DE8DC71FD8166A0021921C /* Frameworks */ = {
			isa = PBXFrameworksBuildPhase;
			buildActionMask = 2147483647;
			files = (
			);
			runOnlyForDeploymentPostprocessing = 0;
		};
/* End PBXFrameworksBuildPhase section */

/* Begin PBXGroup section */
		49542976216C34950058F680 /* OpenInIINA */ = {
			isa = PBXGroup;
			children = (
				49542977216C34950058F680 /* SafariExtensionHandler.swift */,
				4954297E216C34950058F680 /* Info.plist */,
				4954297F216C34950058F680 /* open-in-iina.js */,
				49542981216C34950058F680 /* ToolbarItemIcon.pdf */,
				49542983216C34950058F680 /* OpenInIINA.entitlements */,
			);
			path = OpenInIINA;
			sourceTree = "<group>";
		};
		496498872919E47900CD61A5 /* Configs */ = {
			isa = PBXGroup;
			children = (
				49F7E3BF2920D65C002DA28E /* Availability.xcconfig */,
				496498892919E47900CD61A5 /* Deployment.xcconfig */,
				4964988B2919E47900CD61A5 /* iina-cli.xcconfig */,
				515B5E592A579782001FCD49 /* iina-plugin.xcconfig */,
				496498882919E47900CD61A5 /* iina.xcconfig */,
				4964988E2919E47900CD61A5 /* OpenInIINA.xcconfig */,
				4964988A2919E47900CD61A5 /* Shared.xcconfig */,
				4964988C2919E47900CD61A5 /* Debug.xcconfig */,
				4964988D2919E47900CD61A5 /* Release.xcconfig */,
				51537C7229FA26DD00F9A472 /* Nightly.xcconfig */,
				51A0F0F629FA2C8E000130CF /* Beta.xcconfig */,
			);
			path = Configs;
			sourceTree = "<group>";
		};
		515790D52A2050EC00526DBA /* Generated */ = {
			isa = PBXGroup;
			children = (
				847644091D48CC3D004F6DF5 /* MPVCommand.swift */,
				847644071D48B413004F6DF5 /* MPVOption.swift */,
				84F7258E1D486185000DEF1B /* MPVProperty.swift */,
			);
			name = Generated;
			sourceTree = "<group>";
		};
		8452DD7F1D3A1F2A008A543A /* Preference */ = {
			isa = PBXGroup;
			children = (
				8452DD841D3B956D008A543A /* Preference.swift */,
				847C62C81DC13CDA00E1EF16 /* PrefGeneralViewController.swift */,
				8400D5E01E1AB32A006785F5 /* PrefGeneralViewController.xib */,
				84879A961E0FFC7E0004F894 /* PrefUIViewController.swift */,
				8400D5E31E1AB32F006785F5 /* PrefUIViewController.xib */,
				E33836832026223800ABC812 /* PrefOSCToolbarSettingsSheetController.swift */,
				E34A0E032053F93A00B50097 /* PrefOSCToolbarSettingsSheetController.xib */,
				E3383687202651CF00ABC812 /* PrefOSCToolbarDraggingItemViewController.swift */,
				E3383688202651CF00ABC812 /* PrefOSCToolbarDraggingItemViewController.xib */,
				84795C381E083EE30059A648 /* PrefControlViewController.swift */,
				8400D5E61E1AB333006785F5 /* PrefControlViewController.xib */,
				84BEEC3D1DFEDE2F00F945CA /* PrefKeyBindingViewController.swift */,
				8400D5E91E1AB337006785F5 /* PrefKeyBindingViewController.xib */,
				840D47991DFEF649000D9A64 /* KeyRecordViewController.swift */,
				8400D5EC1E1AB33B006785F5 /* KeyRecordViewController.xib */,
				84F5D4941E44D5230060A838 /* KeyBindingCriterion.swift */,
				84F5D4981E44E8AC0060A838 /* KeyBindingDataLoader.swift */,
				84F5D49F1E44F9DB0060A838 /* KeyBindingItem.swift */,
				84F5D4A11E4796F50060A838 /* KeyBindingTranslator.swift */,
				84C3AB8A1E7BF22300FEFB7A /* MPVCommandFormat.strings */,
				84ED99FD1E009C8100A5159B /* PrefAdvancedViewController.swift */,
				8400D5EF1E1AB33F006785F5 /* PrefAdvancedViewController.xib */,
				8488D6DD1E11791300D5B952 /* PrefCodecViewController.swift */,
				8400D5F21E1AB344006785F5 /* PrefCodecViewController.xib */,
				8488D6E11E1183D300D5B952 /* PrefSubViewController.swift */,
				8400D5F51E1AB348006785F5 /* PrefSubViewController.xib */,
				8488D6E51E11ABE900D5B952 /* PrefNetworkViewController.swift */,
				8400D5F81E1AB34D006785F5 /* PrefNetworkViewController.xib */,
				E353070321496CE4008FE492 /* PrefPluginViewController.swift */,
				E353070421496CE4008FE492 /* PrefPluginViewController.xib */,
				E337D5E3241C12BE00B5729A /* PrefPluginPermissionListView.swift */,
				E38B3211214FB9EA000F6D27 /* PrefPluginPermissionView.swift */,
				E38B3212214FB9EA000F6D27 /* PrefPluginPermissionView.xib */,
				E374160D20F3AF7E00B4F7F9 /* PrefUtilsViewController.swift */,
				E374161320F3C0AB00B4F7F9 /* PrefUtilsViewController.xib */,
				84F5D49C1E44E9A50060A838 /* KeyBinding.strings */,
				E3513AF620EF79C500F8C347 /* PreferenceWindowController.swift */,
				E3B3DD5920FDB8A600325184 /* PreferenceWindowController.xib */,
				E3513AFA20F120F600F8C347 /* PreferenceViewController.swift */,
				E374160B20F138A900B4F7F9 /* CollapseView.swift */,
				519872FE26879B9B00F84BCC /* AccessibilityPreferences.swift */,
			);
			name = Preference;
			sourceTree = "<group>";
		};
		845ABEAD1D4D19CF00BFB15B /* Models */ = {
			isa = PBXGroup;
			children = (
				84791C8A1D405E9D0069E28A /* PlaybackInfo.swift */,
				8476440B1D48F63D004F6DF5 /* OSDMessage.swift */,
				845ABEAB1D4D19C000BFB15B /* MPVTrack.swift */,
				84D377621D6B66DE007F7396 /* MPVPlaylistItem.swift */,
				84D377661D737F58007F7396 /* MPVChapter.swift */,
				84C8D58E1D794CE600D98A0E /* MPVFilter.swift */,
				84EC12821F4F939000137C1E /* FilterPresets.swift */,
				84EC12881F504D2500137C1E /* FilterPresets.strings */,
				E3CB75BC1FDACB82004DB10A /* SavedFilter.swift */,
				845404AB1E43980900B02B12 /* LuaScript.swift */,
				84C6D3631EB276E9009BF721 /* PlaybackHistory.swift */,
			);
			name = Models;
			sourceTree = "<group>";
		};
		8461BA641E42344D008BB852 /* Executables */ = {
			isa = PBXGroup;
			children = (
				8461BA671E4237C2008BB852 /* youtube-dl */,
			);
			name = Executables;
			path = iina;
			sourceTree = "<group>";
		};
		847557121F405F2B0006B0FF /* Menu */ = {
			isa = PBXGroup;
			children = (
				8487BEC21D76A1AF00FD17B0 /* MenuController.swift */,
				84AE59481E0FD65800771B7E /* MainMenuActions.swift */,
				847557131F405F8C0006B0FF /* MainWindowMenuActions.swift */,
				847557151F406D360006B0FF /* MiniPlayerWindowMenuActions.swift */,
			);
			name = Menu;
			sourceTree = "<group>";
		};
		848290731D95978100C3C76C /* Frameworks */ = {
			isa = PBXGroup;
			children = (
				E3A8D8BF2A4F4F270078FA74 /* libarchive.13.dylib */,
				E3A8D8C22A4F4F270078FA74 /* libass.9.dylib */,
				E3A8D8B52A4F4F270078FA74 /* libavcodec.60.dylib */,
				E3A8D8C32A4F4F270078FA74 /* libavdevice.60.dylib */,
				E3A8D8B42A4F4F270078FA74 /* libavfilter.9.dylib */,
				E3A8D8BE2A4F4F270078FA74 /* libavformat.60.dylib */,
				E3A8D8D52A4F4F270078FA74 /* libavutil.58.dylib */,
				E3A8D8BA2A4F4F270078FA74 /* libb2.1.dylib */,
				E3A8D8D32A4F4F270078FA74 /* libbluray.2.dylib */,
				E3A8D8C42A4F4F270078FA74 /* libdav1d.6.dylib */,
				E3A8D8BB2A4F4F270078FA74 /* libfontconfig.1.dylib */,
				E3A8D8C02A4F4F270078FA74 /* libfreetype.6.dylib */,
				E3A8D8D92A4F4F280078FA74 /* libfribidi.0.dylib */,
				E3A8D8D22A4F4F270078FA74 /* libglib-2.0.0.dylib */,
				E3A8D8B72A4F4F270078FA74 /* libgmp.10.dylib */,
				E3A8D8E12A4F4F280078FA74 /* libgnutls.30.dylib */,
				E3A8D8B02A4F4F260078FA74 /* libgraphite2.3.dylib */,
				E3A8D8B22A4F4F260078FA74 /* libharfbuzz.0.dylib */,
				E3A8D8D42A4F4F270078FA74 /* libhogweed.6.dylib */,
				E3A8D8DE2A4F4F280078FA74 /* libidn2.0.dylib */,
				E3A8D8CE2A4F4F270078FA74 /* libintl.8.dylib */,
				E3A8D8E02A4F4F280078FA74 /* libjpeg.8.dylib */,
				E3A8D8B62A4F4F270078FA74 /* liblcms2.2.dylib */,
				E3A8D8D62A4F4F270078FA74 /* libluajit-5.1.2.dylib */,
				E3A8D8DA2A4F4F280078FA74 /* liblz4.1.dylib */,
				E3A8D8CB2A4F4F270078FA74 /* liblzma.5.dylib */,
				E3A8D8DF2A4F4F280078FA74 /* libmpv.2.dylib */,
				E3A8D8DB2A4F4F280078FA74 /* libmujs.dylib */,
				E3A8D8BC2A4F4F270078FA74 /* libnettle.8.dylib */,
				E3A8D8D02A4F4F270078FA74 /* libp11-kit.0.dylib */,
				E3A8D8B12A4F4F260078FA74 /* libpcre2-8.0.dylib */,
				E3A8D8CD2A4F4F270078FA74 /* libpng16.16.dylib */,
				E3A8D8AE2A4F4F260078FA74 /* libpostproc.57.dylib */,
				E3A8D8D82A4F4F270078FA74 /* librubberband.2.dylib */,
				E3A8D8DC2A4F4F280078FA74 /* libsamplerate.0.dylib */,
				E3A8D8C12A4F4F270078FA74 /* libsharpyuv.0.dylib */,
				E3A8D8DD2A4F4F280078FA74 /* libsnappy.1.dylib */,
				E3A8D8B32A4F4F270078FA74 /* libsodium.23.dylib */,
				E3A8D8BD2A4F4F270078FA74 /* libsoxr.0.dylib */,
				E3A8D8C92A4F4F270078FA74 /* libspeex.1.dylib */,
				E3A8D8E22A4F4F280078FA74 /* libswresample.4.dylib */,
				E3A8D8C82A4F4F270078FA74 /* libswscale.7.dylib */,
				E3A8D8E42A4F4F280078FA74 /* libtasn1.6.dylib */,
				E3A8D8CC2A4F4F270078FA74 /* libuchardet.0.dylib */,
				E3A8D8C72A4F4F270078FA74 /* libunibreak.5.dylib */,
				E3A8D8E52A4F4F280078FA74 /* libunistring.5.dylib */,
				E3A8D8E32A4F4F280078FA74 /* libvidstab.1.2.dylib */,
				E3A8D8B92A4F4F270078FA74 /* libwebp.7.dylib */,
				E3A8D8CF2A4F4F270078FA74 /* libwebpmux.3.dylib */,
				E3A8D8AF2A4F4F260078FA74 /* libX11.6.dylib */,
				E3A8D8D72A4F4F270078FA74 /* libXau.6.dylib */,
				E3A8D8C62A4F4F270078FA74 /* libxcb-shape.0.dylib */,
				E3A8D8E82A4F4F280078FA74 /* libxcb-shm.0.dylib */,
				E3A8D8CA2A4F4F270078FA74 /* libxcb-xfixes.0.dylib */,
				E3A8D8D12A4F4F270078FA74 /* libxcb.1.dylib */,
				E3A8D8E72A4F4F280078FA74 /* libXdmcp.6.dylib */,
				E3A8D8E62A4F4F280078FA74 /* libzimg.2.dylib */,
				E3A8D8C52A4F4F270078FA74 /* libzmq.5.dylib */,
				E3A8D8B82A4F4F270078FA74 /* libzstd.1.dylib */,
				845E2F491E76CFC2002C6588 /* libz.tbd */,
				49542974216C34950058F680 /* Cocoa.framework */,
				5196819929EC963F00B05D55 /* CoreDisplay.framework */,
				8403CEA62007CBD300645516 /* MediaPlayer.framework */,
				496B19911E2968530035AF10 /* PIP.framework */,
			);
			name = Frameworks;
			sourceTree = "<group>";
		};
		84A0BAA21D2FAE8200BC8DA1 /* Assets */ = {
			isa = PBXGroup;
			children = (
				E393669923BDD1850070D626 /* IINA.entitlements */,
				6100FF2A1EDF9806002CF0FB /* dsa_pub.pem */,
				C78987311E34EF170005769F /* InfoPlist.strings */,
				84E745D71DFDE8C100588DED /* config */,
				84EB1EDB1D2F51D3004FA5A1 /* Assets.xcassets */,
				84EB1EE01D2F51D3004FA5A1 /* Info.plist */,
				845AC09E1E1AE6C10080B614 /* Localizable.strings */,
				84AF03D41E67492C003E3753 /* Contribution.rtf */,
				8483FAFF1EDFF325000F55D6 /* Credits.rtf */,
			);
			name = Assets;
			sourceTree = "<group>";
		};
		84A0BAA31D2FAEA000BC8DA1 /* Views */ = {
			isa = PBXGroup;
			children = (
				84A0BA931D2F9E9600BC8DA1 /* MainMenu.xib */,
				E38BD4AE20054BD9007635FC /* MainWindow.swift */,
				D1B4E24D2A3AFC9100E36F1D /* MiniPlayerWindow.swift */,
				84CFC92523F8DDE000381E5B /* PlayerWindowController.swift */,
				84A0BA9C1D2FAD4000BC8DA1 /* MainWindowController.swift */,
<<<<<<< HEAD
				D18333BD2834CE620060A4E9 /* KeyInputController.swift */,
=======
				51CACB9429D500290034CEE5 /* VideoPIPViewController.swift */,
>>>>>>> 2b3d44ca
				84D123B31ECAA405004E0D53 /* TouchBarSupport.swift */,
				8400D5C81E1AB2F1006785F5 /* MainWindowController.xib */,
				8466BE161D5CDD0300039D03 /* QuickSettingViewController.swift */,
				8400D5CB1E1AB2F9006785F5 /* QuickSettingViewController.xib */,
				8460FBA71D6497490081841B /* PlaylistViewController.swift */,
				8400D5CE1E1AB2FF006785F5 /* PlaylistViewController.xib */,
				845FB0C61D39462E00C011E0 /* ControlBarView.swift */,
				8450403B1E0A9EE20079C194 /* InspectorWindowController.swift */,
				8400D5D41E1AB312006785F5 /* InspectorWindowController.xib */,
				84E48D4C1E0F1090002C7A3F /* FilterWindowController.swift */,
				8400D5D71E1AB317006785F5 /* FilterWindowController.xib */,
				8400D5C21E17C6D2006785F5 /* AboutWindowController.swift */,
				8400D5DA1E1AB31B006785F5 /* AboutWindowController.xib */,
				E3BA79EC2131443A00529D99 /* OpenURLWindowController.swift */,
				8418A2F7213F5791003166AC /* OpenURLWindowController.xib */,
				84C6D3651EB2A427009BF721 /* HistoryWindowController.swift */,
				84996F921EC11CE6009A8A39 /* HistoryWindowController.xib */,
				846352571EEEE11A0043F0CC /* ThumbnailPeekView.swift */,
				849581EF1F02728700D3B359 /* InitialWindowController.swift */,
				849581F51F03D55A00D3B359 /* InitialWindowController.xib */,
				84A09A0C1F2DF596000FF343 /* MiniPlayerWindowController.swift */,
				8F49C370213EFB7E0076C4F9 /* MiniPlayerWindowController.xib */,
				E36E8D7A24F6052F00B8C097 /* GuideWindowController.swift */,
				E34E909C24F821280073BF04 /* GuideWindowController.xib */,
				34FD798D291C76A600963EDE /* LogWindowController.swift */,
				34ACA04D29DBB0090030C09C /* LogWindowController.xib */,
				84D0FB7B1F5E510C00C6A6A7 /* Interactive Mode */,
				84D377691D74163B007F7396 /* Video */,
				84D377681D7413D8007F7396 /* Accessories */,
			);
			name = Views;
			sourceTree = "<group>";
		};
		84A0BAA61D2FAF8400BC8DA1 /* Utils */ = {
			isa = PBXGroup;
			children = (
				84A886E21E24F2D3008755BB /* Sub */,
				8497A4831D2FF573005F504F /* iina-Bridging-Header.h */,
				513A4FF929B53F8100A8EA7D /* Atomic.swift */,
				84A0BA9A1D2FAB4100BC8DA1 /* Parameter.swift */,
				84EB1F061D2F5E76004FA5A1 /* Utility.swift */,
				8461C52F1D462488006E91FF /* VideoTime.swift */,
				8434BAA61D5DF2DA003BECF2 /* Extensions.swift */,
				84C8D5901D796F9700D98A0E /* Aspect.swift */,
				84AABE961DBFB62F00D138FD /* FixedFontManager.h */,
				84AABE971DBFB62F00D138FD /* FixedFontManager.m */,
				84E745D51DFDD4FD00588DED /* KeyCodeHelper.swift */,
				840D47971DFEEE6A000D9A64 /* KeyMapping.swift */,
				84BEEC411DFEE46200F945CA /* StreamReader.swift */,
				84795C361E0825AD0059A648 /* GifGenerator.swift */,
				8488D6DB1E1167EF00D5B952 /* FloatingPointByteCountFormatter.swift */,
				841A599C1E1FF5800079E177 /* SleepPreventer.swift */,
				84A886F21E26CA24008755BB /* Regex.swift */,
				84E295BF1E2CF9F4006388F7 /* ObjcUtils.m */,
				84E295C11E2CFA18006388F7 /* ObjcUtils.h */,
				8492C2851E771FB200CE5825 /* ISO639.strings */,
				8492C2871E7721A600CE5825 /* ISO639Helper.swift */,
				840820101ECF6C1800361416 /* FileGroup.swift */,
				84FBF23D1EF06A90003EA491 /* ThumbnailCache.swift */,
				844C59E61F7C143D008D1B00 /* CacheManager.swift */,
				E3FC31451FE1501E00B9B86F /* PowerSource.swift */,
				E3ECC89D1FE9A6D900BED8C7 /* GeometryDef.swift */,
				E3C12F6A201F281F00297964 /* FirstRunManager.swift */,
				E342832E20B7149800139865 /* Logger.swift */,
				51F7974628C7E00200812D0D /* Lock.swift */,
				E3F698862120D878005792C9 /* ExtendedColors.swift */,
				E301EFD921312AB300BC8588 /* KeychainAccess.swift */,
<<<<<<< HEAD
				D18333BB2834CDF40060A4E9 /* RingBuffer.swift */,
=======
				E38B3215214FF700000F6D27 /* EventController.swift */,
				E39A11FC240F176E00A67F9F /* StringEncodingName.swift */,
				51C1BA39291CA76700C1208A /* InfoDictionary.swift */,
				51DE55C82A6646710050AD06 /* Sysctl.swift */,
>>>>>>> 2b3d44ca
			);
			name = Utils;
			sourceTree = "<group>";
		};
		84A0BAA71D2FAF9700BC8DA1 /* Controllers */ = {
			isa = PBXGroup;
			children = (
				84EB1ED91D2F51D3004FA5A1 /* AppDelegate.swift */,
				84A0BA961D2FA1CE00BC8DA1 /* PlayerCore.swift */,
				84A0BA981D2FAAA700BC8DA1 /* MPVController.swift */,
				845404A91E4396F500B02B12 /* ScriptLoader.swift */,
				84C6D3611EAF8D63009BF721 /* HistoryController.swift */,
				84FBCB361EEACDDD0076C77C /* FFmpegController.h */,
				84FBCB371EEACDDD0076C77C /* FFmpegController.m */,
				842904E11F0EC01600478376 /* AutoFileMatcher.swift */,
				846121BC1F35FCA500ABB39C /* DraggingDetect.swift */,
			);
			name = Controllers;
			sourceTree = "<group>";
		};
		84A0BAA81D2FAFCD00BC8DA1 /* Data */ = {
			isa = PBXGroup;
			children = (
				844DE1BE1D3E2B9900272589 /* MPVEvent.swift */,
				E3CB258E222799B800A62C47 /* MPVHook.swift */,
				84EB1F041D2F5C5B004FA5A1 /* AppData.swift */,
				84A0BA8F1D2F8D4100BC8DA1 /* IINAError.swift */,
				84AABE8A1DBF634600D138FD /* CharEncoding.swift */,
				8450403F1E0ACADD0079C194 /* MPVNode.swift */,
				842F55A41EA17E7E0081D475 /* IINACommand.swift */,
			);
			name = Data;
			sourceTree = "<group>";
		};
		84A886E21E24F2D3008755BB /* Sub */ = {
			isa = PBXGroup;
			children = (
				84A886E31E24F37D008755BB /* ShooterSubtitle.swift */,
				840AF5831E73CE3900F4AF92 /* OpenSubSubtitle.swift */,
				E33BA5C3204315740069A0F6 /* AssrtSubtitle.swift */,
				84A886E51E24F3BD008755BB /* OnlineSubtitle.swift */,
				84A886EB1E2573A5008755BB /* JustExtension.swift */,
				840AF5811E732C8F00F4AF92 /* JustXMLRPC.swift */,
				E33BA5C5204BD9FE0069A0F6 /* SubChooseViewController.swift */,
				1326718020852D0D000FA7E2 /* SubChooseViewController.xib */,
				51AC1CAA2A9FBF3700DF7079 /* OpenSubClient.swift */,
			);
			name = Sub;
			sourceTree = "<group>";
		};
		84BC784B1EEECBE30068BF17 /* libavcodec */ = {
			isa = PBXGroup;
			children = (
				840456EA21A919CA00DF2424 /* avcodec.h */,
				51626CAC29F1CE4A0000CCC9 /* codec.h */,
				51626CA929F1CE4A0000CCC9 /* codec_desc.h */,
				51626CAB29F1CE4A0000CCC9 /* codec_id.h */,
				51626CAA29F1CE4A0000CCC9 /* codec_par.h */,
				51626CAF29F1CE940000CCC9 /* defs.h */,
				51626CAD29F1CE940000CCC9 /* packet.h */,
				840456E921A919CA00DF2424 /* version.h */,
				51626CAE29F1CE940000CCC9 /* version_major.h */,
			);
			path = libavcodec;
			sourceTree = "<group>";
		};
		84BC78661EEECBE30068BF17 /* libavformat */ = {
			isa = PBXGroup;
			children = (
				84BC78671EEECBE30068BF17 /* avformat.h */,
				84BC78681EEECBE30068BF17 /* avio.h */,
				84BC78691EEECBE30068BF17 /* version.h */,
				51626CB029F1CECD0000CCC9 /* version_major.h */,
			);
			path = libavformat;
			sourceTree = "<group>";
		};
		84BC786D1EEECBE30068BF17 /* libavutil */ = {
			isa = PBXGroup;
			children = (
				840456C521A919A600DF2424 /* attributes.h */,
				840456A421A919A200DF2424 /* avconfig.h */,
				840456DD21A919A800DF2424 /* avutil.h */,
				8404569C21A919A100DF2424 /* buffer.h */,
				840456AE21A919A300DF2424 /* channel_layout.h */,
				840456CA21A919A600DF2424 /* common.h */,
				840456DF21A919A800DF2424 /* dict.h */,
				840456C321A919A500DF2424 /* error.h */,
				8404569421A919A100DF2424 /* frame.h */,
				5158FAB529F8822F00F626E6 /* hwcontext.h */,
				840456B221A919A400DF2424 /* intfloat.h */,
				840456AC21A919A300DF2424 /* log.h */,
				840456DA21A919A800DF2424 /* macros.h */,
				5158FAB629F8827400F626E6 /* mastering_display_metadata.h */,
				840456B321A919A400DF2424 /* mathematics.h */,
				5158FAB429F881B000F626E6 /* mem.h */,
				5158FAB729F882C900F626E6 /* pixdesc.h */,
				840456C921A919A600DF2424 /* pixfmt.h */,
				840456A821A919A300DF2424 /* rational.h */,
				840456D321A919A700DF2424 /* samplefmt.h */,
				840456BD21A919A500DF2424 /* version.h */,
			);
			path = libavutil;
			sourceTree = "<group>";
		};
		84BC78C01EEECBE30068BF17 /* libswscale */ = {
			isa = PBXGroup;
			children = (
				84BC78C11EEECBE30068BF17 /* swscale.h */,
				84BC78C21EEECBE30068BF17 /* version.h */,
				51626CBA29F1CEFB0000CCC9 /* version_major.h */,
			);
			path = libswscale;
			sourceTree = "<group>";
		};
		84D0FB7B1F5E510C00C6A6A7 /* Interactive Mode */ = {
			isa = PBXGroup;
			children = (
				84D0FB801F5E5A4000C6A6A7 /* CropBoxViewController.swift */,
				845040451E0B0F500079C194 /* CropSettingsViewController.swift */,
				8400D5D11E1AB306006785F5 /* CropSettingsViewController.xib */,
				845040491E0B13230079C194 /* CropBoxView.swift */,
				84D0FB7C1F5E519300C6A6A7 /* FreeSelectingViewController.swift */,
				84D0FB841F5E6A3800C6A6A7 /* FreeSelectingViewController.xib */,
			);
			name = "Interactive Mode";
			sourceTree = "<group>";
		};
		84D377681D7413D8007F7396 /* Accessories */ = {
			isa = PBXGroup;
			children = (
				E3DBD23C218EF4F100B3AFBF /* AboutWindowContributorAvatarItem.swift */,
				E3DBD23D218EF4F100B3AFBF /* AboutWindowContributorAvatarItem.xib */,
				9E47DABF1E3CFA6D00457420 /* DurationDisplayTextField.swift */,
				843FFD4C1D5DAA01001F3A44 /* RoundedTextFieldCell.swift */,
				51E63DFA29CFB031008AFC20 /* PlaySlider.swift */,
				51E63DFC29CFB04B008AFC20 /* PlaySliderLoopKnob.swift */,
				8461C52D1D45FFF6006E91FF /* PlaySliderCell.swift */,
				84F725551D4783EE000DEF1B /* VolumeSliderCell.swift */,
				8434BAAC1D5E4546003BECF2 /* SlideUpButton.swift */,
				8487BEC01D744FA800FD17B0 /* FlippedView.swift */,
				84817C951DBDCA5F00CC2279 /* SettingsListCellView.swift */,
				84817C971DBDCE4300CC2279 /* RoundedColorWell.swift */,
				84AABE921DBFAF1A00D138FD /* FontPickerWindowController.swift */,
				8400D5DD1E1AB326006785F5 /* FontPickerWindowController.xib */,
				84C6445F1E92BA2700B1410B /* TimeLabelOverflowedView.swift */,
				841B14271E941DFF00744AB8 /* TimeLabelOverflowedStackView.swift */,
				840D479F1DFEFC49000D9A64 /* KeyRecordView.swift */,
				E322A4F720A8442E00C67D32 /* PlaylistPlaybackProgressView.swift */,
				845E70B1210CB59D00D06C42 /* ScrollingTextField.swift */,
				E38372912443634500F57718 /* LanguageTokenField.swift */,
				E34C0C3024934D7B0065A0C6 /* Switch.swift */,
				E32712AE24EAA14500359DAB /* ScreenshootOSDView.swift */,
				E32712B424F2B8CA00359DAB /* ScreenshootOSDView.xib */,
				E3958563253133E80096811F /* SidebarTabView.swift */,
				E3958564253133E80096811F /* SidebarTabView.xib */,
			);
			name = Accessories;
			sourceTree = "<group>";
		};
		84D377691D74163B007F7396 /* Video */ = {
			isa = PBXGroup;
			children = (
				8407D13F1E3A684C0043895D /* ViewLayer.swift */,
				84A0BAA01D2FAE7600BC8DA1 /* VideoView.swift */,
			);
			name = Video;
			sourceTree = "<group>";
		};
		84E745D71DFDE8C100588DED /* config */ = {
			isa = PBXGroup;
			children = (
				84A886ED1E269A2A008755BB /* iina-default-input.conf */,
				84E745D81DFDE8C100588DED /* input.conf */,
				846654921F4EEA5500C91B8C /* vlc-default-input.conf */,
				846DD8C81FB39A9800991A81 /* movist-default-input.conf */,
			);
			name = config;
			path = iina/config;
			sourceTree = SOURCE_ROOT;
		};
		84EB1ECD1D2F51D3004FA5A1 = {
			isa = PBXGroup;
			children = (
				496498872919E47900CD61A5 /* Configs */,
				84EB1ED81D2F51D3004FA5A1 /* iina */,
				E3DE8DCB1FD8166A0021921C /* iina-cli */,
				E38558882A484A2D0083772D /* iina-plugin */,
				49542976216C34950058F680 /* OpenInIINA */,
				84EB1ED71D2F51D3004FA5A1 /* Products */,
				8461BA641E42344D008BB852 /* Executables */,
				848290731D95978100C3C76C /* Frameworks */,
			);
			indentWidth = 2;
			sourceTree = "<group>";
			tabWidth = 2;
			usesTabs = 0;
		};
		84EB1ED71D2F51D3004FA5A1 /* Products */ = {
			isa = PBXGroup;
			children = (
				84EB1ED61D2F51D3004FA5A1 /* IINA.app */,
				E3DE8DCA1FD8166A0021921C /* iina-cli */,
				49542973216C34950058F680 /* OpenInIINA.appex */,
				E38558872A484A2D0083772D /* iina-plugin */,
			);
			name = Products;
			sourceTree = "<group>";
		};
		84EB1ED81D2F51D3004FA5A1 /* iina */ = {
			isa = PBXGroup;
			children = (
				84FF846D1D2FF698001B318A /* deps */,
				84A0BAA21D2FAE8200BC8DA1 /* Assets */,
				D19E23E8284F0A8400FD6999 /* IINAApplication.swift */,
				84A0BAA71D2FAF9700BC8DA1 /* Controllers */,
				515790D52A2050EC00526DBA /* Generated */,
				84A0BAA81D2FAFCD00BC8DA1 /* Data */,
				845ABEAD1D4D19CF00BFB15B /* Models */,
				847557121F405F2B0006B0FF /* Menu */,
				84A0BAA31D2FAEA000BC8DA1 /* Views */,
				8452DD7F1D3A1F2A008A543A /* Preference */,
				E3CAD4AD2146DB23000B373A /* Javascript */,
				84A0BAA61D2FAF8400BC8DA1 /* Utils */,
			);
			indentWidth = 2;
			path = iina;
			sourceTree = "<group>";
			tabWidth = 2;
			usesTabs = 0;
		};
		84FF846D1D2FF698001B318A /* deps */ = {
			isa = PBXGroup;
			children = (
				84FF846E1D2FF698001B318A /* include */,
			);
			path = deps;
			sourceTree = SOURCE_ROOT;
		};
		84FF846E1D2FF698001B318A /* include */ = {
			isa = PBXGroup;
			children = (
				84BC784B1EEECBE30068BF17 /* libavcodec */,
				84BC78661EEECBE30068BF17 /* libavformat */,
				84BC786D1EEECBE30068BF17 /* libavutil */,
				84BC78C01EEECBE30068BF17 /* libswscale */,
				84FF846F1D2FF698001B318A /* mpv */,
			);
			path = include;
			sourceTree = "<group>";
		};
		84FF846F1D2FF698001B318A /* mpv */ = {
			isa = PBXGroup;
			children = (
				84FF84701D2FF698001B318A /* client.h */,
				8404568F21A9194500DF2424 /* render.h */,
				8404568E21A9194500DF2424 /* render_gl.h */,
			);
			path = mpv;
			sourceTree = "<group>";
		};
		E35306F22147F770008FE492 /* API */ = {
			isa = PBXGroup;
			children = (
				E3CAD4AE2146DB47000B373A /* JavascriptAPI.swift */,
				E35306F32147F78D008FE492 /* JavascriptAPICore.swift */,
				E35306F52147F7AF008FE492 /* JavascriptAPIMpv.swift */,
				E35306F9214808AB008FE492 /* JavascriptAPIEvent.swift */,
				E35306FF214908DC008FE492 /* JavascriptAPIHttp.swift */,
				E3530701214935DE008FE492 /* JavascriptAPIConsole.swift */,
				E32B157C21BC27B100CDBCEA /* JavascriptAPIMenu.swift */,
				E3CB258A2222885E00A62C47 /* JavascriptAPIOverlay.swift */,
				84E5221223FF3D080006FDA1 /* JavascriptAPIPlaylist.swift */,
				E33FEEB42229A44F00B59711 /* JavascriptAPIUtils.swift */,
				E3366AF9224A039500EF3C32 /* JavascriptAPIPreferences.swift */,
				E337D5E5241EF60400B5729A /* JavascriptAPISubtitle.swift */,
				E3839C5824FFF817007D0AB4 /* JavascriptAPIStandaloneWindow.swift */,
				E39585892533143F0096811F /* JavascriptAPISidebarView.swift */,
				E34EAA82251A36CE00057F27 /* JavascriptAPIFile.swift */,
				E38BA1BF253E54F2000B551D /* JavascriptAPIGlobal.swift */,
				E3DC53972A28F0DC002A5A48 /* JavascriptAPIInput.swift */,
				E3785B062A83039600787CB7 /* JavascriptAPIWebSocket.swift */,
			);
			name = API;
			sourceTree = "<group>";
		};
		E38558882A484A2D0083772D /* iina-plugin */ = {
			isa = PBXGroup;
			children = (
				E38558892A484A2D0083772D /* main.swift */,
			);
			path = "iina-plugin";
			sourceTree = "<group>";
		};
		E3CAD4AD2146DB23000B373A /* Javascript */ = {
			isa = PBXGroup;
			children = (
				E35306F22147F770008FE492 /* API */,
				E35306EE2147A8CE008FE492 /* JavascriptPlugin.swift */,
				E35306FB214813B7008FE492 /* JavascriptPluginInstance.swift */,
				E32B157E21BE219700CDBCEA /* JavascriptPluginMenuItem.swift */,
				E337D5E12411B64900B5729A /* JavascriptPolyfill.swift */,
				E30D2EBC21F5FD2600E1FF0D /* PluginOverlayView.swift */,
				E3839C5624FFF201007D0AB4 /* PluginStandaloneWindow.swift */,
				E3958585253309C90096811F /* PluginSidebarView.swift */,
				E3965E192487C99900607EB4 /* JavascriptPluginSubtitle.swift */,
				E32693F824BA138000BF7ADC /* JavascriptPluginSubtitleItem.swift */,
				E38BA1C3254110BD000B551D /* JavascriptMessageHub.swift */,
				E3FF5ABF2938582F0019CE45 /* JavascriptDevTool.swift */,
				E3FEC1322A30400F00CFD845 /* PluginInputManager.swift */,
				E3785B082A83380E00787CB7 /* WebSocketServer.swift */,
			);
			name = Javascript;
			sourceTree = "<group>";
		};
		E3DE8DCB1FD8166A0021921C /* iina-cli */ = {
			isa = PBXGroup;
			children = (
				E3DE8DCC1FD8166A0021921C /* main.swift */,
			);
			path = "iina-cli";
			sourceTree = "<group>";
		};
/* End PBXGroup section */

/* Begin PBXNativeTarget section */
		49542972216C34950058F680 /* OpenInIINA */ = {
			isa = PBXNativeTarget;
			buildConfigurationList = 49542989216C34960058F680 /* Build configuration list for PBXNativeTarget "OpenInIINA" */;
			buildPhases = (
				4954296F216C34950058F680 /* Sources */,
				49542970216C34950058F680 /* Frameworks */,
				49542971216C34950058F680 /* Resources */,
			);
			buildRules = (
			);
			dependencies = (
			);
			name = OpenInIINA;
			productName = OpenInIINA;
			productReference = 49542973216C34950058F680 /* OpenInIINA.appex */;
			productType = "com.apple.product-type.app-extension";
		};
		84EB1ED51D2F51D3004FA5A1 /* iina */ = {
			isa = PBXNativeTarget;
			buildConfigurationList = 84EB1EF91D2F51D3004FA5A1 /* Build configuration list for PBXNativeTarget "iina" */;
			buildPhases = (
				84EB1ED21D2F51D3004FA5A1 /* Sources */,
				84EB1ED31D2F51D3004FA5A1 /* Frameworks */,
				84EB1ED41D2F51D3004FA5A1 /* Resources */,
				84817C991DBDF57C00CC2279 /* Copy Dylibs */,
				84B1CE561F98CAE300994D63 /* Copy Dylib Symlinks */,
				84817CE81DBE2E3200CC2279 /* Copy Lua Scripts */,
				84E745DA1DFDE9C600588DED /* Copy Configs */,
				8461BA631E423423008BB852 /* Copy Executables */,
				4954298A216C34960058F680 /* Embed App Extensions */,
				51728768291B6F30009E6EC1 /* Write Info.h */,
			);
			buildRules = (
			);
			dependencies = (
				497747EE20D287C1004B243A /* PBXTargetDependency */,
				49542985216C34950058F680 /* PBXTargetDependency */,
			);
			name = iina;
			packageProductDependencies = (
				B4E446E725CB53920069F06E /* PromiseKit */,
				B4E446F125CB53FF0069F06E /* Gzip */,
				B4E446F625CB54EF0069F06E /* Mustache */,
				B4E4470025CE3F930069F06E /* Sparkle */,
				8451E6D82604AEFC009A15D7 /* Just */,
			);
			productName = mpvx;
			productReference = 84EB1ED61D2F51D3004FA5A1 /* IINA.app */;
			productType = "com.apple.product-type.application";
		};
		E38558862A484A2D0083772D /* iina-plugin */ = {
			isa = PBXNativeTarget;
			buildConfigurationList = E385588F2A484A2D0083772D /* Build configuration list for PBXNativeTarget "iina-plugin" */;
			buildPhases = (
				E38558832A484A2D0083772D /* Sources */,
				E38558842A484A2D0083772D /* Frameworks */,
				E38558852A484A2D0083772D /* CopyFiles */,
			);
			buildRules = (
			);
			dependencies = (
			);
			name = "iina-plugin";
			packageProductDependencies = (
				E38558902A486E060083772D /* Mustache */,
			);
			productName = "iina-plugin";
			productReference = E38558872A484A2D0083772D /* iina-plugin */;
			productType = "com.apple.product-type.tool";
		};
		E3DE8DC91FD8166A0021921C /* iina-cli */ = {
			isa = PBXNativeTarget;
			buildConfigurationList = E3DE8DD01FD8166A0021921C /* Build configuration list for PBXNativeTarget "iina-cli" */;
			buildPhases = (
				E3DE8DC61FD8166A0021921C /* Sources */,
				E3DE8DC71FD8166A0021921C /* Frameworks */,
				E3DE8DC81FD8166A0021921C /* CopyFiles */,
			);
			buildRules = (
			);
			dependencies = (
			);
			name = "iina-cli";
			packageProductDependencies = (
			);
			productName = "iina-cli";
			productReference = E3DE8DCA1FD8166A0021921C /* iina-cli */;
			productType = "com.apple.product-type.tool";
		};
/* End PBXNativeTarget section */

/* Begin PBXProject section */
		84EB1ECE1D2F51D3004FA5A1 /* Project object */ = {
			isa = PBXProject;
			attributes = {
				LastSwiftUpdateCheck = 1430;
				LastUpgradeCheck = 0930;
				ORGANIZATIONNAME = lhc;
				TargetAttributes = {
					49542972216C34950058F680 = {
						CreatedOnToolsVersion = 10.1;
						LastSwiftMigration = 1020;
						ProvisioningStyle = Manual;
					};
					84EB1ED51D2F51D3004FA5A1 = {
						CreatedOnToolsVersion = 7.3.1;
						DevelopmentTeam = 67CQ77V27R;
						LastSwiftMigration = 1020;
						ProvisioningStyle = Automatic;
					};
					E38558862A484A2D0083772D = {
						CreatedOnToolsVersion = 14.3.1;
					};
					E3DE8DC91FD8166A0021921C = {
						CreatedOnToolsVersion = 9.1;
						DevelopmentTeam = 67CQ77V27R;
						LastSwiftMigration = 1020;
						ProvisioningStyle = Manual;
					};
				};
			};
			buildConfigurationList = 84EB1ED11D2F51D3004FA5A1 /* Build configuration list for PBXProject "iina" */;
			compatibilityVersion = "Xcode 3.2";
			developmentRegion = en;
			hasScannedForEncodings = 0;
			knownRegions = (
				Base,
				en,
				"zh-Hans",
				"zh-Hant",
				ko,
				de,
				it,
				fr,
				ja,
				ru,
				uk,
				es,
				nl,
				sk,
				sv,
				ro,
				hi,
				"pt-BR",
				cs,
				pl,
				tr,
				ca,
				af,
				da,
				"en-GB",
				fi,
				hu,
				pt,
				"sr-Latn",
			);
			mainGroup = 84EB1ECD1D2F51D3004FA5A1;
			packageReferences = (
				B4E446E625CB53920069F06E /* XCRemoteSwiftPackageReference "PromiseKit" */,
				B4E446F025CB53FF0069F06E /* XCRemoteSwiftPackageReference "GzipSwift" */,
				B4E446F525CB54EF0069F06E /* XCRemoteSwiftPackageReference "GRMustache" */,
				B4E446FF25CE3F930069F06E /* XCRemoteSwiftPackageReference "Sparkle" */,
				8451E6D72604AEFC009A15D7 /* XCRemoteSwiftPackageReference "Just" */,
			);
			productRefGroup = 84EB1ED71D2F51D3004FA5A1 /* Products */;
			projectDirPath = "";
			projectRoot = "";
			targets = (
				84EB1ED51D2F51D3004FA5A1 /* iina */,
				E3DE8DC91FD8166A0021921C /* iina-cli */,
				E38558862A484A2D0083772D /* iina-plugin */,
				49542972216C34950058F680 /* OpenInIINA */,
			);
		};
/* End PBXProject section */

/* Begin PBXResourcesBuildPhase section */
		49542971216C34950058F680 /* Resources */ = {
			isa = PBXResourcesBuildPhase;
			buildActionMask = 2147483647;
			files = (
				49542982216C34950058F680 /* ToolbarItemIcon.pdf in Resources */,
				49542980216C34950058F680 /* open-in-iina.js in Resources */,
			);
			runOnlyForDeploymentPostprocessing = 0;
		};
		84EB1ED41D2F51D3004FA5A1 /* Resources */ = {
			isa = PBXResourcesBuildPhase;
			buildActionMask = 2147483647;
			files = (
				8400D5E71E1AB337006785F5 /* PrefKeyBindingViewController.xib in Resources */,
				E3DBD23F218EF4F100B3AFBF /* AboutWindowContributorAvatarItem.xib in Resources */,
				C789872F1E34EF170005769F /* InfoPlist.strings in Resources */,
				E32712B224F2B8CA00359DAB /* ScreenshootOSDView.xib in Resources */,
				8400D5DB1E1AB326006785F5 /* FontPickerWindowController.xib in Resources */,
				8400D5EA1E1AB33B006785F5 /* KeyRecordViewController.xib in Resources */,
				84EC12861F504D2500137C1E /* FilterPresets.strings in Resources */,
				E38B3214214FB9EA000F6D27 /* PrefPluginPermissionView.xib in Resources */,
				8400D5F01E1AB344006785F5 /* PrefCodecViewController.xib in Resources */,
				1326717E20852D0D000FA7E2 /* SubChooseViewController.xib in Resources */,
				84C3AB8B1E7BF22300FEFB7A /* MPVCommandFormat.strings in Resources */,
				8400D5C91E1AB2F9006785F5 /* QuickSettingViewController.xib in Resources */,
				84EB1EDC1D2F51D3004FA5A1 /* Assets.xcassets in Resources */,
				E374161120F3C0AB00B4F7F9 /* PrefUtilsViewController.xib in Resources */,
				8400D5E41E1AB333006785F5 /* PrefControlViewController.xib in Resources */,
				8492C2861E771FB200CE5825 /* ISO639.strings in Resources */,
				8F49C36E213EFB7E0076C4F9 /* MiniPlayerWindowController.xib in Resources */,
				84A0BA951D2F9E9600BC8DA1 /* MainMenu.xib in Resources */,
				8400D5D81E1AB31B006785F5 /* AboutWindowController.xib in Resources */,
				8400D5F31E1AB348006785F5 /* PrefSubViewController.xib in Resources */,
				84D0FB821F5E6A3800C6A6A7 /* FreeSelectingViewController.xib in Resources */,
				8400D5E11E1AB32F006785F5 /* PrefUIViewController.xib in Resources */,
				E338368A202651CF00ABC812 /* PrefOSCToolbarDraggingItemViewController.xib in Resources */,
				34ACA04B29DBB0090030C09C /* LogWindowController.xib in Resources */,
				8483FB001EDFF325000F55D6 /* Credits.rtf in Resources */,
				E353070621496CE4008FE492 /* PrefPluginViewController.xib in Resources */,
				84F5D49A1E44E9A50060A838 /* KeyBinding.strings in Resources */,
				E34A0E012053F93A00B50097 /* PrefOSCToolbarSettingsSheetController.xib in Resources */,
				E34E909A24F821280073BF04 /* GuideWindowController.xib in Resources */,
				84AF03D21E67492C003E3753 /* Contribution.rtf in Resources */,
				E3958566253133E80096811F /* SidebarTabView.xib in Resources */,
				8400D5D21E1AB312006785F5 /* InspectorWindowController.xib in Resources */,
				8400D5CC1E1AB2FF006785F5 /* PlaylistViewController.xib in Resources */,
				8400D5ED1E1AB33F006785F5 /* PrefAdvancedViewController.xib in Resources */,
				8400D5CF1E1AB306006785F5 /* CropSettingsViewController.xib in Resources */,
				6100FF2B1EDF9806002CF0FB /* dsa_pub.pem in Resources */,
				849581F31F03D55A00D3B359 /* InitialWindowController.xib in Resources */,
				845AC09C1E1AE6C10080B614 /* Localizable.strings in Resources */,
				8400D5F61E1AB34D006785F5 /* PrefNetworkViewController.xib in Resources */,
				8400D5D51E1AB317006785F5 /* FilterWindowController.xib in Resources */,
				E3B3DD5720FDB8A600325184 /* PreferenceWindowController.xib in Resources */,
				84996F901EC11CE6009A8A39 /* HistoryWindowController.xib in Resources */,
				8418A2F5213F5791003166AC /* OpenURLWindowController.xib in Resources */,
				8400D5DE1E1AB32A006785F5 /* PrefGeneralViewController.xib in Resources */,
				8400D5C61E1AB2F1006785F5 /* MainWindowController.xib in Resources */,
			);
			runOnlyForDeploymentPostprocessing = 0;
		};
/* End PBXResourcesBuildPhase section */

/* Begin PBXShellScriptBuildPhase section */
		51728768291B6F30009E6EC1 /* Write Info.h */ = {
			isa = PBXShellScriptBuildPhase;
			buildActionMask = 2147483647;
			files = (
			);
			inputFileListPaths = (
			);
			inputPaths = (
				"$(CONFIGURATION_BUILD_DIR)/$(EXECUTABLE_FOLDER_PATH)/$(EXECUTABLE_NAME)",
			);
			name = "Write Info.h";
			outputFileListPaths = (
			);
			outputPaths = (
				"$(INFOPLIST_PREFIX_HEADER)",
				"$(INFOPLIST_FILE)",
			);
			runOnlyForDeploymentPostprocessing = 0;
			shellPath = /bin/sh;
			shellScript = "iina/write_info_plist_header.sh\n";
		};
		84B1CE561F98CAE300994D63 /* Copy Dylib Symlinks */ = {
			isa = PBXShellScriptBuildPhase;
			alwaysOutOfDate = 1;
			buildActionMask = 2147483647;
			files = (
			);
			inputPaths = (
			);
			name = "Copy Dylib Symlinks";
			outputPaths = (
			);
			runOnlyForDeploymentPostprocessing = 0;
			shellPath = /bin/bash;
			shellScript = "echo \"Copy symlinks:\"\n\nfor file in \"${SRCROOT}/deps/lib/\"*.dylib; do\n    if [[ -h \"$file\" ]]; then\n        cp -R $file \"${TARGET_BUILD_DIR}/${FRAMEWORKS_FOLDER_PATH}/$(basename $file)\"\n    fi\ndone\n";
		};
/* End PBXShellScriptBuildPhase section */

/* Begin PBXSourcesBuildPhase section */
		4954296F216C34950058F680 /* Sources */ = {
			isa = PBXSourcesBuildPhase;
			buildActionMask = 2147483647;
			files = (
				49542978216C34950058F680 /* SafariExtensionHandler.swift in Sources */,
			);
			runOnlyForDeploymentPostprocessing = 0;
		};
		84EB1ED21D2F51D3004FA5A1 /* Sources */ = {
			isa = PBXSourcesBuildPhase;
			buildActionMask = 2147483647;
			files = (
				E35306FA214808AB008FE492 /* JavascriptAPIEvent.swift in Sources */,
				849581F11F02728700D3B359 /* InitialWindowController.swift in Sources */,
				8461C52E1D45FFF6006E91FF /* PlaySliderCell.swift in Sources */,
				84F5D4A21E4796F50060A838 /* KeyBindingTranslator.swift in Sources */,
				E3DBD23E218EF4F100B3AFBF /* AboutWindowContributorAvatarItem.swift in Sources */,
				8452DD851D3B956D008A543A /* Preference.swift in Sources */,
				8488D6E31E1183D300D5B952 /* PrefSubViewController.swift in Sources */,
				846352581EEEE11A0043F0CC /* ThumbnailPeekView.swift in Sources */,
				84E745D61DFDD4FD00588DED /* KeyCodeHelper.swift in Sources */,
				840D479B1DFEF649000D9A64 /* KeyRecordViewController.swift in Sources */,
				E3965E1A2487C99900607EB4 /* JavascriptPluginSubtitle.swift in Sources */,
				84F5D4951E44D5230060A838 /* KeyBindingCriterion.swift in Sources */,
				846121BD1F35FCA500ABB39C /* DraggingDetect.swift in Sources */,
				84A886EC1E2573A5008755BB /* JustExtension.swift in Sources */,
				84D0FB811F5E5A4000C6A6A7 /* CropBoxViewController.swift in Sources */,
				84D377631D6B66DE007F7396 /* MPVPlaylistItem.swift in Sources */,
				E3ECC89E1FE9A6D900BED8C7 /* GeometryDef.swift in Sources */,
				E337D5E22411B64A00B5729A /* JavascriptPolyfill.swift in Sources */,
				84E295C01E2CF9F5006388F7 /* ObjcUtils.m in Sources */,
				8400D5C41E17C6D2006785F5 /* AboutWindowController.swift in Sources */,
				84A886E41E24F37D008755BB /* ShooterSubtitle.swift in Sources */,
				E3CB258B2222885E00A62C47 /* JavascriptAPIOverlay.swift in Sources */,
				E337D5E6241EF60400B5729A /* JavascriptAPISubtitle.swift in Sources */,
				84A09A0E1F2DF596000FF343 /* MiniPlayerWindowController.swift in Sources */,
				84BEEC421DFEE46200F945CA /* StreamReader.swift in Sources */,
				E3CAD4AF2146DB47000B373A /* JavascriptAPI.swift in Sources */,
				84C644601E92BA2700B1410B /* TimeLabelOverflowedView.swift in Sources */,
				E3958565253133E80096811F /* SidebarTabView.swift in Sources */,
				E3C12F6B201F281F00297964 /* FirstRunManager.swift in Sources */,
				84EB1F071D2F5E76004FA5A1 /* Utility.swift in Sources */,
				84D0FB7E1F5E519300C6A6A7 /* FreeSelectingViewController.swift in Sources */,
				E3530702214935DE008FE492 /* JavascriptAPIConsole.swift in Sources */,
				840D47A01DFEFC49000D9A64 /* KeyRecordView.swift in Sources */,
				84791C8B1D405E9D0069E28A /* PlaybackInfo.swift in Sources */,
				E322A4F820A8442E00C67D32 /* PlaylistPlaybackProgressView.swift in Sources */,
				84D123B41ECAA405004E0D53 /* TouchBarSupport.swift in Sources */,
				E36E8D7C24F6052F00B8C097 /* GuideWindowController.swift in Sources */,
				84817C981DBDCE4300CC2279 /* RoundedColorWell.swift in Sources */,
				E38372922443634500F57718 /* LanguageTokenField.swift in Sources */,
				8461C5301D462488006E91FF /* VideoTime.swift in Sources */,
				E3839C5724FFF201007D0AB4 /* PluginStandaloneWindow.swift in Sources */,
				8492C2881E7721A600CE5825 /* ISO639Helper.swift in Sources */,
				84F5D4991E44E8AC0060A838 /* KeyBindingDataLoader.swift in Sources */,
				E34C0C3124934D7B0065A0C6 /* Switch.swift in Sources */,
				84EC12831F4F939000137C1E /* FilterPresets.swift in Sources */,
				E374160F20F3AF7E00B4F7F9 /* PrefUtilsViewController.swift in Sources */,
				E3FC31461FE1501E00B9B86F /* PowerSource.swift in Sources */,
				8476440A1D48CC3D004F6DF5 /* MPVCommand.swift in Sources */,
				84C8D5911D796F9700D98A0E /* Aspect.swift in Sources */,
				E3383689202651CF00ABC812 /* PrefOSCToolbarDraggingItemViewController.swift in Sources */,
				519872FF26879B9B00F84BCC /* AccessibilityPreferences.swift in Sources */,
				D19E23E9284F0A8400FD6999 /* IINAApplication.swift in Sources */,
				842904E21F0EC01600478376 /* AutoFileMatcher.swift in Sources */,
				8466BE181D5CDD0300039D03 /* QuickSettingViewController.swift in Sources */,
				84A0BA9E1D2FAD4000BC8DA1 /* MainWindowController.swift in Sources */,
				E3785B092A83380E00787CB7 /* WebSocketServer.swift in Sources */,
				84E48D4E1E0F1090002C7A3F /* FilterWindowController.swift in Sources */,
				E3F698872120D878005792C9 /* ExtendedColors.swift in Sources */,
<<<<<<< HEAD
				D18333BC2834CDF40060A4E9 /* RingBuffer.swift in Sources */,
=======
				E3839C5924FFF817007D0AB4 /* JavascriptAPIStandaloneWindow.swift in Sources */,
				E3366AFA224A039500EF3C32 /* JavascriptAPIPreferences.swift in Sources */,
				E32B157F21BE219700CDBCEA /* JavascriptPluginMenuItem.swift in Sources */,
>>>>>>> 2b3d44ca
				8476440C1D48F63D004F6DF5 /* OSDMessage.swift in Sources */,
				D18333BE2834CE620060A4E9 /* KeyInputController.swift in Sources */,
				84AE59491E0FD65800771B7E /* MainMenuActions.swift in Sources */,
				E38B3216214FF700000F6D27 /* EventController.swift in Sources */,
				E3CB75BD1FDACB82004DB10A /* SavedFilter.swift in Sources */,
				E337D5E4241C12BE00B5729A /* PrefPluginPermissionListView.swift in Sources */,
				E3785B072A83039600787CB7 /* JavascriptAPIWebSocket.swift in Sources */,
				E342832F20B7149800139865 /* Logger.swift in Sources */,
				84F725561D4783EE000DEF1B /* VolumeSliderCell.swift in Sources */,
				845040401E0ACADD0079C194 /* MPVNode.swift in Sources */,
				84795C3A1E083EE30059A648 /* PrefControlViewController.swift in Sources */,
				E38BA1C4254110BE000B551D /* JavascriptMessageHub.swift in Sources */,
				845E70B2210CB59D00D06C42 /* ScrollingTextField.swift in Sources */,
				8488D6DF1E11791300D5B952 /* PrefCodecViewController.swift in Sources */,
				8487BEC11D744FA800FD17B0 /* FlippedView.swift in Sources */,
				E35306EF2147A8CE008FE492 /* JavascriptPlugin.swift in Sources */,
				84795C371E0825AD0059A648 /* GifGenerator.swift in Sources */,
				845ABEAC1D4D19C000BFB15B /* MPVTrack.swift in Sources */,
				513A4FFA29B53F8100A8EA7D /* Atomic.swift in Sources */,
				84AABE981DBFB62F00D138FD /* FixedFontManager.m in Sources */,
				84EB1EDA1D2F51D3004FA5A1 /* AppDelegate.swift in Sources */,
				84CFC92623F8DDE000381E5B /* PlayerWindowController.swift in Sources */,
				E353070521496CE4008FE492 /* PrefPluginViewController.swift in Sources */,
				840820111ECF6C1800361416 /* FileGroup.swift in Sources */,
				E374160C20F138A900B4F7F9 /* CollapseView.swift in Sources */,
				D1B4E24E2A3AFC9100E36F1D /* MiniPlayerWindow.swift in Sources */,
				84A0BA901D2F8D4100BC8DA1 /* IINAError.swift in Sources */,
				84C6D3621EAF8D63009BF721 /* HistoryController.swift in Sources */,
				E38B3213214FB9EA000F6D27 /* PrefPluginPermissionView.swift in Sources */,
				51E63DFD29CFB04C008AFC20 /* PlaySliderLoopKnob.swift in Sources */,
				847644081D48B413004F6DF5 /* MPVOption.swift in Sources */,
				84817C961DBDCA5F00CC2279 /* SettingsListCellView.swift in Sources */,
				84A886F31E26CA24008755BB /* Regex.swift in Sources */,
				8487BEC31D76A1AF00FD17B0 /* MenuController.swift in Sources */,
				8450403D1E0A9EE20079C194 /* InspectorWindowController.swift in Sources */,
				E38BA1C0253E54F2000B551D /* JavascriptAPIGlobal.swift in Sources */,
				E39A11FD240F176E00A67F9F /* StringEncodingName.swift in Sources */,
				E33FEEB52229A44F00B59711 /* JavascriptAPIUtils.swift in Sources */,
				84C6D3671EB2A427009BF721 /* HistoryWindowController.swift in Sources */,
				9E47DAC01E3CFA6D00457420 /* DurationDisplayTextField.swift in Sources */,
				E35306F62147F7AF008FE492 /* JavascriptAPIMpv.swift in Sources */,
				840AF5821E732C8F00F4AF92 /* JustXMLRPC.swift in Sources */,
				E3513AF820EF79C500F8C347 /* PreferenceWindowController.swift in Sources */,
				841A599D1E1FF5800079E177 /* SleepPreventer.swift in Sources */,
				84ED99FF1E009C8100A5159B /* PrefAdvancedViewController.swift in Sources */,
				840AF5841E73CE3900F4AF92 /* OpenSubSubtitle.swift in Sources */,
				E32B157D21BC27B100CDBCEA /* JavascriptAPIMenu.swift in Sources */,
				84AABE8B1DBF634600D138FD /* CharEncoding.swift in Sources */,
				8488D6DC1E1167EF00D5B952 /* FloatingPointByteCountFormatter.swift in Sources */,
				8488D6E71E11ABE900D5B952 /* PrefNetworkViewController.swift in Sources */,
				84AABE941DBFAF1A00D138FD /* FontPickerWindowController.swift in Sources */,
				844C59E71F7C143D008D1B00 /* CacheManager.swift in Sources */,
				E34EAA83251A36CE00057F27 /* JavascriptAPIFile.swift in Sources */,
				E32712B024EAA14500359DAB /* ScreenshootOSDView.swift in Sources */,
				E3BA79EE2131443A00529D99 /* OpenURLWindowController.swift in Sources */,
				E3FF5AC02938582F0019CE45 /* JavascriptDevTool.swift in Sources */,
				84FBCB381EEACDDD0076C77C /* FFmpegController.m in Sources */,
				84879A981E0FFC7E0004F894 /* PrefUIViewController.swift in Sources */,
				84C6D3641EB276E9009BF721 /* PlaybackHistory.swift in Sources */,
				E3CB258F222799B800A62C47 /* MPVHook.swift in Sources */,
				843FFD4D1D5DAA01001F3A44 /* RoundedTextFieldCell.swift in Sources */,
				E30D2EBD21F5FD2600E1FF0D /* PluginOverlayView.swift in Sources */,
				E3FEC1332A30400F00CFD845 /* PluginInputManager.swift in Sources */,
				8407D1401E3A684C0043895D /* ViewLayer.swift in Sources */,
				84A0BA9B1D2FAB4100BC8DA1 /* Parameter.swift in Sources */,
				84EB1F051D2F5C5B004FA5A1 /* AppData.swift in Sources */,
				51F7974728C7E00200812D0D /* Lock.swift in Sources */,
				84C8D58F1D794CE600D98A0E /* MPVFilter.swift in Sources */,
				845404AA1E4396F500B02B12 /* ScriptLoader.swift in Sources */,
				84A0BAA11D2FAE7600BC8DA1 /* VideoView.swift in Sources */,
				E395858A253314400096811F /* JavascriptAPISidebarView.swift in Sources */,
				E33BA5C4204315740069A0F6 /* AssrtSubtitle.swift in Sources */,
				E32693F924BA138000BF7ADC /* JavascriptPluginSubtitleItem.swift in Sources */,
				34FD798E291C76A600963EDE /* LogWindowController.swift in Sources */,
				844DE1BF1D3E2B9900272589 /* MPVEvent.swift in Sources */,
				845040471E0B0F500079C194 /* CropSettingsViewController.swift in Sources */,
				E33836852026223800ABC812 /* PrefOSCToolbarSettingsSheetController.swift in Sources */,
				E3958586253309C90096811F /* PluginSidebarView.swift in Sources */,
				51C1BA3A291CA76700C1208A /* InfoDictionary.swift in Sources */,
				E301EFDA21312AB300BC8588 /* KeychainAccess.swift in Sources */,
				8434BAA71D5DF2DA003BECF2 /* Extensions.swift in Sources */,
				845404AC1E43980900B02B12 /* LuaScript.swift in Sources */,
				E35306F42147F78D008FE492 /* JavascriptAPICore.swift in Sources */,
				847557141F405F8C0006B0FF /* MainWindowMenuActions.swift in Sources */,
				E3DC53982A28F0DC002A5A48 /* JavascriptAPIInput.swift in Sources */,
				841B14281E941DFF00744AB8 /* TimeLabelOverflowedStackView.swift in Sources */,
				E33BA5C7204BD9FE0069A0F6 /* SubChooseViewController.swift in Sources */,
				51CACB9529D500290034CEE5 /* VideoPIPViewController.swift in Sources */,
				8460FBA91D6497490081841B /* PlaylistViewController.swift in Sources */,
				8450404A1E0B13230079C194 /* CropBoxView.swift in Sources */,
				84F7258F1D486185000DEF1B /* MPVProperty.swift in Sources */,
				E35306FC214813B7008FE492 /* JavascriptPluginInstance.swift in Sources */,
				84A0BA971D2FA1CE00BC8DA1 /* PlayerCore.swift in Sources */,
				84D377671D737F58007F7396 /* MPVChapter.swift in Sources */,
				84A886E61E24F3BD008755BB /* OnlineSubtitle.swift in Sources */,
				847C62CA1DC13CDA00E1EF16 /* PrefGeneralViewController.swift in Sources */,
				E3530700214908DD008FE492 /* JavascriptAPIHttp.swift in Sources */,
				84FBF23E1EF06A90003EA491 /* ThumbnailCache.swift in Sources */,
				51DE55C92A6646710050AD06 /* Sysctl.swift in Sources */,
				845FB0C71D39462E00C011E0 /* ControlBarView.swift in Sources */,
				E3513AFB20F120F600F8C347 /* PreferenceViewController.swift in Sources */,
				51AC1CAB2A9FBF3700DF7079 /* OpenSubClient.swift in Sources */,
				E38BD4AF20054BD9007635FC /* MainWindow.swift in Sources */,
				51E63DFB29CFB031008AFC20 /* PlaySlider.swift in Sources */,
				84F5D4A01E44F9DB0060A838 /* KeyBindingItem.swift in Sources */,
				84E5221323FF3D080006FDA1 /* JavascriptAPIPlaylist.swift in Sources */,
				84A0BA991D2FAAA700BC8DA1 /* MPVController.swift in Sources */,
				847557161F406D360006B0FF /* MiniPlayerWindowMenuActions.swift in Sources */,
				842F55A51EA17E7E0081D475 /* IINACommand.swift in Sources */,
				8434BAAD1D5E4546003BECF2 /* SlideUpButton.swift in Sources */,
				840D47981DFEEE6A000D9A64 /* KeyMapping.swift in Sources */,
				84BEEC3F1DFEDE2F00F945CA /* PrefKeyBindingViewController.swift in Sources */,
			);
			runOnlyForDeploymentPostprocessing = 0;
		};
		E38558832A484A2D0083772D /* Sources */ = {
			isa = PBXSourcesBuildPhase;
			buildActionMask = 2147483647;
			files = (
				E385588A2A484A2D0083772D /* main.swift in Sources */,
			);
			runOnlyForDeploymentPostprocessing = 0;
		};
		E3DE8DC61FD8166A0021921C /* Sources */ = {
			isa = PBXSourcesBuildPhase;
			buildActionMask = 2147483647;
			files = (
				E3DE8DCD1FD8166A0021921C /* main.swift in Sources */,
				E3CB75BB1FD998F5004DB10A /* Regex.swift in Sources */,
			);
			runOnlyForDeploymentPostprocessing = 0;
		};
/* End PBXSourcesBuildPhase section */

/* Begin PBXTargetDependency section */
		49542985216C34950058F680 /* PBXTargetDependency */ = {
			isa = PBXTargetDependency;
			target = 49542972216C34950058F680 /* OpenInIINA */;
			targetProxy = 49542984216C34950058F680 /* PBXContainerItemProxy */;
		};
		497747EE20D287C1004B243A /* PBXTargetDependency */ = {
			isa = PBXTargetDependency;
			target = E3DE8DC91FD8166A0021921C /* iina-cli */;
			targetProxy = 497747ED20D287C1004B243A /* PBXContainerItemProxy */;
		};
/* End PBXTargetDependency section */

/* Begin PBXVariantGroup section */
		1326718020852D0D000FA7E2 /* SubChooseViewController.xib */ = {
			isa = PBXVariantGroup;
			children = (
				1326717F20852D0D000FA7E2 /* Base */,
				848F50902085A99500E998FD /* zh-Hans */,
				C7E90B522087EC5700A58B6B /* ko */,
				84D6C98B208A959B0050F980 /* sk */,
				E5EF3D0A20FFBB6200FEBE4C /* fr */,
				9DB9ED5C20889D66006B1492 /* nl */,
				E33C31592107017000983986 /* zh-Hant */,
				64F85F5A210FFBAF00F8D8C0 /* es */,
				B3FC6F31210FB48600E7F6AF /* it */,
				8F49C361213EF4AF0076C4F9 /* de */,
				67C6C2202148064E00AFDE5C /* ja */,
				875FDFA8215787A400F7F7FD /* ru */,
				E1298BCB21A517C900B646AD /* sv */,
				84AA3F2421E7446600A3EDA2 /* uk */,
				E5D3ADAB21EDE336001A0909 /* ro */,
				FB011A0221F8C04200477551 /* hi */,
				5EF9F7FF21FB42EC00748374 /* pt-BR */,
				845900DB220E134400B4A7C4 /* cs */,
				84CE10B722E6EAA1008ED3AC /* pl */,
				8482985523C384A80088E223 /* en */,
				84B3B20523C0CE7300340754 /* tr */,
				84EA52DD2404E83C00F7617A /* ca */,
				348BFF4728DC5F2E0045F683 /* af */,
				348BFF6928DC61AE0045F683 /* da */,
				348BFF8A28DC63CA0045F683 /* en-GB */,
				348BFFAC28DC64490045F683 /* fi */,
				348BFFCE28DC64FB0045F683 /* hu */,
				348BFFF028DC657F0045F683 /* pt */,
				348B001228DC688F0045F683 /* sr-Latn */,
			);
			name = SubChooseViewController.xib;
			sourceTree = "<group>";
		};
		34ACA04D29DBB0090030C09C /* LogWindowController.xib */ = {
			isa = PBXVariantGroup;
			children = (
				34ACA04C29DBB0090030C09C /* Base */,
				34ACA04F29DBB0180030C09C /* en */,
				34ACA05129DBB0190030C09C /* af */,
				34ACA05329DBB01A0030C09C /* ca */,
				34ACA05529DBB01B0030C09C /* zh-Hans */,
				34ACA05729DBB01B0030C09C /* zh-Hant */,
				34ACA05929DBB01C0030C09C /* cs */,
				34ACA05B29DBB01C0030C09C /* da */,
				34ACA05D29DBB01E0030C09C /* nl */,
				34ACA05F29DBB01F0030C09C /* en-GB */,
				34ACA06129DBB01F0030C09C /* fi */,
				34ACA06329DBB01F0030C09C /* fr */,
				34ACA06529DBB0200030C09C /* de */,
				34ACA06729DBB0200030C09C /* hi */,
				34ACA06929DBB0200030C09C /* hu */,
				34ACA06B29DBB0210030C09C /* it */,
				34ACA06D29DBB0210030C09C /* ja */,
				34ACA06F29DBB0210030C09C /* ko */,
				34ACA07129DBB0220030C09C /* pl */,
				34ACA07329DBB0220030C09C /* pt */,
				34ACA07529DBB0230030C09C /* pt-BR */,
				34ACA07729DBB0230030C09C /* ro */,
				34ACA07929DBB0230030C09C /* ru */,
				34ACA07B29DBB0230030C09C /* sr-Latn */,
				34ACA07D29DBB0240030C09C /* sk */,
				34ACA07F29DBB0240030C09C /* es */,
				34ACA08129DBB0250030C09C /* sv */,
				34ACA08329DBB0260030C09C /* uk */,
				34ACA08529DBB0260030C09C /* tr */,
			);
			name = LogWindowController.xib;
			sourceTree = "<group>";
		};
		8400D5C81E1AB2F1006785F5 /* MainWindowController.xib */ = {
			isa = PBXVariantGroup;
			children = (
				8400D5C71E1AB2F1006785F5 /* Base */,
				8400D5FA1E1AB411006785F5 /* zh-Hans */,
				D27E35CF1E379B6D0064BE57 /* zh-Hant */,
				C789871B1E34EBDE0005769F /* ko */,
				B38F24191E44D09F00FFE600 /* it */,
				E5A935561E34B38700ABD3F5 /* fr */,
				133400121EB3831D007FE17E /* ja */,
				440DDE361E9010420063E211 /* ru */,
				6CA50A9D1EBBC1300060D07A /* de */,
				6DC77D2E1F1439A600E96176 /* uk */,
				649AD3121F11B06D00244738 /* es */,
				84C21A701F8996ED00AD5B64 /* nl */,
				2FE1FC971F98D3D8004C4D6B /* sk */,
				E1298BB221A517C300B646AD /* sv */,
				E5D3AD9221EDE334001A0909 /* ro */,
				FB0119E921F8C03D00477551 /* hi */,
				5EF9F7E621FB42E900748374 /* pt-BR */,
				845900C2220E134200B4A7C4 /* cs */,
				84CE109E22E6EAA0008ED3AC /* pl */,
				8482982323C384400088E223 /* en */,
				84B3B1EC23C0CE7100340754 /* tr */,
				84EA52C42404E83900F7617A /* ca */,
				348BFF2C28DC5F2C0045F683 /* af */,
				348BFF4E28DC61AC0045F683 /* da */,
				348BFF6F28DC63C80045F683 /* en-GB */,
				348BFF9128DC64470045F683 /* fi */,
				348BFFB328DC64F90045F683 /* hu */,
				348BFFD528DC657C0045F683 /* pt */,
				348BFFF728DC688C0045F683 /* sr-Latn */,
			);
			name = MainWindowController.xib;
			sourceTree = "<group>";
		};
		8400D5CB1E1AB2F9006785F5 /* QuickSettingViewController.xib */ = {
			isa = PBXVariantGroup;
			children = (
				8400D5CA1E1AB2F9006785F5 /* Base */,
				8400D5FB1E1AB411006785F5 /* zh-Hans */,
				D27E35D01E379B6D0064BE57 /* zh-Hant */,
				C789871C1E34EBDE0005769F /* ko */,
				B38F241A1E44D09F00FFE600 /* it */,
				E5A935571E34B38700ABD3F5 /* fr */,
				133400131EB3831D007FE17E /* ja */,
				440DDE371E9010420063E211 /* ru */,
				6CA50A991EBBB85A0060D07A /* de */,
				6DC77D2F1F1439A600E96176 /* uk */,
				649AD3131F11B06D00244738 /* es */,
				84C21A711F8996ED00AD5B64 /* nl */,
				2FE1FC981F98D3D8004C4D6B /* sk */,
				E1298BB321A517C300B646AD /* sv */,
				E5D3AD9321EDE334001A0909 /* ro */,
				FB0119EA21F8C03D00477551 /* hi */,
				5EF9F7E721FB42E900748374 /* pt-BR */,
				845900C3220E134200B4A7C4 /* cs */,
				84CE109F22E6EAA0008ED3AC /* pl */,
				8482982523C3844C0088E223 /* en */,
				84B3B1ED23C0CE7100340754 /* tr */,
				84EA52C52404E83A00F7617A /* ca */,
				348BFF2D28DC5F2D0045F683 /* af */,
				348BFF4F28DC61AC0045F683 /* da */,
				348BFF7028DC63C80045F683 /* en-GB */,
				348BFF9228DC64470045F683 /* fi */,
				348BFFB428DC64F90045F683 /* hu */,
				348BFFD628DC657C0045F683 /* pt */,
				348BFFF828DC688C0045F683 /* sr-Latn */,
			);
			name = QuickSettingViewController.xib;
			sourceTree = "<group>";
		};
		8400D5CE1E1AB2FF006785F5 /* PlaylistViewController.xib */ = {
			isa = PBXVariantGroup;
			children = (
				8400D5CD1E1AB2FF006785F5 /* Base */,
				8400D5FC1E1AB411006785F5 /* zh-Hans */,
				D27E35D11E379B6E0064BE57 /* zh-Hant */,
				C789871D1E34EBDE0005769F /* ko */,
				B38F241B1E44D09F00FFE600 /* it */,
				E5A935581E34B38700ABD3F5 /* fr */,
				133400141EB3831D007FE17E /* ja */,
				440DDE381E9010420063E211 /* ru */,
				6CA50A971EBBB7CD0060D07A /* de */,
				6DC77D301F1439A600E96176 /* uk */,
				649AD3141F11B06D00244738 /* es */,
				84C21A721F8996ED00AD5B64 /* nl */,
				2FE1FC991F98D3D8004C4D6B /* sk */,
				E1298BB421A517C300B646AD /* sv */,
				E5D3AD9421EDE334001A0909 /* ro */,
				FB0119EB21F8C03D00477551 /* hi */,
				5EF9F7E821FB42E900748374 /* pt-BR */,
				845900C4220E134200B4A7C4 /* cs */,
				84CE10A022E6EAA0008ED3AC /* pl */,
				8482982723C384500088E223 /* en */,
				84B3B1EE23C0CE7100340754 /* tr */,
				84EA52C62404E83A00F7617A /* ca */,
				348BFF2E28DC5F2D0045F683 /* af */,
				348BFF5028DC61AD0045F683 /* da */,
				348BFF7128DC63C80045F683 /* en-GB */,
				348BFF9328DC64470045F683 /* fi */,
				348BFFB528DC64F90045F683 /* hu */,
				348BFFD728DC657C0045F683 /* pt */,
				348BFFF928DC688D0045F683 /* sr-Latn */,
			);
			name = PlaylistViewController.xib;
			sourceTree = "<group>";
		};
		8400D5D11E1AB306006785F5 /* CropSettingsViewController.xib */ = {
			isa = PBXVariantGroup;
			children = (
				8400D5D01E1AB306006785F5 /* Base */,
				8400D5FD1E1AB412006785F5 /* zh-Hans */,
				D27E35D21E379B6E0064BE57 /* zh-Hant */,
				C789871E1E34EBDE0005769F /* ko */,
				B38F241C1E44D09F00FFE600 /* it */,
				E5A935591E34B38700ABD3F5 /* fr */,
				133400151EB3831D007FE17E /* ja */,
				440DDE391E9010420063E211 /* ru */,
				6CA50A9F1EBBC2910060D07A /* de */,
				6DC77D311F1439A600E96176 /* uk */,
				649AD3151F11B06E00244738 /* es */,
				84C21A791F8996EE00AD5B64 /* nl */,
				2FE1FCA01F98D3D9004C4D6B /* sk */,
				E1298BBC21A517C500B646AD /* sv */,
				E5D3AD9C21EDE334001A0909 /* ro */,
				FB0119F321F8C03F00477551 /* hi */,
				5EF9F7F021FB42EA00748374 /* pt-BR */,
				845900CC220E134300B4A7C4 /* cs */,
				84CE10A822E6EAA0008ED3AC /* pl */,
				8482983723C3846E0088E223 /* en */,
				84B3B1F623C0CE7200340754 /* tr */,
				84EA52CE2404E83A00F7617A /* ca */,
				348BFF3728DC5F2D0045F683 /* af */,
				348BFF5928DC61AD0045F683 /* da */,
				348BFF7A28DC63C90045F683 /* en-GB */,
				348BFF9C28DC64480045F683 /* fi */,
				348BFFBE28DC64FA0045F683 /* hu */,
				348BFFE028DC657D0045F683 /* pt */,
				348B000228DC688E0045F683 /* sr-Latn */,
			);
			name = CropSettingsViewController.xib;
			sourceTree = "<group>";
		};
		8400D5D41E1AB312006785F5 /* InspectorWindowController.xib */ = {
			isa = PBXVariantGroup;
			children = (
				8400D5D31E1AB312006785F5 /* Base */,
				D27E35D31E379B6E0064BE57 /* zh-Hant */,
				C789871F1E34EBDE0005769F /* ko */,
				E5A9355A1E34B38800ABD3F5 /* fr */,
				133400161EB3831D007FE17E /* ja */,
				84A0F6021EBB4A7C001FCF44 /* zh-Hans */,
				440DDE3A1E9010420063E211 /* ru */,
				B3A6ED0B1EBBC9ED00BE4956 /* it */,
				6CA50AA31EBBC3860060D07A /* de */,
				6DC77D321F1439A600E96176 /* uk */,
				649AD3161F11B06E00244738 /* es */,
				84C21A731F8996ED00AD5B64 /* nl */,
				2FE1FC9A1F98D3D8004C4D6B /* sk */,
				E1298BB521A517C300B646AD /* sv */,
				E5D3AD9521EDE334001A0909 /* ro */,
				FB0119EC21F8C03E00477551 /* hi */,
				5EF9F7E921FB42E900748374 /* pt-BR */,
				845900C5220E134200B4A7C4 /* cs */,
				84CE10A122E6EAA0008ED3AC /* pl */,
				8482982923C384540088E223 /* en */,
				84B3B1EF23C0CE7100340754 /* tr */,
				84EA52C72404E83A00F7617A /* ca */,
				348BFF2F28DC5F2D0045F683 /* af */,
				348BFF5128DC61AD0045F683 /* da */,
				348BFF7228DC63C80045F683 /* en-GB */,
				348BFF9428DC64470045F683 /* fi */,
				348BFFB628DC64F90045F683 /* hu */,
				348BFFD828DC657D0045F683 /* pt */,
				348BFFFA28DC688D0045F683 /* sr-Latn */,
			);
			name = InspectorWindowController.xib;
			sourceTree = "<group>";
		};
		8400D5D71E1AB317006785F5 /* FilterWindowController.xib */ = {
			isa = PBXVariantGroup;
			children = (
				8400D5D61E1AB317006785F5 /* Base */,
				8400D5FF1E1AB412006785F5 /* zh-Hans */,
				D27E35D41E379B6E0064BE57 /* zh-Hant */,
				C78987201E34EBDE0005769F /* ko */,
				B38F241E1E44D09F00FFE600 /* it */,
				E5A9355B1E34B38800ABD3F5 /* fr */,
				133400171EB3831D007FE17E /* ja */,
				440DDE3B1E9010420063E211 /* ru */,
				6CA50AA51EBBC5E50060D07A /* de */,
				6DC77D331F1439A600E96176 /* uk */,
				649AD3171F11B06E00244738 /* es */,
				84C21A741F8996ED00AD5B64 /* nl */,
				2FE1FC9B1F98D3D9004C4D6B /* sk */,
				E1298BB621A517C400B646AD /* sv */,
				E5D3AD9621EDE334001A0909 /* ro */,
				FB0119ED21F8C03E00477551 /* hi */,
				5EF9F7EA21FB42EA00748374 /* pt-BR */,
				845900C6220E134200B4A7C4 /* cs */,
				84CE10A222E6EAA0008ED3AC /* pl */,
				8482982B23C384580088E223 /* en */,
				84B3B1F023C0CE7100340754 /* tr */,
				84EA52C82404E83A00F7617A /* ca */,
				348BFF3028DC5F2D0045F683 /* af */,
				348BFF5228DC61AD0045F683 /* da */,
				348BFF7328DC63C80045F683 /* en-GB */,
				348BFF9528DC64470045F683 /* fi */,
				348BFFB728DC64F90045F683 /* hu */,
				348BFFD928DC657D0045F683 /* pt */,
				348BFFFB28DC688D0045F683 /* sr-Latn */,
			);
			name = FilterWindowController.xib;
			sourceTree = "<group>";
		};
		8400D5DA1E1AB31B006785F5 /* AboutWindowController.xib */ = {
			isa = PBXVariantGroup;
			children = (
				8400D5D91E1AB31B006785F5 /* Base */,
				8400D6001E1AB412006785F5 /* zh-Hans */,
				D27E35D51E379B6E0064BE57 /* zh-Hant */,
				C78987211E34EBDE0005769F /* ko */,
				B38F241F1E44D09F00FFE600 /* it */,
				E5A9355C1E34B38800ABD3F5 /* fr */,
				133400181EB3831D007FE17E /* ja */,
				440DDE3C1E9010420063E211 /* ru */,
				6CA50A951EBBB6B30060D07A /* de */,
				6DC77D341F1439A600E96176 /* uk */,
				649AD3181F11B06E00244738 /* es */,
				84C21A751F8996ED00AD5B64 /* nl */,
				2FE1FC9C1F98D3D9004C4D6B /* sk */,
				E1298BB721A517C400B646AD /* sv */,
				E5D3AD9721EDE334001A0909 /* ro */,
				FB0119EE21F8C03E00477551 /* hi */,
				5EF9F7EB21FB42EA00748374 /* pt-BR */,
				845900C7220E134200B4A7C4 /* cs */,
				84CE10A322E6EAA0008ED3AC /* pl */,
				8482982D23C3845B0088E223 /* en */,
				84B3B1F123C0CE7100340754 /* tr */,
				84EA52C92404E83A00F7617A /* ca */,
				348BFF3128DC5F2D0045F683 /* af */,
				348BFF5328DC61AD0045F683 /* da */,
				348BFF7428DC63C80045F683 /* en-GB */,
				348BFF9628DC64480045F683 /* fi */,
				348BFFB828DC64F90045F683 /* hu */,
				348BFFDA28DC657D0045F683 /* pt */,
				348BFFFC28DC688D0045F683 /* sr-Latn */,
			);
			name = AboutWindowController.xib;
			sourceTree = "<group>";
		};
		8400D5DD1E1AB326006785F5 /* FontPickerWindowController.xib */ = {
			isa = PBXVariantGroup;
			children = (
				8400D5DC1E1AB326006785F5 /* Base */,
				8400D6011E1AB412006785F5 /* zh-Hans */,
				D27E35D61E379B6E0064BE57 /* zh-Hant */,
				C78987221E34EBDE0005769F /* ko */,
				B38F24201E44D09F00FFE600 /* it */,
				E5A9355D1E34B38800ABD3F5 /* fr */,
				1334001A1EB3831D007FE17E /* ja */,
				440DDE3E1E9010430063E211 /* ru */,
				6CA50AAB1EBBC9FD0060D07A /* de */,
				6DC77D381F1439A700E96176 /* uk */,
				649AD31C1F11B06E00244738 /* es */,
				84C21A7B1F8996EE00AD5B64 /* nl */,
				2FE1FCA21F98D3D9004C4D6B /* sk */,
				E1298BBE21A517C600B646AD /* sv */,
				E5D3AD9E21EDE335001A0909 /* ro */,
				FB0119F521F8C03F00477551 /* hi */,
				5EF9F7F221FB42EA00748374 /* pt-BR */,
				845900CE220E134300B4A7C4 /* cs */,
				84CE10AA22E6EAA0008ED3AC /* pl */,
				8482983B23C384770088E223 /* en */,
				84B3B1F823C0CE7200340754 /* tr */,
				84EA52D02404E83A00F7617A /* ca */,
				348BFF3928DC5F2D0045F683 /* af */,
				348BFF5B28DC61AD0045F683 /* da */,
				348BFF7C28DC63C90045F683 /* en-GB */,
				348BFF9E28DC64480045F683 /* fi */,
				348BFFC028DC64FA0045F683 /* hu */,
				348BFFE228DC657E0045F683 /* pt */,
				348B000428DC688E0045F683 /* sr-Latn */,
			);
			name = FontPickerWindowController.xib;
			sourceTree = "<group>";
		};
		8400D5E01E1AB32A006785F5 /* PrefGeneralViewController.xib */ = {
			isa = PBXVariantGroup;
			children = (
				8400D5DF1E1AB32A006785F5 /* Base */,
				72CAEE6D1E229EAE00B8C894 /* zh-Hans */,
				D27E35D71E379B6F0064BE57 /* zh-Hant */,
				C78987231E34EBDF0005769F /* ko */,
				B38F24211E44D09F00FFE600 /* it */,
				E5A9355E1E34B38800ABD3F5 /* fr */,
				1334001B1EB3831D007FE17E /* ja */,
				440DDE3F1E9010430063E211 /* ru */,
				6CA50AAD1EBBCB070060D07A /* de */,
				6DC77D391F1439A700E96176 /* uk */,
				649AD31D1F11B06E00244738 /* es */,
				84C21A7C1F8996EE00AD5B64 /* nl */,
				2FE1FCA31F98D3D9004C4D6B /* sk */,
				E1298BBF21A517C600B646AD /* sv */,
				E5D3AD9F21EDE335001A0909 /* ro */,
				FB0119F621F8C03F00477551 /* hi */,
				5EF9F7F321FB42EA00748374 /* pt-BR */,
				845900CF220E134300B4A7C4 /* cs */,
				84CE10AB22E6EAA0008ED3AC /* pl */,
				8482983D23C3847B0088E223 /* en */,
				84B3B1F923C0CE7200340754 /* tr */,
				84EA52D12404E83B00F7617A /* ca */,
				348BFF3B28DC5F2D0045F683 /* af */,
				348BFF5D28DC61AE0045F683 /* da */,
				348BFF7E28DC63C90045F683 /* en-GB */,
				348BFFA028DC64480045F683 /* fi */,
				348BFFC228DC64FA0045F683 /* hu */,
				348BFFE428DC657E0045F683 /* pt */,
				348B000628DC688E0045F683 /* sr-Latn */,
			);
			name = PrefGeneralViewController.xib;
			sourceTree = "<group>";
		};
		8400D5E31E1AB32F006785F5 /* PrefUIViewController.xib */ = {
			isa = PBXVariantGroup;
			children = (
				8400D5E21E1AB32F006785F5 /* Base */,
				8400D6031E1AB412006785F5 /* zh-Hans */,
				D27E35D81E379B6F0064BE57 /* zh-Hant */,
				C78987241E34EBDF0005769F /* ko */,
				F4C61DFA1E20423A00A43BCC /* de */,
				B38F24221E44D0A000FFE600 /* it */,
				E5A9355F1E34B38900ABD3F5 /* fr */,
				1334001C1EB3831E007FE17E /* ja */,
				440DDE401E9010430063E211 /* ru */,
				6DC77D3A1F1439A700E96176 /* uk */,
				649AD31E1F11B06E00244738 /* es */,
				84C21A7D1F8996EE00AD5B64 /* nl */,
				2FE1FCA41F98D3D9004C4D6B /* sk */,
				E1298BC021A517C600B646AD /* sv */,
				E5D3ADA021EDE335001A0909 /* ro */,
				FB0119F721F8C04000477551 /* hi */,
				5EF9F7F421FB42EB00748374 /* pt-BR */,
				845900D0220E134300B4A7C4 /* cs */,
				84CE10AC22E6EAA0008ED3AC /* pl */,
				8482983F23C3847F0088E223 /* en */,
				84B3B1FA23C0CE7200340754 /* tr */,
				84EA52D22404E83B00F7617A /* ca */,
				348BFF3C28DC5F2D0045F683 /* af */,
				348BFF5E28DC61AE0045F683 /* da */,
				348BFF7F28DC63C90045F683 /* en-GB */,
				348BFFA128DC64480045F683 /* fi */,
				348BFFC328DC64FA0045F683 /* hu */,
				348BFFE528DC657E0045F683 /* pt */,
				348B000728DC688E0045F683 /* sr-Latn */,
			);
			name = PrefUIViewController.xib;
			sourceTree = "<group>";
		};
		8400D5E61E1AB333006785F5 /* PrefControlViewController.xib */ = {
			isa = PBXVariantGroup;
			children = (
				8400D5E51E1AB333006785F5 /* Base */,
				8400D6041E1AB412006785F5 /* zh-Hans */,
				D27E35D91E379B6F0064BE57 /* zh-Hant */,
				C78987251E34EBDF0005769F /* ko */,
				E5A935601E34B38900ABD3F5 /* fr */,
				1334001D1EB3831E007FE17E /* ja */,
				440DDE411E9010430063E211 /* ru */,
				B3A6ED0F1EBBD51F00BE4956 /* it */,
				6CA50AAF1EBD0C100060D07A /* de */,
				6DC77D3B1F1439A700E96176 /* uk */,
				649AD31F1F11B06E00244738 /* es */,
				84C21A7E1F8996EE00AD5B64 /* nl */,
				2FE1FCA51F98D3DA004C4D6B /* sk */,
				E1298BC221A517C700B646AD /* sv */,
				E5D3ADA221EDE335001A0909 /* ro */,
				FB0119F921F8C04000477551 /* hi */,
				5EF9F7F621FB42EB00748374 /* pt-BR */,
				845900D2220E134300B4A7C4 /* cs */,
				84CE10AE22E6EAA0008ED3AC /* pl */,
				8482984323C384870088E223 /* en */,
				84B3B1FC23C0CE7200340754 /* tr */,
				84EA52D42404E83B00F7617A /* ca */,
				348BFF3E28DC5F2E0045F683 /* af */,
				348BFF6028DC61AE0045F683 /* da */,
				348BFF8128DC63C90045F683 /* en-GB */,
				348BFFA328DC64490045F683 /* fi */,
				348BFFC528DC64FA0045F683 /* hu */,
				348BFFE728DC657E0045F683 /* pt */,
				348B000928DC688E0045F683 /* sr-Latn */,
			);
			name = PrefControlViewController.xib;
			sourceTree = "<group>";
		};
		8400D5E91E1AB337006785F5 /* PrefKeyBindingViewController.xib */ = {
			isa = PBXVariantGroup;
			children = (
				8400D5E81E1AB337006785F5 /* Base */,
				8400D6051E1AB412006785F5 /* zh-Hans */,
				D27E35DA1E379B6F0064BE57 /* zh-Hant */,
				C78987261E34EBDF0005769F /* ko */,
				B38F24241E44D0A000FFE600 /* it */,
				E5A935611E34B38900ABD3F5 /* fr */,
				1334001E1EB3831E007FE17E /* ja */,
				440DDE421E9010430063E211 /* ru */,
				6CA50AB11EBD0F990060D07A /* de */,
				6DC77D3C1F1439A700E96176 /* uk */,
				649AD3201F11B06E00244738 /* es */,
				84C21A7F1F8996EF00AD5B64 /* nl */,
				2FE1FCA61F98D3DA004C4D6B /* sk */,
				E1298BC321A517C700B646AD /* sv */,
				E5D3ADA321EDE335001A0909 /* ro */,
				FB0119FA21F8C04000477551 /* hi */,
				5EF9F7F721FB42EB00748374 /* pt-BR */,
				845900D3220E134300B4A7C4 /* cs */,
				84CE10AF22E6EAA0008ED3AC /* pl */,
				8482984523C3848B0088E223 /* en */,
				84B3B1FD23C0CE7200340754 /* tr */,
				84EA52D52404E83B00F7617A /* ca */,
				348BFF3F28DC5F2E0045F683 /* af */,
				348BFF6128DC61AE0045F683 /* da */,
				348BFF8228DC63C90045F683 /* en-GB */,
				348BFFA428DC64490045F683 /* fi */,
				348BFFC628DC64FB0045F683 /* hu */,
				348BFFE828DC657E0045F683 /* pt */,
				348B000A28DC688E0045F683 /* sr-Latn */,
			);
			name = PrefKeyBindingViewController.xib;
			sourceTree = "<group>";
		};
		8400D5EC1E1AB33B006785F5 /* KeyRecordViewController.xib */ = {
			isa = PBXVariantGroup;
			children = (
				8400D5EB1E1AB33B006785F5 /* Base */,
				8400D6061E1AB412006785F5 /* zh-Hans */,
				D27E35DB1E379B6F0064BE57 /* zh-Hant */,
				C78987271E34EBDF0005769F /* ko */,
				B38F24251E44D0A000FFE600 /* it */,
				E5A935621E34B38A00ABD3F5 /* fr */,
				1334001F1EB3831E007FE17E /* ja */,
				440DDE431E9010430063E211 /* ru */,
				6CA50AB71EBD11610060D07A /* de */,
				6DC77D3D1F1439A700E96176 /* uk */,
				649AD3211F11B06E00244738 /* es */,
				84C21A801F8996EF00AD5B64 /* nl */,
				2FE1FCA71F98D3DA004C4D6B /* sk */,
				E1298BC421A517C700B646AD /* sv */,
				E5D3ADA421EDE335001A0909 /* ro */,
				FB0119FB21F8C04000477551 /* hi */,
				5EF9F7F821FB42EB00748374 /* pt-BR */,
				845900D4220E134300B4A7C4 /* cs */,
				84CE10B022E6EAA1008ED3AC /* pl */,
				8482984723C3848F0088E223 /* en */,
				84B3B1FE23C0CE7200340754 /* tr */,
				84EA52D62404E83B00F7617A /* ca */,
				348BFF4028DC5F2E0045F683 /* af */,
				348BFF6228DC61AE0045F683 /* da */,
				348BFF8328DC63C90045F683 /* en-GB */,
				348BFFA528DC64490045F683 /* fi */,
				348BFFC728DC64FB0045F683 /* hu */,
				348BFFE928DC657E0045F683 /* pt */,
				348B000B28DC688E0045F683 /* sr-Latn */,
			);
			name = KeyRecordViewController.xib;
			sourceTree = "<group>";
		};
		8400D5EF1E1AB33F006785F5 /* PrefAdvancedViewController.xib */ = {
			isa = PBXVariantGroup;
			children = (
				8400D5EE1E1AB33F006785F5 /* Base */,
				8400D6071E1AB412006785F5 /* zh-Hans */,
				D27E35DC1E379B6F0064BE57 /* zh-Hant */,
				C78987281E34EBDF0005769F /* ko */,
				B38F24261E44D0A000FFE600 /* it */,
				E5A935631E34B38A00ABD3F5 /* fr */,
				133400201EB3831E007FE17E /* ja */,
				440DDE441E9010430063E211 /* ru */,
				6CA50AB51EBD10E90060D07A /* de */,
				6DC77D3E1F1439A700E96176 /* uk */,
				649AD3221F11B06E00244738 /* es */,
				84C21A811F8996EF00AD5B64 /* nl */,
				2FE1FCA81F98D3DA004C4D6B /* sk */,
				E1298BC521A517C800B646AD /* sv */,
				E5D3ADA521EDE335001A0909 /* ro */,
				FB0119FC21F8C04100477551 /* hi */,
				5EF9F7F921FB42EB00748374 /* pt-BR */,
				845900D5220E134400B4A7C4 /* cs */,
				84CE10B122E6EAA1008ED3AC /* pl */,
				8482984923C384930088E223 /* en */,
				84B3B1FF23C0CE7200340754 /* tr */,
				84EA52D72404E83B00F7617A /* ca */,
				348BFF4128DC5F2E0045F683 /* af */,
				348BFF6328DC61AE0045F683 /* da */,
				348BFF8428DC63C90045F683 /* en-GB */,
				348BFFA628DC64490045F683 /* fi */,
				348BFFC828DC64FB0045F683 /* hu */,
				348BFFEA28DC657E0045F683 /* pt */,
				348B000C28DC688E0045F683 /* sr-Latn */,
			);
			name = PrefAdvancedViewController.xib;
			sourceTree = "<group>";
		};
		8400D5F21E1AB344006785F5 /* PrefCodecViewController.xib */ = {
			isa = PBXVariantGroup;
			children = (
				8400D5F11E1AB344006785F5 /* Base */,
				8400D6081E1AB412006785F5 /* zh-Hans */,
				D27E35DD1E379B6F0064BE57 /* zh-Hant */,
				C78987291E34EBDF0005769F /* ko */,
				B38F24271E44D0A000FFE600 /* it */,
				E5A935641E34B38A00ABD3F5 /* fr */,
				133400211EB3831E007FE17E /* ja */,
				440DDE451E9010430063E211 /* ru */,
				6CA50AB91EBD11B40060D07A /* de */,
				6DC77D3F1F1439A700E96176 /* uk */,
				649AD3231F11B06E00244738 /* es */,
				84C21A821F8996EF00AD5B64 /* nl */,
				2FE1FCA91F98D3DA004C4D6B /* sk */,
				E1298BC621A517C800B646AD /* sv */,
				E5D3ADA621EDE335001A0909 /* ro */,
				FB0119FD21F8C04100477551 /* hi */,
				5EF9F7FA21FB42EB00748374 /* pt-BR */,
				845900D6220E134400B4A7C4 /* cs */,
				84CE10B222E6EAA1008ED3AC /* pl */,
				8482984B23C384960088E223 /* en */,
				84B3B20023C0CE7200340754 /* tr */,
				84EA52D82404E83B00F7617A /* ca */,
				348BFF4228DC5F2E0045F683 /* af */,
				348BFF6428DC61AE0045F683 /* da */,
				348BFF8528DC63C90045F683 /* en-GB */,
				348BFFA728DC64490045F683 /* fi */,
				348BFFC928DC64FB0045F683 /* hu */,
				348BFFEB28DC657E0045F683 /* pt */,
				348B000D28DC688F0045F683 /* sr-Latn */,
			);
			name = PrefCodecViewController.xib;
			sourceTree = "<group>";
		};
		8400D5F51E1AB348006785F5 /* PrefSubViewController.xib */ = {
			isa = PBXVariantGroup;
			children = (
				8400D5F41E1AB348006785F5 /* Base */,
				8400D6091E1AB412006785F5 /* zh-Hans */,
				D27E35DE1E379B700064BE57 /* zh-Hant */,
				C789872A1E34EBDF0005769F /* ko */,
				B38F24281E44D0A000FFE600 /* it */,
				E5A935651E34B38A00ABD3F5 /* fr */,
				133400221EB3831E007FE17E /* ja */,
				440DDE461E9010430063E211 /* ru */,
				6CA50ABB1EBD126B0060D07A /* de */,
				6DC77D401F1439A700E96176 /* uk */,
				649AD3241F11B06E00244738 /* es */,
				84C21A831F8996EF00AD5B64 /* nl */,
				2FE1FCAA1F98D3DA004C4D6B /* sk */,
				E1298BC721A517C800B646AD /* sv */,
				E5D3ADA721EDE335001A0909 /* ro */,
				FB0119FE21F8C04100477551 /* hi */,
				5EF9F7FB21FB42EB00748374 /* pt-BR */,
				845900D7220E134400B4A7C4 /* cs */,
				84CE10B322E6EAA1008ED3AC /* pl */,
				8482984D23C3849A0088E223 /* en */,
				84B3B20123C0CE7200340754 /* tr */,
				84EA52D92404E83B00F7617A /* ca */,
				348BFF4328DC5F2E0045F683 /* af */,
				348BFF6528DC61AE0045F683 /* da */,
				348BFF8628DC63CA0045F683 /* en-GB */,
				348BFFA828DC64490045F683 /* fi */,
				348BFFCA28DC64FB0045F683 /* hu */,
				348BFFEC28DC657F0045F683 /* pt */,
				348B000E28DC688F0045F683 /* sr-Latn */,
			);
			name = PrefSubViewController.xib;
			sourceTree = "<group>";
		};
		8400D5F81E1AB34D006785F5 /* PrefNetworkViewController.xib */ = {
			isa = PBXVariantGroup;
			children = (
				8400D5F71E1AB34D006785F5 /* Base */,
				8400D60A1E1AB412006785F5 /* zh-Hans */,
				D27E35DF1E379B700064BE57 /* zh-Hant */,
				C789872B1E34EBDF0005769F /* ko */,
				B38F24291E44D0A000FFE600 /* it */,
				E5A935661E34B38A00ABD3F5 /* fr */,
				133400231EB3831E007FE17E /* ja */,
				440DDE471E9010430063E211 /* ru */,
				6CA50ABD1EBD165C0060D07A /* de */,
				6DC77D411F1439A700E96176 /* uk */,
				649AD3251F11B06E00244738 /* es */,
				84C21A841F8996EF00AD5B64 /* nl */,
				2FE1FCAB1F98D3DA004C4D6B /* sk */,
				E1298BC821A517C900B646AD /* sv */,
				E5D3ADA821EDE336001A0909 /* ro */,
				FB0119FF21F8C04100477551 /* hi */,
				5EF9F7FC21FB42EB00748374 /* pt-BR */,
				845900D8220E134400B4A7C4 /* cs */,
				84CE10B422E6EAA1008ED3AC /* pl */,
				8482984F23C3849D0088E223 /* en */,
				84B3B20223C0CE7300340754 /* tr */,
				84EA52DA2404E83C00F7617A /* ca */,
				348BFF4428DC5F2E0045F683 /* af */,
				348BFF6628DC61AE0045F683 /* da */,
				348BFF8728DC63CA0045F683 /* en-GB */,
				348BFFA928DC64490045F683 /* fi */,
				348BFFCB28DC64FB0045F683 /* hu */,
				348BFFED28DC657F0045F683 /* pt */,
				348B000F28DC688F0045F683 /* sr-Latn */,
			);
			name = PrefNetworkViewController.xib;
			sourceTree = "<group>";
		};
		8418A2F7213F5791003166AC /* OpenURLWindowController.xib */ = {
			isa = PBXVariantGroup;
			children = (
				8418A2F6213F5791003166AC /* Base */,
				8418A2F8213F5794003166AC /* zh-Hans */,
				B3BEB11121403F6E0015FC54 /* it */,
				84BAFD3A21404572006B3CC1 /* sk */,
				8F49C36A213EF9C70076C4F9 /* de */,
				84BAFD3C2142FE2E006B3CC1 /* ko */,
				E5A0D2142145779D00750FF3 /* fr */,
				67C6C21C2148063900AFDE5C /* ja */,
				875FDFA22157876200F7F7FD /* ru */,
				9D02FB79218CEF53005FEB2B /* nl */,
				64AB73DB218FE89000450974 /* es */,
				E1298BB821A517C400B646AD /* sv */,
				846BE12D21B347830084ABB9 /* zh-Hant */,
				84AA3F1E21E7440500A3EDA2 /* uk */,
				E5D3AD9821EDE334001A0909 /* ro */,
				FB0119EF21F8C03E00477551 /* hi */,
				5EF9F7EC21FB42EA00748374 /* pt-BR */,
				845900C8220E134300B4A7C4 /* cs */,
				84CE10A422E6EAA0008ED3AC /* pl */,
				8482982F23C3845F0088E223 /* en */,
				84B3B1F223C0CE7200340754 /* tr */,
				84EA52CA2404E83A00F7617A /* ca */,
				348BFF3228DC5F2D0045F683 /* af */,
				348BFF5428DC61AD0045F683 /* da */,
				348BFF7528DC63C80045F683 /* en-GB */,
				348BFF9728DC64480045F683 /* fi */,
				348BFFB928DC64F90045F683 /* hu */,
				348BFFDB28DC657D0045F683 /* pt */,
				348BFFFD28DC688D0045F683 /* sr-Latn */,
			);
			name = OpenURLWindowController.xib;
			sourceTree = "<group>";
		};
		845AC09E1E1AE6C10080B614 /* Localizable.strings */ = {
			isa = PBXVariantGroup;
			children = (
				845AC09D1E1AE6C10080B614 /* Base */,
				845AC09F1E1AE6CB0080B614 /* zh-Hans */,
				D27E35E01E379B700064BE57 /* zh-Hant */,
				C789872C1E34EBDF0005769F /* ko */,
				B38F242A1E44D0A000FFE600 /* it */,
				E5A935671E34B38B00ABD3F5 /* fr */,
				133400261EB3831F007FE17E /* ja */,
				440DDE4A1E9010430063E211 /* ru */,
				6CA50A931EBBA9DF0060D07A /* de */,
				6DC77D441F1439A800E96176 /* uk */,
				649AD3281F11B06F00244738 /* es */,
				84C21A871F8996EF00AD5B64 /* nl */,
				2FE1FCAE1F98D3DA004C4D6B /* sk */,
				E1298BCD21A517CA00B646AD /* sv */,
				E5D3ADAD21EDE336001A0909 /* ro */,
				FB011A0421F8C04200477551 /* hi */,
				5EF9F80121FB438200748374 /* pt-BR */,
				845900DD220E134400B4A7C4 /* cs */,
				84CE10B922E6EAA1008ED3AC /* pl */,
				8482985723C384B70088E223 /* en */,
				84B3B20723C0CEA200340754 /* tr */,
				84EA52DF2404E83C00F7617A /* ca */,
				348BFF4928DC5F2E0045F683 /* af */,
				348BFF6A28DC61B30045F683 /* da */,
				348BFF8C28DC63CA0045F683 /* en-GB */,
				348BFFAE28DC64490045F683 /* fi */,
				348BFFD028DC64FB0045F683 /* hu */,
				348BFFF228DC657F0045F683 /* pt */,
				348B001428DC688F0045F683 /* sr-Latn */,
			);
			name = Localizable.strings;
			sourceTree = "<group>";
		};
		849581F51F03D55A00D3B359 /* InitialWindowController.xib */ = {
			isa = PBXVariantGroup;
			children = (
				849581F41F03D55A00D3B359 /* Base */,
				849581F71F03D55C00D3B359 /* zh-Hans */,
				6DC77D371F1439A700E96176 /* uk */,
				C7DBA5EB1F07C5FD00C2B416 /* ko */,
				649AD31B1F11B06E00244738 /* es */,
				8F825CBD1F16280A0094B529 /* de */,
				B3066F5F1F161538004D7559 /* it */,
				E53BAB3F1F1692B700D2609F /* fr */,
				84BF6F601F1BB2CD00D45798 /* zh-Hant */,
				84BF6F621F1BB3E900D45798 /* ja */,
				84BF6F671F1BB3F300D45798 /* ru */,
				84C21A781F8996EE00AD5B64 /* nl */,
				2FE1FC9F1F98D3D9004C4D6B /* sk */,
				E1298BBA21A517C500B646AD /* sv */,
				E5D3AD9A21EDE334001A0909 /* ro */,
				FB0119F121F8C03F00477551 /* hi */,
				5EF9F7EE21FB42EA00748374 /* pt-BR */,
				845900CA220E134300B4A7C4 /* cs */,
				84CE10A622E6EAA0008ED3AC /* pl */,
				8482983323C384660088E223 /* en */,
				84B3B1F423C0CE7200340754 /* tr */,
				84EA52CC2404E83A00F7617A /* ca */,
				348BFF3428DC5F2D0045F683 /* af */,
				348BFF5628DC61AD0045F683 /* da */,
				348BFF7728DC63C90045F683 /* en-GB */,
				348BFF9928DC64480045F683 /* fi */,
				348BFFBB28DC64FA0045F683 /* hu */,
				348BFFDD28DC657D0045F683 /* pt */,
				348BFFFF28DC688D0045F683 /* sr-Latn */,
			);
			name = InitialWindowController.xib;
			sourceTree = "<group>";
		};
		84996F921EC11CE6009A8A39 /* HistoryWindowController.xib */ = {
			isa = PBXVariantGroup;
			children = (
				84996F911EC11CE6009A8A39 /* Base */,
				84996F941EC11CEC009A8A39 /* zh-Hans */,
				13D511921ED0396D0072D1C0 /* ja */,
				B3B163411EC9A1AC000ED121 /* it */,
				D27556FC1EC6E1C300CAB2A4 /* zh-Hant */,
				C7DC79CE1EC63821002DE23B /* ko */,
				8F6F50541EC5E053002B47B4 /* de */,
				E568075F1EF975C0005A3ADD /* fr */,
				6DC77D361F1439A600E96176 /* uk */,
				649AD31A1F11B06E00244738 /* es */,
				844E2FD21F1C7C6000CB1170 /* ru */,
				84C21A771F8996EE00AD5B64 /* nl */,
				2FE1FC9E1F98D3D9004C4D6B /* sk */,
				E1298BB921A517C400B646AD /* sv */,
				E5D3AD9921EDE334001A0909 /* ro */,
				FB0119F021F8C03E00477551 /* hi */,
				5EF9F7ED21FB42EA00748374 /* pt-BR */,
				845900C9220E134300B4A7C4 /* cs */,
				84CE10A522E6EAA0008ED3AC /* pl */,
				8482983123C384620088E223 /* en */,
				84B3B1F323C0CE7200340754 /* tr */,
				84EA52CB2404E83A00F7617A /* ca */,
				348BFF3328DC5F2D0045F683 /* af */,
				348BFF5528DC61AD0045F683 /* da */,
				348BFF7628DC63C80045F683 /* en-GB */,
				348BFF9828DC64480045F683 /* fi */,
				348BFFBA28DC64FA0045F683 /* hu */,
				348BFFDC28DC657D0045F683 /* pt */,
				348BFFFE28DC688D0045F683 /* sr-Latn */,
			);
			name = HistoryWindowController.xib;
			sourceTree = "<group>";
		};
		84A0BA931D2F9E9600BC8DA1 /* MainMenu.xib */ = {
			isa = PBXVariantGroup;
			children = (
				84A0BA941D2F9E9600BC8DA1 /* Base */,
				8400D5F91E1AB411006785F5 /* zh-Hans */,
				D27E35CE1E379B6D0064BE57 /* zh-Hant */,
				C789871A1E34EBDE0005769F /* ko */,
				B38F24181E44D09F00FFE600 /* it */,
				9E63CAB61E3F7D0E00EA66C9 /* fr */,
				133400111EB3831C007FE17E /* ja */,
				440DDE351E9010420063E211 /* ru */,
				6CA50A9B1EBBBA830060D07A /* de */,
				6DC77D2D1F1439A600E96176 /* uk */,
				649AD3111F11B06D00244738 /* es */,
				84C21A6F1F8996ED00AD5B64 /* nl */,
				2FE1FC961F98D3D8004C4D6B /* sk */,
				E1298BB121A517C300B646AD /* sv */,
				E5D3AD9121EDE333001A0909 /* ro */,
				FB0119E821F8C03D00477551 /* hi */,
				5EF9F7E521FB42E900748374 /* pt-BR */,
				845900C1220E134200B4A7C4 /* cs */,
				84CE109D22E6EAA0008ED3AC /* pl */,
				8482982123C3843C0088E223 /* en */,
				84B3B1EB23C0CE7100340754 /* tr */,
				84EA52C32404E83900F7617A /* ca */,
				348BFF2B28DC5F2C0045F683 /* af */,
				348BFF4D28DC61AC0045F683 /* da */,
				348BFF6E28DC63C80045F683 /* en-GB */,
				348BFF9028DC64470045F683 /* fi */,
				348BFFB228DC64F90045F683 /* hu */,
				348BFFD428DC657C0045F683 /* pt */,
				348BFFF628DC688C0045F683 /* sr-Latn */,
			);
			name = MainMenu.xib;
			sourceTree = "<group>";
		};
		84AF03D41E67492C003E3753 /* Contribution.rtf */ = {
			isa = PBXVariantGroup;
			children = (
				845635401EE1AFA500D36591 /* Base */,
				84AF03D51E674930003E3753 /* zh-Hans */,
				C7583B471E67802200BEF9B7 /* ko */,
				B3DB9C081E82CE2B00CFB888 /* it */,
				E5436AA61E844761005BEB5C /* fr */,
				133400271EB3831F007FE17E /* ja */,
				440DDE4B1E9010440063E211 /* ru */,
				6CA50AA91EBBC7EA0060D07A /* de */,
				6DC77D451F1439A800E96176 /* uk */,
				649AD3291F11B06F00244738 /* es */,
				84C21A881F8996EF00AD5B64 /* nl */,
				2FE1FCAF1F98D3DB004C4D6B /* sk */,
				E1298BCE21A517CA00B646AD /* sv */,
				846BE13121B34E760084ABB9 /* zh-Hant */,
				E5D3ADAE21EDE336001A0909 /* ro */,
				FB011A0521F8C04200477551 /* hi */,
				5EF9F80221FB439200748374 /* pt-BR */,
				845900DE220E134400B4A7C4 /* cs */,
				84CE10BA22E6EAA1008ED3AC /* pl */,
				8482985823C384BA0088E223 /* en */,
				84B3B20623C0CE9900340754 /* tr */,
				84EA52E32404E88900F7617A /* ca */,
				348BFF4A28DC5F2E0045F683 /* af */,
				348BFF6B28DC61B30045F683 /* da */,
				348BFF8D28DC63CA0045F683 /* en-GB */,
				348BFFAF28DC644A0045F683 /* fi */,
				348BFFD128DC64FB0045F683 /* hu */,
				348BFFF328DC657F0045F683 /* pt */,
				348B001528DC688F0045F683 /* sr-Latn */,
			);
			name = Contribution.rtf;
			sourceTree = "<group>";
		};
		84D0FB841F5E6A3800C6A6A7 /* FreeSelectingViewController.xib */ = {
			isa = PBXVariantGroup;
			children = (
				84D0FB831F5E6A3800C6A6A7 /* Base */,
				84D0FB861F5E6A3A00C6A6A7 /* zh-Hans */,
				E5C57C1E1F82A1ED00488ABA /* fr */,
				C7513B4C1F61C5A300C14561 /* ko */,
				13D77DE21F8656FC0076990A /* ja */,
				84C21A561F89932500AD5B64 /* ru */,
				84C21A571F89932700AD5B64 /* it */,
				84C21A7A1F8996EE00AD5B64 /* nl */,
				2FE1FCA11F98D3D9004C4D6B /* sk */,
				E34E0ADF2007E23600BDC8BA /* zh-Hant */,
				64D04D5320083B840031EE2F /* es */,
				8F17B8FA2013956E0048FB5D /* de */,
				E1298BBD21A517C500B646AD /* sv */,
				84AA3F2021E7442400A3EDA2 /* uk */,
				E5D3AD9D21EDE334001A0909 /* ro */,
				FB0119F421F8C03F00477551 /* hi */,
				5EF9F7F121FB42EA00748374 /* pt-BR */,
				845900CD220E134300B4A7C4 /* cs */,
				84CE10A922E6EAA0008ED3AC /* pl */,
				8482983923C384710088E223 /* en */,
				84B3B1F723C0CE7200340754 /* tr */,
				84EA52CF2404E83A00F7617A /* ca */,
				348BFF3828DC5F2D0045F683 /* af */,
				348BFF5A28DC61AD0045F683 /* da */,
				348BFF7B28DC63C90045F683 /* en-GB */,
				348BFF9D28DC64480045F683 /* fi */,
				348BFFBF28DC64FA0045F683 /* hu */,
				348BFFE128DC657E0045F683 /* pt */,
				348B000328DC688E0045F683 /* sr-Latn */,
			);
			name = FreeSelectingViewController.xib;
			sourceTree = "<group>";
		};
		84EC12881F504D2500137C1E /* FilterPresets.strings */ = {
			isa = PBXVariantGroup;
			children = (
				84EC12871F504D2500137C1E /* Base */,
				84EC12891F504D3B00137C1E /* zh-Hans */,
				E5C57C1F1F82A20600488ABA /* fr */,
				C7513B4A1F61C05D00C14561 /* ko */,
				13D77DE01F85A2980076990A /* ja */,
				87E813251F83C05E00AA8D0C /* ru */,
				84C21A551F8992F600AD5B64 /* it */,
				84C21A891F8996F000AD5B64 /* nl */,
				2FE1FCB01F98D3DB004C4D6B /* sk */,
				64D04D5120083B6F0031EE2F /* es */,
				6CD541A2206AD71C000428E6 /* de */,
				E1298BCF21A517CA00B646AD /* sv */,
				846BE13021B349030084ABB9 /* zh-Hant */,
				84AA3F2521E7451F00A3EDA2 /* uk */,
				E5D3ADAF21EDE336001A0909 /* ro */,
				FB011A0621F8C04200477551 /* hi */,
				5EF9F80321FB43EA00748374 /* pt-BR */,
				845900DF220E134400B4A7C4 /* cs */,
				84CE10BB22E6EAA1008ED3AC /* pl */,
				8482985923C384CE0088E223 /* en */,
				84B3B20A23C0D02200340754 /* tr */,
				84EA52E12404E83C00F7617A /* ca */,
				348BFF4B28DC5F2E0045F683 /* af */,
				348BFF6C28DC61B30045F683 /* da */,
				348BFF8E28DC63CA0045F683 /* en-GB */,
				348BFFB028DC644A0045F683 /* fi */,
				348BFFD228DC64FB0045F683 /* hu */,
				348BFFF428DC657F0045F683 /* pt */,
			);
			name = FilterPresets.strings;
			sourceTree = "<group>";
		};
		84F5D49C1E44E9A50060A838 /* KeyBinding.strings */ = {
			isa = PBXVariantGroup;
			children = (
				84F5D49B1E44E9A50060A838 /* Base */,
				84F5D49D1E44E9A90060A838 /* zh-Hans */,
				B3860ED81E50F73A00FF012B /* it */,
				C70BC05C1E511D1000D8CB79 /* ko */,
				E5A9E1841E50F1E200950BD5 /* fr */,
				D2B411421E5336AD002819E1 /* zh-Hant */,
				133400281EB3831F007FE17E /* ja */,
				440DDE4C1E9010440063E211 /* ru */,
				6CA50ABE1EBD18320060D07A /* de */,
				6DC77D461F1439A800E96176 /* uk */,
				649AD32A1F11B06F00244738 /* es */,
				84C21A8A1F8996F000AD5B64 /* nl */,
				2FE1FCB11F98D3DB004C4D6B /* sk */,
				E1298BD021A517CA00B646AD /* sv */,
				E5D3ADB021EDE336001A0909 /* ro */,
				FB011A0721F8C04200477551 /* hi */,
				5EF9F80421FB448700748374 /* pt-BR */,
				845900E0220E134400B4A7C4 /* cs */,
				84CE10BC22E6EAA1008ED3AC /* pl */,
				8482985A23C384F10088E223 /* en */,
				84B3B20923C0CF0900340754 /* tr */,
				84EA52E22404E83C00F7617A /* ca */,
				348BFF4C28DC5F2E0045F683 /* af */,
				348BFF6D28DC61B30045F683 /* da */,
				348BFF8F28DC63CA0045F683 /* en-GB */,
				348BFFB128DC644A0045F683 /* fi */,
				348BFFD328DC64FC0045F683 /* hu */,
				348BFFF528DC657F0045F683 /* pt */,
			);
			name = KeyBinding.strings;
			sourceTree = "<group>";
		};
		8F49C370213EFB7E0076C4F9 /* MiniPlayerWindowController.xib */ = {
			isa = PBXVariantGroup;
			children = (
				8F49C36F213EFB7E0076C4F9 /* Base */,
				8F49C372213EFB830076C4F9 /* de */,
				84BAFD3B2142FE25006B3CC1 /* ko */,
				84BAFD3E2142FF0A006B3CC1 /* zh-Hans */,
				E5A0D212214576E200750FF3 /* fr */,
				875FDFA42157877000F7F7FD /* ru */,
				13B82A33218D4A3B00F515A1 /* ja */,
				9D02FB77218CEF35005FEB2B /* nl */,
				B305513A2190B0C600D3F70E /* it */,
				64AB73DD218FE97900450974 /* es */,
				5879479521A87DD700757A6F /* sk */,
				E1298BBB21A517C500B646AD /* sv */,
				846BE12F21B347920084ABB9 /* zh-Hant */,
				84AA3F1F21E7441C00A3EDA2 /* uk */,
				E5D3AD9B21EDE334001A0909 /* ro */,
				FB0119F221F8C03F00477551 /* hi */,
				5EF9F7EF21FB42EA00748374 /* pt-BR */,
				845900CB220E134300B4A7C4 /* cs */,
				84CE10A722E6EAA0008ED3AC /* pl */,
				8482983523C3846A0088E223 /* en */,
				84B3B1F523C0CE7200340754 /* tr */,
				84EA52CD2404E83A00F7617A /* ca */,
				348BFF3528DC5F2D0045F683 /* af */,
				348BFF5728DC61AD0045F683 /* da */,
				348BFF7828DC63C90045F683 /* en-GB */,
				348BFF9A28DC64480045F683 /* fi */,
				348BFFBC28DC64FA0045F683 /* hu */,
				348BFFDE28DC657D0045F683 /* pt */,
				348B000028DC688D0045F683 /* sr-Latn */,
			);
			name = MiniPlayerWindowController.xib;
			sourceTree = "<group>";
		};
		C78987311E34EF170005769F /* InfoPlist.strings */ = {
			isa = PBXVariantGroup;
			children = (
				C78987301E34EF170005769F /* ko */,
				D2B411431E5336AE002819E1 /* zh-Hant */,
				843B97AA1E82D3C100D07261 /* Base */,
				133400251EB3831E007FE17E /* ja */,
				84792F541EBB957E002E98F6 /* zh-Hans */,
				440DDE491E9010430063E211 /* ru */,
				B3D578841EBCE6B200757AAA /* it */,
				6CA50AA81EBBC7610060D07A /* de */,
				E56807601EF97766005A3ADD /* fr */,
				6DC77D431F1439A700E96176 /* uk */,
				649AD3271F11B06E00244738 /* es */,
				84C21A861F8996EF00AD5B64 /* nl */,
				2FE1FCAD1F98D3DA004C4D6B /* sk */,
				E1298BCC21A517CA00B646AD /* sv */,
				E5D3ADAC21EDE336001A0909 /* ro */,
				FB011A0321F8C04200477551 /* hi */,
				5EF9F80021FB436700748374 /* pt-BR */,
				845900DC220E134400B4A7C4 /* cs */,
				84CE10B822E6EAA1008ED3AC /* pl */,
				8482985623C384B00088E223 /* en */,
				84B3B20823C0CEAB00340754 /* tr */,
				84EA52DE2404E83C00F7617A /* ca */,
				348BFF4828DC5F2E0045F683 /* af */,
				348BFF8B28DC63CA0045F683 /* en-GB */,
				348BFFAD28DC64490045F683 /* fi */,
				348BFFCF28DC64FB0045F683 /* hu */,
				348BFFF128DC657F0045F683 /* pt */,
				348B001328DC688F0045F683 /* sr-Latn */,
			);
			name = InfoPlist.strings;
			sourceTree = "<group>";
		};
		E32712B424F2B8CA00359DAB /* ScreenshootOSDView.xib */ = {
			isa = PBXVariantGroup;
			children = (
				E32712B324F2B8CA00359DAB /* Base */,
				E32712B624F2B8D200359DAB /* en */,
				348BFF3A28DC5F2D0045F683 /* af */,
				348BFF5C28DC61AD0045F683 /* da */,
				348BFF7D28DC63C90045F683 /* en-GB */,
				348BFF9F28DC64480045F683 /* fi */,
				348BFFC128DC64FA0045F683 /* hu */,
				348BFFE328DC657E0045F683 /* pt */,
				348B000528DC688E0045F683 /* sr-Latn */,
			);
			name = ScreenshootOSDView.xib;
			sourceTree = "<group>";
		};
		E34A0E032053F93A00B50097 /* PrefOSCToolbarSettingsSheetController.xib */ = {
			isa = PBXVariantGroup;
			children = (
				E34A0E022053F93A00B50097 /* Base */,
				E34A0E052053F93E00B50097 /* zh-Hans */,
				E53EB2A7205A865D003F34A0 /* fr */,
				C77164E12058D45C009E41DA /* ko */,
				134C1370205FB181002C7BE4 /* ja */,
				9D1C033A2067C24600919F84 /* nl */,
				6CD541A4206AD7AA000428E6 /* de */,
				84D6C98C208A95A60050F980 /* sk */,
				E33C315B2107018000983986 /* zh-Hant */,
				64F85F5D211003A900F8D8C0 /* es */,
				875FDFA02157874B00F7F7FD /* ru */,
				E1298BC121A517C700B646AD /* sv */,
				846BE13221B351CE0084ABB9 /* it */,
				84AA3F2121E7443700A3EDA2 /* uk */,
				E5D3ADA121EDE335001A0909 /* ro */,
				FB0119F821F8C04000477551 /* hi */,
				5EF9F7F521FB42EB00748374 /* pt-BR */,
				845900D1220E134300B4A7C4 /* cs */,
				84CE10AD22E6EAA0008ED3AC /* pl */,
				8482984123C384820088E223 /* en */,
				84B3B1FB23C0CE7200340754 /* tr */,
				84EA52D32404E83B00F7617A /* ca */,
				348BFF3D28DC5F2E0045F683 /* af */,
				348BFF5F28DC61AE0045F683 /* da */,
				348BFF8028DC63C90045F683 /* en-GB */,
				348BFFA228DC64490045F683 /* fi */,
				348BFFC428DC64FA0045F683 /* hu */,
				348BFFE628DC657E0045F683 /* pt */,
				348B000828DC688E0045F683 /* sr-Latn */,
			);
			name = PrefOSCToolbarSettingsSheetController.xib;
			sourceTree = "<group>";
		};
		E34E909C24F821280073BF04 /* GuideWindowController.xib */ = {
			isa = PBXVariantGroup;
			children = (
				E34E909B24F821280073BF04 /* Base */,
				E34E909E24F821300073BF04 /* en */,
				E34E90C824F821B00073BF04 /* ca */,
				E34E90CA24F821B10073BF04 /* zh-Hans */,
				E34E90CC24F821B20073BF04 /* zh-Hant */,
				E34E90CE24F821B20073BF04 /* cs */,
				E34E90D024F821B40073BF04 /* nl */,
				E34E90D224F821B50073BF04 /* fr */,
				E34E90D424F821B60073BF04 /* de */,
				E34E90D624F821B60073BF04 /* hi */,
				E34E90D824F821B70073BF04 /* it */,
				E34E90DA24F821B80073BF04 /* ja */,
				E34E90DC24F821B90073BF04 /* ko */,
				E34E90DE24F821B90073BF04 /* pl */,
				E34E90E024F821BA0073BF04 /* pt-BR */,
				E34E90E224F821BB0073BF04 /* ro */,
				E34E90E424F821BC0073BF04 /* ru */,
				E34E90E624F821BD0073BF04 /* sk */,
				E34E90E824F821BD0073BF04 /* es */,
				E34E90EA24F821BE0073BF04 /* sv */,
				E34E90EC24F821BF0073BF04 /* tr */,
				E34E90EE24F821C00073BF04 /* uk */,
				348BFF3628DC5F2D0045F683 /* af */,
				348BFF5828DC61AD0045F683 /* da */,
				348BFF7928DC63C90045F683 /* en-GB */,
				348BFF9B28DC64480045F683 /* fi */,
				348BFFBD28DC64FA0045F683 /* hu */,
				348BFFDF28DC657D0045F683 /* pt */,
				348B000128DC688D0045F683 /* sr-Latn */,
			);
			name = GuideWindowController.xib;
			sourceTree = "<group>";
		};
		E374161320F3C0AB00B4F7F9 /* PrefUtilsViewController.xib */ = {
			isa = PBXVariantGroup;
			children = (
				E374161220F3C0AB00B4F7F9 /* Base */,
				E374161520F3C0AD00B4F7F9 /* zh-Hans */,
				E5EF3D0D2100878F00FEBE4C /* fr */,
				C715104221014A2900C6963C /* ko */,
				9D8B490421007F58005113D9 /* nl */,
				E33C315D210701A100983986 /* zh-Hant */,
				64F85F5C210FFBC300F8D8C0 /* es */,
				B35E0A072107C0E500453AA7 /* it */,
				84AB8BCE2122235900E478BB /* sk */,
				8F9D0029213B7A000068FC73 /* de */,
				67C6C21A2148062400AFDE5C /* ja */,
				875FDF9E2157873300F7F7FD /* ru */,
				E1298BC921A517C900B646AD /* sv */,
				84AA3F2221E7445500A3EDA2 /* uk */,
				E5D3ADA921EDE336001A0909 /* ro */,
				FB011A0021F8C04100477551 /* hi */,
				5EF9F7FD21FB42EC00748374 /* pt-BR */,
				845900D9220E134400B4A7C4 /* cs */,
				84CE10B522E6EAA1008ED3AC /* pl */,
				8482985123C384A10088E223 /* en */,
				84B3B20323C0CE7300340754 /* tr */,
				84EA52DB2404E83C00F7617A /* ca */,
				348BFF4528DC5F2E0045F683 /* af */,
				348BFF6728DC61AE0045F683 /* da */,
				348BFF8828DC63CA0045F683 /* en-GB */,
				348BFFAA28DC64490045F683 /* fi */,
				348BFFCC28DC64FB0045F683 /* hu */,
				348BFFEE28DC657F0045F683 /* pt */,
				348B001028DC688F0045F683 /* sr-Latn */,
			);
			name = PrefUtilsViewController.xib;
			sourceTree = "<group>";
		};
		E3B3DD5920FDB8A600325184 /* PreferenceWindowController.xib */ = {
			isa = PBXVariantGroup;
			children = (
				E3B3DD5820FDB8A600325184 /* Base */,
				E3B3DD5B20FDB8A900325184 /* zh-Hans */,
				E5EF3D0C20FFBB9700FEBE4C /* fr */,
				C715104121014A1E00C6963C /* ko */,
				9D8B490621007F84005113D9 /* nl */,
				E33C315F210701C200983986 /* zh-Hant */,
				64F85F5F211003DF00F8D8C0 /* es */,
				B3FC6F2F210FB42700E7F6AF /* it */,
				8F49C363213EF5400076C4F9 /* de */,
				67C6C21E2148064400AFDE5C /* ja */,
				875FDFA62157879900F7F7FD /* ru */,
				5879479621A87E6100757A6F /* sk */,
				E1298BCA21A517C900B646AD /* sv */,
				84AA3F2321E7446100A3EDA2 /* uk */,
				E5D3ADAA21EDE336001A0909 /* ro */,
				FB011A0121F8C04100477551 /* hi */,
				5EF9F7FE21FB42EC00748374 /* pt-BR */,
				845900DA220E134400B4A7C4 /* cs */,
				84CE10B622E6EAA1008ED3AC /* pl */,
				8482985323C384A40088E223 /* en */,
				84B3B20423C0CE7300340754 /* tr */,
				84EA52DC2404E83C00F7617A /* ca */,
				348BFF4628DC5F2E0045F683 /* af */,
				348BFF6828DC61AE0045F683 /* da */,
				348BFF8928DC63CA0045F683 /* en-GB */,
				348BFFAB28DC64490045F683 /* fi */,
				348BFFCD28DC64FB0045F683 /* hu */,
				348BFFEF28DC657F0045F683 /* pt */,
				348B001128DC688F0045F683 /* sr-Latn */,
			);
			name = PreferenceWindowController.xib;
			sourceTree = "<group>";
		};
/* End PBXVariantGroup section */

/* Begin XCBuildConfiguration section */
		49542987216C34960058F680 /* Debug */ = {
			isa = XCBuildConfiguration;
			baseConfigurationReference = 4964988E2919E47900CD61A5 /* OpenInIINA.xcconfig */;
			buildSettings = {
			};
			name = Debug;
		};
		49542988216C34960058F680 /* Release */ = {
			isa = XCBuildConfiguration;
			baseConfigurationReference = 4964988E2919E47900CD61A5 /* OpenInIINA.xcconfig */;
			buildSettings = {
			};
			name = Release;
		};
		51537C6E29FA25D000F9A472 /* Nightly */ = {
			isa = XCBuildConfiguration;
			baseConfigurationReference = 51537C7229FA26DD00F9A472 /* Nightly.xcconfig */;
			buildSettings = {
			};
			name = Nightly;
		};
		51537C6F29FA25D000F9A472 /* Nightly */ = {
			isa = XCBuildConfiguration;
			baseConfigurationReference = 496498882919E47900CD61A5 /* iina.xcconfig */;
			buildSettings = {
				INFOPLIST_KEY_LSApplicationCategoryType = "public.app-category.video";
				INFOPLIST_KEY_NSHumanReadableCopyright = "Copyright © 2017-2024\nCollider LI, et al.\nReleased under GPLv3.";
				INFOPLIST_KEY_NSMainNibFile = MainMenu;
				INFOPLIST_KEY_NSPrincipalClass = NSApplication;
				LIBRARY_SEARCH_PATHS = (
					"$(inherited)",
					"$(PROJECT_DIR)/deps/lib",
				);
			};
			name = Nightly;
		};
		51537C7029FA25D000F9A472 /* Nightly */ = {
			isa = XCBuildConfiguration;
			baseConfigurationReference = 4964988B2919E47900CD61A5 /* iina-cli.xcconfig */;
			buildSettings = {
			};
			name = Nightly;
		};
		51537C7129FA25D000F9A472 /* Nightly */ = {
			isa = XCBuildConfiguration;
			baseConfigurationReference = 4964988E2919E47900CD61A5 /* OpenInIINA.xcconfig */;
			buildSettings = {
			};
			name = Nightly;
		};
		51A0F0F229FA2C65000130CF /* Beta */ = {
			isa = XCBuildConfiguration;
			baseConfigurationReference = 51A0F0F629FA2C8E000130CF /* Beta.xcconfig */;
			buildSettings = {
			};
			name = Beta;
		};
		51A0F0F329FA2C65000130CF /* Beta */ = {
			isa = XCBuildConfiguration;
			baseConfigurationReference = 496498882919E47900CD61A5 /* iina.xcconfig */;
			buildSettings = {
				INFOPLIST_KEY_LSApplicationCategoryType = "public.app-category.video";
				INFOPLIST_KEY_NSHumanReadableCopyright = "Copyright © 2017-2024\nCollider LI, et al.\nReleased under GPLv3.";
				INFOPLIST_KEY_NSMainNibFile = MainMenu;
				INFOPLIST_KEY_NSPrincipalClass = NSApplication;
				LIBRARY_SEARCH_PATHS = (
					"$(inherited)",
					"$(PROJECT_DIR)/deps/lib",
				);
			};
			name = Beta;
		};
		51A0F0F429FA2C65000130CF /* Beta */ = {
			isa = XCBuildConfiguration;
			baseConfigurationReference = 4964988B2919E47900CD61A5 /* iina-cli.xcconfig */;
			buildSettings = {
			};
			name = Beta;
		};
		51A0F0F529FA2C65000130CF /* Beta */ = {
			isa = XCBuildConfiguration;
			baseConfigurationReference = 4964988E2919E47900CD61A5 /* OpenInIINA.xcconfig */;
			buildSettings = {
			};
			name = Beta;
		};
		84EB1EF71D2F51D3004FA5A1 /* Debug */ = {
			isa = XCBuildConfiguration;
			baseConfigurationReference = 4964988C2919E47900CD61A5 /* Debug.xcconfig */;
			buildSettings = {
			};
			name = Debug;
		};
		84EB1EF81D2F51D3004FA5A1 /* Release */ = {
			isa = XCBuildConfiguration;
			baseConfigurationReference = 4964988D2919E47900CD61A5 /* Release.xcconfig */;
			buildSettings = {
			};
			name = Release;
		};
		84EB1EFA1D2F51D3004FA5A1 /* Debug */ = {
			isa = XCBuildConfiguration;
			baseConfigurationReference = 496498882919E47900CD61A5 /* iina.xcconfig */;
			buildSettings = {
				INFOPLIST_KEY_LSApplicationCategoryType = "public.app-category.video";
				INFOPLIST_KEY_NSHumanReadableCopyright = "Copyright © 2017-2024\nCollider LI, et al.\nReleased under GPLv3.";
				INFOPLIST_KEY_NSMainNibFile = MainMenu;
				INFOPLIST_KEY_NSPrincipalClass = NSApplication;
				LIBRARY_SEARCH_PATHS = (
					"$(inherited)",
					"$(PROJECT_DIR)/deps/lib",
				);
			};
			name = Debug;
		};
		84EB1EFB1D2F51D3004FA5A1 /* Release */ = {
			isa = XCBuildConfiguration;
			baseConfigurationReference = 496498882919E47900CD61A5 /* iina.xcconfig */;
			buildSettings = {
				INFOPLIST_KEY_LSApplicationCategoryType = "public.app-category.video";
				INFOPLIST_KEY_NSHumanReadableCopyright = "Copyright © 2017-2024\nCollider LI, et al.\nReleased under GPLv3.";
				INFOPLIST_KEY_NSMainNibFile = MainMenu;
				INFOPLIST_KEY_NSPrincipalClass = NSApplication;
				LIBRARY_SEARCH_PATHS = (
					"$(inherited)",
					"$(PROJECT_DIR)/deps/lib",
				);
			};
			name = Release;
		};
		E385588B2A484A2D0083772D /* Debug */ = {
			isa = XCBuildConfiguration;
			baseConfigurationReference = 515B5E592A579782001FCD49 /* iina-plugin.xcconfig */;
			buildSettings = {
				ALWAYS_SEARCH_USER_PATHS = NO;
				CLANG_ANALYZER_NONNULL = YES;
				CLANG_ANALYZER_NUMBER_OBJECT_CONVERSION = YES_AGGRESSIVE;
				CLANG_CXX_LANGUAGE_STANDARD = "gnu++20";
				CLANG_ENABLE_MODULES = YES;
				CLANG_ENABLE_OBJC_ARC = YES;
				CLANG_ENABLE_OBJC_WEAK = YES;
				CLANG_WARN_BLOCK_CAPTURE_AUTORELEASING = YES;
				CLANG_WARN_BOOL_CONVERSION = YES;
				CLANG_WARN_COMMA = YES;
				CLANG_WARN_CONSTANT_CONVERSION = YES;
				CLANG_WARN_DEPRECATED_OBJC_IMPLEMENTATIONS = YES;
				CLANG_WARN_DIRECT_OBJC_ISA_USAGE = YES_ERROR;
				CLANG_WARN_DOCUMENTATION_COMMENTS = YES;
				CLANG_WARN_EMPTY_BODY = YES;
				CLANG_WARN_ENUM_CONVERSION = YES;
				CLANG_WARN_INFINITE_RECURSION = YES;
				CLANG_WARN_INT_CONVERSION = YES;
				CLANG_WARN_NON_LITERAL_NULL_CONVERSION = YES;
				CLANG_WARN_OBJC_IMPLICIT_RETAIN_SELF = YES;
				CLANG_WARN_OBJC_LITERAL_CONVERSION = YES;
				CLANG_WARN_OBJC_ROOT_CLASS = YES_ERROR;
				CLANG_WARN_QUOTED_INCLUDE_IN_FRAMEWORK_HEADER = YES;
				CLANG_WARN_RANGE_LOOP_ANALYSIS = YES;
				CLANG_WARN_STRICT_PROTOTYPES = YES;
				CLANG_WARN_SUSPICIOUS_MOVE = YES;
				CLANG_WARN_UNGUARDED_AVAILABILITY = YES_AGGRESSIVE;
				CLANG_WARN_UNREACHABLE_CODE = YES;
				CLANG_WARN__DUPLICATE_METHOD_MATCH = YES;
				CODE_SIGN_STYLE = Automatic;
				COPY_PHASE_STRIP = NO;
				DEBUG_INFORMATION_FORMAT = dwarf;
				ENABLE_STRICT_OBJC_MSGSEND = YES;
				ENABLE_TESTABILITY = YES;
				GCC_C_LANGUAGE_STANDARD = gnu11;
				GCC_DYNAMIC_NO_PIC = NO;
				GCC_NO_COMMON_BLOCKS = YES;
				GCC_OPTIMIZATION_LEVEL = 0;
				GCC_PREPROCESSOR_DEFINITIONS = (
					"DEBUG=1",
					"$(inherited)",
				);
				GCC_WARN_64_TO_32_BIT_CONVERSION = YES;
				GCC_WARN_ABOUT_RETURN_TYPE = YES_ERROR;
				GCC_WARN_UNDECLARED_SELECTOR = YES;
				GCC_WARN_UNINITIALIZED_AUTOS = YES_AGGRESSIVE;
				GCC_WARN_UNUSED_FUNCTION = YES;
				GCC_WARN_UNUSED_VARIABLE = YES;
				MACOSX_DEPLOYMENT_TARGET = 10.13;
				MTL_ENABLE_DEBUG_INFO = INCLUDE_SOURCE;
				MTL_FAST_MATH = YES;
				ONLY_ACTIVE_ARCH = YES;
				PRODUCT_NAME = "$(TARGET_NAME)";
				SDKROOT = macosx;
				SWIFT_ACTIVE_COMPILATION_CONDITIONS = DEBUG;
				SWIFT_OPTIMIZATION_LEVEL = "-Onone";
				SWIFT_VERSION = 5.0;
			};
			name = Debug;
		};
		E385588C2A484A2D0083772D /* Release */ = {
			isa = XCBuildConfiguration;
			baseConfigurationReference = 515B5E592A579782001FCD49 /* iina-plugin.xcconfig */;
			buildSettings = {
				ALWAYS_SEARCH_USER_PATHS = NO;
				CLANG_ANALYZER_NONNULL = YES;
				CLANG_ANALYZER_NUMBER_OBJECT_CONVERSION = YES_AGGRESSIVE;
				CLANG_CXX_LANGUAGE_STANDARD = "gnu++20";
				CLANG_ENABLE_MODULES = YES;
				CLANG_ENABLE_OBJC_ARC = YES;
				CLANG_ENABLE_OBJC_WEAK = YES;
				CLANG_WARN_BLOCK_CAPTURE_AUTORELEASING = YES;
				CLANG_WARN_BOOL_CONVERSION = YES;
				CLANG_WARN_COMMA = YES;
				CLANG_WARN_CONSTANT_CONVERSION = YES;
				CLANG_WARN_DEPRECATED_OBJC_IMPLEMENTATIONS = YES;
				CLANG_WARN_DIRECT_OBJC_ISA_USAGE = YES_ERROR;
				CLANG_WARN_DOCUMENTATION_COMMENTS = YES;
				CLANG_WARN_EMPTY_BODY = YES;
				CLANG_WARN_ENUM_CONVERSION = YES;
				CLANG_WARN_INFINITE_RECURSION = YES;
				CLANG_WARN_INT_CONVERSION = YES;
				CLANG_WARN_NON_LITERAL_NULL_CONVERSION = YES;
				CLANG_WARN_OBJC_IMPLICIT_RETAIN_SELF = YES;
				CLANG_WARN_OBJC_LITERAL_CONVERSION = YES;
				CLANG_WARN_OBJC_ROOT_CLASS = YES_ERROR;
				CLANG_WARN_QUOTED_INCLUDE_IN_FRAMEWORK_HEADER = YES;
				CLANG_WARN_RANGE_LOOP_ANALYSIS = YES;
				CLANG_WARN_STRICT_PROTOTYPES = YES;
				CLANG_WARN_SUSPICIOUS_MOVE = YES;
				CLANG_WARN_UNGUARDED_AVAILABILITY = YES_AGGRESSIVE;
				CLANG_WARN_UNREACHABLE_CODE = YES;
				CLANG_WARN__DUPLICATE_METHOD_MATCH = YES;
				CODE_SIGN_STYLE = Automatic;
				COPY_PHASE_STRIP = NO;
				DEBUG_INFORMATION_FORMAT = "dwarf-with-dsym";
				ENABLE_NS_ASSERTIONS = NO;
				ENABLE_STRICT_OBJC_MSGSEND = YES;
				GCC_C_LANGUAGE_STANDARD = gnu11;
				GCC_NO_COMMON_BLOCKS = YES;
				GCC_WARN_64_TO_32_BIT_CONVERSION = YES;
				GCC_WARN_ABOUT_RETURN_TYPE = YES_ERROR;
				GCC_WARN_UNDECLARED_SELECTOR = YES;
				GCC_WARN_UNINITIALIZED_AUTOS = YES_AGGRESSIVE;
				GCC_WARN_UNUSED_FUNCTION = YES;
				GCC_WARN_UNUSED_VARIABLE = YES;
				MACOSX_DEPLOYMENT_TARGET = 10.13;
				MTL_ENABLE_DEBUG_INFO = NO;
				MTL_FAST_MATH = YES;
				PRODUCT_NAME = "$(TARGET_NAME)";
				SDKROOT = macosx;
				SWIFT_COMPILATION_MODE = wholemodule;
				SWIFT_OPTIMIZATION_LEVEL = "-O";
				SWIFT_VERSION = 5.0;
			};
			name = Release;
		};
		E385588D2A484A2D0083772D /* Beta */ = {
			isa = XCBuildConfiguration;
			baseConfigurationReference = 515B5E592A579782001FCD49 /* iina-plugin.xcconfig */;
			buildSettings = {
				ALWAYS_SEARCH_USER_PATHS = NO;
				CLANG_ANALYZER_NONNULL = YES;
				CLANG_ANALYZER_NUMBER_OBJECT_CONVERSION = YES_AGGRESSIVE;
				CLANG_CXX_LANGUAGE_STANDARD = "gnu++20";
				CLANG_ENABLE_MODULES = YES;
				CLANG_ENABLE_OBJC_ARC = YES;
				CLANG_ENABLE_OBJC_WEAK = YES;
				CLANG_WARN_BLOCK_CAPTURE_AUTORELEASING = YES;
				CLANG_WARN_BOOL_CONVERSION = YES;
				CLANG_WARN_COMMA = YES;
				CLANG_WARN_CONSTANT_CONVERSION = YES;
				CLANG_WARN_DEPRECATED_OBJC_IMPLEMENTATIONS = YES;
				CLANG_WARN_DIRECT_OBJC_ISA_USAGE = YES_ERROR;
				CLANG_WARN_DOCUMENTATION_COMMENTS = YES;
				CLANG_WARN_EMPTY_BODY = YES;
				CLANG_WARN_ENUM_CONVERSION = YES;
				CLANG_WARN_INFINITE_RECURSION = YES;
				CLANG_WARN_INT_CONVERSION = YES;
				CLANG_WARN_NON_LITERAL_NULL_CONVERSION = YES;
				CLANG_WARN_OBJC_IMPLICIT_RETAIN_SELF = YES;
				CLANG_WARN_OBJC_LITERAL_CONVERSION = YES;
				CLANG_WARN_OBJC_ROOT_CLASS = YES_ERROR;
				CLANG_WARN_QUOTED_INCLUDE_IN_FRAMEWORK_HEADER = YES;
				CLANG_WARN_RANGE_LOOP_ANALYSIS = YES;
				CLANG_WARN_STRICT_PROTOTYPES = YES;
				CLANG_WARN_SUSPICIOUS_MOVE = YES;
				CLANG_WARN_UNGUARDED_AVAILABILITY = YES_AGGRESSIVE;
				CLANG_WARN_UNREACHABLE_CODE = YES;
				CLANG_WARN__DUPLICATE_METHOD_MATCH = YES;
				CODE_SIGN_STYLE = Automatic;
				COPY_PHASE_STRIP = NO;
				DEBUG_INFORMATION_FORMAT = "dwarf-with-dsym";
				ENABLE_NS_ASSERTIONS = NO;
				ENABLE_STRICT_OBJC_MSGSEND = YES;
				GCC_C_LANGUAGE_STANDARD = gnu11;
				GCC_NO_COMMON_BLOCKS = YES;
				GCC_WARN_64_TO_32_BIT_CONVERSION = YES;
				GCC_WARN_ABOUT_RETURN_TYPE = YES_ERROR;
				GCC_WARN_UNDECLARED_SELECTOR = YES;
				GCC_WARN_UNINITIALIZED_AUTOS = YES_AGGRESSIVE;
				GCC_WARN_UNUSED_FUNCTION = YES;
				GCC_WARN_UNUSED_VARIABLE = YES;
				MACOSX_DEPLOYMENT_TARGET = 10.13;
				MTL_ENABLE_DEBUG_INFO = NO;
				MTL_FAST_MATH = YES;
				PRODUCT_NAME = "$(TARGET_NAME)";
				SDKROOT = macosx;
				SWIFT_COMPILATION_MODE = wholemodule;
				SWIFT_OPTIMIZATION_LEVEL = "-O";
				SWIFT_VERSION = 5.0;
			};
			name = Beta;
		};
		E385588E2A484A2D0083772D /* Nightly */ = {
			isa = XCBuildConfiguration;
			baseConfigurationReference = 515B5E592A579782001FCD49 /* iina-plugin.xcconfig */;
			buildSettings = {
				ALWAYS_SEARCH_USER_PATHS = NO;
				CLANG_ANALYZER_NONNULL = YES;
				CLANG_ANALYZER_NUMBER_OBJECT_CONVERSION = YES_AGGRESSIVE;
				CLANG_CXX_LANGUAGE_STANDARD = "gnu++20";
				CLANG_ENABLE_MODULES = YES;
				CLANG_ENABLE_OBJC_ARC = YES;
				CLANG_ENABLE_OBJC_WEAK = YES;
				CLANG_WARN_BLOCK_CAPTURE_AUTORELEASING = YES;
				CLANG_WARN_BOOL_CONVERSION = YES;
				CLANG_WARN_COMMA = YES;
				CLANG_WARN_CONSTANT_CONVERSION = YES;
				CLANG_WARN_DEPRECATED_OBJC_IMPLEMENTATIONS = YES;
				CLANG_WARN_DIRECT_OBJC_ISA_USAGE = YES_ERROR;
				CLANG_WARN_DOCUMENTATION_COMMENTS = YES;
				CLANG_WARN_EMPTY_BODY = YES;
				CLANG_WARN_ENUM_CONVERSION = YES;
				CLANG_WARN_INFINITE_RECURSION = YES;
				CLANG_WARN_INT_CONVERSION = YES;
				CLANG_WARN_NON_LITERAL_NULL_CONVERSION = YES;
				CLANG_WARN_OBJC_IMPLICIT_RETAIN_SELF = YES;
				CLANG_WARN_OBJC_LITERAL_CONVERSION = YES;
				CLANG_WARN_OBJC_ROOT_CLASS = YES_ERROR;
				CLANG_WARN_QUOTED_INCLUDE_IN_FRAMEWORK_HEADER = YES;
				CLANG_WARN_RANGE_LOOP_ANALYSIS = YES;
				CLANG_WARN_STRICT_PROTOTYPES = YES;
				CLANG_WARN_SUSPICIOUS_MOVE = YES;
				CLANG_WARN_UNGUARDED_AVAILABILITY = YES_AGGRESSIVE;
				CLANG_WARN_UNREACHABLE_CODE = YES;
				CLANG_WARN__DUPLICATE_METHOD_MATCH = YES;
				CODE_SIGN_STYLE = Automatic;
				COPY_PHASE_STRIP = NO;
				DEBUG_INFORMATION_FORMAT = "dwarf-with-dsym";
				ENABLE_NS_ASSERTIONS = NO;
				ENABLE_STRICT_OBJC_MSGSEND = YES;
				GCC_C_LANGUAGE_STANDARD = gnu11;
				GCC_NO_COMMON_BLOCKS = YES;
				GCC_WARN_64_TO_32_BIT_CONVERSION = YES;
				GCC_WARN_ABOUT_RETURN_TYPE = YES_ERROR;
				GCC_WARN_UNDECLARED_SELECTOR = YES;
				GCC_WARN_UNINITIALIZED_AUTOS = YES_AGGRESSIVE;
				GCC_WARN_UNUSED_FUNCTION = YES;
				GCC_WARN_UNUSED_VARIABLE = YES;
				MACOSX_DEPLOYMENT_TARGET = 10.13;
				MTL_ENABLE_DEBUG_INFO = NO;
				MTL_FAST_MATH = YES;
				PRODUCT_NAME = "$(TARGET_NAME)";
				SDKROOT = macosx;
				SWIFT_COMPILATION_MODE = wholemodule;
				SWIFT_OPTIMIZATION_LEVEL = "-O";
				SWIFT_VERSION = 5.0;
			};
			name = Nightly;
		};
		E3DE8DCE1FD8166A0021921C /* Debug */ = {
			isa = XCBuildConfiguration;
			baseConfigurationReference = 4964988B2919E47900CD61A5 /* iina-cli.xcconfig */;
			buildSettings = {
			};
			name = Debug;
		};
		E3DE8DCF1FD8166A0021921C /* Release */ = {
			isa = XCBuildConfiguration;
			baseConfigurationReference = 4964988B2919E47900CD61A5 /* iina-cli.xcconfig */;
			buildSettings = {
			};
			name = Release;
		};
/* End XCBuildConfiguration section */

/* Begin XCConfigurationList section */
		49542989216C34960058F680 /* Build configuration list for PBXNativeTarget "OpenInIINA" */ = {
			isa = XCConfigurationList;
			buildConfigurations = (
				49542987216C34960058F680 /* Debug */,
				49542988216C34960058F680 /* Release */,
				51A0F0F529FA2C65000130CF /* Beta */,
				51537C7129FA25D000F9A472 /* Nightly */,
			);
			defaultConfigurationIsVisible = 0;
			defaultConfigurationName = Release;
		};
		84EB1ED11D2F51D3004FA5A1 /* Build configuration list for PBXProject "iina" */ = {
			isa = XCConfigurationList;
			buildConfigurations = (
				84EB1EF71D2F51D3004FA5A1 /* Debug */,
				84EB1EF81D2F51D3004FA5A1 /* Release */,
				51A0F0F229FA2C65000130CF /* Beta */,
				51537C6E29FA25D000F9A472 /* Nightly */,
			);
			defaultConfigurationIsVisible = 0;
			defaultConfigurationName = Release;
		};
		84EB1EF91D2F51D3004FA5A1 /* Build configuration list for PBXNativeTarget "iina" */ = {
			isa = XCConfigurationList;
			buildConfigurations = (
				84EB1EFA1D2F51D3004FA5A1 /* Debug */,
				84EB1EFB1D2F51D3004FA5A1 /* Release */,
				51A0F0F329FA2C65000130CF /* Beta */,
				51537C6F29FA25D000F9A472 /* Nightly */,
			);
			defaultConfigurationIsVisible = 0;
			defaultConfigurationName = Release;
		};
		E385588F2A484A2D0083772D /* Build configuration list for PBXNativeTarget "iina-plugin" */ = {
			isa = XCConfigurationList;
			buildConfigurations = (
				E385588B2A484A2D0083772D /* Debug */,
				E385588C2A484A2D0083772D /* Release */,
				E385588D2A484A2D0083772D /* Beta */,
				E385588E2A484A2D0083772D /* Nightly */,
			);
			defaultConfigurationIsVisible = 0;
			defaultConfigurationName = Release;
		};
		E3DE8DD01FD8166A0021921C /* Build configuration list for PBXNativeTarget "iina-cli" */ = {
			isa = XCConfigurationList;
			buildConfigurations = (
				E3DE8DCE1FD8166A0021921C /* Debug */,
				E3DE8DCF1FD8166A0021921C /* Release */,
				51A0F0F429FA2C65000130CF /* Beta */,
				51537C7029FA25D000F9A472 /* Nightly */,
			);
			defaultConfigurationIsVisible = 0;
			defaultConfigurationName = Release;
		};
/* End XCConfigurationList section */

/* Begin XCRemoteSwiftPackageReference section */
		8451E6D72604AEFC009A15D7 /* XCRemoteSwiftPackageReference "Just" */ = {
			isa = XCRemoteSwiftPackageReference;
			repositoryURL = "https://github.com/dduan/Just";
			requirement = {
				kind = upToNextMinorVersion;
				minimumVersion = 0.8.0;
			};
		};
		B4E446E625CB53920069F06E /* XCRemoteSwiftPackageReference "PromiseKit" */ = {
			isa = XCRemoteSwiftPackageReference;
			repositoryURL = "https://github.com/mxcl/PromiseKit";
			requirement = {
				kind = upToNextMinorVersion;
				minimumVersion = 6.13.3;
			};
		};
		B4E446F025CB53FF0069F06E /* XCRemoteSwiftPackageReference "GzipSwift" */ = {
			isa = XCRemoteSwiftPackageReference;
			repositoryURL = "https://github.com/1024jp/GzipSwift";
			requirement = {
				kind = upToNextMinorVersion;
				minimumVersion = 5.1.1;
			};
		};
		B4E446F525CB54EF0069F06E /* XCRemoteSwiftPackageReference "GRMustache" */ = {
			isa = XCRemoteSwiftPackageReference;
			repositoryURL = "https://github.com/groue/GRMustache.swift";
			requirement = {
				kind = upToNextMinorVersion;
				minimumVersion = 4.0.1;
			};
		};
		B4E446FF25CE3F930069F06E /* XCRemoteSwiftPackageReference "Sparkle" */ = {
			isa = XCRemoteSwiftPackageReference;
			repositoryURL = "https://github.com/sparkle-project/Sparkle/";
			requirement = {
				kind = upToNextMinorVersion;
				minimumVersion = 2.4.0;
			};
		};
/* End XCRemoteSwiftPackageReference section */

/* Begin XCSwiftPackageProductDependency section */
		8451E6D82604AEFC009A15D7 /* Just */ = {
			isa = XCSwiftPackageProductDependency;
			package = 8451E6D72604AEFC009A15D7 /* XCRemoteSwiftPackageReference "Just" */;
			productName = Just;
		};
		B4E446E725CB53920069F06E /* PromiseKit */ = {
			isa = XCSwiftPackageProductDependency;
			package = B4E446E625CB53920069F06E /* XCRemoteSwiftPackageReference "PromiseKit" */;
			productName = PromiseKit;
		};
		B4E446F125CB53FF0069F06E /* Gzip */ = {
			isa = XCSwiftPackageProductDependency;
			package = B4E446F025CB53FF0069F06E /* XCRemoteSwiftPackageReference "GzipSwift" */;
			productName = Gzip;
		};
		B4E446F625CB54EF0069F06E /* Mustache */ = {
			isa = XCSwiftPackageProductDependency;
			package = B4E446F525CB54EF0069F06E /* XCRemoteSwiftPackageReference "GRMustache" */;
			productName = Mustache;
		};
		B4E4470025CE3F930069F06E /* Sparkle */ = {
			isa = XCSwiftPackageProductDependency;
			package = B4E446FF25CE3F930069F06E /* XCRemoteSwiftPackageReference "Sparkle" */;
			productName = Sparkle;
		};
		E38558902A486E060083772D /* Mustache */ = {
			isa = XCSwiftPackageProductDependency;
			package = B4E446F525CB54EF0069F06E /* XCRemoteSwiftPackageReference "GRMustache" */;
			productName = Mustache;
		};
/* End XCSwiftPackageProductDependency section */
	};
	rootObject = 84EB1ECE1D2F51D3004FA5A1 /* Project object */;
}<|MERGE_RESOLUTION|>--- conflicted
+++ resolved
@@ -171,13 +171,10 @@
 		B4E446F725CB54EF0069F06E /* Mustache in Frameworks */ = {isa = PBXBuildFile; productRef = B4E446F625CB54EF0069F06E /* Mustache */; };
 		B4E4470125CE3F930069F06E /* Sparkle in Frameworks */ = {isa = PBXBuildFile; productRef = B4E4470025CE3F930069F06E /* Sparkle */; };
 		C789872F1E34EF170005769F /* InfoPlist.strings in Resources */ = {isa = PBXBuildFile; fileRef = C78987311E34EF170005769F /* InfoPlist.strings */; };
-<<<<<<< HEAD
+		D1B4E24E2A3AFC9100E36F1D /* MiniPlayerWindow.swift in Sources */ = {isa = PBXBuildFile; fileRef = D1B4E24D2A3AFC9100E36F1D /* MiniPlayerWindow.swift */; };
 		D18333BC2834CDF40060A4E9 /* RingBuffer.swift in Sources */ = {isa = PBXBuildFile; fileRef = D18333BB2834CDF40060A4E9 /* RingBuffer.swift */; };
 		D18333BE2834CE620060A4E9 /* KeyInputController.swift in Sources */ = {isa = PBXBuildFile; fileRef = D18333BD2834CE620060A4E9 /* KeyInputController.swift */; };
 		D19E23E9284F0A8400FD6999 /* IINAApplication.swift in Sources */ = {isa = PBXBuildFile; fileRef = D19E23E8284F0A8400FD6999 /* IINAApplication.swift */; };
-=======
-		D1B4E24E2A3AFC9100E36F1D /* MiniPlayerWindow.swift in Sources */ = {isa = PBXBuildFile; fileRef = D1B4E24D2A3AFC9100E36F1D /* MiniPlayerWindow.swift */; };
->>>>>>> 2b3d44ca
 		E301EFDA21312AB300BC8588 /* KeychainAccess.swift in Sources */ = {isa = PBXBuildFile; fileRef = E301EFD921312AB300BC8588 /* KeychainAccess.swift */; };
 		E30D2EBD21F5FD2600E1FF0D /* PluginOverlayView.swift in Sources */ = {isa = PBXBuildFile; fileRef = E30D2EBC21F5FD2600E1FF0D /* PluginOverlayView.swift */; };
 		E322A4F820A8442E00C67D32 /* PlaylistPlaybackProgressView.swift in Sources */ = {isa = PBXBuildFile; fileRef = E322A4F720A8442E00C67D32 /* PlaylistPlaybackProgressView.swift */; };
@@ -1524,13 +1521,10 @@
 		C7DBA5EB1F07C5FD00C2B416 /* ko */ = {isa = PBXFileReference; lastKnownFileType = text.plist.strings; name = ko; path = ko.lproj/InitialWindowController.strings; sourceTree = "<group>"; };
 		C7DC79CE1EC63821002DE23B /* ko */ = {isa = PBXFileReference; lastKnownFileType = text.plist.strings; name = ko; path = ko.lproj/HistoryWindowController.strings; sourceTree = "<group>"; };
 		C7E90B522087EC5700A58B6B /* ko */ = {isa = PBXFileReference; lastKnownFileType = text.plist.strings; name = ko; path = ko.lproj/SubChooseViewController.strings; sourceTree = "<group>"; };
-<<<<<<< HEAD
 		D18333BB2834CDF40060A4E9 /* RingBuffer.swift */ = {isa = PBXFileReference; fileEncoding = 4; lastKnownFileType = sourcecode.swift; path = RingBuffer.swift; sourceTree = "<group>"; };
 		D18333BD2834CE620060A4E9 /* KeyInputController.swift */ = {isa = PBXFileReference; lastKnownFileType = sourcecode.swift; path = KeyInputController.swift; sourceTree = "<group>"; };
 		D19E23E8284F0A8400FD6999 /* IINAApplication.swift */ = {isa = PBXFileReference; lastKnownFileType = sourcecode.swift; path = IINAApplication.swift; sourceTree = "<group>"; };
-=======
 		D1B4E24D2A3AFC9100E36F1D /* MiniPlayerWindow.swift */ = {isa = PBXFileReference; lastKnownFileType = sourcecode.swift; path = MiniPlayerWindow.swift; sourceTree = "<group>"; };
->>>>>>> 2b3d44ca
 		D27556FC1EC6E1C300CAB2A4 /* zh-Hant */ = {isa = PBXFileReference; lastKnownFileType = text.plist.strings; name = "zh-Hant"; path = "zh-Hant.lproj/HistoryWindowController.strings"; sourceTree = "<group>"; };
 		D27E35CE1E379B6D0064BE57 /* zh-Hant */ = {isa = PBXFileReference; lastKnownFileType = text.plist.strings; name = "zh-Hant"; path = "zh-Hant.lproj/MainMenu.strings"; sourceTree = "<group>"; };
 		D27E35CF1E379B6D0064BE57 /* zh-Hant */ = {isa = PBXFileReference; lastKnownFileType = text.plist.strings; name = "zh-Hant"; path = "zh-Hant.lproj/MainWindowController.strings"; sourceTree = "<group>"; };
@@ -2169,11 +2163,8 @@
 				D1B4E24D2A3AFC9100E36F1D /* MiniPlayerWindow.swift */,
 				84CFC92523F8DDE000381E5B /* PlayerWindowController.swift */,
 				84A0BA9C1D2FAD4000BC8DA1 /* MainWindowController.swift */,
-<<<<<<< HEAD
+				51CACB9429D500290034CEE5 /* VideoPIPViewController.swift */,
 				D18333BD2834CE620060A4E9 /* KeyInputController.swift */,
-=======
-				51CACB9429D500290034CEE5 /* VideoPIPViewController.swift */,
->>>>>>> 2b3d44ca
 				84D123B31ECAA405004E0D53 /* TouchBarSupport.swift */,
 				8400D5C81E1AB2F1006785F5 /* MainWindowController.xib */,
 				8466BE161D5CDD0300039D03 /* QuickSettingViewController.swift */,
@@ -2241,14 +2232,11 @@
 				51F7974628C7E00200812D0D /* Lock.swift */,
 				E3F698862120D878005792C9 /* ExtendedColors.swift */,
 				E301EFD921312AB300BC8588 /* KeychainAccess.swift */,
-<<<<<<< HEAD
 				D18333BB2834CDF40060A4E9 /* RingBuffer.swift */,
-=======
 				E38B3215214FF700000F6D27 /* EventController.swift */,
 				E39A11FC240F176E00A67F9F /* StringEncodingName.swift */,
 				51C1BA39291CA76700C1208A /* InfoDictionary.swift */,
 				51DE55C82A6646710050AD06 /* Sysctl.swift */,
->>>>>>> 2b3d44ca
 			);
 			name = Utils;
 			sourceTree = "<group>";
@@ -2925,13 +2913,10 @@
 				E3785B092A83380E00787CB7 /* WebSocketServer.swift in Sources */,
 				84E48D4E1E0F1090002C7A3F /* FilterWindowController.swift in Sources */,
 				E3F698872120D878005792C9 /* ExtendedColors.swift in Sources */,
-<<<<<<< HEAD
 				D18333BC2834CDF40060A4E9 /* RingBuffer.swift in Sources */,
-=======
 				E3839C5924FFF817007D0AB4 /* JavascriptAPIStandaloneWindow.swift in Sources */,
 				E3366AFA224A039500EF3C32 /* JavascriptAPIPreferences.swift in Sources */,
 				E32B157F21BE219700CDBCEA /* JavascriptPluginMenuItem.swift in Sources */,
->>>>>>> 2b3d44ca
 				8476440C1D48F63D004F6DF5 /* OSDMessage.swift in Sources */,
 				D18333BE2834CE620060A4E9 /* KeyInputController.swift in Sources */,
 				84AE59491E0FD65800771B7E /* MainMenuActions.swift in Sources */,
