// !$*UTF8*$!
{
	archiveVersion = 1;
	classes = {
	};
	objectVersion = 54;
	objects = {

/* Begin PBXBuildFile section */
		1326717E20852D0D000FA7E2 /* SubChooseViewController.xib in Resources */ = {isa = PBXBuildFile; fileRef = 1326718020852D0D000FA7E2 /* SubChooseViewController.xib */; };
		34ACA04B29DBB0090030C09C /* LogWindowController.xib in Resources */ = {isa = PBXBuildFile; fileRef = 34ACA04D29DBB0090030C09C /* LogWindowController.xib */; };
		34FD798E291C76A600963EDE /* LogWindowController.swift in Sources */ = {isa = PBXBuildFile; fileRef = 34FD798D291C76A600963EDE /* LogWindowController.swift */; };
		49542975216C34950058F680 /* Cocoa.framework in Frameworks */ = {isa = PBXBuildFile; fileRef = 49542974216C34950058F680 /* Cocoa.framework */; };
		49542978216C34950058F680 /* SafariExtensionHandler.swift in Sources */ = {isa = PBXBuildFile; fileRef = 49542977216C34950058F680 /* SafariExtensionHandler.swift */; };
		49542980216C34950058F680 /* open-in-iina.js in Resources */ = {isa = PBXBuildFile; fileRef = 4954297F216C34950058F680 /* open-in-iina.js */; };
		49542982216C34950058F680 /* ToolbarItemIcon.pdf in Resources */ = {isa = PBXBuildFile; fileRef = 49542981216C34950058F680 /* ToolbarItemIcon.pdf */; };
		49542986216C34950058F680 /* OpenInIINA.appex in Embed App Extensions */ = {isa = PBXBuildFile; fileRef = 49542973216C34950058F680 /* OpenInIINA.appex */; settings = {ATTRIBUTES = (RemoveHeadersOnCopy, ); }; };
		496B19921E2968530035AF10 /* PIP.framework in Frameworks */ = {isa = PBXBuildFile; fileRef = 496B19911E2968530035AF10 /* PIP.framework */; };
		513A4FFA29B53F8100A8EA7D /* Atomic.swift in Sources */ = {isa = PBXBuildFile; fileRef = 513A4FF929B53F8100A8EA7D /* Atomic.swift */; };
		5196819A29EC963F00B05D55 /* CoreDisplay.framework in Frameworks */ = {isa = PBXBuildFile; fileRef = 5196819929EC963F00B05D55 /* CoreDisplay.framework */; };
		519872FF26879B9B00F84BCC /* AccessibilityPreferences.swift in Sources */ = {isa = PBXBuildFile; fileRef = 519872FE26879B9B00F84BCC /* AccessibilityPreferences.swift */; };
		51C1BA3A291CA76700C1208A /* InfoDictionary.swift in Sources */ = {isa = PBXBuildFile; fileRef = 51C1BA39291CA76700C1208A /* InfoDictionary.swift */; };
		51CACB9529D500290034CEE5 /* VideoPIPViewController.swift in Sources */ = {isa = PBXBuildFile; fileRef = 51CACB9429D500290034CEE5 /* VideoPIPViewController.swift */; };
		51DE55C92A6646710050AD06 /* Sysctl.swift in Sources */ = {isa = PBXBuildFile; fileRef = 51DE55C82A6646710050AD06 /* Sysctl.swift */; };
		51E63DFB29CFB031008AFC20 /* PlaySlider.swift in Sources */ = {isa = PBXBuildFile; fileRef = 51E63DFA29CFB031008AFC20 /* PlaySlider.swift */; };
		51E63DFD29CFB04C008AFC20 /* PlaySliderLoopKnob.swift in Sources */ = {isa = PBXBuildFile; fileRef = 51E63DFC29CFB04B008AFC20 /* PlaySliderLoopKnob.swift */; };
		51F7974728C7E00200812D0D /* Lock.swift in Sources */ = {isa = PBXBuildFile; fileRef = 51F7974628C7E00200812D0D /* Lock.swift */; };
		6100FF2B1EDF9806002CF0FB /* dsa_pub.pem in Resources */ = {isa = PBXBuildFile; fileRef = 6100FF2A1EDF9806002CF0FB /* dsa_pub.pem */; };
		8400D5C41E17C6D2006785F5 /* AboutWindowController.swift in Sources */ = {isa = PBXBuildFile; fileRef = 8400D5C21E17C6D2006785F5 /* AboutWindowController.swift */; };
		8400D5C61E1AB2F1006785F5 /* MainWindowController.xib in Resources */ = {isa = PBXBuildFile; fileRef = 8400D5C81E1AB2F1006785F5 /* MainWindowController.xib */; };
		8400D5C91E1AB2F9006785F5 /* QuickSettingViewController.xib in Resources */ = {isa = PBXBuildFile; fileRef = 8400D5CB1E1AB2F9006785F5 /* QuickSettingViewController.xib */; };
		8400D5CC1E1AB2FF006785F5 /* PlaylistViewController.xib in Resources */ = {isa = PBXBuildFile; fileRef = 8400D5CE1E1AB2FF006785F5 /* PlaylistViewController.xib */; };
		8400D5CF1E1AB306006785F5 /* CropSettingsViewController.xib in Resources */ = {isa = PBXBuildFile; fileRef = 8400D5D11E1AB306006785F5 /* CropSettingsViewController.xib */; };
		8400D5D21E1AB312006785F5 /* InspectorWindowController.xib in Resources */ = {isa = PBXBuildFile; fileRef = 8400D5D41E1AB312006785F5 /* InspectorWindowController.xib */; };
		8400D5D51E1AB317006785F5 /* FilterWindowController.xib in Resources */ = {isa = PBXBuildFile; fileRef = 8400D5D71E1AB317006785F5 /* FilterWindowController.xib */; };
		8400D5D81E1AB31B006785F5 /* AboutWindowController.xib in Resources */ = {isa = PBXBuildFile; fileRef = 8400D5DA1E1AB31B006785F5 /* AboutWindowController.xib */; };
		8400D5DB1E1AB326006785F5 /* FontPickerWindowController.xib in Resources */ = {isa = PBXBuildFile; fileRef = 8400D5DD1E1AB326006785F5 /* FontPickerWindowController.xib */; };
		8400D5DE1E1AB32A006785F5 /* PrefGeneralViewController.xib in Resources */ = {isa = PBXBuildFile; fileRef = 8400D5E01E1AB32A006785F5 /* PrefGeneralViewController.xib */; };
		8400D5E11E1AB32F006785F5 /* PrefUIViewController.xib in Resources */ = {isa = PBXBuildFile; fileRef = 8400D5E31E1AB32F006785F5 /* PrefUIViewController.xib */; };
		8400D5E41E1AB333006785F5 /* PrefControlViewController.xib in Resources */ = {isa = PBXBuildFile; fileRef = 8400D5E61E1AB333006785F5 /* PrefControlViewController.xib */; };
		8400D5E71E1AB337006785F5 /* PrefKeyBindingViewController.xib in Resources */ = {isa = PBXBuildFile; fileRef = 8400D5E91E1AB337006785F5 /* PrefKeyBindingViewController.xib */; };
		8400D5EA1E1AB33B006785F5 /* KeyRecordViewController.xib in Resources */ = {isa = PBXBuildFile; fileRef = 8400D5EC1E1AB33B006785F5 /* KeyRecordViewController.xib */; };
		8400D5ED1E1AB33F006785F5 /* PrefAdvancedViewController.xib in Resources */ = {isa = PBXBuildFile; fileRef = 8400D5EF1E1AB33F006785F5 /* PrefAdvancedViewController.xib */; };
		8400D5F01E1AB344006785F5 /* PrefCodecViewController.xib in Resources */ = {isa = PBXBuildFile; fileRef = 8400D5F21E1AB344006785F5 /* PrefCodecViewController.xib */; };
		8400D5F31E1AB348006785F5 /* PrefSubViewController.xib in Resources */ = {isa = PBXBuildFile; fileRef = 8400D5F51E1AB348006785F5 /* PrefSubViewController.xib */; };
		8400D5F61E1AB34D006785F5 /* PrefNetworkViewController.xib in Resources */ = {isa = PBXBuildFile; fileRef = 8400D5F81E1AB34D006785F5 /* PrefNetworkViewController.xib */; };
		8403CEA72007CBD400645516 /* MediaPlayer.framework in Frameworks */ = {isa = PBXBuildFile; fileRef = 8403CEA62007CBD300645516 /* MediaPlayer.framework */; };
		8407D1401E3A684C0043895D /* ViewLayer.swift in Sources */ = {isa = PBXBuildFile; fileRef = 8407D13F1E3A684C0043895D /* ViewLayer.swift */; };
		840820111ECF6C1800361416 /* FileGroup.swift in Sources */ = {isa = PBXBuildFile; fileRef = 840820101ECF6C1800361416 /* FileGroup.swift */; };
		840AF5821E732C8F00F4AF92 /* JustXMLRPC.swift in Sources */ = {isa = PBXBuildFile; fileRef = 840AF5811E732C8F00F4AF92 /* JustXMLRPC.swift */; };
		840AF5841E73CE3900F4AF92 /* OpenSubSubtitle.swift in Sources */ = {isa = PBXBuildFile; fileRef = 840AF5831E73CE3900F4AF92 /* OpenSubSubtitle.swift */; };
		840D47981DFEEE6A000D9A64 /* KeyMapping.swift in Sources */ = {isa = PBXBuildFile; fileRef = 840D47971DFEEE6A000D9A64 /* KeyMapping.swift */; };
		840D479B1DFEF649000D9A64 /* KeyRecordViewController.swift in Sources */ = {isa = PBXBuildFile; fileRef = 840D47991DFEF649000D9A64 /* KeyRecordViewController.swift */; };
		840D47A01DFEFC49000D9A64 /* KeyRecordView.swift in Sources */ = {isa = PBXBuildFile; fileRef = 840D479F1DFEFC49000D9A64 /* KeyRecordView.swift */; };
		8418A2F5213F5791003166AC /* OpenURLWindowController.xib in Resources */ = {isa = PBXBuildFile; fileRef = 8418A2F7213F5791003166AC /* OpenURLWindowController.xib */; };
		841A599D1E1FF5800079E177 /* SleepPreventer.swift in Sources */ = {isa = PBXBuildFile; fileRef = 841A599C1E1FF5800079E177 /* SleepPreventer.swift */; };
		842904E21F0EC01600478376 /* AutoFileMatcher.swift in Sources */ = {isa = PBXBuildFile; fileRef = 842904E11F0EC01600478376 /* AutoFileMatcher.swift */; };
		842F55A51EA17E7E0081D475 /* IINACommand.swift in Sources */ = {isa = PBXBuildFile; fileRef = 842F55A41EA17E7E0081D475 /* IINACommand.swift */; };
		8434BAA71D5DF2DA003BECF2 /* Extensions.swift in Sources */ = {isa = PBXBuildFile; fileRef = 8434BAA61D5DF2DA003BECF2 /* Extensions.swift */; };
		8434BAAD1D5E4546003BECF2 /* SlideUpButton.swift in Sources */ = {isa = PBXBuildFile; fileRef = 8434BAAC1D5E4546003BECF2 /* SlideUpButton.swift */; };
		843FFD4D1D5DAA01001F3A44 /* RoundedTextFieldCell.swift in Sources */ = {isa = PBXBuildFile; fileRef = 843FFD4C1D5DAA01001F3A44 /* RoundedTextFieldCell.swift */; };
		844C59E71F7C143D008D1B00 /* CacheManager.swift in Sources */ = {isa = PBXBuildFile; fileRef = 844C59E61F7C143D008D1B00 /* CacheManager.swift */; };
		844D72EF1E056E1400522E5E /* input.conf in Copy Configs */ = {isa = PBXBuildFile; fileRef = 84E745D81DFDE8C100588DED /* input.conf */; };
		844DE1BF1D3E2B9900272589 /* MPVEvent.swift in Sources */ = {isa = PBXBuildFile; fileRef = 844DE1BE1D3E2B9900272589 /* MPVEvent.swift */; };
		8450403D1E0A9EE20079C194 /* InspectorWindowController.swift in Sources */ = {isa = PBXBuildFile; fileRef = 8450403B1E0A9EE20079C194 /* InspectorWindowController.swift */; };
		845040401E0ACADD0079C194 /* MPVNode.swift in Sources */ = {isa = PBXBuildFile; fileRef = 8450403F1E0ACADD0079C194 /* MPVNode.swift */; };
		845040471E0B0F500079C194 /* CropSettingsViewController.swift in Sources */ = {isa = PBXBuildFile; fileRef = 845040451E0B0F500079C194 /* CropSettingsViewController.swift */; };
		8450404A1E0B13230079C194 /* CropBoxView.swift in Sources */ = {isa = PBXBuildFile; fileRef = 845040491E0B13230079C194 /* CropBoxView.swift */; };
		8451E6D92604AEFC009A15D7 /* Just in Frameworks */ = {isa = PBXBuildFile; productRef = 8451E6D82604AEFC009A15D7 /* Just */; };
		8452DD851D3B956D008A543A /* Preference.swift in Sources */ = {isa = PBXBuildFile; fileRef = 8452DD841D3B956D008A543A /* Preference.swift */; };
		845404AA1E4396F500B02B12 /* ScriptLoader.swift in Sources */ = {isa = PBXBuildFile; fileRef = 845404A91E4396F500B02B12 /* ScriptLoader.swift */; };
		845404AC1E43980900B02B12 /* LuaScript.swift in Sources */ = {isa = PBXBuildFile; fileRef = 845404AB1E43980900B02B12 /* LuaScript.swift */; };
		845ABEAC1D4D19C000BFB15B /* MPVTrack.swift in Sources */ = {isa = PBXBuildFile; fileRef = 845ABEAB1D4D19C000BFB15B /* MPVTrack.swift */; };
		845AC09C1E1AE6C10080B614 /* Localizable.strings in Resources */ = {isa = PBXBuildFile; fileRef = 845AC09E1E1AE6C10080B614 /* Localizable.strings */; };
		845E70B2210CB59D00D06C42 /* ScrollingTextField.swift in Sources */ = {isa = PBXBuildFile; fileRef = 845E70B1210CB59D00D06C42 /* ScrollingTextField.swift */; };
		845FB0C71D39462E00C011E0 /* ControlBarView.swift in Sources */ = {isa = PBXBuildFile; fileRef = 845FB0C61D39462E00C011E0 /* ControlBarView.swift */; };
		8460FBA91D6497490081841B /* PlaylistViewController.swift in Sources */ = {isa = PBXBuildFile; fileRef = 8460FBA71D6497490081841B /* PlaylistViewController.swift */; };
		846121BD1F35FCA500ABB39C /* DraggingDetect.swift in Sources */ = {isa = PBXBuildFile; fileRef = 846121BC1F35FCA500ABB39C /* DraggingDetect.swift */; };
		8461BA681E4237C7008BB852 /* youtube-dl in Copy Executables */ = {isa = PBXBuildFile; fileRef = 8461BA671E4237C2008BB852 /* youtube-dl */; settings = {ATTRIBUTES = (CodeSignOnCopy, ); }; };
		8461C52E1D45FFF6006E91FF /* PlaySliderCell.swift in Sources */ = {isa = PBXBuildFile; fileRef = 8461C52D1D45FFF6006E91FF /* PlaySliderCell.swift */; };
		8461C5301D462488006E91FF /* VideoTime.swift in Sources */ = {isa = PBXBuildFile; fileRef = 8461C52F1D462488006E91FF /* VideoTime.swift */; };
		846352581EEEE11A0043F0CC /* ThumbnailPeekView.swift in Sources */ = {isa = PBXBuildFile; fileRef = 846352571EEEE11A0043F0CC /* ThumbnailPeekView.swift */; };
		846654941F4EEBE300C91B8C /* vlc-default-input.conf in Copy Configs */ = {isa = PBXBuildFile; fileRef = 846654921F4EEA5500C91B8C /* vlc-default-input.conf */; };
		8466BE181D5CDD0300039D03 /* QuickSettingViewController.swift in Sources */ = {isa = PBXBuildFile; fileRef = 8466BE161D5CDD0300039D03 /* QuickSettingViewController.swift */; };
		846DD8CA1FB39B2500991A81 /* movist-default-input.conf in Copy Configs */ = {isa = PBXBuildFile; fileRef = 846DD8C81FB39A9800991A81 /* movist-default-input.conf */; };
		847557141F405F8C0006B0FF /* MainWindowMenuActions.swift in Sources */ = {isa = PBXBuildFile; fileRef = 847557131F405F8C0006B0FF /* MainWindowMenuActions.swift */; };
		847557161F406D360006B0FF /* MiniPlayerWindowMenuActions.swift in Sources */ = {isa = PBXBuildFile; fileRef = 847557151F406D360006B0FF /* MiniPlayerWindowMenuActions.swift */; };
		847644081D48B413004F6DF5 /* MPVOption.swift in Sources */ = {isa = PBXBuildFile; fileRef = 847644071D48B413004F6DF5 /* MPVOption.swift */; };
		8476440A1D48CC3D004F6DF5 /* MPVCommand.swift in Sources */ = {isa = PBXBuildFile; fileRef = 847644091D48CC3D004F6DF5 /* MPVCommand.swift */; };
		8476440C1D48F63D004F6DF5 /* OSDMessage.swift in Sources */ = {isa = PBXBuildFile; fileRef = 8476440B1D48F63D004F6DF5 /* OSDMessage.swift */; };
		84791C8B1D405E9D0069E28A /* PlaybackInfo.swift in Sources */ = {isa = PBXBuildFile; fileRef = 84791C8A1D405E9D0069E28A /* PlaybackInfo.swift */; };
		84795C371E0825AD0059A648 /* GifGenerator.swift in Sources */ = {isa = PBXBuildFile; fileRef = 84795C361E0825AD0059A648 /* GifGenerator.swift */; };
		84795C3A1E083EE30059A648 /* PrefControlViewController.swift in Sources */ = {isa = PBXBuildFile; fileRef = 84795C381E083EE30059A648 /* PrefControlViewController.swift */; };
		847C62CA1DC13CDA00E1EF16 /* PrefGeneralViewController.swift in Sources */ = {isa = PBXBuildFile; fileRef = 847C62C81DC13CDA00E1EF16 /* PrefGeneralViewController.swift */; };
		84817C961DBDCA5F00CC2279 /* SettingsListCellView.swift in Sources */ = {isa = PBXBuildFile; fileRef = 84817C951DBDCA5F00CC2279 /* SettingsListCellView.swift */; };
		84817C981DBDCE4300CC2279 /* RoundedColorWell.swift in Sources */ = {isa = PBXBuildFile; fileRef = 84817C971DBDCE4300CC2279 /* RoundedColorWell.swift */; };
		8483FB001EDFF325000F55D6 /* Credits.rtf in Resources */ = {isa = PBXBuildFile; fileRef = 8483FAFF1EDFF325000F55D6 /* Credits.rtf */; };
		84879A981E0FFC7E0004F894 /* PrefUIViewController.swift in Sources */ = {isa = PBXBuildFile; fileRef = 84879A961E0FFC7E0004F894 /* PrefUIViewController.swift */; };
		8487BEC11D744FA800FD17B0 /* FlippedView.swift in Sources */ = {isa = PBXBuildFile; fileRef = 8487BEC01D744FA800FD17B0 /* FlippedView.swift */; };
		8487BEC31D76A1AF00FD17B0 /* MenuController.swift in Sources */ = {isa = PBXBuildFile; fileRef = 8487BEC21D76A1AF00FD17B0 /* MenuController.swift */; };
		8488D6DC1E1167EF00D5B952 /* FloatingPointByteCountFormatter.swift in Sources */ = {isa = PBXBuildFile; fileRef = 8488D6DB1E1167EF00D5B952 /* FloatingPointByteCountFormatter.swift */; };
		8488D6DF1E11791300D5B952 /* PrefCodecViewController.swift in Sources */ = {isa = PBXBuildFile; fileRef = 8488D6DD1E11791300D5B952 /* PrefCodecViewController.swift */; };
		8488D6E31E1183D300D5B952 /* PrefSubViewController.swift in Sources */ = {isa = PBXBuildFile; fileRef = 8488D6E11E1183D300D5B952 /* PrefSubViewController.swift */; };
		8488D6E71E11ABE900D5B952 /* PrefNetworkViewController.swift in Sources */ = {isa = PBXBuildFile; fileRef = 8488D6E51E11ABE900D5B952 /* PrefNetworkViewController.swift */; };
		8492C2861E771FB200CE5825 /* ISO639.strings in Resources */ = {isa = PBXBuildFile; fileRef = 8492C2851E771FB200CE5825 /* ISO639.strings */; };
		8492C2881E7721A600CE5825 /* ISO639Helper.swift in Sources */ = {isa = PBXBuildFile; fileRef = 8492C2871E7721A600CE5825 /* ISO639Helper.swift */; };
		849581F11F02728700D3B359 /* InitialWindowController.swift in Sources */ = {isa = PBXBuildFile; fileRef = 849581EF1F02728700D3B359 /* InitialWindowController.swift */; };
		849581F31F03D55A00D3B359 /* InitialWindowController.xib in Resources */ = {isa = PBXBuildFile; fileRef = 849581F51F03D55A00D3B359 /* InitialWindowController.xib */; };
		84996F901EC11CE6009A8A39 /* HistoryWindowController.xib in Resources */ = {isa = PBXBuildFile; fileRef = 84996F921EC11CE6009A8A39 /* HistoryWindowController.xib */; };
		84A09A0E1F2DF596000FF343 /* MiniPlayerWindowController.swift in Sources */ = {isa = PBXBuildFile; fileRef = 84A09A0C1F2DF596000FF343 /* MiniPlayerWindowController.swift */; };
		84A0BA901D2F8D4100BC8DA1 /* IINAError.swift in Sources */ = {isa = PBXBuildFile; fileRef = 84A0BA8F1D2F8D4100BC8DA1 /* IINAError.swift */; };
		84A0BA951D2F9E9600BC8DA1 /* MainMenu.xib in Resources */ = {isa = PBXBuildFile; fileRef = 84A0BA931D2F9E9600BC8DA1 /* MainMenu.xib */; };
		84A0BA971D2FA1CE00BC8DA1 /* PlayerCore.swift in Sources */ = {isa = PBXBuildFile; fileRef = 84A0BA961D2FA1CE00BC8DA1 /* PlayerCore.swift */; };
		84A0BA991D2FAAA700BC8DA1 /* MPVController.swift in Sources */ = {isa = PBXBuildFile; fileRef = 84A0BA981D2FAAA700BC8DA1 /* MPVController.swift */; };
		84A0BA9B1D2FAB4100BC8DA1 /* Parameter.swift in Sources */ = {isa = PBXBuildFile; fileRef = 84A0BA9A1D2FAB4100BC8DA1 /* Parameter.swift */; };
		84A0BA9E1D2FAD4000BC8DA1 /* MainWindowController.swift in Sources */ = {isa = PBXBuildFile; fileRef = 84A0BA9C1D2FAD4000BC8DA1 /* MainWindowController.swift */; };
		84A0BAA11D2FAE7600BC8DA1 /* VideoView.swift in Sources */ = {isa = PBXBuildFile; fileRef = 84A0BAA01D2FAE7600BC8DA1 /* VideoView.swift */; };
		84A886E41E24F37D008755BB /* ShooterSubtitle.swift in Sources */ = {isa = PBXBuildFile; fileRef = 84A886E31E24F37D008755BB /* ShooterSubtitle.swift */; };
		84A886E61E24F3BD008755BB /* OnlineSubtitle.swift in Sources */ = {isa = PBXBuildFile; fileRef = 84A886E51E24F3BD008755BB /* OnlineSubtitle.swift */; };
		84A886EC1E2573A5008755BB /* JustExtension.swift in Sources */ = {isa = PBXBuildFile; fileRef = 84A886EB1E2573A5008755BB /* JustExtension.swift */; };
		84A886EF1E269E67008755BB /* iina-default-input.conf in Copy Configs */ = {isa = PBXBuildFile; fileRef = 84A886ED1E269A2A008755BB /* iina-default-input.conf */; };
		84A886F31E26CA24008755BB /* Regex.swift in Sources */ = {isa = PBXBuildFile; fileRef = 84A886F21E26CA24008755BB /* Regex.swift */; };
		84AABE8B1DBF634600D138FD /* CharEncoding.swift in Sources */ = {isa = PBXBuildFile; fileRef = 84AABE8A1DBF634600D138FD /* CharEncoding.swift */; };
		84AABE941DBFAF1A00D138FD /* FontPickerWindowController.swift in Sources */ = {isa = PBXBuildFile; fileRef = 84AABE921DBFAF1A00D138FD /* FontPickerWindowController.swift */; };
		84AABE981DBFB62F00D138FD /* FixedFontManager.m in Sources */ = {isa = PBXBuildFile; fileRef = 84AABE971DBFB62F00D138FD /* FixedFontManager.m */; };
		84AE59491E0FD65800771B7E /* MainMenuActions.swift in Sources */ = {isa = PBXBuildFile; fileRef = 84AE59481E0FD65800771B7E /* MainMenuActions.swift */; };
		84AF03D21E67492C003E3753 /* Contribution.rtf in Resources */ = {isa = PBXBuildFile; fileRef = 84AF03D41E67492C003E3753 /* Contribution.rtf */; };
		84BEEC3F1DFEDE2F00F945CA /* PrefKeyBindingViewController.swift in Sources */ = {isa = PBXBuildFile; fileRef = 84BEEC3D1DFEDE2F00F945CA /* PrefKeyBindingViewController.swift */; };
		84BEEC421DFEE46200F945CA /* StreamReader.swift in Sources */ = {isa = PBXBuildFile; fileRef = 84BEEC411DFEE46200F945CA /* StreamReader.swift */; };
		84C3AB8B1E7BF22300FEFB7A /* MPVCommandFormat.strings in Resources */ = {isa = PBXBuildFile; fileRef = 84C3AB8A1E7BF22300FEFB7A /* MPVCommandFormat.strings */; };
		84C6D3621EAF8D63009BF721 /* HistoryController.swift in Sources */ = {isa = PBXBuildFile; fileRef = 84C6D3611EAF8D63009BF721 /* HistoryController.swift */; };
		84C6D3641EB276E9009BF721 /* PlaybackHistory.swift in Sources */ = {isa = PBXBuildFile; fileRef = 84C6D3631EB276E9009BF721 /* PlaybackHistory.swift */; };
		84C6D3671EB2A427009BF721 /* HistoryWindowController.swift in Sources */ = {isa = PBXBuildFile; fileRef = 84C6D3651EB2A427009BF721 /* HistoryWindowController.swift */; };
		84C8D58F1D794CE600D98A0E /* MPVFilter.swift in Sources */ = {isa = PBXBuildFile; fileRef = 84C8D58E1D794CE600D98A0E /* MPVFilter.swift */; };
		84C8D5911D796F9700D98A0E /* Aspect.swift in Sources */ = {isa = PBXBuildFile; fileRef = 84C8D5901D796F9700D98A0E /* Aspect.swift */; };
		84CFC92623F8DDE000381E5B /* PlayerWindowController.swift in Sources */ = {isa = PBXBuildFile; fileRef = 84CFC92523F8DDE000381E5B /* PlayerWindowController.swift */; };
		84D0FB7E1F5E519300C6A6A7 /* FreeSelectingViewController.swift in Sources */ = {isa = PBXBuildFile; fileRef = 84D0FB7C1F5E519300C6A6A7 /* FreeSelectingViewController.swift */; };
		84D0FB811F5E5A4000C6A6A7 /* CropBoxViewController.swift in Sources */ = {isa = PBXBuildFile; fileRef = 84D0FB801F5E5A4000C6A6A7 /* CropBoxViewController.swift */; };
		84D0FB821F5E6A3800C6A6A7 /* FreeSelectingViewController.xib in Resources */ = {isa = PBXBuildFile; fileRef = 84D0FB841F5E6A3800C6A6A7 /* FreeSelectingViewController.xib */; };
		84D123B41ECAA405004E0D53 /* TouchBarSupport.swift in Sources */ = {isa = PBXBuildFile; fileRef = 84D123B31ECAA405004E0D53 /* TouchBarSupport.swift */; };
		84D377631D6B66DE007F7396 /* MPVPlaylistItem.swift in Sources */ = {isa = PBXBuildFile; fileRef = 84D377621D6B66DE007F7396 /* MPVPlaylistItem.swift */; };
		84D377671D737F58007F7396 /* MPVChapter.swift in Sources */ = {isa = PBXBuildFile; fileRef = 84D377661D737F58007F7396 /* MPVChapter.swift */; };
		84E295C01E2CF9F5006388F7 /* ObjcUtils.m in Sources */ = {isa = PBXBuildFile; fileRef = 84E295BF1E2CF9F4006388F7 /* ObjcUtils.m */; };
		84E48D4E1E0F1090002C7A3F /* FilterWindowController.swift in Sources */ = {isa = PBXBuildFile; fileRef = 84E48D4C1E0F1090002C7A3F /* FilterWindowController.swift */; };
		84E5221323FF3D080006FDA1 /* JavascriptAPIPlaylist.swift in Sources */ = {isa = PBXBuildFile; fileRef = 84E5221223FF3D080006FDA1 /* JavascriptAPIPlaylist.swift */; };
		84E745D61DFDD4FD00588DED /* KeyCodeHelper.swift in Sources */ = {isa = PBXBuildFile; fileRef = 84E745D51DFDD4FD00588DED /* KeyCodeHelper.swift */; };
		84EB1EDA1D2F51D3004FA5A1 /* AppDelegate.swift in Sources */ = {isa = PBXBuildFile; fileRef = 84EB1ED91D2F51D3004FA5A1 /* AppDelegate.swift */; };
		84EB1EDC1D2F51D3004FA5A1 /* Assets.xcassets in Resources */ = {isa = PBXBuildFile; fileRef = 84EB1EDB1D2F51D3004FA5A1 /* Assets.xcassets */; };
		84EB1F051D2F5C5B004FA5A1 /* AppData.swift in Sources */ = {isa = PBXBuildFile; fileRef = 84EB1F041D2F5C5B004FA5A1 /* AppData.swift */; };
		84EB1F071D2F5E76004FA5A1 /* Utility.swift in Sources */ = {isa = PBXBuildFile; fileRef = 84EB1F061D2F5E76004FA5A1 /* Utility.swift */; };
		84EC12831F4F939000137C1E /* FilterPresets.swift in Sources */ = {isa = PBXBuildFile; fileRef = 84EC12821F4F939000137C1E /* FilterPresets.swift */; };
		84EC12861F504D2500137C1E /* FilterPresets.strings in Resources */ = {isa = PBXBuildFile; fileRef = 84EC12881F504D2500137C1E /* FilterPresets.strings */; };
		84ED99FF1E009C8100A5159B /* PrefAdvancedViewController.swift in Sources */ = {isa = PBXBuildFile; fileRef = 84ED99FD1E009C8100A5159B /* PrefAdvancedViewController.swift */; };
		84F5D4951E44D5230060A838 /* KeyBindingCriterion.swift in Sources */ = {isa = PBXBuildFile; fileRef = 84F5D4941E44D5230060A838 /* KeyBindingCriterion.swift */; };
		84F5D4991E44E8AC0060A838 /* KeyBindingDataLoader.swift in Sources */ = {isa = PBXBuildFile; fileRef = 84F5D4981E44E8AC0060A838 /* KeyBindingDataLoader.swift */; };
		84F5D49A1E44E9A50060A838 /* KeyBinding.strings in Resources */ = {isa = PBXBuildFile; fileRef = 84F5D49C1E44E9A50060A838 /* KeyBinding.strings */; };
		84F5D4A01E44F9DB0060A838 /* KeyBindingItem.swift in Sources */ = {isa = PBXBuildFile; fileRef = 84F5D49F1E44F9DB0060A838 /* KeyBindingItem.swift */; };
		84F5D4A21E4796F50060A838 /* KeyBindingTranslator.swift in Sources */ = {isa = PBXBuildFile; fileRef = 84F5D4A11E4796F50060A838 /* KeyBindingTranslator.swift */; };
		84F725561D4783EE000DEF1B /* VolumeSliderCell.swift in Sources */ = {isa = PBXBuildFile; fileRef = 84F725551D4783EE000DEF1B /* VolumeSliderCell.swift */; };
		84F7258F1D486185000DEF1B /* MPVProperty.swift in Sources */ = {isa = PBXBuildFile; fileRef = 84F7258E1D486185000DEF1B /* MPVProperty.swift */; };
		84FBCB381EEACDDD0076C77C /* FFmpegController.m in Sources */ = {isa = PBXBuildFile; fileRef = 84FBCB371EEACDDD0076C77C /* FFmpegController.m */; };
		84FBF23E1EF06A90003EA491 /* ThumbnailCache.swift in Sources */ = {isa = PBXBuildFile; fileRef = 84FBF23D1EF06A90003EA491 /* ThumbnailCache.swift */; };
		8F49C36E213EFB7E0076C4F9 /* MiniPlayerWindowController.xib in Resources */ = {isa = PBXBuildFile; fileRef = 8F49C370213EFB7E0076C4F9 /* MiniPlayerWindowController.xib */; };
		9E47DAC01E3CFA6D00457420 /* DurationDisplayTextField.swift in Sources */ = {isa = PBXBuildFile; fileRef = 9E47DABF1E3CFA6D00457420 /* DurationDisplayTextField.swift */; };
		B4E446E825CB53920069F06E /* PromiseKit in Frameworks */ = {isa = PBXBuildFile; productRef = B4E446E725CB53920069F06E /* PromiseKit */; };
		B4E446F225CB53FF0069F06E /* Gzip in Frameworks */ = {isa = PBXBuildFile; productRef = B4E446F125CB53FF0069F06E /* Gzip */; };
		B4E446F725CB54EF0069F06E /* Mustache in Frameworks */ = {isa = PBXBuildFile; productRef = B4E446F625CB54EF0069F06E /* Mustache */; };
		B4E4470125CE3F930069F06E /* Sparkle in Frameworks */ = {isa = PBXBuildFile; productRef = B4E4470025CE3F930069F06E /* Sparkle */; };
		C789872F1E34EF170005769F /* InfoPlist.strings in Resources */ = {isa = PBXBuildFile; fileRef = C78987311E34EF170005769F /* InfoPlist.strings */; };
<<<<<<< HEAD
		D1049C852872C154003D47C1 /* ConfTableViewController.swift in Sources */ = {isa = PBXBuildFile; fileRef = D1049C842872C154003D47C1 /* ConfTableViewController.swift */; };
		D1049C872872C17F003D47C1 /* BindingTableViewController.swift in Sources */ = {isa = PBXBuildFile; fileRef = D1049C862872C17F003D47C1 /* BindingTableViewController.swift */; };
		D1049C892872CAD6003D47C1 /* ConfTableState.swift in Sources */ = {isa = PBXBuildFile; fileRef = D1049C882872CAD6003D47C1 /* ConfTableState.swift */; };
		D11AB83628EEE72A00673A90 /* EditableTableViewDelegate.swift in Sources */ = {isa = PBXBuildFile; fileRef = D11AB83528EEE72A00673A90 /* EditableTableViewDelegate.swift */; };
		D12C074028EAEA4400FA9958 /* AppInputConfigBuilder.swift in Sources */ = {isa = PBXBuildFile; fileRef = D12C073F28EAEA4400FA9958 /* AppInputConfigBuilder.swift */; };
		D140E81C285A0BEF00067094 /* LinkedList.swift in Sources */ = {isa = PBXBuildFile; fileRef = D140E81B285A0BEF00067094 /* LinkedList.swift */; };
		D17504A629167ACF005C3DD0 /* CascadingMenuItemBuilder.swift in Sources */ = {isa = PBXBuildFile; fileRef = D17504A529167ACF005C3DD0 /* CascadingMenuItemBuilder.swift */; };
		D17504A82918F13E005C3DD0 /* OSCToolbarButton.swift in Sources */ = {isa = PBXBuildFile; fileRef = D17504A72918F13E005C3DD0 /* OSCToolbarButton.swift */; };
		D18333BC2834CDF40060A4E9 /* RingBuffer.swift in Sources */ = {isa = PBXBuildFile; fileRef = D18333BB2834CDF40060A4E9 /* RingBuffer.swift */; };
		D18333BE2834CE620060A4E9 /* PlayerBindingController.swift in Sources */ = {isa = PBXBuildFile; fileRef = D18333BD2834CE620060A4E9 /* PlayerBindingController.swift */; };
		D188CB2228D6DE1900F166FD /* InputBinding.swift in Sources */ = {isa = PBXBuildFile; fileRef = D188CB2128D6DE1900F166FD /* InputBinding.swift */; };
		D188CB2628D9E95500F166FD /* BindingTableState.swift in Sources */ = {isa = PBXBuildFile; fileRef = D188CB2528D9E95500F166FD /* BindingTableState.swift */; };
		D19AF88428A3CBCE009B598C /* InputConfFileCache.swift in Sources */ = {isa = PBXBuildFile; fileRef = D19AF88328A3CBCE009B598C /* InputConfFileCache.swift */; };
		D19F9DAA28645C860054CC45 /* EditableTableView.swift in Sources */ = {isa = PBXBuildFile; fileRef = D19F9DA928645C860054CC45 /* EditableTableView.swift */; };
		D1A44D8A2A5E18D00089B283 /* MainWindowGeometry.swift in Sources */ = {isa = PBXBuildFile; fileRef = D1A44D892A5E18D00089B283 /* MainWindowGeometry.swift */; };
		D1A8878C29D16452000D1AE4 /* RotationHandler.swift in Sources */ = {isa = PBXBuildFile; fileRef = D1A8878B29D16452000D1AE4 /* RotationHandler.swift */; };
		D1A8878E29D1696C000D1AE4 /* Sidebars.swift in Sources */ = {isa = PBXBuildFile; fileRef = D1A8878D29D1696C000D1AE4 /* Sidebars.swift */; };
		D1AF3D7928F16CA4002A15A7 /* CellEditTracker.swift in Sources */ = {isa = PBXBuildFile; fileRef = D1AF3D7828F16CA4002A15A7 /* CellEditTracker.swift */; };
		D1B4E24C2A3AE61B00E36F1D /* MiniPlayerWindow.swift in Sources */ = {isa = PBXBuildFile; fileRef = D1B4E24B2A3AE61B00E36F1D /* MiniPlayerWindow.swift */; };
		D1B787DB29AF883800DABC9C /* PlayerWindowPreviewImageBuilder.swift in Sources */ = {isa = PBXBuildFile; fileRef = D1B787DA29AF883800DABC9C /* PlayerWindowPreviewImageBuilder.swift */; };
		D1D87DFC2923A4E500737886 /* BindingTableStateManager.swift in Sources */ = {isa = PBXBuildFile; fileRef = D1D87DFB2923A4E500737886 /* BindingTableStateManager.swift */; };
		D1D87E002924F92100737886 /* ConfTableStateManager.swift in Sources */ = {isa = PBXBuildFile; fileRef = D1D87DFF2924F92100737886 /* ConfTableStateManager.swift */; };
		D1D87E02292B2AEE00737886 /* BiDictionary.swift in Sources */ = {isa = PBXBuildFile; fileRef = D1D87E01292B2AEE00737886 /* BiDictionary.swift */; };
		D1D87E042932086000737886 /* TableUIChangeBuilder.swift in Sources */ = {isa = PBXBuildFile; fileRef = D1D87E032932086000737886 /* TableUIChangeBuilder.swift */; };
		D1D87E0629320F7C00737886 /* UndoHelper.swift in Sources */ = {isa = PBXBuildFile; fileRef = D1D87E0529320F7C00737886 /* UndoHelper.swift */; };
		D1DC673128ED682100C419CB /* RemainingRemovalTracker.swift in Sources */ = {isa = PBXBuildFile; fileRef = D1DC673028ED682100C419CB /* RemainingRemovalTracker.swift */; };
		D1E1446C29E3971C005DCEA3 /* UIAnimation.swift in Sources */ = {isa = PBXBuildFile; fileRef = D1E1446B29E3971C005DCEA3 /* UIAnimation.swift */; };
		D1EAF5E528E6B5DD0023BACF /* EditableTextField.swift in Sources */ = {isa = PBXBuildFile; fileRef = D1EAF5E428E6B5DD0023BACF /* EditableTextField.swift */; };
		D1EAF5E728E6B6780023BACF /* TableUIChange.swift in Sources */ = {isa = PBXBuildFile; fileRef = D1EAF5E628E6B6780023BACF /* TableUIChange.swift */; };
		D1FA42E328E4323E00DF49DD /* InputSectionStack.swift in Sources */ = {isa = PBXBuildFile; fileRef = D1FA42E228E4323E00DF49DD /* InputSectionStack.swift */; };
		D1FA42E528E5E54700DF49DD /* AppInputConfig.swift in Sources */ = {isa = PBXBuildFile; fileRef = D1FA42E428E5E54700DF49DD /* AppInputConfig.swift */; };
		D1FD2DD828521AD500CF7B35 /* MPVInputSectionLogScanner.swift in Sources */ = {isa = PBXBuildFile; fileRef = D1FD2DD728521AD500CF7B35 /* MPVInputSectionLogScanner.swift */; };
		D1FD2DDC28533EE700CF7B35 /* InputSection.swift in Sources */ = {isa = PBXBuildFile; fileRef = D1FD2DDB28533EE700CF7B35 /* InputSection.swift */; };
=======
		D1B4E24E2A3AFC9100E36F1D /* MiniPlayerWindow.swift in Sources */ = {isa = PBXBuildFile; fileRef = D1B4E24D2A3AFC9100E36F1D /* MiniPlayerWindow.swift */; };
>>>>>>> 63353c78
		E301EFDA21312AB300BC8588 /* KeychainAccess.swift in Sources */ = {isa = PBXBuildFile; fileRef = E301EFD921312AB300BC8588 /* KeychainAccess.swift */; };
		E30D2EBD21F5FD2600E1FF0D /* PluginOverlayView.swift in Sources */ = {isa = PBXBuildFile; fileRef = E30D2EBC21F5FD2600E1FF0D /* PluginOverlayView.swift */; };
		E322A4F820A8442E00C67D32 /* PlaylistPlaybackProgressView.swift in Sources */ = {isa = PBXBuildFile; fileRef = E322A4F720A8442E00C67D32 /* PlaylistPlaybackProgressView.swift */; };
		E32693F924BA138000BF7ADC /* JavascriptPluginSubtitleItem.swift in Sources */ = {isa = PBXBuildFile; fileRef = E32693F824BA138000BF7ADC /* JavascriptPluginSubtitleItem.swift */; };
		E32712B024EAA14500359DAB /* ScreenshootOSDView.swift in Sources */ = {isa = PBXBuildFile; fileRef = E32712AE24EAA14500359DAB /* ScreenshootOSDView.swift */; };
		E32712B224F2B8CA00359DAB /* ScreenshootOSDView.xib in Resources */ = {isa = PBXBuildFile; fileRef = E32712B424F2B8CA00359DAB /* ScreenshootOSDView.xib */; };
		E32B157D21BC27B100CDBCEA /* JavascriptAPIMenu.swift in Sources */ = {isa = PBXBuildFile; fileRef = E32B157C21BC27B100CDBCEA /* JavascriptAPIMenu.swift */; };
		E32B157F21BE219700CDBCEA /* JavascriptPluginMenuItem.swift in Sources */ = {isa = PBXBuildFile; fileRef = E32B157E21BE219700CDBCEA /* JavascriptPluginMenuItem.swift */; };
		E3366AFA224A039500EF3C32 /* JavascriptAPIPreferences.swift in Sources */ = {isa = PBXBuildFile; fileRef = E3366AF9224A039500EF3C32 /* JavascriptAPIPreferences.swift */; };
		E337D5E22411B64A00B5729A /* JavascriptPolyfill.swift in Sources */ = {isa = PBXBuildFile; fileRef = E337D5E12411B64900B5729A /* JavascriptPolyfill.swift */; };
		E337D5E4241C12BE00B5729A /* PrefPluginPermissionListView.swift in Sources */ = {isa = PBXBuildFile; fileRef = E337D5E3241C12BE00B5729A /* PrefPluginPermissionListView.swift */; };
		E337D5E6241EF60400B5729A /* JavascriptAPISubtitle.swift in Sources */ = {isa = PBXBuildFile; fileRef = E337D5E5241EF60400B5729A /* JavascriptAPISubtitle.swift */; };
		E33836852026223800ABC812 /* PrefOSCToolbarSettingsSheetController.swift in Sources */ = {isa = PBXBuildFile; fileRef = E33836832026223800ABC812 /* PrefOSCToolbarSettingsSheetController.swift */; };
		E3383689202651CF00ABC812 /* PrefOSCToolbarDraggingItemViewController.swift in Sources */ = {isa = PBXBuildFile; fileRef = E3383687202651CF00ABC812 /* PrefOSCToolbarDraggingItemViewController.swift */; };
		E338368A202651CF00ABC812 /* PrefOSCToolbarDraggingItemViewController.xib in Resources */ = {isa = PBXBuildFile; fileRef = E3383688202651CF00ABC812 /* PrefOSCToolbarDraggingItemViewController.xib */; };
		E33BA5C4204315740069A0F6 /* AssrtSubtitle.swift in Sources */ = {isa = PBXBuildFile; fileRef = E33BA5C3204315740069A0F6 /* AssrtSubtitle.swift */; };
		E33BA5C7204BD9FE0069A0F6 /* SubChooseViewController.swift in Sources */ = {isa = PBXBuildFile; fileRef = E33BA5C5204BD9FE0069A0F6 /* SubChooseViewController.swift */; };
		E33FEEB52229A44F00B59711 /* JavascriptAPIUtils.swift in Sources */ = {isa = PBXBuildFile; fileRef = E33FEEB42229A44F00B59711 /* JavascriptAPIUtils.swift */; };
		E342832F20B7149800139865 /* Logger.swift in Sources */ = {isa = PBXBuildFile; fileRef = E342832E20B7149800139865 /* Logger.swift */; };
		E34A0E012053F93A00B50097 /* PrefOSCToolbarSettingsSheetController.xib in Resources */ = {isa = PBXBuildFile; fileRef = E34A0E032053F93A00B50097 /* PrefOSCToolbarSettingsSheetController.xib */; };
		E34C0C3124934D7B0065A0C6 /* Switch.swift in Sources */ = {isa = PBXBuildFile; fileRef = E34C0C3024934D7B0065A0C6 /* Switch.swift */; };
		E34E909A24F821280073BF04 /* GuideWindowController.xib in Resources */ = {isa = PBXBuildFile; fileRef = E34E909C24F821280073BF04 /* GuideWindowController.xib */; };
		E34EAA83251A36CE00057F27 /* JavascriptAPIFile.swift in Sources */ = {isa = PBXBuildFile; fileRef = E34EAA82251A36CE00057F27 /* JavascriptAPIFile.swift */; };
		E3513AF820EF79C500F8C347 /* PreferenceWindowController.swift in Sources */ = {isa = PBXBuildFile; fileRef = E3513AF620EF79C500F8C347 /* PreferenceWindowController.swift */; };
		E3513AFB20F120F600F8C347 /* PreferenceViewController.swift in Sources */ = {isa = PBXBuildFile; fileRef = E3513AFA20F120F600F8C347 /* PreferenceViewController.swift */; };
		E35306EF2147A8CE008FE492 /* JavascriptPlugin.swift in Sources */ = {isa = PBXBuildFile; fileRef = E35306EE2147A8CE008FE492 /* JavascriptPlugin.swift */; };
		E35306F42147F78D008FE492 /* JavascriptAPICore.swift in Sources */ = {isa = PBXBuildFile; fileRef = E35306F32147F78D008FE492 /* JavascriptAPICore.swift */; };
		E35306F62147F7AF008FE492 /* JavascriptAPIMpv.swift in Sources */ = {isa = PBXBuildFile; fileRef = E35306F52147F7AF008FE492 /* JavascriptAPIMpv.swift */; };
		E35306FA214808AB008FE492 /* JavascriptAPIEvent.swift in Sources */ = {isa = PBXBuildFile; fileRef = E35306F9214808AB008FE492 /* JavascriptAPIEvent.swift */; };
		E35306FC214813B7008FE492 /* JavascriptPluginInstance.swift in Sources */ = {isa = PBXBuildFile; fileRef = E35306FB214813B7008FE492 /* JavascriptPluginInstance.swift */; };
		E3530700214908DD008FE492 /* JavascriptAPIHttp.swift in Sources */ = {isa = PBXBuildFile; fileRef = E35306FF214908DC008FE492 /* JavascriptAPIHttp.swift */; };
		E3530702214935DE008FE492 /* JavascriptAPIConsole.swift in Sources */ = {isa = PBXBuildFile; fileRef = E3530701214935DE008FE492 /* JavascriptAPIConsole.swift */; };
		E353070521496CE4008FE492 /* PrefPluginViewController.swift in Sources */ = {isa = PBXBuildFile; fileRef = E353070321496CE4008FE492 /* PrefPluginViewController.swift */; };
		E353070621496CE4008FE492 /* PrefPluginViewController.xib in Resources */ = {isa = PBXBuildFile; fileRef = E353070421496CE4008FE492 /* PrefPluginViewController.xib */; };
		E36E8D7C24F6052F00B8C097 /* GuideWindowController.swift in Sources */ = {isa = PBXBuildFile; fileRef = E36E8D7A24F6052F00B8C097 /* GuideWindowController.swift */; };
		E374160C20F138A900B4F7F9 /* CollapseView.swift in Sources */ = {isa = PBXBuildFile; fileRef = E374160B20F138A900B4F7F9 /* CollapseView.swift */; };
		E374160F20F3AF7E00B4F7F9 /* PrefUtilsViewController.swift in Sources */ = {isa = PBXBuildFile; fileRef = E374160D20F3AF7E00B4F7F9 /* PrefUtilsViewController.swift */; };
		E374161120F3C0AB00B4F7F9 /* PrefUtilsViewController.xib in Resources */ = {isa = PBXBuildFile; fileRef = E374161320F3C0AB00B4F7F9 /* PrefUtilsViewController.xib */; };
		E38372922443634500F57718 /* LanguageTokenField.swift in Sources */ = {isa = PBXBuildFile; fileRef = E38372912443634500F57718 /* LanguageTokenField.swift */; };
		E3839C5724FFF201007D0AB4 /* PluginStandaloneWindow.swift in Sources */ = {isa = PBXBuildFile; fileRef = E3839C5624FFF201007D0AB4 /* PluginStandaloneWindow.swift */; };
		E3839C5924FFF817007D0AB4 /* JavascriptAPIStandaloneWindow.swift in Sources */ = {isa = PBXBuildFile; fileRef = E3839C5824FFF817007D0AB4 /* JavascriptAPIStandaloneWindow.swift */; };
		E38B3213214FB9EA000F6D27 /* PrefPluginPermissionView.swift in Sources */ = {isa = PBXBuildFile; fileRef = E38B3211214FB9EA000F6D27 /* PrefPluginPermissionView.swift */; };
		E38B3214214FB9EA000F6D27 /* PrefPluginPermissionView.xib in Resources */ = {isa = PBXBuildFile; fileRef = E38B3212214FB9EA000F6D27 /* PrefPluginPermissionView.xib */; };
		E38B3216214FF700000F6D27 /* EventController.swift in Sources */ = {isa = PBXBuildFile; fileRef = E38B3215214FF700000F6D27 /* EventController.swift */; };
		E38BA1C0253E54F2000B551D /* JavascriptAPIGlobal.swift in Sources */ = {isa = PBXBuildFile; fileRef = E38BA1BF253E54F2000B551D /* JavascriptAPIGlobal.swift */; };
		E38BA1C4254110BE000B551D /* JavascriptMessageHub.swift in Sources */ = {isa = PBXBuildFile; fileRef = E38BA1C3254110BD000B551D /* JavascriptMessageHub.swift */; };
		E38BD4AF20054BD9007635FC /* MainWindow.swift in Sources */ = {isa = PBXBuildFile; fileRef = E38BD4AE20054BD9007635FC /* MainWindow.swift */; };
		E3958565253133E80096811F /* SidebarTabView.swift in Sources */ = {isa = PBXBuildFile; fileRef = E3958563253133E80096811F /* SidebarTabView.swift */; };
		E3958566253133E80096811F /* SidebarTabView.xib in Resources */ = {isa = PBXBuildFile; fileRef = E3958564253133E80096811F /* SidebarTabView.xib */; };
		E3958586253309C90096811F /* PluginSidebarView.swift in Sources */ = {isa = PBXBuildFile; fileRef = E3958585253309C90096811F /* PluginSidebarView.swift */; };
		E395858A253314400096811F /* JavascriptAPISidebarView.swift in Sources */ = {isa = PBXBuildFile; fileRef = E39585892533143F0096811F /* JavascriptAPISidebarView.swift */; };
		E3965E1A2487C99900607EB4 /* JavascriptPluginSubtitle.swift in Sources */ = {isa = PBXBuildFile; fileRef = E3965E192487C99900607EB4 /* JavascriptPluginSubtitle.swift */; };
		E39A11FD240F176E00A67F9F /* StringEncodingName.swift in Sources */ = {isa = PBXBuildFile; fileRef = E39A11FC240F176E00A67F9F /* StringEncodingName.swift */; };
		E3A8D8E92A4F4F280078FA74 /* libpostproc.57.dylib in Frameworks */ = {isa = PBXBuildFile; fileRef = E3A8D8AE2A4F4F260078FA74 /* libpostproc.57.dylib */; };
		E3A8D8EA2A4F4F280078FA74 /* libX11.6.dylib in Frameworks */ = {isa = PBXBuildFile; fileRef = E3A8D8AF2A4F4F260078FA74 /* libX11.6.dylib */; };
		E3A8D8EB2A4F4F280078FA74 /* libgraphite2.3.dylib in Frameworks */ = {isa = PBXBuildFile; fileRef = E3A8D8B02A4F4F260078FA74 /* libgraphite2.3.dylib */; };
		E3A8D8EC2A4F4F280078FA74 /* libpcre2-8.0.dylib in Frameworks */ = {isa = PBXBuildFile; fileRef = E3A8D8B12A4F4F260078FA74 /* libpcre2-8.0.dylib */; };
		E3A8D8ED2A4F4F280078FA74 /* libharfbuzz.0.dylib in Frameworks */ = {isa = PBXBuildFile; fileRef = E3A8D8B22A4F4F260078FA74 /* libharfbuzz.0.dylib */; };
		E3A8D8EE2A4F4F280078FA74 /* libsodium.23.dylib in Frameworks */ = {isa = PBXBuildFile; fileRef = E3A8D8B32A4F4F270078FA74 /* libsodium.23.dylib */; };
		E3A8D8EF2A4F4F280078FA74 /* libavfilter.9.dylib in Frameworks */ = {isa = PBXBuildFile; fileRef = E3A8D8B42A4F4F270078FA74 /* libavfilter.9.dylib */; };
		E3A8D8F02A4F4F280078FA74 /* libavcodec.60.dylib in Frameworks */ = {isa = PBXBuildFile; fileRef = E3A8D8B52A4F4F270078FA74 /* libavcodec.60.dylib */; };
		E3A8D8F12A4F4F280078FA74 /* liblcms2.2.dylib in Frameworks */ = {isa = PBXBuildFile; fileRef = E3A8D8B62A4F4F270078FA74 /* liblcms2.2.dylib */; };
		E3A8D8F22A4F4F280078FA74 /* libgmp.10.dylib in Frameworks */ = {isa = PBXBuildFile; fileRef = E3A8D8B72A4F4F270078FA74 /* libgmp.10.dylib */; };
		E3A8D8F32A4F4F280078FA74 /* libzstd.1.dylib in Frameworks */ = {isa = PBXBuildFile; fileRef = E3A8D8B82A4F4F270078FA74 /* libzstd.1.dylib */; };
		E3A8D8F42A4F4F280078FA74 /* libwebp.7.dylib in Frameworks */ = {isa = PBXBuildFile; fileRef = E3A8D8B92A4F4F270078FA74 /* libwebp.7.dylib */; };
		E3A8D8F52A4F4F280078FA74 /* libb2.1.dylib in Frameworks */ = {isa = PBXBuildFile; fileRef = E3A8D8BA2A4F4F270078FA74 /* libb2.1.dylib */; };
		E3A8D8F62A4F4F280078FA74 /* libfontconfig.1.dylib in Frameworks */ = {isa = PBXBuildFile; fileRef = E3A8D8BB2A4F4F270078FA74 /* libfontconfig.1.dylib */; };
		E3A8D8F72A4F4F280078FA74 /* libnettle.8.dylib in Frameworks */ = {isa = PBXBuildFile; fileRef = E3A8D8BC2A4F4F270078FA74 /* libnettle.8.dylib */; };
		E3A8D8F82A4F4F280078FA74 /* libsoxr.0.dylib in Frameworks */ = {isa = PBXBuildFile; fileRef = E3A8D8BD2A4F4F270078FA74 /* libsoxr.0.dylib */; };
		E3A8D8F92A4F4F280078FA74 /* libavformat.60.dylib in Frameworks */ = {isa = PBXBuildFile; fileRef = E3A8D8BE2A4F4F270078FA74 /* libavformat.60.dylib */; };
		E3A8D8FA2A4F4F280078FA74 /* libarchive.13.dylib in Frameworks */ = {isa = PBXBuildFile; fileRef = E3A8D8BF2A4F4F270078FA74 /* libarchive.13.dylib */; };
		E3A8D8FB2A4F4F280078FA74 /* libfreetype.6.dylib in Frameworks */ = {isa = PBXBuildFile; fileRef = E3A8D8C02A4F4F270078FA74 /* libfreetype.6.dylib */; };
		E3A8D8FC2A4F4F280078FA74 /* libsharpyuv.0.dylib in Frameworks */ = {isa = PBXBuildFile; fileRef = E3A8D8C12A4F4F270078FA74 /* libsharpyuv.0.dylib */; };
		E3A8D8FD2A4F4F280078FA74 /* libass.9.dylib in Frameworks */ = {isa = PBXBuildFile; fileRef = E3A8D8C22A4F4F270078FA74 /* libass.9.dylib */; };
		E3A8D8FE2A4F4F280078FA74 /* libavdevice.60.dylib in Frameworks */ = {isa = PBXBuildFile; fileRef = E3A8D8C32A4F4F270078FA74 /* libavdevice.60.dylib */; };
		E3A8D8FF2A4F4F280078FA74 /* libdav1d.6.dylib in Frameworks */ = {isa = PBXBuildFile; fileRef = E3A8D8C42A4F4F270078FA74 /* libdav1d.6.dylib */; };
		E3A8D9002A4F4F280078FA74 /* libzmq.5.dylib in Frameworks */ = {isa = PBXBuildFile; fileRef = E3A8D8C52A4F4F270078FA74 /* libzmq.5.dylib */; };
		E3A8D9012A4F4F280078FA74 /* libxcb-shape.0.dylib in Frameworks */ = {isa = PBXBuildFile; fileRef = E3A8D8C62A4F4F270078FA74 /* libxcb-shape.0.dylib */; };
		E3A8D9022A4F4F280078FA74 /* libunibreak.5.dylib in Frameworks */ = {isa = PBXBuildFile; fileRef = E3A8D8C72A4F4F270078FA74 /* libunibreak.5.dylib */; };
		E3A8D9032A4F4F280078FA74 /* libswscale.7.dylib in Frameworks */ = {isa = PBXBuildFile; fileRef = E3A8D8C82A4F4F270078FA74 /* libswscale.7.dylib */; };
		E3A8D9042A4F4F280078FA74 /* libspeex.1.dylib in Frameworks */ = {isa = PBXBuildFile; fileRef = E3A8D8C92A4F4F270078FA74 /* libspeex.1.dylib */; };
		E3A8D9052A4F4F280078FA74 /* libxcb-xfixes.0.dylib in Frameworks */ = {isa = PBXBuildFile; fileRef = E3A8D8CA2A4F4F270078FA74 /* libxcb-xfixes.0.dylib */; };
		E3A8D9062A4F4F280078FA74 /* liblzma.5.dylib in Frameworks */ = {isa = PBXBuildFile; fileRef = E3A8D8CB2A4F4F270078FA74 /* liblzma.5.dylib */; };
		E3A8D9072A4F4F280078FA74 /* libuchardet.0.dylib in Frameworks */ = {isa = PBXBuildFile; fileRef = E3A8D8CC2A4F4F270078FA74 /* libuchardet.0.dylib */; };
		E3A8D9082A4F4F280078FA74 /* libpng16.16.dylib in Frameworks */ = {isa = PBXBuildFile; fileRef = E3A8D8CD2A4F4F270078FA74 /* libpng16.16.dylib */; };
		E3A8D9092A4F4F280078FA74 /* libintl.8.dylib in Frameworks */ = {isa = PBXBuildFile; fileRef = E3A8D8CE2A4F4F270078FA74 /* libintl.8.dylib */; };
		E3A8D90A2A4F4F280078FA74 /* libwebpmux.3.dylib in Frameworks */ = {isa = PBXBuildFile; fileRef = E3A8D8CF2A4F4F270078FA74 /* libwebpmux.3.dylib */; };
		E3A8D90B2A4F4F280078FA74 /* libp11-kit.0.dylib in Frameworks */ = {isa = PBXBuildFile; fileRef = E3A8D8D02A4F4F270078FA74 /* libp11-kit.0.dylib */; };
		E3A8D90C2A4F4F280078FA74 /* libxcb.1.dylib in Frameworks */ = {isa = PBXBuildFile; fileRef = E3A8D8D12A4F4F270078FA74 /* libxcb.1.dylib */; };
		E3A8D90D2A4F4F280078FA74 /* libglib-2.0.0.dylib in Frameworks */ = {isa = PBXBuildFile; fileRef = E3A8D8D22A4F4F270078FA74 /* libglib-2.0.0.dylib */; };
		E3A8D90E2A4F4F280078FA74 /* libbluray.2.dylib in Frameworks */ = {isa = PBXBuildFile; fileRef = E3A8D8D32A4F4F270078FA74 /* libbluray.2.dylib */; };
		E3A8D90F2A4F4F280078FA74 /* libhogweed.6.dylib in Frameworks */ = {isa = PBXBuildFile; fileRef = E3A8D8D42A4F4F270078FA74 /* libhogweed.6.dylib */; };
		E3A8D9102A4F4F280078FA74 /* libavutil.58.dylib in Frameworks */ = {isa = PBXBuildFile; fileRef = E3A8D8D52A4F4F270078FA74 /* libavutil.58.dylib */; };
		E3A8D9112A4F4F280078FA74 /* libluajit-5.1.2.dylib in Frameworks */ = {isa = PBXBuildFile; fileRef = E3A8D8D62A4F4F270078FA74 /* libluajit-5.1.2.dylib */; };
		E3A8D9122A4F4F280078FA74 /* libXau.6.dylib in Frameworks */ = {isa = PBXBuildFile; fileRef = E3A8D8D72A4F4F270078FA74 /* libXau.6.dylib */; };
		E3A8D9132A4F4F280078FA74 /* librubberband.2.dylib in Frameworks */ = {isa = PBXBuildFile; fileRef = E3A8D8D82A4F4F270078FA74 /* librubberband.2.dylib */; };
		E3A8D9142A4F4F280078FA74 /* libfribidi.0.dylib in Frameworks */ = {isa = PBXBuildFile; fileRef = E3A8D8D92A4F4F280078FA74 /* libfribidi.0.dylib */; };
		E3A8D9152A4F4F280078FA74 /* liblz4.1.dylib in Frameworks */ = {isa = PBXBuildFile; fileRef = E3A8D8DA2A4F4F280078FA74 /* liblz4.1.dylib */; };
		E3A8D9162A4F4F280078FA74 /* libmujs.dylib in Frameworks */ = {isa = PBXBuildFile; fileRef = E3A8D8DB2A4F4F280078FA74 /* libmujs.dylib */; };
		E3A8D9172A4F4F280078FA74 /* libsamplerate.0.dylib in Frameworks */ = {isa = PBXBuildFile; fileRef = E3A8D8DC2A4F4F280078FA74 /* libsamplerate.0.dylib */; };
		E3A8D9182A4F4F280078FA74 /* libsnappy.1.dylib in Frameworks */ = {isa = PBXBuildFile; fileRef = E3A8D8DD2A4F4F280078FA74 /* libsnappy.1.dylib */; };
		E3A8D9192A4F4F280078FA74 /* libidn2.0.dylib in Frameworks */ = {isa = PBXBuildFile; fileRef = E3A8D8DE2A4F4F280078FA74 /* libidn2.0.dylib */; };
		E3A8D91A2A4F4F280078FA74 /* libmpv.2.dylib in Frameworks */ = {isa = PBXBuildFile; fileRef = E3A8D8DF2A4F4F280078FA74 /* libmpv.2.dylib */; };
		E3A8D91B2A4F4F280078FA74 /* libjpeg.8.dylib in Frameworks */ = {isa = PBXBuildFile; fileRef = E3A8D8E02A4F4F280078FA74 /* libjpeg.8.dylib */; };
		E3A8D91C2A4F4F280078FA74 /* libgnutls.30.dylib in Frameworks */ = {isa = PBXBuildFile; fileRef = E3A8D8E12A4F4F280078FA74 /* libgnutls.30.dylib */; };
		E3A8D91D2A4F4F280078FA74 /* libswresample.4.dylib in Frameworks */ = {isa = PBXBuildFile; fileRef = E3A8D8E22A4F4F280078FA74 /* libswresample.4.dylib */; };
		E3A8D91E2A4F4F280078FA74 /* libvidstab.1.2.dylib in Frameworks */ = {isa = PBXBuildFile; fileRef = E3A8D8E32A4F4F280078FA74 /* libvidstab.1.2.dylib */; };
		E3A8D91F2A4F4F280078FA74 /* libtasn1.6.dylib in Frameworks */ = {isa = PBXBuildFile; fileRef = E3A8D8E42A4F4F280078FA74 /* libtasn1.6.dylib */; };
		E3A8D9202A4F4F280078FA74 /* libunistring.5.dylib in Frameworks */ = {isa = PBXBuildFile; fileRef = E3A8D8E52A4F4F280078FA74 /* libunistring.5.dylib */; };
		E3A8D9212A4F4F280078FA74 /* libzimg.2.dylib in Frameworks */ = {isa = PBXBuildFile; fileRef = E3A8D8E62A4F4F280078FA74 /* libzimg.2.dylib */; };
		E3A8D9222A4F4F280078FA74 /* libXdmcp.6.dylib in Frameworks */ = {isa = PBXBuildFile; fileRef = E3A8D8E72A4F4F280078FA74 /* libXdmcp.6.dylib */; };
		E3A8D9232A4F4F280078FA74 /* libxcb-shm.0.dylib in Frameworks */ = {isa = PBXBuildFile; fileRef = E3A8D8E82A4F4F280078FA74 /* libxcb-shm.0.dylib */; };
		E3A8D9242A4F4F360078FA74 /* libarchive.13.dylib in Copy Dylibs */ = {isa = PBXBuildFile; fileRef = E3A8D8BF2A4F4F270078FA74 /* libarchive.13.dylib */; settings = {ATTRIBUTES = (CodeSignOnCopy, ); }; };
		E3A8D9252A4F4F360078FA74 /* libass.9.dylib in Copy Dylibs */ = {isa = PBXBuildFile; fileRef = E3A8D8C22A4F4F270078FA74 /* libass.9.dylib */; settings = {ATTRIBUTES = (CodeSignOnCopy, ); }; };
		E3A8D9262A4F4F360078FA74 /* libavcodec.60.dylib in Copy Dylibs */ = {isa = PBXBuildFile; fileRef = E3A8D8B52A4F4F270078FA74 /* libavcodec.60.dylib */; settings = {ATTRIBUTES = (CodeSignOnCopy, ); }; };
		E3A8D9272A4F4F360078FA74 /* libavdevice.60.dylib in Copy Dylibs */ = {isa = PBXBuildFile; fileRef = E3A8D8C32A4F4F270078FA74 /* libavdevice.60.dylib */; settings = {ATTRIBUTES = (CodeSignOnCopy, ); }; };
		E3A8D9282A4F4F360078FA74 /* libavfilter.9.dylib in Copy Dylibs */ = {isa = PBXBuildFile; fileRef = E3A8D8B42A4F4F270078FA74 /* libavfilter.9.dylib */; settings = {ATTRIBUTES = (CodeSignOnCopy, ); }; };
		E3A8D9292A4F4F360078FA74 /* libavformat.60.dylib in Copy Dylibs */ = {isa = PBXBuildFile; fileRef = E3A8D8BE2A4F4F270078FA74 /* libavformat.60.dylib */; settings = {ATTRIBUTES = (CodeSignOnCopy, ); }; };
		E3A8D92A2A4F4F360078FA74 /* libavutil.58.dylib in Copy Dylibs */ = {isa = PBXBuildFile; fileRef = E3A8D8D52A4F4F270078FA74 /* libavutil.58.dylib */; settings = {ATTRIBUTES = (CodeSignOnCopy, ); }; };
		E3A8D92B2A4F4F360078FA74 /* libb2.1.dylib in Copy Dylibs */ = {isa = PBXBuildFile; fileRef = E3A8D8BA2A4F4F270078FA74 /* libb2.1.dylib */; settings = {ATTRIBUTES = (CodeSignOnCopy, ); }; };
		E3A8D92C2A4F4F360078FA74 /* libbluray.2.dylib in Copy Dylibs */ = {isa = PBXBuildFile; fileRef = E3A8D8D32A4F4F270078FA74 /* libbluray.2.dylib */; settings = {ATTRIBUTES = (CodeSignOnCopy, ); }; };
		E3A8D92D2A4F4F360078FA74 /* libdav1d.6.dylib in Copy Dylibs */ = {isa = PBXBuildFile; fileRef = E3A8D8C42A4F4F270078FA74 /* libdav1d.6.dylib */; settings = {ATTRIBUTES = (CodeSignOnCopy, ); }; };
		E3A8D92E2A4F4F360078FA74 /* libfontconfig.1.dylib in Copy Dylibs */ = {isa = PBXBuildFile; fileRef = E3A8D8BB2A4F4F270078FA74 /* libfontconfig.1.dylib */; settings = {ATTRIBUTES = (CodeSignOnCopy, ); }; };
		E3A8D92F2A4F4F360078FA74 /* libfreetype.6.dylib in Copy Dylibs */ = {isa = PBXBuildFile; fileRef = E3A8D8C02A4F4F270078FA74 /* libfreetype.6.dylib */; settings = {ATTRIBUTES = (CodeSignOnCopy, ); }; };
		E3A8D9302A4F4F360078FA74 /* libfribidi.0.dylib in Copy Dylibs */ = {isa = PBXBuildFile; fileRef = E3A8D8D92A4F4F280078FA74 /* libfribidi.0.dylib */; settings = {ATTRIBUTES = (CodeSignOnCopy, ); }; };
		E3A8D9312A4F4F360078FA74 /* libglib-2.0.0.dylib in Copy Dylibs */ = {isa = PBXBuildFile; fileRef = E3A8D8D22A4F4F270078FA74 /* libglib-2.0.0.dylib */; settings = {ATTRIBUTES = (CodeSignOnCopy, ); }; };
		E3A8D9322A4F4F360078FA74 /* libgmp.10.dylib in Copy Dylibs */ = {isa = PBXBuildFile; fileRef = E3A8D8B72A4F4F270078FA74 /* libgmp.10.dylib */; settings = {ATTRIBUTES = (CodeSignOnCopy, ); }; };
		E3A8D9332A4F4F360078FA74 /* libgnutls.30.dylib in Copy Dylibs */ = {isa = PBXBuildFile; fileRef = E3A8D8E12A4F4F280078FA74 /* libgnutls.30.dylib */; settings = {ATTRIBUTES = (CodeSignOnCopy, ); }; };
		E3A8D9342A4F4F360078FA74 /* libgraphite2.3.dylib in Copy Dylibs */ = {isa = PBXBuildFile; fileRef = E3A8D8B02A4F4F260078FA74 /* libgraphite2.3.dylib */; settings = {ATTRIBUTES = (CodeSignOnCopy, ); }; };
		E3A8D9352A4F4F360078FA74 /* libharfbuzz.0.dylib in Copy Dylibs */ = {isa = PBXBuildFile; fileRef = E3A8D8B22A4F4F260078FA74 /* libharfbuzz.0.dylib */; settings = {ATTRIBUTES = (CodeSignOnCopy, ); }; };
		E3A8D9362A4F4F360078FA74 /* libhogweed.6.dylib in Copy Dylibs */ = {isa = PBXBuildFile; fileRef = E3A8D8D42A4F4F270078FA74 /* libhogweed.6.dylib */; settings = {ATTRIBUTES = (CodeSignOnCopy, ); }; };
		E3A8D9372A4F4F360078FA74 /* libidn2.0.dylib in Copy Dylibs */ = {isa = PBXBuildFile; fileRef = E3A8D8DE2A4F4F280078FA74 /* libidn2.0.dylib */; settings = {ATTRIBUTES = (CodeSignOnCopy, ); }; };
		E3A8D9382A4F4F360078FA74 /* libintl.8.dylib in Copy Dylibs */ = {isa = PBXBuildFile; fileRef = E3A8D8CE2A4F4F270078FA74 /* libintl.8.dylib */; settings = {ATTRIBUTES = (CodeSignOnCopy, ); }; };
		E3A8D9392A4F4F360078FA74 /* libjpeg.8.dylib in Copy Dylibs */ = {isa = PBXBuildFile; fileRef = E3A8D8E02A4F4F280078FA74 /* libjpeg.8.dylib */; settings = {ATTRIBUTES = (CodeSignOnCopy, ); }; };
		E3A8D93A2A4F4F360078FA74 /* liblcms2.2.dylib in Copy Dylibs */ = {isa = PBXBuildFile; fileRef = E3A8D8B62A4F4F270078FA74 /* liblcms2.2.dylib */; settings = {ATTRIBUTES = (CodeSignOnCopy, ); }; };
		E3A8D93B2A4F4F360078FA74 /* libluajit-5.1.2.dylib in Copy Dylibs */ = {isa = PBXBuildFile; fileRef = E3A8D8D62A4F4F270078FA74 /* libluajit-5.1.2.dylib */; settings = {ATTRIBUTES = (CodeSignOnCopy, ); }; };
		E3A8D93C2A4F4F360078FA74 /* liblz4.1.dylib in Copy Dylibs */ = {isa = PBXBuildFile; fileRef = E3A8D8DA2A4F4F280078FA74 /* liblz4.1.dylib */; settings = {ATTRIBUTES = (CodeSignOnCopy, ); }; };
		E3A8D93D2A4F4F360078FA74 /* liblzma.5.dylib in Copy Dylibs */ = {isa = PBXBuildFile; fileRef = E3A8D8CB2A4F4F270078FA74 /* liblzma.5.dylib */; settings = {ATTRIBUTES = (CodeSignOnCopy, ); }; };
		E3A8D93E2A4F4F360078FA74 /* libmpv.2.dylib in Copy Dylibs */ = {isa = PBXBuildFile; fileRef = E3A8D8DF2A4F4F280078FA74 /* libmpv.2.dylib */; settings = {ATTRIBUTES = (CodeSignOnCopy, ); }; };
		E3A8D93F2A4F4F360078FA74 /* libmujs.dylib in Copy Dylibs */ = {isa = PBXBuildFile; fileRef = E3A8D8DB2A4F4F280078FA74 /* libmujs.dylib */; settings = {ATTRIBUTES = (CodeSignOnCopy, ); }; };
		E3A8D9402A4F4F360078FA74 /* libnettle.8.dylib in Copy Dylibs */ = {isa = PBXBuildFile; fileRef = E3A8D8BC2A4F4F270078FA74 /* libnettle.8.dylib */; settings = {ATTRIBUTES = (CodeSignOnCopy, ); }; };
		E3A8D9412A4F4F360078FA74 /* libp11-kit.0.dylib in Copy Dylibs */ = {isa = PBXBuildFile; fileRef = E3A8D8D02A4F4F270078FA74 /* libp11-kit.0.dylib */; settings = {ATTRIBUTES = (CodeSignOnCopy, ); }; };
		E3A8D9422A4F4F360078FA74 /* libpcre2-8.0.dylib in Copy Dylibs */ = {isa = PBXBuildFile; fileRef = E3A8D8B12A4F4F260078FA74 /* libpcre2-8.0.dylib */; settings = {ATTRIBUTES = (CodeSignOnCopy, ); }; };
		E3A8D9432A4F4F360078FA74 /* libpng16.16.dylib in Copy Dylibs */ = {isa = PBXBuildFile; fileRef = E3A8D8CD2A4F4F270078FA74 /* libpng16.16.dylib */; settings = {ATTRIBUTES = (CodeSignOnCopy, ); }; };
		E3A8D9442A4F4F360078FA74 /* libpostproc.57.dylib in Copy Dylibs */ = {isa = PBXBuildFile; fileRef = E3A8D8AE2A4F4F260078FA74 /* libpostproc.57.dylib */; settings = {ATTRIBUTES = (CodeSignOnCopy, ); }; };
		E3A8D9452A4F4F360078FA74 /* librubberband.2.dylib in Copy Dylibs */ = {isa = PBXBuildFile; fileRef = E3A8D8D82A4F4F270078FA74 /* librubberband.2.dylib */; settings = {ATTRIBUTES = (CodeSignOnCopy, ); }; };
		E3A8D9462A4F4F360078FA74 /* libsamplerate.0.dylib in Copy Dylibs */ = {isa = PBXBuildFile; fileRef = E3A8D8DC2A4F4F280078FA74 /* libsamplerate.0.dylib */; settings = {ATTRIBUTES = (CodeSignOnCopy, ); }; };
		E3A8D9472A4F4F360078FA74 /* libsharpyuv.0.dylib in Copy Dylibs */ = {isa = PBXBuildFile; fileRef = E3A8D8C12A4F4F270078FA74 /* libsharpyuv.0.dylib */; settings = {ATTRIBUTES = (CodeSignOnCopy, ); }; };
		E3A8D9482A4F4F360078FA74 /* libsnappy.1.dylib in Copy Dylibs */ = {isa = PBXBuildFile; fileRef = E3A8D8DD2A4F4F280078FA74 /* libsnappy.1.dylib */; settings = {ATTRIBUTES = (CodeSignOnCopy, ); }; };
		E3A8D9492A4F4F360078FA74 /* libsodium.23.dylib in Copy Dylibs */ = {isa = PBXBuildFile; fileRef = E3A8D8B32A4F4F270078FA74 /* libsodium.23.dylib */; settings = {ATTRIBUTES = (CodeSignOnCopy, ); }; };
		E3A8D94A2A4F4F360078FA74 /* libsoxr.0.dylib in Copy Dylibs */ = {isa = PBXBuildFile; fileRef = E3A8D8BD2A4F4F270078FA74 /* libsoxr.0.dylib */; settings = {ATTRIBUTES = (CodeSignOnCopy, ); }; };
		E3A8D94B2A4F4F360078FA74 /* libspeex.1.dylib in Copy Dylibs */ = {isa = PBXBuildFile; fileRef = E3A8D8C92A4F4F270078FA74 /* libspeex.1.dylib */; settings = {ATTRIBUTES = (CodeSignOnCopy, ); }; };
		E3A8D94C2A4F4F360078FA74 /* libswresample.4.dylib in Copy Dylibs */ = {isa = PBXBuildFile; fileRef = E3A8D8E22A4F4F280078FA74 /* libswresample.4.dylib */; settings = {ATTRIBUTES = (CodeSignOnCopy, ); }; };
		E3A8D94D2A4F4F360078FA74 /* libswscale.7.dylib in Copy Dylibs */ = {isa = PBXBuildFile; fileRef = E3A8D8C82A4F4F270078FA74 /* libswscale.7.dylib */; settings = {ATTRIBUTES = (CodeSignOnCopy, ); }; };
		E3A8D94E2A4F4F360078FA74 /* libtasn1.6.dylib in Copy Dylibs */ = {isa = PBXBuildFile; fileRef = E3A8D8E42A4F4F280078FA74 /* libtasn1.6.dylib */; settings = {ATTRIBUTES = (CodeSignOnCopy, ); }; };
		E3A8D94F2A4F4F360078FA74 /* libuchardet.0.dylib in Copy Dylibs */ = {isa = PBXBuildFile; fileRef = E3A8D8CC2A4F4F270078FA74 /* libuchardet.0.dylib */; settings = {ATTRIBUTES = (CodeSignOnCopy, ); }; };
		E3A8D9502A4F4F360078FA74 /* libunibreak.5.dylib in Copy Dylibs */ = {isa = PBXBuildFile; fileRef = E3A8D8C72A4F4F270078FA74 /* libunibreak.5.dylib */; settings = {ATTRIBUTES = (CodeSignOnCopy, ); }; };
		E3A8D9512A4F4F360078FA74 /* libunistring.5.dylib in Copy Dylibs */ = {isa = PBXBuildFile; fileRef = E3A8D8E52A4F4F280078FA74 /* libunistring.5.dylib */; settings = {ATTRIBUTES = (CodeSignOnCopy, ); }; };
		E3A8D9522A4F4F360078FA74 /* libvidstab.1.2.dylib in Copy Dylibs */ = {isa = PBXBuildFile; fileRef = E3A8D8E32A4F4F280078FA74 /* libvidstab.1.2.dylib */; settings = {ATTRIBUTES = (CodeSignOnCopy, ); }; };
		E3A8D9532A4F4F360078FA74 /* libwebp.7.dylib in Copy Dylibs */ = {isa = PBXBuildFile; fileRef = E3A8D8B92A4F4F270078FA74 /* libwebp.7.dylib */; settings = {ATTRIBUTES = (CodeSignOnCopy, ); }; };
		E3A8D9542A4F4F360078FA74 /* libwebpmux.3.dylib in Copy Dylibs */ = {isa = PBXBuildFile; fileRef = E3A8D8CF2A4F4F270078FA74 /* libwebpmux.3.dylib */; settings = {ATTRIBUTES = (CodeSignOnCopy, ); }; };
		E3A8D9552A4F4F360078FA74 /* libX11.6.dylib in Copy Dylibs */ = {isa = PBXBuildFile; fileRef = E3A8D8AF2A4F4F260078FA74 /* libX11.6.dylib */; settings = {ATTRIBUTES = (CodeSignOnCopy, ); }; };
		E3A8D9562A4F4F360078FA74 /* libXau.6.dylib in Copy Dylibs */ = {isa = PBXBuildFile; fileRef = E3A8D8D72A4F4F270078FA74 /* libXau.6.dylib */; settings = {ATTRIBUTES = (CodeSignOnCopy, ); }; };
		E3A8D9572A4F4F360078FA74 /* libxcb-shape.0.dylib in Copy Dylibs */ = {isa = PBXBuildFile; fileRef = E3A8D8C62A4F4F270078FA74 /* libxcb-shape.0.dylib */; settings = {ATTRIBUTES = (CodeSignOnCopy, ); }; };
		E3A8D9582A4F4F360078FA74 /* libxcb-shm.0.dylib in Copy Dylibs */ = {isa = PBXBuildFile; fileRef = E3A8D8E82A4F4F280078FA74 /* libxcb-shm.0.dylib */; settings = {ATTRIBUTES = (CodeSignOnCopy, ); }; };
		E3A8D9592A4F4F360078FA74 /* libxcb-xfixes.0.dylib in Copy Dylibs */ = {isa = PBXBuildFile; fileRef = E3A8D8CA2A4F4F270078FA74 /* libxcb-xfixes.0.dylib */; settings = {ATTRIBUTES = (CodeSignOnCopy, ); }; };
		E3A8D95A2A4F4F360078FA74 /* libxcb.1.dylib in Copy Dylibs */ = {isa = PBXBuildFile; fileRef = E3A8D8D12A4F4F270078FA74 /* libxcb.1.dylib */; settings = {ATTRIBUTES = (CodeSignOnCopy, ); }; };
		E3A8D95B2A4F4F360078FA74 /* libXdmcp.6.dylib in Copy Dylibs */ = {isa = PBXBuildFile; fileRef = E3A8D8E72A4F4F280078FA74 /* libXdmcp.6.dylib */; settings = {ATTRIBUTES = (CodeSignOnCopy, ); }; };
		E3A8D95C2A4F4F360078FA74 /* libzimg.2.dylib in Copy Dylibs */ = {isa = PBXBuildFile; fileRef = E3A8D8E62A4F4F280078FA74 /* libzimg.2.dylib */; settings = {ATTRIBUTES = (CodeSignOnCopy, ); }; };
		E3A8D95D2A4F4F360078FA74 /* libzmq.5.dylib in Copy Dylibs */ = {isa = PBXBuildFile; fileRef = E3A8D8C52A4F4F270078FA74 /* libzmq.5.dylib */; settings = {ATTRIBUTES = (CodeSignOnCopy, ); }; };
		E3A8D95E2A4F4F360078FA74 /* libzstd.1.dylib in Copy Dylibs */ = {isa = PBXBuildFile; fileRef = E3A8D8B82A4F4F270078FA74 /* libzstd.1.dylib */; settings = {ATTRIBUTES = (CodeSignOnCopy, ); }; };
		E3B3DD5720FDB8A600325184 /* PreferenceWindowController.xib in Resources */ = {isa = PBXBuildFile; fileRef = E3B3DD5920FDB8A600325184 /* PreferenceWindowController.xib */; };
		E3BA79EE2131443A00529D99 /* OpenURLWindowController.swift in Sources */ = {isa = PBXBuildFile; fileRef = E3BA79EC2131443A00529D99 /* OpenURLWindowController.swift */; };
		E3C12F6B201F281F00297964 /* FirstRunManager.swift in Sources */ = {isa = PBXBuildFile; fileRef = E3C12F6A201F281F00297964 /* FirstRunManager.swift */; };
		E3CAD4AF2146DB47000B373A /* JavascriptAPI.swift in Sources */ = {isa = PBXBuildFile; fileRef = E3CAD4AE2146DB47000B373A /* JavascriptAPI.swift */; };
		E3CB258B2222885E00A62C47 /* JavascriptAPIOverlay.swift in Sources */ = {isa = PBXBuildFile; fileRef = E3CB258A2222885E00A62C47 /* JavascriptAPIOverlay.swift */; };
		E3CB258F222799B800A62C47 /* MPVHook.swift in Sources */ = {isa = PBXBuildFile; fileRef = E3CB258E222799B800A62C47 /* MPVHook.swift */; };
		E3CB75BB1FD998F5004DB10A /* Regex.swift in Sources */ = {isa = PBXBuildFile; fileRef = 84A886F21E26CA24008755BB /* Regex.swift */; };
		E3CB75BD1FDACB82004DB10A /* SavedFilter.swift in Sources */ = {isa = PBXBuildFile; fileRef = E3CB75BC1FDACB82004DB10A /* SavedFilter.swift */; };
		E3DBD23E218EF4F100B3AFBF /* AboutWindowContributorAvatarItem.swift in Sources */ = {isa = PBXBuildFile; fileRef = E3DBD23C218EF4F100B3AFBF /* AboutWindowContributorAvatarItem.swift */; };
		E3DBD23F218EF4F100B3AFBF /* AboutWindowContributorAvatarItem.xib in Resources */ = {isa = PBXBuildFile; fileRef = E3DBD23D218EF4F100B3AFBF /* AboutWindowContributorAvatarItem.xib */; };
		E3DE8DCD1FD8166A0021921C /* main.swift in Sources */ = {isa = PBXBuildFile; fileRef = E3DE8DCC1FD8166A0021921C /* main.swift */; };
		E3DE8DD31FD848BA0021921C /* iina-cli in Copy Executables */ = {isa = PBXBuildFile; fileRef = E3DE8DCA1FD8166A0021921C /* iina-cli */; settings = {ATTRIBUTES = (CodeSignOnCopy, ); }; };
		E3ECC89E1FE9A6D900BED8C7 /* GeometryDef.swift in Sources */ = {isa = PBXBuildFile; fileRef = E3ECC89D1FE9A6D900BED8C7 /* GeometryDef.swift */; };
		E3F698872120D878005792C9 /* ExtendedColors.swift in Sources */ = {isa = PBXBuildFile; fileRef = E3F698862120D878005792C9 /* ExtendedColors.swift */; };
		E3FC31461FE1501E00B9B86F /* PowerSource.swift in Sources */ = {isa = PBXBuildFile; fileRef = E3FC31451FE1501E00B9B86F /* PowerSource.swift */; };
		E3FF5AC02938582F0019CE45 /* JavascriptDevTool.swift in Sources */ = {isa = PBXBuildFile; fileRef = E3FF5ABF2938582F0019CE45 /* JavascriptDevTool.swift */; };
/* End PBXBuildFile section */

/* Begin PBXContainerItemProxy section */
		49542984216C34950058F680 /* PBXContainerItemProxy */ = {
			isa = PBXContainerItemProxy;
			containerPortal = 84EB1ECE1D2F51D3004FA5A1 /* Project object */;
			proxyType = 1;
			remoteGlobalIDString = 49542972216C34950058F680;
			remoteInfo = OpenInIINA;
		};
		497747ED20D287C1004B243A /* PBXContainerItemProxy */ = {
			isa = PBXContainerItemProxy;
			containerPortal = 84EB1ECE1D2F51D3004FA5A1 /* Project object */;
			proxyType = 1;
			remoteGlobalIDString = E3DE8DC91FD8166A0021921C;
			remoteInfo = "iina-cli";
		};
/* End PBXContainerItemProxy section */

/* Begin PBXCopyFilesBuildPhase section */
		4954298A216C34960058F680 /* Embed App Extensions */ = {
			isa = PBXCopyFilesBuildPhase;
			buildActionMask = 2147483647;
			dstPath = "";
			dstSubfolderSpec = 13;
			files = (
				49542986216C34950058F680 /* OpenInIINA.appex in Embed App Extensions */,
			);
			name = "Embed App Extensions";
			runOnlyForDeploymentPostprocessing = 0;
		};
		8461BA631E423423008BB852 /* Copy Executables */ = {
			isa = PBXCopyFilesBuildPhase;
			buildActionMask = 12;
			dstPath = "";
			dstSubfolderSpec = 6;
			files = (
				E3DE8DD31FD848BA0021921C /* iina-cli in Copy Executables */,
				8461BA681E4237C7008BB852 /* youtube-dl in Copy Executables */,
			);
			name = "Copy Executables";
			runOnlyForDeploymentPostprocessing = 0;
		};
		84817C991DBDF57C00CC2279 /* Copy Dylibs */ = {
			isa = PBXCopyFilesBuildPhase;
			buildActionMask = 2147483647;
			dstPath = "";
			dstSubfolderSpec = 10;
			files = (
				E3A8D9242A4F4F360078FA74 /* libarchive.13.dylib in Copy Dylibs */,
				E3A8D9252A4F4F360078FA74 /* libass.9.dylib in Copy Dylibs */,
				E3A8D9262A4F4F360078FA74 /* libavcodec.60.dylib in Copy Dylibs */,
				E3A8D9272A4F4F360078FA74 /* libavdevice.60.dylib in Copy Dylibs */,
				E3A8D9282A4F4F360078FA74 /* libavfilter.9.dylib in Copy Dylibs */,
				E3A8D9292A4F4F360078FA74 /* libavformat.60.dylib in Copy Dylibs */,
				E3A8D92A2A4F4F360078FA74 /* libavutil.58.dylib in Copy Dylibs */,
				E3A8D92B2A4F4F360078FA74 /* libb2.1.dylib in Copy Dylibs */,
				E3A8D92C2A4F4F360078FA74 /* libbluray.2.dylib in Copy Dylibs */,
				E3A8D92D2A4F4F360078FA74 /* libdav1d.6.dylib in Copy Dylibs */,
				E3A8D92E2A4F4F360078FA74 /* libfontconfig.1.dylib in Copy Dylibs */,
				E3A8D92F2A4F4F360078FA74 /* libfreetype.6.dylib in Copy Dylibs */,
				E3A8D9302A4F4F360078FA74 /* libfribidi.0.dylib in Copy Dylibs */,
				E3A8D9312A4F4F360078FA74 /* libglib-2.0.0.dylib in Copy Dylibs */,
				E3A8D9322A4F4F360078FA74 /* libgmp.10.dylib in Copy Dylibs */,
				E3A8D9332A4F4F360078FA74 /* libgnutls.30.dylib in Copy Dylibs */,
				E3A8D9342A4F4F360078FA74 /* libgraphite2.3.dylib in Copy Dylibs */,
				E3A8D9352A4F4F360078FA74 /* libharfbuzz.0.dylib in Copy Dylibs */,
				E3A8D9362A4F4F360078FA74 /* libhogweed.6.dylib in Copy Dylibs */,
				E3A8D9372A4F4F360078FA74 /* libidn2.0.dylib in Copy Dylibs */,
				E3A8D9382A4F4F360078FA74 /* libintl.8.dylib in Copy Dylibs */,
				E3A8D9392A4F4F360078FA74 /* libjpeg.8.dylib in Copy Dylibs */,
				E3A8D93A2A4F4F360078FA74 /* liblcms2.2.dylib in Copy Dylibs */,
				E3A8D93B2A4F4F360078FA74 /* libluajit-5.1.2.dylib in Copy Dylibs */,
				E3A8D93C2A4F4F360078FA74 /* liblz4.1.dylib in Copy Dylibs */,
				E3A8D93D2A4F4F360078FA74 /* liblzma.5.dylib in Copy Dylibs */,
				E3A8D93E2A4F4F360078FA74 /* libmpv.2.dylib in Copy Dylibs */,
				E3A8D93F2A4F4F360078FA74 /* libmujs.dylib in Copy Dylibs */,
				E3A8D9402A4F4F360078FA74 /* libnettle.8.dylib in Copy Dylibs */,
				E3A8D9412A4F4F360078FA74 /* libp11-kit.0.dylib in Copy Dylibs */,
				E3A8D9422A4F4F360078FA74 /* libpcre2-8.0.dylib in Copy Dylibs */,
				E3A8D9432A4F4F360078FA74 /* libpng16.16.dylib in Copy Dylibs */,
				E3A8D9442A4F4F360078FA74 /* libpostproc.57.dylib in Copy Dylibs */,
				E3A8D9452A4F4F360078FA74 /* librubberband.2.dylib in Copy Dylibs */,
				E3A8D9462A4F4F360078FA74 /* libsamplerate.0.dylib in Copy Dylibs */,
				E3A8D9472A4F4F360078FA74 /* libsharpyuv.0.dylib in Copy Dylibs */,
				E3A8D9482A4F4F360078FA74 /* libsnappy.1.dylib in Copy Dylibs */,
				E3A8D9492A4F4F360078FA74 /* libsodium.23.dylib in Copy Dylibs */,
				E3A8D94A2A4F4F360078FA74 /* libsoxr.0.dylib in Copy Dylibs */,
				E3A8D94B2A4F4F360078FA74 /* libspeex.1.dylib in Copy Dylibs */,
				E3A8D94C2A4F4F360078FA74 /* libswresample.4.dylib in Copy Dylibs */,
				E3A8D94D2A4F4F360078FA74 /* libswscale.7.dylib in Copy Dylibs */,
				E3A8D94E2A4F4F360078FA74 /* libtasn1.6.dylib in Copy Dylibs */,
				E3A8D94F2A4F4F360078FA74 /* libuchardet.0.dylib in Copy Dylibs */,
				E3A8D9502A4F4F360078FA74 /* libunibreak.5.dylib in Copy Dylibs */,
				E3A8D9512A4F4F360078FA74 /* libunistring.5.dylib in Copy Dylibs */,
				E3A8D9522A4F4F360078FA74 /* libvidstab.1.2.dylib in Copy Dylibs */,
				E3A8D9532A4F4F360078FA74 /* libwebp.7.dylib in Copy Dylibs */,
				E3A8D9542A4F4F360078FA74 /* libwebpmux.3.dylib in Copy Dylibs */,
				E3A8D9552A4F4F360078FA74 /* libX11.6.dylib in Copy Dylibs */,
				E3A8D9562A4F4F360078FA74 /* libXau.6.dylib in Copy Dylibs */,
				E3A8D9572A4F4F360078FA74 /* libxcb-shape.0.dylib in Copy Dylibs */,
				E3A8D9582A4F4F360078FA74 /* libxcb-shm.0.dylib in Copy Dylibs */,
				E3A8D9592A4F4F360078FA74 /* libxcb-xfixes.0.dylib in Copy Dylibs */,
				E3A8D95A2A4F4F360078FA74 /* libxcb.1.dylib in Copy Dylibs */,
				E3A8D95B2A4F4F360078FA74 /* libXdmcp.6.dylib in Copy Dylibs */,
				E3A8D95C2A4F4F360078FA74 /* libzimg.2.dylib in Copy Dylibs */,
				E3A8D95D2A4F4F360078FA74 /* libzmq.5.dylib in Copy Dylibs */,
				E3A8D95E2A4F4F360078FA74 /* libzstd.1.dylib in Copy Dylibs */,
			);
			name = "Copy Dylibs";
			runOnlyForDeploymentPostprocessing = 0;
		};
		84817CE81DBE2E3200CC2279 /* Copy Lua Scripts */ = {
			isa = PBXCopyFilesBuildPhase;
			buildActionMask = 2147483647;
			dstPath = scripts;
			dstSubfolderSpec = 7;
			files = (
			);
			name = "Copy Lua Scripts";
			runOnlyForDeploymentPostprocessing = 0;
		};
		84E745DA1DFDE9C600588DED /* Copy Configs */ = {
			isa = PBXCopyFilesBuildPhase;
			buildActionMask = 2147483647;
			dstPath = config;
			dstSubfolderSpec = 7;
			files = (
				846DD8CA1FB39B2500991A81 /* movist-default-input.conf in Copy Configs */,
				846654941F4EEBE300C91B8C /* vlc-default-input.conf in Copy Configs */,
				84A886EF1E269E67008755BB /* iina-default-input.conf in Copy Configs */,
				844D72EF1E056E1400522E5E /* input.conf in Copy Configs */,
			);
			name = "Copy Configs";
			runOnlyForDeploymentPostprocessing = 0;
		};
		E3DE8DC81FD8166A0021921C /* CopyFiles */ = {
			isa = PBXCopyFilesBuildPhase;
			buildActionMask = 2147483647;
			dstPath = /usr/share/man/man1/;
			dstSubfolderSpec = 0;
			files = (
			);
			runOnlyForDeploymentPostprocessing = 1;
		};
/* End PBXCopyFilesBuildPhase section */

/* Begin PBXFileReference section */
		1326717F20852D0D000FA7E2 /* Base */ = {isa = PBXFileReference; lastKnownFileType = file.xib; name = Base; path = Base.lproj/SubChooseViewController.xib; sourceTree = "<group>"; };
		133400111EB3831C007FE17E /* ja */ = {isa = PBXFileReference; lastKnownFileType = text.plist.strings; name = ja; path = ja.lproj/MainMenu.strings; sourceTree = "<group>"; };
		133400121EB3831D007FE17E /* ja */ = {isa = PBXFileReference; lastKnownFileType = text.plist.strings; name = ja; path = ja.lproj/MainWindowController.strings; sourceTree = "<group>"; };
		133400131EB3831D007FE17E /* ja */ = {isa = PBXFileReference; lastKnownFileType = text.plist.strings; name = ja; path = ja.lproj/QuickSettingViewController.strings; sourceTree = "<group>"; };
		133400141EB3831D007FE17E /* ja */ = {isa = PBXFileReference; lastKnownFileType = text.plist.strings; name = ja; path = ja.lproj/PlaylistViewController.strings; sourceTree = "<group>"; };
		133400151EB3831D007FE17E /* ja */ = {isa = PBXFileReference; lastKnownFileType = text.plist.strings; name = ja; path = ja.lproj/CropSettingsViewController.strings; sourceTree = "<group>"; };
		133400161EB3831D007FE17E /* ja */ = {isa = PBXFileReference; lastKnownFileType = text.plist.strings; name = ja; path = ja.lproj/InspectorWindowController.strings; sourceTree = "<group>"; };
		133400171EB3831D007FE17E /* ja */ = {isa = PBXFileReference; lastKnownFileType = text.plist.strings; name = ja; path = ja.lproj/FilterWindowController.strings; sourceTree = "<group>"; };
		133400181EB3831D007FE17E /* ja */ = {isa = PBXFileReference; lastKnownFileType = text.plist.strings; name = ja; path = ja.lproj/AboutWindowController.strings; sourceTree = "<group>"; };
		1334001A1EB3831D007FE17E /* ja */ = {isa = PBXFileReference; lastKnownFileType = text.plist.strings; name = ja; path = ja.lproj/FontPickerWindowController.strings; sourceTree = "<group>"; };
		1334001B1EB3831D007FE17E /* ja */ = {isa = PBXFileReference; lastKnownFileType = text.plist.strings; name = ja; path = ja.lproj/PrefGeneralViewController.strings; sourceTree = "<group>"; };
		1334001C1EB3831E007FE17E /* ja */ = {isa = PBXFileReference; lastKnownFileType = text.plist.strings; name = ja; path = ja.lproj/PrefUIViewController.strings; sourceTree = "<group>"; };
		1334001D1EB3831E007FE17E /* ja */ = {isa = PBXFileReference; lastKnownFileType = text.plist.strings; name = ja; path = ja.lproj/PrefControlViewController.strings; sourceTree = "<group>"; };
		1334001E1EB3831E007FE17E /* ja */ = {isa = PBXFileReference; lastKnownFileType = text.plist.strings; name = ja; path = ja.lproj/PrefKeyBindingViewController.strings; sourceTree = "<group>"; };
		1334001F1EB3831E007FE17E /* ja */ = {isa = PBXFileReference; lastKnownFileType = text.plist.strings; name = ja; path = ja.lproj/KeyRecordViewController.strings; sourceTree = "<group>"; };
		133400201EB3831E007FE17E /* ja */ = {isa = PBXFileReference; lastKnownFileType = text.plist.strings; name = ja; path = ja.lproj/PrefAdvancedViewController.strings; sourceTree = "<group>"; };
		133400211EB3831E007FE17E /* ja */ = {isa = PBXFileReference; lastKnownFileType = text.plist.strings; name = ja; path = ja.lproj/PrefCodecViewController.strings; sourceTree = "<group>"; };
		133400221EB3831E007FE17E /* ja */ = {isa = PBXFileReference; lastKnownFileType = text.plist.strings; name = ja; path = ja.lproj/PrefSubViewController.strings; sourceTree = "<group>"; };
		133400231EB3831E007FE17E /* ja */ = {isa = PBXFileReference; lastKnownFileType = text.plist.strings; name = ja; path = ja.lproj/PrefNetworkViewController.strings; sourceTree = "<group>"; };
		133400251EB3831E007FE17E /* ja */ = {isa = PBXFileReference; lastKnownFileType = text.plist.strings; name = ja; path = ja.lproj/InfoPlist.strings; sourceTree = "<group>"; };
		133400261EB3831F007FE17E /* ja */ = {isa = PBXFileReference; lastKnownFileType = text.plist.strings; name = ja; path = ja.lproj/Localizable.strings; sourceTree = "<group>"; };
		133400271EB3831F007FE17E /* ja */ = {isa = PBXFileReference; lastKnownFileType = text.rtf; name = ja; path = ja.lproj/Contribution.rtf; sourceTree = "<group>"; };
		133400281EB3831F007FE17E /* ja */ = {isa = PBXFileReference; lastKnownFileType = text.plist.strings; name = ja; path = ja.lproj/KeyBinding.strings; sourceTree = "<group>"; };
		134C1370205FB181002C7BE4 /* ja */ = {isa = PBXFileReference; lastKnownFileType = text.plist.strings; name = ja; path = ja.lproj/PrefOSCToolbarSettingsSheetController.strings; sourceTree = "<group>"; };
		13B82A33218D4A3B00F515A1 /* ja */ = {isa = PBXFileReference; lastKnownFileType = text.plist.strings; name = ja; path = ja.lproj/MiniPlayerWindowController.strings; sourceTree = "<group>"; };
		13D511921ED0396D0072D1C0 /* ja */ = {isa = PBXFileReference; lastKnownFileType = text.plist.strings; name = ja; path = ja.lproj/HistoryWindowController.strings; sourceTree = "<group>"; };
		13D77DE01F85A2980076990A /* ja */ = {isa = PBXFileReference; lastKnownFileType = text.plist.strings; name = ja; path = ja.lproj/FilterPresets.strings; sourceTree = "<group>"; };
		13D77DE21F8656FC0076990A /* ja */ = {isa = PBXFileReference; lastKnownFileType = text.plist.strings; name = ja; path = ja.lproj/FreeSelectingViewController.strings; sourceTree = "<group>"; };
		2FE1FC961F98D3D8004C4D6B /* sk */ = {isa = PBXFileReference; lastKnownFileType = text.plist.strings; name = sk; path = sk.lproj/MainMenu.strings; sourceTree = "<group>"; };
		2FE1FC971F98D3D8004C4D6B /* sk */ = {isa = PBXFileReference; lastKnownFileType = text.plist.strings; name = sk; path = sk.lproj/MainWindowController.strings; sourceTree = "<group>"; };
		2FE1FC981F98D3D8004C4D6B /* sk */ = {isa = PBXFileReference; lastKnownFileType = text.plist.strings; name = sk; path = sk.lproj/QuickSettingViewController.strings; sourceTree = "<group>"; };
		2FE1FC991F98D3D8004C4D6B /* sk */ = {isa = PBXFileReference; lastKnownFileType = text.plist.strings; name = sk; path = sk.lproj/PlaylistViewController.strings; sourceTree = "<group>"; };
		2FE1FC9A1F98D3D8004C4D6B /* sk */ = {isa = PBXFileReference; lastKnownFileType = text.plist.strings; name = sk; path = sk.lproj/InspectorWindowController.strings; sourceTree = "<group>"; };
		2FE1FC9B1F98D3D9004C4D6B /* sk */ = {isa = PBXFileReference; lastKnownFileType = text.plist.strings; name = sk; path = sk.lproj/FilterWindowController.strings; sourceTree = "<group>"; };
		2FE1FC9C1F98D3D9004C4D6B /* sk */ = {isa = PBXFileReference; lastKnownFileType = text.plist.strings; name = sk; path = sk.lproj/AboutWindowController.strings; sourceTree = "<group>"; };
		2FE1FC9E1F98D3D9004C4D6B /* sk */ = {isa = PBXFileReference; lastKnownFileType = text.plist.strings; name = sk; path = sk.lproj/HistoryWindowController.strings; sourceTree = "<group>"; };
		2FE1FC9F1F98D3D9004C4D6B /* sk */ = {isa = PBXFileReference; lastKnownFileType = text.plist.strings; name = sk; path = sk.lproj/InitialWindowController.strings; sourceTree = "<group>"; };
		2FE1FCA01F98D3D9004C4D6B /* sk */ = {isa = PBXFileReference; lastKnownFileType = text.plist.strings; name = sk; path = sk.lproj/CropSettingsViewController.strings; sourceTree = "<group>"; };
		2FE1FCA11F98D3D9004C4D6B /* sk */ = {isa = PBXFileReference; lastKnownFileType = text.plist.strings; name = sk; path = sk.lproj/FreeSelectingViewController.strings; sourceTree = "<group>"; };
		2FE1FCA21F98D3D9004C4D6B /* sk */ = {isa = PBXFileReference; lastKnownFileType = text.plist.strings; name = sk; path = sk.lproj/FontPickerWindowController.strings; sourceTree = "<group>"; };
		2FE1FCA31F98D3D9004C4D6B /* sk */ = {isa = PBXFileReference; lastKnownFileType = text.plist.strings; name = sk; path = sk.lproj/PrefGeneralViewController.strings; sourceTree = "<group>"; };
		2FE1FCA41F98D3D9004C4D6B /* sk */ = {isa = PBXFileReference; lastKnownFileType = text.plist.strings; name = sk; path = sk.lproj/PrefUIViewController.strings; sourceTree = "<group>"; };
		2FE1FCA51F98D3DA004C4D6B /* sk */ = {isa = PBXFileReference; lastKnownFileType = text.plist.strings; name = sk; path = sk.lproj/PrefControlViewController.strings; sourceTree = "<group>"; };
		2FE1FCA61F98D3DA004C4D6B /* sk */ = {isa = PBXFileReference; lastKnownFileType = text.plist.strings; name = sk; path = sk.lproj/PrefKeyBindingViewController.strings; sourceTree = "<group>"; };
		2FE1FCA71F98D3DA004C4D6B /* sk */ = {isa = PBXFileReference; lastKnownFileType = text.plist.strings; name = sk; path = sk.lproj/KeyRecordViewController.strings; sourceTree = "<group>"; };
		2FE1FCA81F98D3DA004C4D6B /* sk */ = {isa = PBXFileReference; lastKnownFileType = text.plist.strings; name = sk; path = sk.lproj/PrefAdvancedViewController.strings; sourceTree = "<group>"; };
		2FE1FCA91F98D3DA004C4D6B /* sk */ = {isa = PBXFileReference; lastKnownFileType = text.plist.strings; name = sk; path = sk.lproj/PrefCodecViewController.strings; sourceTree = "<group>"; };
		2FE1FCAA1F98D3DA004C4D6B /* sk */ = {isa = PBXFileReference; lastKnownFileType = text.plist.strings; name = sk; path = sk.lproj/PrefSubViewController.strings; sourceTree = "<group>"; };
		2FE1FCAB1F98D3DA004C4D6B /* sk */ = {isa = PBXFileReference; lastKnownFileType = text.plist.strings; name = sk; path = sk.lproj/PrefNetworkViewController.strings; sourceTree = "<group>"; };
		2FE1FCAD1F98D3DA004C4D6B /* sk */ = {isa = PBXFileReference; lastKnownFileType = text.plist.strings; name = sk; path = sk.lproj/InfoPlist.strings; sourceTree = "<group>"; };
		2FE1FCAE1F98D3DA004C4D6B /* sk */ = {isa = PBXFileReference; lastKnownFileType = text.plist.strings; name = sk; path = sk.lproj/Localizable.strings; sourceTree = "<group>"; };
		2FE1FCAF1F98D3DB004C4D6B /* sk */ = {isa = PBXFileReference; lastKnownFileType = text.rtf; name = sk; path = sk.lproj/Contribution.rtf; sourceTree = "<group>"; };
		2FE1FCB01F98D3DB004C4D6B /* sk */ = {isa = PBXFileReference; lastKnownFileType = text.plist.strings; name = sk; path = sk.lproj/FilterPresets.strings; sourceTree = "<group>"; };
		2FE1FCB11F98D3DB004C4D6B /* sk */ = {isa = PBXFileReference; lastKnownFileType = text.plist.strings; name = sk; path = sk.lproj/KeyBinding.strings; sourceTree = "<group>"; };
		348B000028DC688D0045F683 /* sr-Latn */ = {isa = PBXFileReference; lastKnownFileType = text.plist.strings; name = "sr-Latn"; path = "sr-Latn.lproj/MiniPlayerWindowController.strings"; sourceTree = "<group>"; };
		348B000128DC688D0045F683 /* sr-Latn */ = {isa = PBXFileReference; lastKnownFileType = text.plist.strings; name = "sr-Latn"; path = "sr-Latn.lproj/GuideWindowController.strings"; sourceTree = "<group>"; };
		348B000228DC688E0045F683 /* sr-Latn */ = {isa = PBXFileReference; lastKnownFileType = text.plist.strings; name = "sr-Latn"; path = "sr-Latn.lproj/CropSettingsViewController.strings"; sourceTree = "<group>"; };
		348B000328DC688E0045F683 /* sr-Latn */ = {isa = PBXFileReference; lastKnownFileType = text.plist.strings; name = "sr-Latn"; path = "sr-Latn.lproj/FreeSelectingViewController.strings"; sourceTree = "<group>"; };
		348B000428DC688E0045F683 /* sr-Latn */ = {isa = PBXFileReference; lastKnownFileType = text.plist.strings; name = "sr-Latn"; path = "sr-Latn.lproj/FontPickerWindowController.strings"; sourceTree = "<group>"; };
		348B000528DC688E0045F683 /* sr-Latn */ = {isa = PBXFileReference; lastKnownFileType = text.plist.strings; name = "sr-Latn"; path = "sr-Latn.lproj/ScreenshootOSDView.strings"; sourceTree = "<group>"; };
		348B000628DC688E0045F683 /* sr-Latn */ = {isa = PBXFileReference; lastKnownFileType = text.plist.strings; name = "sr-Latn"; path = "sr-Latn.lproj/PrefGeneralViewController.strings"; sourceTree = "<group>"; };
		348B000728DC688E0045F683 /* sr-Latn */ = {isa = PBXFileReference; lastKnownFileType = text.plist.strings; name = "sr-Latn"; path = "sr-Latn.lproj/PrefUIViewController.strings"; sourceTree = "<group>"; };
		348B000828DC688E0045F683 /* sr-Latn */ = {isa = PBXFileReference; lastKnownFileType = text.plist.strings; name = "sr-Latn"; path = "sr-Latn.lproj/PrefOSCToolbarSettingsSheetController.strings"; sourceTree = "<group>"; };
		348B000928DC688E0045F683 /* sr-Latn */ = {isa = PBXFileReference; lastKnownFileType = text.plist.strings; name = "sr-Latn"; path = "sr-Latn.lproj/PrefControlViewController.strings"; sourceTree = "<group>"; };
		348B000A28DC688E0045F683 /* sr-Latn */ = {isa = PBXFileReference; lastKnownFileType = text.plist.strings; name = "sr-Latn"; path = "sr-Latn.lproj/PrefKeyBindingViewController.strings"; sourceTree = "<group>"; };
		348B000B28DC688E0045F683 /* sr-Latn */ = {isa = PBXFileReference; lastKnownFileType = text.plist.strings; name = "sr-Latn"; path = "sr-Latn.lproj/KeyRecordViewController.strings"; sourceTree = "<group>"; };
		348B000C28DC688E0045F683 /* sr-Latn */ = {isa = PBXFileReference; lastKnownFileType = text.plist.strings; name = "sr-Latn"; path = "sr-Latn.lproj/PrefAdvancedViewController.strings"; sourceTree = "<group>"; };
		348B000D28DC688F0045F683 /* sr-Latn */ = {isa = PBXFileReference; lastKnownFileType = text.plist.strings; name = "sr-Latn"; path = "sr-Latn.lproj/PrefCodecViewController.strings"; sourceTree = "<group>"; };
		348B000E28DC688F0045F683 /* sr-Latn */ = {isa = PBXFileReference; lastKnownFileType = text.plist.strings; name = "sr-Latn"; path = "sr-Latn.lproj/PrefSubViewController.strings"; sourceTree = "<group>"; };
		348B000F28DC688F0045F683 /* sr-Latn */ = {isa = PBXFileReference; lastKnownFileType = text.plist.strings; name = "sr-Latn"; path = "sr-Latn.lproj/PrefNetworkViewController.strings"; sourceTree = "<group>"; };
		348B001028DC688F0045F683 /* sr-Latn */ = {isa = PBXFileReference; lastKnownFileType = text.plist.strings; name = "sr-Latn"; path = "sr-Latn.lproj/PrefUtilsViewController.strings"; sourceTree = "<group>"; };
		348B001128DC688F0045F683 /* sr-Latn */ = {isa = PBXFileReference; lastKnownFileType = text.plist.strings; name = "sr-Latn"; path = "sr-Latn.lproj/PreferenceWindowController.strings"; sourceTree = "<group>"; };
		348B001228DC688F0045F683 /* sr-Latn */ = {isa = PBXFileReference; lastKnownFileType = text.plist.strings; name = "sr-Latn"; path = "sr-Latn.lproj/SubChooseViewController.strings"; sourceTree = "<group>"; };
		348B001328DC688F0045F683 /* sr-Latn */ = {isa = PBXFileReference; lastKnownFileType = text.plist.strings; name = "sr-Latn"; path = "sr-Latn.lproj/InfoPlist.strings"; sourceTree = "<group>"; };
		348B001428DC688F0045F683 /* sr-Latn */ = {isa = PBXFileReference; lastKnownFileType = text.plist.strings; name = "sr-Latn"; path = "sr-Latn.lproj/Localizable.strings"; sourceTree = "<group>"; };
		348B001528DC688F0045F683 /* sr-Latn */ = {isa = PBXFileReference; lastKnownFileType = text.rtf; name = "sr-Latn"; path = "sr-Latn.lproj/Contribution.rtf"; sourceTree = "<group>"; };
		348BFF2B28DC5F2C0045F683 /* af */ = {isa = PBXFileReference; lastKnownFileType = text.plist.strings; name = af; path = af.lproj/MainMenu.strings; sourceTree = "<group>"; };
		348BFF2C28DC5F2C0045F683 /* af */ = {isa = PBXFileReference; lastKnownFileType = text.plist.strings; name = af; path = af.lproj/MainWindowController.strings; sourceTree = "<group>"; };
		348BFF2D28DC5F2D0045F683 /* af */ = {isa = PBXFileReference; lastKnownFileType = text.plist.strings; name = af; path = af.lproj/QuickSettingViewController.strings; sourceTree = "<group>"; };
		348BFF2E28DC5F2D0045F683 /* af */ = {isa = PBXFileReference; lastKnownFileType = text.plist.strings; name = af; path = af.lproj/PlaylistViewController.strings; sourceTree = "<group>"; };
		348BFF2F28DC5F2D0045F683 /* af */ = {isa = PBXFileReference; lastKnownFileType = text.plist.strings; name = af; path = af.lproj/InspectorWindowController.strings; sourceTree = "<group>"; };
		348BFF3028DC5F2D0045F683 /* af */ = {isa = PBXFileReference; lastKnownFileType = text.plist.strings; name = af; path = af.lproj/FilterWindowController.strings; sourceTree = "<group>"; };
		348BFF3128DC5F2D0045F683 /* af */ = {isa = PBXFileReference; lastKnownFileType = text.plist.strings; name = af; path = af.lproj/AboutWindowController.strings; sourceTree = "<group>"; };
		348BFF3228DC5F2D0045F683 /* af */ = {isa = PBXFileReference; lastKnownFileType = text.plist.strings; name = af; path = af.lproj/OpenURLWindowController.strings; sourceTree = "<group>"; };
		348BFF3328DC5F2D0045F683 /* af */ = {isa = PBXFileReference; lastKnownFileType = text.plist.strings; name = af; path = af.lproj/HistoryWindowController.strings; sourceTree = "<group>"; };
		348BFF3428DC5F2D0045F683 /* af */ = {isa = PBXFileReference; lastKnownFileType = text.plist.strings; name = af; path = af.lproj/InitialWindowController.strings; sourceTree = "<group>"; };
		348BFF3528DC5F2D0045F683 /* af */ = {isa = PBXFileReference; lastKnownFileType = text.plist.strings; name = af; path = af.lproj/MiniPlayerWindowController.strings; sourceTree = "<group>"; };
		348BFF3628DC5F2D0045F683 /* af */ = {isa = PBXFileReference; lastKnownFileType = text.plist.strings; name = af; path = af.lproj/GuideWindowController.strings; sourceTree = "<group>"; };
		348BFF3728DC5F2D0045F683 /* af */ = {isa = PBXFileReference; lastKnownFileType = text.plist.strings; name = af; path = af.lproj/CropSettingsViewController.strings; sourceTree = "<group>"; };
		348BFF3828DC5F2D0045F683 /* af */ = {isa = PBXFileReference; lastKnownFileType = text.plist.strings; name = af; path = af.lproj/FreeSelectingViewController.strings; sourceTree = "<group>"; };
		348BFF3928DC5F2D0045F683 /* af */ = {isa = PBXFileReference; lastKnownFileType = text.plist.strings; name = af; path = af.lproj/FontPickerWindowController.strings; sourceTree = "<group>"; };
		348BFF3A28DC5F2D0045F683 /* af */ = {isa = PBXFileReference; lastKnownFileType = text.plist.strings; name = af; path = af.lproj/ScreenshootOSDView.strings; sourceTree = "<group>"; };
		348BFF3B28DC5F2D0045F683 /* af */ = {isa = PBXFileReference; lastKnownFileType = text.plist.strings; name = af; path = af.lproj/PrefGeneralViewController.strings; sourceTree = "<group>"; };
		348BFF3C28DC5F2D0045F683 /* af */ = {isa = PBXFileReference; lastKnownFileType = text.plist.strings; name = af; path = af.lproj/PrefUIViewController.strings; sourceTree = "<group>"; };
		348BFF3D28DC5F2E0045F683 /* af */ = {isa = PBXFileReference; lastKnownFileType = text.plist.strings; name = af; path = af.lproj/PrefOSCToolbarSettingsSheetController.strings; sourceTree = "<group>"; };
		348BFF3E28DC5F2E0045F683 /* af */ = {isa = PBXFileReference; lastKnownFileType = text.plist.strings; name = af; path = af.lproj/PrefControlViewController.strings; sourceTree = "<group>"; };
		348BFF3F28DC5F2E0045F683 /* af */ = {isa = PBXFileReference; lastKnownFileType = text.plist.strings; name = af; path = af.lproj/PrefKeyBindingViewController.strings; sourceTree = "<group>"; };
		348BFF4028DC5F2E0045F683 /* af */ = {isa = PBXFileReference; lastKnownFileType = text.plist.strings; name = af; path = af.lproj/KeyRecordViewController.strings; sourceTree = "<group>"; };
		348BFF4128DC5F2E0045F683 /* af */ = {isa = PBXFileReference; lastKnownFileType = text.plist.strings; name = af; path = af.lproj/PrefAdvancedViewController.strings; sourceTree = "<group>"; };
		348BFF4228DC5F2E0045F683 /* af */ = {isa = PBXFileReference; lastKnownFileType = text.plist.strings; name = af; path = af.lproj/PrefCodecViewController.strings; sourceTree = "<group>"; };
		348BFF4328DC5F2E0045F683 /* af */ = {isa = PBXFileReference; lastKnownFileType = text.plist.strings; name = af; path = af.lproj/PrefSubViewController.strings; sourceTree = "<group>"; };
		348BFF4428DC5F2E0045F683 /* af */ = {isa = PBXFileReference; lastKnownFileType = text.plist.strings; name = af; path = af.lproj/PrefNetworkViewController.strings; sourceTree = "<group>"; };
		348BFF4528DC5F2E0045F683 /* af */ = {isa = PBXFileReference; lastKnownFileType = text.plist.strings; name = af; path = af.lproj/PrefUtilsViewController.strings; sourceTree = "<group>"; };
		348BFF4628DC5F2E0045F683 /* af */ = {isa = PBXFileReference; lastKnownFileType = text.plist.strings; name = af; path = af.lproj/PreferenceWindowController.strings; sourceTree = "<group>"; };
		348BFF4728DC5F2E0045F683 /* af */ = {isa = PBXFileReference; lastKnownFileType = text.plist.strings; name = af; path = af.lproj/SubChooseViewController.strings; sourceTree = "<group>"; };
		348BFF4828DC5F2E0045F683 /* af */ = {isa = PBXFileReference; lastKnownFileType = text.plist.strings; name = af; path = af.lproj/InfoPlist.strings; sourceTree = "<group>"; };
		348BFF4928DC5F2E0045F683 /* af */ = {isa = PBXFileReference; lastKnownFileType = text.plist.strings; name = af; path = af.lproj/Localizable.strings; sourceTree = "<group>"; };
		348BFF4A28DC5F2E0045F683 /* af */ = {isa = PBXFileReference; lastKnownFileType = text.rtf; name = af; path = af.lproj/Contribution.rtf; sourceTree = "<group>"; };
		348BFF4B28DC5F2E0045F683 /* af */ = {isa = PBXFileReference; lastKnownFileType = text.plist.strings; name = af; path = af.lproj/FilterPresets.strings; sourceTree = "<group>"; };
		348BFF4C28DC5F2E0045F683 /* af */ = {isa = PBXFileReference; lastKnownFileType = text.plist.strings; name = af; path = af.lproj/KeyBinding.strings; sourceTree = "<group>"; };
		348BFF4D28DC61AC0045F683 /* da */ = {isa = PBXFileReference; lastKnownFileType = text.plist.strings; name = da; path = da.lproj/MainMenu.strings; sourceTree = "<group>"; };
		348BFF4E28DC61AC0045F683 /* da */ = {isa = PBXFileReference; lastKnownFileType = text.plist.strings; name = da; path = da.lproj/MainWindowController.strings; sourceTree = "<group>"; };
		348BFF4F28DC61AC0045F683 /* da */ = {isa = PBXFileReference; lastKnownFileType = text.plist.strings; name = da; path = da.lproj/QuickSettingViewController.strings; sourceTree = "<group>"; };
		348BFF5028DC61AD0045F683 /* da */ = {isa = PBXFileReference; lastKnownFileType = text.plist.strings; name = da; path = da.lproj/PlaylistViewController.strings; sourceTree = "<group>"; };
		348BFF5128DC61AD0045F683 /* da */ = {isa = PBXFileReference; lastKnownFileType = text.plist.strings; name = da; path = da.lproj/InspectorWindowController.strings; sourceTree = "<group>"; };
		348BFF5228DC61AD0045F683 /* da */ = {isa = PBXFileReference; lastKnownFileType = text.plist.strings; name = da; path = da.lproj/FilterWindowController.strings; sourceTree = "<group>"; };
		348BFF5328DC61AD0045F683 /* da */ = {isa = PBXFileReference; lastKnownFileType = text.plist.strings; name = da; path = da.lproj/AboutWindowController.strings; sourceTree = "<group>"; };
		348BFF5428DC61AD0045F683 /* da */ = {isa = PBXFileReference; lastKnownFileType = text.plist.strings; name = da; path = da.lproj/OpenURLWindowController.strings; sourceTree = "<group>"; };
		348BFF5528DC61AD0045F683 /* da */ = {isa = PBXFileReference; lastKnownFileType = text.plist.strings; name = da; path = da.lproj/HistoryWindowController.strings; sourceTree = "<group>"; };
		348BFF5628DC61AD0045F683 /* da */ = {isa = PBXFileReference; lastKnownFileType = text.plist.strings; name = da; path = da.lproj/InitialWindowController.strings; sourceTree = "<group>"; };
		348BFF5728DC61AD0045F683 /* da */ = {isa = PBXFileReference; lastKnownFileType = text.plist.strings; name = da; path = da.lproj/MiniPlayerWindowController.strings; sourceTree = "<group>"; };
		348BFF5828DC61AD0045F683 /* da */ = {isa = PBXFileReference; lastKnownFileType = text.plist.strings; name = da; path = da.lproj/GuideWindowController.strings; sourceTree = "<group>"; };
		348BFF5928DC61AD0045F683 /* da */ = {isa = PBXFileReference; lastKnownFileType = text.plist.strings; name = da; path = da.lproj/CropSettingsViewController.strings; sourceTree = "<group>"; };
		348BFF5A28DC61AD0045F683 /* da */ = {isa = PBXFileReference; lastKnownFileType = text.plist.strings; name = da; path = da.lproj/FreeSelectingViewController.strings; sourceTree = "<group>"; };
		348BFF5B28DC61AD0045F683 /* da */ = {isa = PBXFileReference; lastKnownFileType = text.plist.strings; name = da; path = da.lproj/FontPickerWindowController.strings; sourceTree = "<group>"; };
		348BFF5C28DC61AD0045F683 /* da */ = {isa = PBXFileReference; lastKnownFileType = text.plist.strings; name = da; path = da.lproj/ScreenshootOSDView.strings; sourceTree = "<group>"; };
		348BFF5D28DC61AE0045F683 /* da */ = {isa = PBXFileReference; lastKnownFileType = text.plist.strings; name = da; path = da.lproj/PrefGeneralViewController.strings; sourceTree = "<group>"; };
		348BFF5E28DC61AE0045F683 /* da */ = {isa = PBXFileReference; lastKnownFileType = text.plist.strings; name = da; path = da.lproj/PrefUIViewController.strings; sourceTree = "<group>"; };
		348BFF5F28DC61AE0045F683 /* da */ = {isa = PBXFileReference; lastKnownFileType = text.plist.strings; name = da; path = da.lproj/PrefOSCToolbarSettingsSheetController.strings; sourceTree = "<group>"; };
		348BFF6028DC61AE0045F683 /* da */ = {isa = PBXFileReference; lastKnownFileType = text.plist.strings; name = da; path = da.lproj/PrefControlViewController.strings; sourceTree = "<group>"; };
		348BFF6128DC61AE0045F683 /* da */ = {isa = PBXFileReference; lastKnownFileType = text.plist.strings; name = da; path = da.lproj/PrefKeyBindingViewController.strings; sourceTree = "<group>"; };
		348BFF6228DC61AE0045F683 /* da */ = {isa = PBXFileReference; lastKnownFileType = text.plist.strings; name = da; path = da.lproj/KeyRecordViewController.strings; sourceTree = "<group>"; };
		348BFF6328DC61AE0045F683 /* da */ = {isa = PBXFileReference; lastKnownFileType = text.plist.strings; name = da; path = da.lproj/PrefAdvancedViewController.strings; sourceTree = "<group>"; };
		348BFF6428DC61AE0045F683 /* da */ = {isa = PBXFileReference; lastKnownFileType = text.plist.strings; name = da; path = da.lproj/PrefCodecViewController.strings; sourceTree = "<group>"; };
		348BFF6528DC61AE0045F683 /* da */ = {isa = PBXFileReference; lastKnownFileType = text.plist.strings; name = da; path = da.lproj/PrefSubViewController.strings; sourceTree = "<group>"; };
		348BFF6628DC61AE0045F683 /* da */ = {isa = PBXFileReference; lastKnownFileType = text.plist.strings; name = da; path = da.lproj/PrefNetworkViewController.strings; sourceTree = "<group>"; };
		348BFF6728DC61AE0045F683 /* da */ = {isa = PBXFileReference; lastKnownFileType = text.plist.strings; name = da; path = da.lproj/PrefUtilsViewController.strings; sourceTree = "<group>"; };
		348BFF6828DC61AE0045F683 /* da */ = {isa = PBXFileReference; lastKnownFileType = text.plist.strings; name = da; path = da.lproj/PreferenceWindowController.strings; sourceTree = "<group>"; };
		348BFF6928DC61AE0045F683 /* da */ = {isa = PBXFileReference; lastKnownFileType = text.plist.strings; name = da; path = da.lproj/SubChooseViewController.strings; sourceTree = "<group>"; };
		348BFF6A28DC61B30045F683 /* da */ = {isa = PBXFileReference; lastKnownFileType = text.plist.strings; name = da; path = da.lproj/Localizable.strings; sourceTree = "<group>"; };
		348BFF6B28DC61B30045F683 /* da */ = {isa = PBXFileReference; lastKnownFileType = text.rtf; name = da; path = da.lproj/Contribution.rtf; sourceTree = "<group>"; };
		348BFF6C28DC61B30045F683 /* da */ = {isa = PBXFileReference; lastKnownFileType = text.plist.strings; name = da; path = da.lproj/FilterPresets.strings; sourceTree = "<group>"; };
		348BFF6D28DC61B30045F683 /* da */ = {isa = PBXFileReference; lastKnownFileType = text.plist.strings; name = da; path = da.lproj/KeyBinding.strings; sourceTree = "<group>"; };
		348BFF6E28DC63C80045F683 /* en-GB */ = {isa = PBXFileReference; lastKnownFileType = text.plist.strings; name = "en-GB"; path = "en-GB.lproj/MainMenu.strings"; sourceTree = "<group>"; };
		348BFF6F28DC63C80045F683 /* en-GB */ = {isa = PBXFileReference; lastKnownFileType = text.plist.strings; name = "en-GB"; path = "en-GB.lproj/MainWindowController.strings"; sourceTree = "<group>"; };
		348BFF7028DC63C80045F683 /* en-GB */ = {isa = PBXFileReference; lastKnownFileType = text.plist.strings; name = "en-GB"; path = "en-GB.lproj/QuickSettingViewController.strings"; sourceTree = "<group>"; };
		348BFF7128DC63C80045F683 /* en-GB */ = {isa = PBXFileReference; lastKnownFileType = text.plist.strings; name = "en-GB"; path = "en-GB.lproj/PlaylistViewController.strings"; sourceTree = "<group>"; };
		348BFF7228DC63C80045F683 /* en-GB */ = {isa = PBXFileReference; lastKnownFileType = text.plist.strings; name = "en-GB"; path = "en-GB.lproj/InspectorWindowController.strings"; sourceTree = "<group>"; };
		348BFF7328DC63C80045F683 /* en-GB */ = {isa = PBXFileReference; lastKnownFileType = text.plist.strings; name = "en-GB"; path = "en-GB.lproj/FilterWindowController.strings"; sourceTree = "<group>"; };
		348BFF7428DC63C80045F683 /* en-GB */ = {isa = PBXFileReference; lastKnownFileType = text.plist.strings; name = "en-GB"; path = "en-GB.lproj/AboutWindowController.strings"; sourceTree = "<group>"; };
		348BFF7528DC63C80045F683 /* en-GB */ = {isa = PBXFileReference; lastKnownFileType = text.plist.strings; name = "en-GB"; path = "en-GB.lproj/OpenURLWindowController.strings"; sourceTree = "<group>"; };
		348BFF7628DC63C80045F683 /* en-GB */ = {isa = PBXFileReference; lastKnownFileType = text.plist.strings; name = "en-GB"; path = "en-GB.lproj/HistoryWindowController.strings"; sourceTree = "<group>"; };
		348BFF7728DC63C90045F683 /* en-GB */ = {isa = PBXFileReference; lastKnownFileType = text.plist.strings; name = "en-GB"; path = "en-GB.lproj/InitialWindowController.strings"; sourceTree = "<group>"; };
		348BFF7828DC63C90045F683 /* en-GB */ = {isa = PBXFileReference; lastKnownFileType = text.plist.strings; name = "en-GB"; path = "en-GB.lproj/MiniPlayerWindowController.strings"; sourceTree = "<group>"; };
		348BFF7928DC63C90045F683 /* en-GB */ = {isa = PBXFileReference; lastKnownFileType = text.plist.strings; name = "en-GB"; path = "en-GB.lproj/GuideWindowController.strings"; sourceTree = "<group>"; };
		348BFF7A28DC63C90045F683 /* en-GB */ = {isa = PBXFileReference; lastKnownFileType = text.plist.strings; name = "en-GB"; path = "en-GB.lproj/CropSettingsViewController.strings"; sourceTree = "<group>"; };
		348BFF7B28DC63C90045F683 /* en-GB */ = {isa = PBXFileReference; lastKnownFileType = text.plist.strings; name = "en-GB"; path = "en-GB.lproj/FreeSelectingViewController.strings"; sourceTree = "<group>"; };
		348BFF7C28DC63C90045F683 /* en-GB */ = {isa = PBXFileReference; lastKnownFileType = text.plist.strings; name = "en-GB"; path = "en-GB.lproj/FontPickerWindowController.strings"; sourceTree = "<group>"; };
		348BFF7D28DC63C90045F683 /* en-GB */ = {isa = PBXFileReference; lastKnownFileType = text.plist.strings; name = "en-GB"; path = "en-GB.lproj/ScreenshootOSDView.strings"; sourceTree = "<group>"; };
		348BFF7E28DC63C90045F683 /* en-GB */ = {isa = PBXFileReference; lastKnownFileType = text.plist.strings; name = "en-GB"; path = "en-GB.lproj/PrefGeneralViewController.strings"; sourceTree = "<group>"; };
		348BFF7F28DC63C90045F683 /* en-GB */ = {isa = PBXFileReference; lastKnownFileType = text.plist.strings; name = "en-GB"; path = "en-GB.lproj/PrefUIViewController.strings"; sourceTree = "<group>"; };
		348BFF8028DC63C90045F683 /* en-GB */ = {isa = PBXFileReference; lastKnownFileType = text.plist.strings; name = "en-GB"; path = "en-GB.lproj/PrefOSCToolbarSettingsSheetController.strings"; sourceTree = "<group>"; };
		348BFF8128DC63C90045F683 /* en-GB */ = {isa = PBXFileReference; lastKnownFileType = text.plist.strings; name = "en-GB"; path = "en-GB.lproj/PrefControlViewController.strings"; sourceTree = "<group>"; };
		348BFF8228DC63C90045F683 /* en-GB */ = {isa = PBXFileReference; lastKnownFileType = text.plist.strings; name = "en-GB"; path = "en-GB.lproj/PrefKeyBindingViewController.strings"; sourceTree = "<group>"; };
		348BFF8328DC63C90045F683 /* en-GB */ = {isa = PBXFileReference; lastKnownFileType = text.plist.strings; name = "en-GB"; path = "en-GB.lproj/KeyRecordViewController.strings"; sourceTree = "<group>"; };
		348BFF8428DC63C90045F683 /* en-GB */ = {isa = PBXFileReference; lastKnownFileType = text.plist.strings; name = "en-GB"; path = "en-GB.lproj/PrefAdvancedViewController.strings"; sourceTree = "<group>"; };
		348BFF8528DC63C90045F683 /* en-GB */ = {isa = PBXFileReference; lastKnownFileType = text.plist.strings; name = "en-GB"; path = "en-GB.lproj/PrefCodecViewController.strings"; sourceTree = "<group>"; };
		348BFF8628DC63CA0045F683 /* en-GB */ = {isa = PBXFileReference; lastKnownFileType = text.plist.strings; name = "en-GB"; path = "en-GB.lproj/PrefSubViewController.strings"; sourceTree = "<group>"; };
		348BFF8728DC63CA0045F683 /* en-GB */ = {isa = PBXFileReference; lastKnownFileType = text.plist.strings; name = "en-GB"; path = "en-GB.lproj/PrefNetworkViewController.strings"; sourceTree = "<group>"; };
		348BFF8828DC63CA0045F683 /* en-GB */ = {isa = PBXFileReference; lastKnownFileType = text.plist.strings; name = "en-GB"; path = "en-GB.lproj/PrefUtilsViewController.strings"; sourceTree = "<group>"; };
		348BFF8928DC63CA0045F683 /* en-GB */ = {isa = PBXFileReference; lastKnownFileType = text.plist.strings; name = "en-GB"; path = "en-GB.lproj/PreferenceWindowController.strings"; sourceTree = "<group>"; };
		348BFF8A28DC63CA0045F683 /* en-GB */ = {isa = PBXFileReference; lastKnownFileType = text.plist.strings; name = "en-GB"; path = "en-GB.lproj/SubChooseViewController.strings"; sourceTree = "<group>"; };
		348BFF8B28DC63CA0045F683 /* en-GB */ = {isa = PBXFileReference; lastKnownFileType = text.plist.strings; name = "en-GB"; path = "en-GB.lproj/InfoPlist.strings"; sourceTree = "<group>"; };
		348BFF8C28DC63CA0045F683 /* en-GB */ = {isa = PBXFileReference; lastKnownFileType = text.plist.strings; name = "en-GB"; path = "en-GB.lproj/Localizable.strings"; sourceTree = "<group>"; };
		348BFF8D28DC63CA0045F683 /* en-GB */ = {isa = PBXFileReference; lastKnownFileType = text.rtf; name = "en-GB"; path = "en-GB.lproj/Contribution.rtf"; sourceTree = "<group>"; };
		348BFF8E28DC63CA0045F683 /* en-GB */ = {isa = PBXFileReference; lastKnownFileType = text.plist.strings; name = "en-GB"; path = "en-GB.lproj/FilterPresets.strings"; sourceTree = "<group>"; };
		348BFF8F28DC63CA0045F683 /* en-GB */ = {isa = PBXFileReference; lastKnownFileType = text.plist.strings; name = "en-GB"; path = "en-GB.lproj/KeyBinding.strings"; sourceTree = "<group>"; };
		348BFF9028DC64470045F683 /* fi */ = {isa = PBXFileReference; lastKnownFileType = text.plist.strings; name = fi; path = fi.lproj/MainMenu.strings; sourceTree = "<group>"; };
		348BFF9128DC64470045F683 /* fi */ = {isa = PBXFileReference; lastKnownFileType = text.plist.strings; name = fi; path = fi.lproj/MainWindowController.strings; sourceTree = "<group>"; };
		348BFF9228DC64470045F683 /* fi */ = {isa = PBXFileReference; lastKnownFileType = text.plist.strings; name = fi; path = fi.lproj/QuickSettingViewController.strings; sourceTree = "<group>"; };
		348BFF9328DC64470045F683 /* fi */ = {isa = PBXFileReference; lastKnownFileType = text.plist.strings; name = fi; path = fi.lproj/PlaylistViewController.strings; sourceTree = "<group>"; };
		348BFF9428DC64470045F683 /* fi */ = {isa = PBXFileReference; lastKnownFileType = text.plist.strings; name = fi; path = fi.lproj/InspectorWindowController.strings; sourceTree = "<group>"; };
		348BFF9528DC64470045F683 /* fi */ = {isa = PBXFileReference; lastKnownFileType = text.plist.strings; name = fi; path = fi.lproj/FilterWindowController.strings; sourceTree = "<group>"; };
		348BFF9628DC64480045F683 /* fi */ = {isa = PBXFileReference; lastKnownFileType = text.plist.strings; name = fi; path = fi.lproj/AboutWindowController.strings; sourceTree = "<group>"; };
		348BFF9728DC64480045F683 /* fi */ = {isa = PBXFileReference; lastKnownFileType = text.plist.strings; name = fi; path = fi.lproj/OpenURLWindowController.strings; sourceTree = "<group>"; };
		348BFF9828DC64480045F683 /* fi */ = {isa = PBXFileReference; lastKnownFileType = text.plist.strings; name = fi; path = fi.lproj/HistoryWindowController.strings; sourceTree = "<group>"; };
		348BFF9928DC64480045F683 /* fi */ = {isa = PBXFileReference; lastKnownFileType = text.plist.strings; name = fi; path = fi.lproj/InitialWindowController.strings; sourceTree = "<group>"; };
		348BFF9A28DC64480045F683 /* fi */ = {isa = PBXFileReference; lastKnownFileType = text.plist.strings; name = fi; path = fi.lproj/MiniPlayerWindowController.strings; sourceTree = "<group>"; };
		348BFF9B28DC64480045F683 /* fi */ = {isa = PBXFileReference; lastKnownFileType = text.plist.strings; name = fi; path = fi.lproj/GuideWindowController.strings; sourceTree = "<group>"; };
		348BFF9C28DC64480045F683 /* fi */ = {isa = PBXFileReference; lastKnownFileType = text.plist.strings; name = fi; path = fi.lproj/CropSettingsViewController.strings; sourceTree = "<group>"; };
		348BFF9D28DC64480045F683 /* fi */ = {isa = PBXFileReference; lastKnownFileType = text.plist.strings; name = fi; path = fi.lproj/FreeSelectingViewController.strings; sourceTree = "<group>"; };
		348BFF9E28DC64480045F683 /* fi */ = {isa = PBXFileReference; lastKnownFileType = text.plist.strings; name = fi; path = fi.lproj/FontPickerWindowController.strings; sourceTree = "<group>"; };
		348BFF9F28DC64480045F683 /* fi */ = {isa = PBXFileReference; lastKnownFileType = text.plist.strings; name = fi; path = fi.lproj/ScreenshootOSDView.strings; sourceTree = "<group>"; };
		348BFFA028DC64480045F683 /* fi */ = {isa = PBXFileReference; lastKnownFileType = text.plist.strings; name = fi; path = fi.lproj/PrefGeneralViewController.strings; sourceTree = "<group>"; };
		348BFFA128DC64480045F683 /* fi */ = {isa = PBXFileReference; lastKnownFileType = text.plist.strings; name = fi; path = fi.lproj/PrefUIViewController.strings; sourceTree = "<group>"; };
		348BFFA228DC64490045F683 /* fi */ = {isa = PBXFileReference; lastKnownFileType = text.plist.strings; name = fi; path = fi.lproj/PrefOSCToolbarSettingsSheetController.strings; sourceTree = "<group>"; };
		348BFFA328DC64490045F683 /* fi */ = {isa = PBXFileReference; lastKnownFileType = text.plist.strings; name = fi; path = fi.lproj/PrefControlViewController.strings; sourceTree = "<group>"; };
		348BFFA428DC64490045F683 /* fi */ = {isa = PBXFileReference; lastKnownFileType = text.plist.strings; name = fi; path = fi.lproj/PrefKeyBindingViewController.strings; sourceTree = "<group>"; };
		348BFFA528DC64490045F683 /* fi */ = {isa = PBXFileReference; lastKnownFileType = text.plist.strings; name = fi; path = fi.lproj/KeyRecordViewController.strings; sourceTree = "<group>"; };
		348BFFA628DC64490045F683 /* fi */ = {isa = PBXFileReference; lastKnownFileType = text.plist.strings; name = fi; path = fi.lproj/PrefAdvancedViewController.strings; sourceTree = "<group>"; };
		348BFFA728DC64490045F683 /* fi */ = {isa = PBXFileReference; lastKnownFileType = text.plist.strings; name = fi; path = fi.lproj/PrefCodecViewController.strings; sourceTree = "<group>"; };
		348BFFA828DC64490045F683 /* fi */ = {isa = PBXFileReference; lastKnownFileType = text.plist.strings; name = fi; path = fi.lproj/PrefSubViewController.strings; sourceTree = "<group>"; };
		348BFFA928DC64490045F683 /* fi */ = {isa = PBXFileReference; lastKnownFileType = text.plist.strings; name = fi; path = fi.lproj/PrefNetworkViewController.strings; sourceTree = "<group>"; };
		348BFFAA28DC64490045F683 /* fi */ = {isa = PBXFileReference; lastKnownFileType = text.plist.strings; name = fi; path = fi.lproj/PrefUtilsViewController.strings; sourceTree = "<group>"; };
		348BFFAB28DC64490045F683 /* fi */ = {isa = PBXFileReference; lastKnownFileType = text.plist.strings; name = fi; path = fi.lproj/PreferenceWindowController.strings; sourceTree = "<group>"; };
		348BFFAC28DC64490045F683 /* fi */ = {isa = PBXFileReference; lastKnownFileType = text.plist.strings; name = fi; path = fi.lproj/SubChooseViewController.strings; sourceTree = "<group>"; };
		348BFFAD28DC64490045F683 /* fi */ = {isa = PBXFileReference; lastKnownFileType = text.plist.strings; name = fi; path = fi.lproj/InfoPlist.strings; sourceTree = "<group>"; };
		348BFFAE28DC64490045F683 /* fi */ = {isa = PBXFileReference; lastKnownFileType = text.plist.strings; name = fi; path = fi.lproj/Localizable.strings; sourceTree = "<group>"; };
		348BFFAF28DC644A0045F683 /* fi */ = {isa = PBXFileReference; lastKnownFileType = text.rtf; name = fi; path = fi.lproj/Contribution.rtf; sourceTree = "<group>"; };
		348BFFB028DC644A0045F683 /* fi */ = {isa = PBXFileReference; lastKnownFileType = text.plist.strings; name = fi; path = fi.lproj/FilterPresets.strings; sourceTree = "<group>"; };
		348BFFB128DC644A0045F683 /* fi */ = {isa = PBXFileReference; lastKnownFileType = text.plist.strings; name = fi; path = fi.lproj/KeyBinding.strings; sourceTree = "<group>"; };
		348BFFB228DC64F90045F683 /* hu */ = {isa = PBXFileReference; lastKnownFileType = text.plist.strings; name = hu; path = hu.lproj/MainMenu.strings; sourceTree = "<group>"; };
		348BFFB328DC64F90045F683 /* hu */ = {isa = PBXFileReference; lastKnownFileType = text.plist.strings; name = hu; path = hu.lproj/MainWindowController.strings; sourceTree = "<group>"; };
		348BFFB428DC64F90045F683 /* hu */ = {isa = PBXFileReference; lastKnownFileType = text.plist.strings; name = hu; path = hu.lproj/QuickSettingViewController.strings; sourceTree = "<group>"; };
		348BFFB528DC64F90045F683 /* hu */ = {isa = PBXFileReference; lastKnownFileType = text.plist.strings; name = hu; path = hu.lproj/PlaylistViewController.strings; sourceTree = "<group>"; };
		348BFFB628DC64F90045F683 /* hu */ = {isa = PBXFileReference; lastKnownFileType = text.plist.strings; name = hu; path = hu.lproj/InspectorWindowController.strings; sourceTree = "<group>"; };
		348BFFB728DC64F90045F683 /* hu */ = {isa = PBXFileReference; lastKnownFileType = text.plist.strings; name = hu; path = hu.lproj/FilterWindowController.strings; sourceTree = "<group>"; };
		348BFFB828DC64F90045F683 /* hu */ = {isa = PBXFileReference; lastKnownFileType = text.plist.strings; name = hu; path = hu.lproj/AboutWindowController.strings; sourceTree = "<group>"; };
		348BFFB928DC64F90045F683 /* hu */ = {isa = PBXFileReference; lastKnownFileType = text.plist.strings; name = hu; path = hu.lproj/OpenURLWindowController.strings; sourceTree = "<group>"; };
		348BFFBA28DC64FA0045F683 /* hu */ = {isa = PBXFileReference; lastKnownFileType = text.plist.strings; name = hu; path = hu.lproj/HistoryWindowController.strings; sourceTree = "<group>"; };
		348BFFBB28DC64FA0045F683 /* hu */ = {isa = PBXFileReference; lastKnownFileType = text.plist.strings; name = hu; path = hu.lproj/InitialWindowController.strings; sourceTree = "<group>"; };
		348BFFBC28DC64FA0045F683 /* hu */ = {isa = PBXFileReference; lastKnownFileType = text.plist.strings; name = hu; path = hu.lproj/MiniPlayerWindowController.strings; sourceTree = "<group>"; };
		348BFFBD28DC64FA0045F683 /* hu */ = {isa = PBXFileReference; lastKnownFileType = text.plist.strings; name = hu; path = hu.lproj/GuideWindowController.strings; sourceTree = "<group>"; };
		348BFFBE28DC64FA0045F683 /* hu */ = {isa = PBXFileReference; lastKnownFileType = text.plist.strings; name = hu; path = hu.lproj/CropSettingsViewController.strings; sourceTree = "<group>"; };
		348BFFBF28DC64FA0045F683 /* hu */ = {isa = PBXFileReference; lastKnownFileType = text.plist.strings; name = hu; path = hu.lproj/FreeSelectingViewController.strings; sourceTree = "<group>"; };
		348BFFC028DC64FA0045F683 /* hu */ = {isa = PBXFileReference; lastKnownFileType = text.plist.strings; name = hu; path = hu.lproj/FontPickerWindowController.strings; sourceTree = "<group>"; };
		348BFFC128DC64FA0045F683 /* hu */ = {isa = PBXFileReference; lastKnownFileType = text.plist.strings; name = hu; path = hu.lproj/ScreenshootOSDView.strings; sourceTree = "<group>"; };
		348BFFC228DC64FA0045F683 /* hu */ = {isa = PBXFileReference; lastKnownFileType = text.plist.strings; name = hu; path = hu.lproj/PrefGeneralViewController.strings; sourceTree = "<group>"; };
		348BFFC328DC64FA0045F683 /* hu */ = {isa = PBXFileReference; lastKnownFileType = text.plist.strings; name = hu; path = hu.lproj/PrefUIViewController.strings; sourceTree = "<group>"; };
		348BFFC428DC64FA0045F683 /* hu */ = {isa = PBXFileReference; lastKnownFileType = text.plist.strings; name = hu; path = hu.lproj/PrefOSCToolbarSettingsSheetController.strings; sourceTree = "<group>"; };
		348BFFC528DC64FA0045F683 /* hu */ = {isa = PBXFileReference; lastKnownFileType = text.plist.strings; name = hu; path = hu.lproj/PrefControlViewController.strings; sourceTree = "<group>"; };
		348BFFC628DC64FB0045F683 /* hu */ = {isa = PBXFileReference; lastKnownFileType = text.plist.strings; name = hu; path = hu.lproj/PrefKeyBindingViewController.strings; sourceTree = "<group>"; };
		348BFFC728DC64FB0045F683 /* hu */ = {isa = PBXFileReference; lastKnownFileType = text.plist.strings; name = hu; path = hu.lproj/KeyRecordViewController.strings; sourceTree = "<group>"; };
		348BFFC828DC64FB0045F683 /* hu */ = {isa = PBXFileReference; lastKnownFileType = text.plist.strings; name = hu; path = hu.lproj/PrefAdvancedViewController.strings; sourceTree = "<group>"; };
		348BFFC928DC64FB0045F683 /* hu */ = {isa = PBXFileReference; lastKnownFileType = text.plist.strings; name = hu; path = hu.lproj/PrefCodecViewController.strings; sourceTree = "<group>"; };
		348BFFCA28DC64FB0045F683 /* hu */ = {isa = PBXFileReference; lastKnownFileType = text.plist.strings; name = hu; path = hu.lproj/PrefSubViewController.strings; sourceTree = "<group>"; };
		348BFFCB28DC64FB0045F683 /* hu */ = {isa = PBXFileReference; lastKnownFileType = text.plist.strings; name = hu; path = hu.lproj/PrefNetworkViewController.strings; sourceTree = "<group>"; };
		348BFFCC28DC64FB0045F683 /* hu */ = {isa = PBXFileReference; lastKnownFileType = text.plist.strings; name = hu; path = hu.lproj/PrefUtilsViewController.strings; sourceTree = "<group>"; };
		348BFFCD28DC64FB0045F683 /* hu */ = {isa = PBXFileReference; lastKnownFileType = text.plist.strings; name = hu; path = hu.lproj/PreferenceWindowController.strings; sourceTree = "<group>"; };
		348BFFCE28DC64FB0045F683 /* hu */ = {isa = PBXFileReference; lastKnownFileType = text.plist.strings; name = hu; path = hu.lproj/SubChooseViewController.strings; sourceTree = "<group>"; };
		348BFFCF28DC64FB0045F683 /* hu */ = {isa = PBXFileReference; lastKnownFileType = text.plist.strings; name = hu; path = hu.lproj/InfoPlist.strings; sourceTree = "<group>"; };
		348BFFD028DC64FB0045F683 /* hu */ = {isa = PBXFileReference; lastKnownFileType = text.plist.strings; name = hu; path = hu.lproj/Localizable.strings; sourceTree = "<group>"; };
		348BFFD128DC64FB0045F683 /* hu */ = {isa = PBXFileReference; lastKnownFileType = text.rtf; name = hu; path = hu.lproj/Contribution.rtf; sourceTree = "<group>"; };
		348BFFD228DC64FB0045F683 /* hu */ = {isa = PBXFileReference; lastKnownFileType = text.plist.strings; name = hu; path = hu.lproj/FilterPresets.strings; sourceTree = "<group>"; };
		348BFFD328DC64FC0045F683 /* hu */ = {isa = PBXFileReference; lastKnownFileType = text.plist.strings; name = hu; path = hu.lproj/KeyBinding.strings; sourceTree = "<group>"; };
		348BFFD428DC657C0045F683 /* pt */ = {isa = PBXFileReference; lastKnownFileType = text.plist.strings; name = pt; path = pt.lproj/MainMenu.strings; sourceTree = "<group>"; };
		348BFFD528DC657C0045F683 /* pt */ = {isa = PBXFileReference; lastKnownFileType = text.plist.strings; name = pt; path = pt.lproj/MainWindowController.strings; sourceTree = "<group>"; };
		348BFFD628DC657C0045F683 /* pt */ = {isa = PBXFileReference; lastKnownFileType = text.plist.strings; name = pt; path = pt.lproj/QuickSettingViewController.strings; sourceTree = "<group>"; };
		348BFFD728DC657C0045F683 /* pt */ = {isa = PBXFileReference; lastKnownFileType = text.plist.strings; name = pt; path = pt.lproj/PlaylistViewController.strings; sourceTree = "<group>"; };
		348BFFD828DC657D0045F683 /* pt */ = {isa = PBXFileReference; lastKnownFileType = text.plist.strings; name = pt; path = pt.lproj/InspectorWindowController.strings; sourceTree = "<group>"; };
		348BFFD928DC657D0045F683 /* pt */ = {isa = PBXFileReference; lastKnownFileType = text.plist.strings; name = pt; path = pt.lproj/FilterWindowController.strings; sourceTree = "<group>"; };
		348BFFDA28DC657D0045F683 /* pt */ = {isa = PBXFileReference; lastKnownFileType = text.plist.strings; name = pt; path = pt.lproj/AboutWindowController.strings; sourceTree = "<group>"; };
		348BFFDB28DC657D0045F683 /* pt */ = {isa = PBXFileReference; lastKnownFileType = text.plist.strings; name = pt; path = pt.lproj/OpenURLWindowController.strings; sourceTree = "<group>"; };
		348BFFDC28DC657D0045F683 /* pt */ = {isa = PBXFileReference; lastKnownFileType = text.plist.strings; name = pt; path = pt.lproj/HistoryWindowController.strings; sourceTree = "<group>"; };
		348BFFDD28DC657D0045F683 /* pt */ = {isa = PBXFileReference; lastKnownFileType = text.plist.strings; name = pt; path = pt.lproj/InitialWindowController.strings; sourceTree = "<group>"; };
		348BFFDE28DC657D0045F683 /* pt */ = {isa = PBXFileReference; lastKnownFileType = text.plist.strings; name = pt; path = pt.lproj/MiniPlayerWindowController.strings; sourceTree = "<group>"; };
		348BFFDF28DC657D0045F683 /* pt */ = {isa = PBXFileReference; lastKnownFileType = text.plist.strings; name = pt; path = pt.lproj/GuideWindowController.strings; sourceTree = "<group>"; };
		348BFFE028DC657D0045F683 /* pt */ = {isa = PBXFileReference; lastKnownFileType = text.plist.strings; name = pt; path = pt.lproj/CropSettingsViewController.strings; sourceTree = "<group>"; };
		348BFFE128DC657E0045F683 /* pt */ = {isa = PBXFileReference; lastKnownFileType = text.plist.strings; name = pt; path = pt.lproj/FreeSelectingViewController.strings; sourceTree = "<group>"; };
		348BFFE228DC657E0045F683 /* pt */ = {isa = PBXFileReference; lastKnownFileType = text.plist.strings; name = pt; path = pt.lproj/FontPickerWindowController.strings; sourceTree = "<group>"; };
		348BFFE328DC657E0045F683 /* pt */ = {isa = PBXFileReference; lastKnownFileType = text.plist.strings; name = pt; path = pt.lproj/ScreenshootOSDView.strings; sourceTree = "<group>"; };
		348BFFE428DC657E0045F683 /* pt */ = {isa = PBXFileReference; lastKnownFileType = text.plist.strings; name = pt; path = pt.lproj/PrefGeneralViewController.strings; sourceTree = "<group>"; };
		348BFFE528DC657E0045F683 /* pt */ = {isa = PBXFileReference; lastKnownFileType = text.plist.strings; name = pt; path = pt.lproj/PrefUIViewController.strings; sourceTree = "<group>"; };
		348BFFE628DC657E0045F683 /* pt */ = {isa = PBXFileReference; lastKnownFileType = text.plist.strings; name = pt; path = pt.lproj/PrefOSCToolbarSettingsSheetController.strings; sourceTree = "<group>"; };
		348BFFE728DC657E0045F683 /* pt */ = {isa = PBXFileReference; lastKnownFileType = text.plist.strings; name = pt; path = pt.lproj/PrefControlViewController.strings; sourceTree = "<group>"; };
		348BFFE828DC657E0045F683 /* pt */ = {isa = PBXFileReference; lastKnownFileType = text.plist.strings; name = pt; path = pt.lproj/PrefKeyBindingViewController.strings; sourceTree = "<group>"; };
		348BFFE928DC657E0045F683 /* pt */ = {isa = PBXFileReference; lastKnownFileType = text.plist.strings; name = pt; path = pt.lproj/KeyRecordViewController.strings; sourceTree = "<group>"; };
		348BFFEA28DC657E0045F683 /* pt */ = {isa = PBXFileReference; lastKnownFileType = text.plist.strings; name = pt; path = pt.lproj/PrefAdvancedViewController.strings; sourceTree = "<group>"; };
		348BFFEB28DC657E0045F683 /* pt */ = {isa = PBXFileReference; lastKnownFileType = text.plist.strings; name = pt; path = pt.lproj/PrefCodecViewController.strings; sourceTree = "<group>"; };
		348BFFEC28DC657F0045F683 /* pt */ = {isa = PBXFileReference; lastKnownFileType = text.plist.strings; name = pt; path = pt.lproj/PrefSubViewController.strings; sourceTree = "<group>"; };
		348BFFED28DC657F0045F683 /* pt */ = {isa = PBXFileReference; lastKnownFileType = text.plist.strings; name = pt; path = pt.lproj/PrefNetworkViewController.strings; sourceTree = "<group>"; };
		348BFFEE28DC657F0045F683 /* pt */ = {isa = PBXFileReference; lastKnownFileType = text.plist.strings; name = pt; path = pt.lproj/PrefUtilsViewController.strings; sourceTree = "<group>"; };
		348BFFEF28DC657F0045F683 /* pt */ = {isa = PBXFileReference; lastKnownFileType = text.plist.strings; name = pt; path = pt.lproj/PreferenceWindowController.strings; sourceTree = "<group>"; };
		348BFFF028DC657F0045F683 /* pt */ = {isa = PBXFileReference; lastKnownFileType = text.plist.strings; name = pt; path = pt.lproj/SubChooseViewController.strings; sourceTree = "<group>"; };
		348BFFF128DC657F0045F683 /* pt */ = {isa = PBXFileReference; lastKnownFileType = text.plist.strings; name = pt; path = pt.lproj/InfoPlist.strings; sourceTree = "<group>"; };
		348BFFF228DC657F0045F683 /* pt */ = {isa = PBXFileReference; lastKnownFileType = text.plist.strings; name = pt; path = pt.lproj/Localizable.strings; sourceTree = "<group>"; };
		348BFFF328DC657F0045F683 /* pt */ = {isa = PBXFileReference; lastKnownFileType = text.rtf; name = pt; path = pt.lproj/Contribution.rtf; sourceTree = "<group>"; };
		348BFFF428DC657F0045F683 /* pt */ = {isa = PBXFileReference; lastKnownFileType = text.plist.strings; name = pt; path = pt.lproj/FilterPresets.strings; sourceTree = "<group>"; };
		348BFFF528DC657F0045F683 /* pt */ = {isa = PBXFileReference; lastKnownFileType = text.plist.strings; name = pt; path = pt.lproj/KeyBinding.strings; sourceTree = "<group>"; };
		348BFFF628DC688C0045F683 /* sr-Latn */ = {isa = PBXFileReference; lastKnownFileType = text.plist.strings; name = "sr-Latn"; path = "sr-Latn.lproj/MainMenu.strings"; sourceTree = "<group>"; };
		348BFFF728DC688C0045F683 /* sr-Latn */ = {isa = PBXFileReference; lastKnownFileType = text.plist.strings; name = "sr-Latn"; path = "sr-Latn.lproj/MainWindowController.strings"; sourceTree = "<group>"; };
		348BFFF828DC688C0045F683 /* sr-Latn */ = {isa = PBXFileReference; lastKnownFileType = text.plist.strings; name = "sr-Latn"; path = "sr-Latn.lproj/QuickSettingViewController.strings"; sourceTree = "<group>"; };
		348BFFF928DC688D0045F683 /* sr-Latn */ = {isa = PBXFileReference; lastKnownFileType = text.plist.strings; name = "sr-Latn"; path = "sr-Latn.lproj/PlaylistViewController.strings"; sourceTree = "<group>"; };
		348BFFFA28DC688D0045F683 /* sr-Latn */ = {isa = PBXFileReference; lastKnownFileType = text.plist.strings; name = "sr-Latn"; path = "sr-Latn.lproj/InspectorWindowController.strings"; sourceTree = "<group>"; };
		348BFFFB28DC688D0045F683 /* sr-Latn */ = {isa = PBXFileReference; lastKnownFileType = text.plist.strings; name = "sr-Latn"; path = "sr-Latn.lproj/FilterWindowController.strings"; sourceTree = "<group>"; };
		348BFFFC28DC688D0045F683 /* sr-Latn */ = {isa = PBXFileReference; lastKnownFileType = text.plist.strings; name = "sr-Latn"; path = "sr-Latn.lproj/AboutWindowController.strings"; sourceTree = "<group>"; };
		348BFFFD28DC688D0045F683 /* sr-Latn */ = {isa = PBXFileReference; lastKnownFileType = text.plist.strings; name = "sr-Latn"; path = "sr-Latn.lproj/OpenURLWindowController.strings"; sourceTree = "<group>"; };
		348BFFFE28DC688D0045F683 /* sr-Latn */ = {isa = PBXFileReference; lastKnownFileType = text.plist.strings; name = "sr-Latn"; path = "sr-Latn.lproj/HistoryWindowController.strings"; sourceTree = "<group>"; };
		348BFFFF28DC688D0045F683 /* sr-Latn */ = {isa = PBXFileReference; lastKnownFileType = text.plist.strings; name = "sr-Latn"; path = "sr-Latn.lproj/InitialWindowController.strings"; sourceTree = "<group>"; };
		34ACA04C29DBB0090030C09C /* Base */ = {isa = PBXFileReference; lastKnownFileType = file.xib; name = Base; path = Base.lproj/LogWindowController.xib; sourceTree = "<group>"; };
		34ACA04F29DBB0180030C09C /* en */ = {isa = PBXFileReference; lastKnownFileType = text.plist.strings; name = en; path = en.lproj/LogWindowController.strings; sourceTree = "<group>"; };
		34ACA05129DBB0190030C09C /* af */ = {isa = PBXFileReference; lastKnownFileType = text.plist.strings; name = af; path = af.lproj/LogWindowController.strings; sourceTree = "<group>"; };
		34ACA05329DBB01A0030C09C /* ca */ = {isa = PBXFileReference; lastKnownFileType = text.plist.strings; name = ca; path = ca.lproj/LogWindowController.strings; sourceTree = "<group>"; };
		34ACA05529DBB01B0030C09C /* zh-Hans */ = {isa = PBXFileReference; lastKnownFileType = text.plist.strings; name = "zh-Hans"; path = "zh-Hans.lproj/LogWindowController.strings"; sourceTree = "<group>"; };
		34ACA05729DBB01B0030C09C /* zh-Hant */ = {isa = PBXFileReference; lastKnownFileType = text.plist.strings; name = "zh-Hant"; path = "zh-Hant.lproj/LogWindowController.strings"; sourceTree = "<group>"; };
		34ACA05929DBB01C0030C09C /* cs */ = {isa = PBXFileReference; lastKnownFileType = text.plist.strings; name = cs; path = cs.lproj/LogWindowController.strings; sourceTree = "<group>"; };
		34ACA05B29DBB01C0030C09C /* da */ = {isa = PBXFileReference; lastKnownFileType = text.plist.strings; name = da; path = da.lproj/LogWindowController.strings; sourceTree = "<group>"; };
		34ACA05D29DBB01E0030C09C /* nl */ = {isa = PBXFileReference; lastKnownFileType = text.plist.strings; name = nl; path = nl.lproj/LogWindowController.strings; sourceTree = "<group>"; };
		34ACA05F29DBB01F0030C09C /* en-GB */ = {isa = PBXFileReference; lastKnownFileType = text.plist.strings; name = "en-GB"; path = "en-GB.lproj/LogWindowController.strings"; sourceTree = "<group>"; };
		34ACA06129DBB01F0030C09C /* fi */ = {isa = PBXFileReference; lastKnownFileType = text.plist.strings; name = fi; path = fi.lproj/LogWindowController.strings; sourceTree = "<group>"; };
		34ACA06329DBB01F0030C09C /* fr */ = {isa = PBXFileReference; lastKnownFileType = text.plist.strings; name = fr; path = fr.lproj/LogWindowController.strings; sourceTree = "<group>"; };
		34ACA06529DBB0200030C09C /* de */ = {isa = PBXFileReference; lastKnownFileType = text.plist.strings; name = de; path = de.lproj/LogWindowController.strings; sourceTree = "<group>"; };
		34ACA06729DBB0200030C09C /* hi */ = {isa = PBXFileReference; lastKnownFileType = text.plist.strings; name = hi; path = hi.lproj/LogWindowController.strings; sourceTree = "<group>"; };
		34ACA06929DBB0200030C09C /* hu */ = {isa = PBXFileReference; lastKnownFileType = text.plist.strings; name = hu; path = hu.lproj/LogWindowController.strings; sourceTree = "<group>"; };
		34ACA06B29DBB0210030C09C /* it */ = {isa = PBXFileReference; lastKnownFileType = text.plist.strings; name = it; path = it.lproj/LogWindowController.strings; sourceTree = "<group>"; };
		34ACA06D29DBB0210030C09C /* ja */ = {isa = PBXFileReference; lastKnownFileType = text.plist.strings; name = ja; path = ja.lproj/LogWindowController.strings; sourceTree = "<group>"; };
		34ACA06F29DBB0210030C09C /* ko */ = {isa = PBXFileReference; lastKnownFileType = text.plist.strings; name = ko; path = ko.lproj/LogWindowController.strings; sourceTree = "<group>"; };
		34ACA07129DBB0220030C09C /* pl */ = {isa = PBXFileReference; lastKnownFileType = text.plist.strings; name = pl; path = pl.lproj/LogWindowController.strings; sourceTree = "<group>"; };
		34ACA07329DBB0220030C09C /* pt */ = {isa = PBXFileReference; lastKnownFileType = text.plist.strings; name = pt; path = pt.lproj/LogWindowController.strings; sourceTree = "<group>"; };
		34ACA07529DBB0230030C09C /* pt-BR */ = {isa = PBXFileReference; lastKnownFileType = text.plist.strings; name = "pt-BR"; path = "pt-BR.lproj/LogWindowController.strings"; sourceTree = "<group>"; };
		34ACA07729DBB0230030C09C /* ro */ = {isa = PBXFileReference; lastKnownFileType = text.plist.strings; name = ro; path = ro.lproj/LogWindowController.strings; sourceTree = "<group>"; };
		34ACA07929DBB0230030C09C /* ru */ = {isa = PBXFileReference; lastKnownFileType = text.plist.strings; name = ru; path = ru.lproj/LogWindowController.strings; sourceTree = "<group>"; };
		34ACA07B29DBB0230030C09C /* sr-Latn */ = {isa = PBXFileReference; lastKnownFileType = text.plist.strings; name = "sr-Latn"; path = "sr-Latn.lproj/LogWindowController.strings"; sourceTree = "<group>"; };
		34ACA07D29DBB0240030C09C /* sk */ = {isa = PBXFileReference; lastKnownFileType = text.plist.strings; name = sk; path = sk.lproj/LogWindowController.strings; sourceTree = "<group>"; };
		34ACA07F29DBB0240030C09C /* es */ = {isa = PBXFileReference; lastKnownFileType = text.plist.strings; name = es; path = es.lproj/LogWindowController.strings; sourceTree = "<group>"; };
		34ACA08129DBB0250030C09C /* sv */ = {isa = PBXFileReference; lastKnownFileType = text.plist.strings; name = sv; path = sv.lproj/LogWindowController.strings; sourceTree = "<group>"; };
		34ACA08329DBB0260030C09C /* uk */ = {isa = PBXFileReference; lastKnownFileType = text.plist.strings; name = uk; path = uk.lproj/LogWindowController.strings; sourceTree = "<group>"; };
		34ACA08529DBB0260030C09C /* tr */ = {isa = PBXFileReference; lastKnownFileType = text.plist.strings; name = tr; path = tr.lproj/LogWindowController.strings; sourceTree = "<group>"; };
		34FD798D291C76A600963EDE /* LogWindowController.swift */ = {isa = PBXFileReference; lastKnownFileType = sourcecode.swift; path = LogWindowController.swift; sourceTree = "<group>"; };
		440DDE351E9010420063E211 /* ru */ = {isa = PBXFileReference; lastKnownFileType = text.plist.strings; name = ru; path = ru.lproj/MainMenu.strings; sourceTree = "<group>"; };
		440DDE361E9010420063E211 /* ru */ = {isa = PBXFileReference; lastKnownFileType = text.plist.strings; name = ru; path = ru.lproj/MainWindowController.strings; sourceTree = "<group>"; };
		440DDE371E9010420063E211 /* ru */ = {isa = PBXFileReference; lastKnownFileType = text.plist.strings; name = ru; path = ru.lproj/QuickSettingViewController.strings; sourceTree = "<group>"; };
		440DDE381E9010420063E211 /* ru */ = {isa = PBXFileReference; lastKnownFileType = text.plist.strings; name = ru; path = ru.lproj/PlaylistViewController.strings; sourceTree = "<group>"; };
		440DDE391E9010420063E211 /* ru */ = {isa = PBXFileReference; lastKnownFileType = text.plist.strings; name = ru; path = ru.lproj/CropSettingsViewController.strings; sourceTree = "<group>"; };
		440DDE3A1E9010420063E211 /* ru */ = {isa = PBXFileReference; lastKnownFileType = text.plist.strings; name = ru; path = ru.lproj/InspectorWindowController.strings; sourceTree = "<group>"; };
		440DDE3B1E9010420063E211 /* ru */ = {isa = PBXFileReference; lastKnownFileType = text.plist.strings; name = ru; path = ru.lproj/FilterWindowController.strings; sourceTree = "<group>"; };
		440DDE3C1E9010420063E211 /* ru */ = {isa = PBXFileReference; lastKnownFileType = text.plist.strings; name = ru; path = ru.lproj/AboutWindowController.strings; sourceTree = "<group>"; };
		440DDE3E1E9010430063E211 /* ru */ = {isa = PBXFileReference; lastKnownFileType = text.plist.strings; name = ru; path = ru.lproj/FontPickerWindowController.strings; sourceTree = "<group>"; };
		440DDE3F1E9010430063E211 /* ru */ = {isa = PBXFileReference; lastKnownFileType = text.plist.strings; name = ru; path = ru.lproj/PrefGeneralViewController.strings; sourceTree = "<group>"; };
		440DDE401E9010430063E211 /* ru */ = {isa = PBXFileReference; lastKnownFileType = text.plist.strings; name = ru; path = ru.lproj/PrefUIViewController.strings; sourceTree = "<group>"; };
		440DDE411E9010430063E211 /* ru */ = {isa = PBXFileReference; lastKnownFileType = text.plist.strings; name = ru; path = ru.lproj/PrefControlViewController.strings; sourceTree = "<group>"; };
		440DDE421E9010430063E211 /* ru */ = {isa = PBXFileReference; lastKnownFileType = text.plist.strings; name = ru; path = ru.lproj/PrefKeyBindingViewController.strings; sourceTree = "<group>"; };
		440DDE431E9010430063E211 /* ru */ = {isa = PBXFileReference; lastKnownFileType = text.plist.strings; name = ru; path = ru.lproj/KeyRecordViewController.strings; sourceTree = "<group>"; };
		440DDE441E9010430063E211 /* ru */ = {isa = PBXFileReference; lastKnownFileType = text.plist.strings; name = ru; path = ru.lproj/PrefAdvancedViewController.strings; sourceTree = "<group>"; };
		440DDE451E9010430063E211 /* ru */ = {isa = PBXFileReference; lastKnownFileType = text.plist.strings; name = ru; path = ru.lproj/PrefCodecViewController.strings; sourceTree = "<group>"; };
		440DDE461E9010430063E211 /* ru */ = {isa = PBXFileReference; lastKnownFileType = text.plist.strings; name = ru; path = ru.lproj/PrefSubViewController.strings; sourceTree = "<group>"; };
		440DDE471E9010430063E211 /* ru */ = {isa = PBXFileReference; lastKnownFileType = text.plist.strings; name = ru; path = ru.lproj/PrefNetworkViewController.strings; sourceTree = "<group>"; };
		440DDE491E9010430063E211 /* ru */ = {isa = PBXFileReference; lastKnownFileType = text.plist.strings; name = ru; path = ru.lproj/InfoPlist.strings; sourceTree = "<group>"; };
		440DDE4A1E9010430063E211 /* ru */ = {isa = PBXFileReference; lastKnownFileType = text.plist.strings; name = ru; path = ru.lproj/Localizable.strings; sourceTree = "<group>"; };
		440DDE4B1E9010440063E211 /* ru */ = {isa = PBXFileReference; lastKnownFileType = text.rtf; name = ru; path = ru.lproj/Contribution.rtf; sourceTree = "<group>"; };
		440DDE4C1E9010440063E211 /* ru */ = {isa = PBXFileReference; lastKnownFileType = text.plist.strings; name = ru; path = ru.lproj/KeyBinding.strings; sourceTree = "<group>"; };
		49542973216C34950058F680 /* OpenInIINA.appex */ = {isa = PBXFileReference; explicitFileType = "wrapper.app-extension"; includeInIndex = 0; path = OpenInIINA.appex; sourceTree = BUILT_PRODUCTS_DIR; };
		49542974216C34950058F680 /* Cocoa.framework */ = {isa = PBXFileReference; lastKnownFileType = wrapper.framework; name = Cocoa.framework; path = System/Library/Frameworks/Cocoa.framework; sourceTree = SDKROOT; };
		49542977216C34950058F680 /* SafariExtensionHandler.swift */ = {isa = PBXFileReference; lastKnownFileType = sourcecode.swift; path = SafariExtensionHandler.swift; sourceTree = "<group>"; };
		4954297E216C34950058F680 /* Info.plist */ = {isa = PBXFileReference; lastKnownFileType = text.plist.xml; path = Info.plist; sourceTree = "<group>"; };
		4954297F216C34950058F680 /* open-in-iina.js */ = {isa = PBXFileReference; lastKnownFileType = sourcecode.javascript; path = "open-in-iina.js"; sourceTree = "<group>"; };
		49542981216C34950058F680 /* ToolbarItemIcon.pdf */ = {isa = PBXFileReference; lastKnownFileType = image.pdf; path = ToolbarItemIcon.pdf; sourceTree = "<group>"; };
		49542983216C34950058F680 /* OpenInIINA.entitlements */ = {isa = PBXFileReference; lastKnownFileType = text.plist.entitlements; path = OpenInIINA.entitlements; sourceTree = "<group>"; };
		496498882919E47900CD61A5 /* iina.xcconfig */ = {isa = PBXFileReference; fileEncoding = 4; lastKnownFileType = text.xcconfig; path = iina.xcconfig; sourceTree = "<group>"; };
		496498892919E47900CD61A5 /* Deployment.xcconfig */ = {isa = PBXFileReference; fileEncoding = 4; lastKnownFileType = text.xcconfig; path = Deployment.xcconfig; sourceTree = "<group>"; };
		4964988A2919E47900CD61A5 /* Shared.xcconfig */ = {isa = PBXFileReference; fileEncoding = 4; lastKnownFileType = text.xcconfig; path = Shared.xcconfig; sourceTree = "<group>"; };
		4964988B2919E47900CD61A5 /* iina-cli.xcconfig */ = {isa = PBXFileReference; fileEncoding = 4; lastKnownFileType = text.xcconfig; path = "iina-cli.xcconfig"; sourceTree = "<group>"; };
		4964988C2919E47900CD61A5 /* Debug.xcconfig */ = {isa = PBXFileReference; fileEncoding = 4; lastKnownFileType = text.xcconfig; path = Debug.xcconfig; sourceTree = "<group>"; };
		4964988D2919E47900CD61A5 /* Release.xcconfig */ = {isa = PBXFileReference; fileEncoding = 4; lastKnownFileType = text.xcconfig; path = Release.xcconfig; sourceTree = "<group>"; };
		4964988E2919E47900CD61A5 /* OpenInIINA.xcconfig */ = {isa = PBXFileReference; fileEncoding = 4; lastKnownFileType = text.xcconfig; path = OpenInIINA.xcconfig; sourceTree = "<group>"; };
		496B19911E2968530035AF10 /* PIP.framework */ = {isa = PBXFileReference; lastKnownFileType = wrapper.framework; name = PIP.framework; path = /System/Library/PrivateFrameworks/PIP.framework; sourceTree = "<group>"; };
		49F7E3BF2920D65C002DA28E /* Availability.xcconfig */ = {isa = PBXFileReference; lastKnownFileType = text.xcconfig; path = Availability.xcconfig; sourceTree = "<group>"; };
		513A4FF929B53F8100A8EA7D /* Atomic.swift */ = {isa = PBXFileReference; fileEncoding = 4; lastKnownFileType = sourcecode.swift; path = Atomic.swift; sourceTree = "<group>"; };
		51537C7229FA26DD00F9A472 /* Nightly.xcconfig */ = {isa = PBXFileReference; lastKnownFileType = text.xcconfig; path = Nightly.xcconfig; sourceTree = "<group>"; };
		5158FAB429F881B000F626E6 /* mem.h */ = {isa = PBXFileReference; fileEncoding = 4; lastKnownFileType = sourcecode.c.h; path = mem.h; sourceTree = "<group>"; };
		5158FAB529F8822F00F626E6 /* hwcontext.h */ = {isa = PBXFileReference; fileEncoding = 4; lastKnownFileType = sourcecode.c.h; path = hwcontext.h; sourceTree = "<group>"; };
		5158FAB629F8827400F626E6 /* mastering_display_metadata.h */ = {isa = PBXFileReference; fileEncoding = 4; lastKnownFileType = sourcecode.c.h; path = mastering_display_metadata.h; sourceTree = "<group>"; };
		5158FAB729F882C900F626E6 /* pixdesc.h */ = {isa = PBXFileReference; fileEncoding = 4; lastKnownFileType = sourcecode.c.h; path = pixdesc.h; sourceTree = "<group>"; };
		51626CA929F1CE4A0000CCC9 /* codec_desc.h */ = {isa = PBXFileReference; fileEncoding = 4; lastKnownFileType = sourcecode.c.h; path = codec_desc.h; sourceTree = "<group>"; };
		51626CAA29F1CE4A0000CCC9 /* codec_par.h */ = {isa = PBXFileReference; fileEncoding = 4; lastKnownFileType = sourcecode.c.h; path = codec_par.h; sourceTree = "<group>"; };
		51626CAB29F1CE4A0000CCC9 /* codec_id.h */ = {isa = PBXFileReference; fileEncoding = 4; lastKnownFileType = sourcecode.c.h; path = codec_id.h; sourceTree = "<group>"; };
		51626CAC29F1CE4A0000CCC9 /* codec.h */ = {isa = PBXFileReference; fileEncoding = 4; lastKnownFileType = sourcecode.c.h; path = codec.h; sourceTree = "<group>"; };
		51626CAD29F1CE940000CCC9 /* packet.h */ = {isa = PBXFileReference; fileEncoding = 4; lastKnownFileType = sourcecode.c.h; path = packet.h; sourceTree = "<group>"; };
		51626CAE29F1CE940000CCC9 /* version_major.h */ = {isa = PBXFileReference; fileEncoding = 4; lastKnownFileType = sourcecode.c.h; path = version_major.h; sourceTree = "<group>"; };
		51626CAF29F1CE940000CCC9 /* defs.h */ = {isa = PBXFileReference; fileEncoding = 4; lastKnownFileType = sourcecode.c.h; path = defs.h; sourceTree = "<group>"; };
		51626CB029F1CECD0000CCC9 /* version_major.h */ = {isa = PBXFileReference; fileEncoding = 4; lastKnownFileType = sourcecode.c.h; path = version_major.h; sourceTree = "<group>"; };
		51626CBA29F1CEFB0000CCC9 /* version_major.h */ = {isa = PBXFileReference; fileEncoding = 4; lastKnownFileType = sourcecode.c.h; path = version_major.h; sourceTree = "<group>"; };
		5196819929EC963F00B05D55 /* CoreDisplay.framework */ = {isa = PBXFileReference; lastKnownFileType = wrapper.framework; name = CoreDisplay.framework; path = /System/Library/Frameworks/CoreDisplay.framework; sourceTree = "<group>"; };
		519872FE26879B9B00F84BCC /* AccessibilityPreferences.swift */ = {isa = PBXFileReference; lastKnownFileType = sourcecode.swift; path = AccessibilityPreferences.swift; sourceTree = "<group>"; };
		51A0F0F629FA2C8E000130CF /* Beta.xcconfig */ = {isa = PBXFileReference; lastKnownFileType = text.xcconfig; path = Beta.xcconfig; sourceTree = "<group>"; };
		51C1BA39291CA76700C1208A /* InfoDictionary.swift */ = {isa = PBXFileReference; fileEncoding = 4; lastKnownFileType = sourcecode.swift; path = InfoDictionary.swift; sourceTree = "<group>"; };
		51CACB9429D500290034CEE5 /* VideoPIPViewController.swift */ = {isa = PBXFileReference; lastKnownFileType = sourcecode.swift; path = VideoPIPViewController.swift; sourceTree = "<group>"; };
		51DE55C82A6646710050AD06 /* Sysctl.swift */ = {isa = PBXFileReference; lastKnownFileType = sourcecode.swift; path = Sysctl.swift; sourceTree = "<group>"; };
		51E63DFA29CFB031008AFC20 /* PlaySlider.swift */ = {isa = PBXFileReference; fileEncoding = 4; lastKnownFileType = sourcecode.swift; path = PlaySlider.swift; sourceTree = "<group>"; };
		51E63DFC29CFB04B008AFC20 /* PlaySliderLoopKnob.swift */ = {isa = PBXFileReference; fileEncoding = 4; lastKnownFileType = sourcecode.swift; path = PlaySliderLoopKnob.swift; sourceTree = "<group>"; };
		51F7974628C7E00200812D0D /* Lock.swift */ = {isa = PBXFileReference; fileEncoding = 4; lastKnownFileType = sourcecode.swift; path = Lock.swift; sourceTree = "<group>"; };
		5879479521A87DD700757A6F /* sk */ = {isa = PBXFileReference; lastKnownFileType = text.plist.strings; name = sk; path = sk.lproj/MiniPlayerWindowController.strings; sourceTree = "<group>"; };
		5879479621A87E6100757A6F /* sk */ = {isa = PBXFileReference; lastKnownFileType = text.plist.strings; name = sk; path = sk.lproj/PreferenceWindowController.strings; sourceTree = "<group>"; };
		5EF9F7E521FB42E900748374 /* pt-BR */ = {isa = PBXFileReference; lastKnownFileType = text.plist.strings; name = "pt-BR"; path = "pt-BR.lproj/MainMenu.strings"; sourceTree = "<group>"; };
		5EF9F7E621FB42E900748374 /* pt-BR */ = {isa = PBXFileReference; lastKnownFileType = text.plist.strings; name = "pt-BR"; path = "pt-BR.lproj/MainWindowController.strings"; sourceTree = "<group>"; };
		5EF9F7E721FB42E900748374 /* pt-BR */ = {isa = PBXFileReference; lastKnownFileType = text.plist.strings; name = "pt-BR"; path = "pt-BR.lproj/QuickSettingViewController.strings"; sourceTree = "<group>"; };
		5EF9F7E821FB42E900748374 /* pt-BR */ = {isa = PBXFileReference; lastKnownFileType = text.plist.strings; name = "pt-BR"; path = "pt-BR.lproj/PlaylistViewController.strings"; sourceTree = "<group>"; };
		5EF9F7E921FB42E900748374 /* pt-BR */ = {isa = PBXFileReference; lastKnownFileType = text.plist.strings; name = "pt-BR"; path = "pt-BR.lproj/InspectorWindowController.strings"; sourceTree = "<group>"; };
		5EF9F7EA21FB42EA00748374 /* pt-BR */ = {isa = PBXFileReference; lastKnownFileType = text.plist.strings; name = "pt-BR"; path = "pt-BR.lproj/FilterWindowController.strings"; sourceTree = "<group>"; };
		5EF9F7EB21FB42EA00748374 /* pt-BR */ = {isa = PBXFileReference; lastKnownFileType = text.plist.strings; name = "pt-BR"; path = "pt-BR.lproj/AboutWindowController.strings"; sourceTree = "<group>"; };
		5EF9F7EC21FB42EA00748374 /* pt-BR */ = {isa = PBXFileReference; lastKnownFileType = text.plist.strings; name = "pt-BR"; path = "pt-BR.lproj/OpenURLWindowController.strings"; sourceTree = "<group>"; };
		5EF9F7ED21FB42EA00748374 /* pt-BR */ = {isa = PBXFileReference; lastKnownFileType = text.plist.strings; name = "pt-BR"; path = "pt-BR.lproj/HistoryWindowController.strings"; sourceTree = "<group>"; };
		5EF9F7EE21FB42EA00748374 /* pt-BR */ = {isa = PBXFileReference; lastKnownFileType = text.plist.strings; name = "pt-BR"; path = "pt-BR.lproj/InitialWindowController.strings"; sourceTree = "<group>"; };
		5EF9F7EF21FB42EA00748374 /* pt-BR */ = {isa = PBXFileReference; lastKnownFileType = text.plist.strings; name = "pt-BR"; path = "pt-BR.lproj/MiniPlayerWindowController.strings"; sourceTree = "<group>"; };
		5EF9F7F021FB42EA00748374 /* pt-BR */ = {isa = PBXFileReference; lastKnownFileType = text.plist.strings; name = "pt-BR"; path = "pt-BR.lproj/CropSettingsViewController.strings"; sourceTree = "<group>"; };
		5EF9F7F121FB42EA00748374 /* pt-BR */ = {isa = PBXFileReference; lastKnownFileType = text.plist.strings; name = "pt-BR"; path = "pt-BR.lproj/FreeSelectingViewController.strings"; sourceTree = "<group>"; };
		5EF9F7F221FB42EA00748374 /* pt-BR */ = {isa = PBXFileReference; lastKnownFileType = text.plist.strings; name = "pt-BR"; path = "pt-BR.lproj/FontPickerWindowController.strings"; sourceTree = "<group>"; };
		5EF9F7F321FB42EA00748374 /* pt-BR */ = {isa = PBXFileReference; lastKnownFileType = text.plist.strings; name = "pt-BR"; path = "pt-BR.lproj/PrefGeneralViewController.strings"; sourceTree = "<group>"; };
		5EF9F7F421FB42EB00748374 /* pt-BR */ = {isa = PBXFileReference; lastKnownFileType = text.plist.strings; name = "pt-BR"; path = "pt-BR.lproj/PrefUIViewController.strings"; sourceTree = "<group>"; };
		5EF9F7F521FB42EB00748374 /* pt-BR */ = {isa = PBXFileReference; lastKnownFileType = text.plist.strings; name = "pt-BR"; path = "pt-BR.lproj/PrefOSCToolbarSettingsSheetController.strings"; sourceTree = "<group>"; };
		5EF9F7F621FB42EB00748374 /* pt-BR */ = {isa = PBXFileReference; lastKnownFileType = text.plist.strings; name = "pt-BR"; path = "pt-BR.lproj/PrefControlViewController.strings"; sourceTree = "<group>"; };
		5EF9F7F721FB42EB00748374 /* pt-BR */ = {isa = PBXFileReference; lastKnownFileType = text.plist.strings; name = "pt-BR"; path = "pt-BR.lproj/PrefKeyBindingViewController.strings"; sourceTree = "<group>"; };
		5EF9F7F821FB42EB00748374 /* pt-BR */ = {isa = PBXFileReference; lastKnownFileType = text.plist.strings; name = "pt-BR"; path = "pt-BR.lproj/KeyRecordViewController.strings"; sourceTree = "<group>"; };
		5EF9F7F921FB42EB00748374 /* pt-BR */ = {isa = PBXFileReference; lastKnownFileType = text.plist.strings; name = "pt-BR"; path = "pt-BR.lproj/PrefAdvancedViewController.strings"; sourceTree = "<group>"; };
		5EF9F7FA21FB42EB00748374 /* pt-BR */ = {isa = PBXFileReference; lastKnownFileType = text.plist.strings; name = "pt-BR"; path = "pt-BR.lproj/PrefCodecViewController.strings"; sourceTree = "<group>"; };
		5EF9F7FB21FB42EB00748374 /* pt-BR */ = {isa = PBXFileReference; lastKnownFileType = text.plist.strings; name = "pt-BR"; path = "pt-BR.lproj/PrefSubViewController.strings"; sourceTree = "<group>"; };
		5EF9F7FC21FB42EB00748374 /* pt-BR */ = {isa = PBXFileReference; lastKnownFileType = text.plist.strings; name = "pt-BR"; path = "pt-BR.lproj/PrefNetworkViewController.strings"; sourceTree = "<group>"; };
		5EF9F7FD21FB42EC00748374 /* pt-BR */ = {isa = PBXFileReference; lastKnownFileType = text.plist.strings; name = "pt-BR"; path = "pt-BR.lproj/PrefUtilsViewController.strings"; sourceTree = "<group>"; };
		5EF9F7FE21FB42EC00748374 /* pt-BR */ = {isa = PBXFileReference; lastKnownFileType = text.plist.strings; name = "pt-BR"; path = "pt-BR.lproj/PreferenceWindowController.strings"; sourceTree = "<group>"; };
		5EF9F7FF21FB42EC00748374 /* pt-BR */ = {isa = PBXFileReference; lastKnownFileType = text.plist.strings; name = "pt-BR"; path = "pt-BR.lproj/SubChooseViewController.strings"; sourceTree = "<group>"; };
		5EF9F80021FB436700748374 /* pt-BR */ = {isa = PBXFileReference; lastKnownFileType = text.plist.strings; name = "pt-BR"; path = "pt-BR.lproj/InfoPlist.strings"; sourceTree = "<group>"; };
		5EF9F80121FB438200748374 /* pt-BR */ = {isa = PBXFileReference; lastKnownFileType = text.plist.strings; name = "pt-BR"; path = "pt-BR.lproj/Localizable.strings"; sourceTree = "<group>"; };
		5EF9F80221FB439200748374 /* pt-BR */ = {isa = PBXFileReference; lastKnownFileType = text.rtf; name = "pt-BR"; path = "pt-BR.lproj/Contribution.rtf"; sourceTree = "<group>"; };
		5EF9F80321FB43EA00748374 /* pt-BR */ = {isa = PBXFileReference; lastKnownFileType = text.plist.strings; name = "pt-BR"; path = "pt-BR.lproj/FilterPresets.strings"; sourceTree = "<group>"; };
		5EF9F80421FB448700748374 /* pt-BR */ = {isa = PBXFileReference; lastKnownFileType = text.plist.strings; name = "pt-BR"; path = "pt-BR.lproj/KeyBinding.strings"; sourceTree = "<group>"; };
		6100FF2A1EDF9806002CF0FB /* dsa_pub.pem */ = {isa = PBXFileReference; fileEncoding = 4; lastKnownFileType = text; path = dsa_pub.pem; sourceTree = "<group>"; };
		649AD3111F11B06D00244738 /* es */ = {isa = PBXFileReference; lastKnownFileType = text.plist.strings; name = es; path = es.lproj/MainMenu.strings; sourceTree = "<group>"; };
		649AD3121F11B06D00244738 /* es */ = {isa = PBXFileReference; lastKnownFileType = text.plist.strings; name = es; path = es.lproj/MainWindowController.strings; sourceTree = "<group>"; };
		649AD3131F11B06D00244738 /* es */ = {isa = PBXFileReference; lastKnownFileType = text.plist.strings; name = es; path = es.lproj/QuickSettingViewController.strings; sourceTree = "<group>"; };
		649AD3141F11B06D00244738 /* es */ = {isa = PBXFileReference; lastKnownFileType = text.plist.strings; name = es; path = es.lproj/PlaylistViewController.strings; sourceTree = "<group>"; };
		649AD3151F11B06E00244738 /* es */ = {isa = PBXFileReference; lastKnownFileType = text.plist.strings; name = es; path = es.lproj/CropSettingsViewController.strings; sourceTree = "<group>"; };
		649AD3161F11B06E00244738 /* es */ = {isa = PBXFileReference; lastKnownFileType = text.plist.strings; name = es; path = es.lproj/InspectorWindowController.strings; sourceTree = "<group>"; };
		649AD3171F11B06E00244738 /* es */ = {isa = PBXFileReference; lastKnownFileType = text.plist.strings; name = es; path = es.lproj/FilterWindowController.strings; sourceTree = "<group>"; };
		649AD3181F11B06E00244738 /* es */ = {isa = PBXFileReference; lastKnownFileType = text.plist.strings; name = es; path = es.lproj/AboutWindowController.strings; sourceTree = "<group>"; };
		649AD31A1F11B06E00244738 /* es */ = {isa = PBXFileReference; lastKnownFileType = text.plist.strings; name = es; path = es.lproj/HistoryWindowController.strings; sourceTree = "<group>"; };
		649AD31B1F11B06E00244738 /* es */ = {isa = PBXFileReference; lastKnownFileType = text.plist.strings; name = es; path = es.lproj/InitialWindowController.strings; sourceTree = "<group>"; };
		649AD31C1F11B06E00244738 /* es */ = {isa = PBXFileReference; lastKnownFileType = text.plist.strings; name = es; path = es.lproj/FontPickerWindowController.strings; sourceTree = "<group>"; };
		649AD31D1F11B06E00244738 /* es */ = {isa = PBXFileReference; lastKnownFileType = text.plist.strings; name = es; path = es.lproj/PrefGeneralViewController.strings; sourceTree = "<group>"; };
		649AD31E1F11B06E00244738 /* es */ = {isa = PBXFileReference; lastKnownFileType = text.plist.strings; name = es; path = es.lproj/PrefUIViewController.strings; sourceTree = "<group>"; };
		649AD31F1F11B06E00244738 /* es */ = {isa = PBXFileReference; lastKnownFileType = text.plist.strings; name = es; path = es.lproj/PrefControlViewController.strings; sourceTree = "<group>"; };
		649AD3201F11B06E00244738 /* es */ = {isa = PBXFileReference; lastKnownFileType = text.plist.strings; name = es; path = es.lproj/PrefKeyBindingViewController.strings; sourceTree = "<group>"; };
		649AD3211F11B06E00244738 /* es */ = {isa = PBXFileReference; lastKnownFileType = text.plist.strings; name = es; path = es.lproj/KeyRecordViewController.strings; sourceTree = "<group>"; };
		649AD3221F11B06E00244738 /* es */ = {isa = PBXFileReference; lastKnownFileType = text.plist.strings; name = es; path = es.lproj/PrefAdvancedViewController.strings; sourceTree = "<group>"; };
		649AD3231F11B06E00244738 /* es */ = {isa = PBXFileReference; lastKnownFileType = text.plist.strings; name = es; path = es.lproj/PrefCodecViewController.strings; sourceTree = "<group>"; };
		649AD3241F11B06E00244738 /* es */ = {isa = PBXFileReference; lastKnownFileType = text.plist.strings; name = es; path = es.lproj/PrefSubViewController.strings; sourceTree = "<group>"; };
		649AD3251F11B06E00244738 /* es */ = {isa = PBXFileReference; lastKnownFileType = text.plist.strings; name = es; path = es.lproj/PrefNetworkViewController.strings; sourceTree = "<group>"; };
		649AD3271F11B06E00244738 /* es */ = {isa = PBXFileReference; lastKnownFileType = text.plist.strings; name = es; path = es.lproj/InfoPlist.strings; sourceTree = "<group>"; };
		649AD3281F11B06F00244738 /* es */ = {isa = PBXFileReference; lastKnownFileType = text.plist.strings; name = es; path = es.lproj/Localizable.strings; sourceTree = "<group>"; };
		649AD3291F11B06F00244738 /* es */ = {isa = PBXFileReference; lastKnownFileType = text.rtf; name = es; path = es.lproj/Contribution.rtf; sourceTree = "<group>"; };
		649AD32A1F11B06F00244738 /* es */ = {isa = PBXFileReference; lastKnownFileType = text.plist.strings; name = es; path = es.lproj/KeyBinding.strings; sourceTree = "<group>"; };
		64AB73DB218FE89000450974 /* es */ = {isa = PBXFileReference; lastKnownFileType = text.plist.strings; name = es; path = es.lproj/OpenURLWindowController.strings; sourceTree = "<group>"; };
		64AB73DD218FE97900450974 /* es */ = {isa = PBXFileReference; lastKnownFileType = text.plist.strings; name = es; path = es.lproj/MiniPlayerWindowController.strings; sourceTree = "<group>"; };
		64D04D5120083B6F0031EE2F /* es */ = {isa = PBXFileReference; lastKnownFileType = text.plist.strings; name = es; path = es.lproj/FilterPresets.strings; sourceTree = "<group>"; };
		64D04D5320083B840031EE2F /* es */ = {isa = PBXFileReference; lastKnownFileType = text.plist.strings; name = es; path = es.lproj/FreeSelectingViewController.strings; sourceTree = "<group>"; };
		64F85F5A210FFBAF00F8D8C0 /* es */ = {isa = PBXFileReference; lastKnownFileType = text.plist.strings; name = es; path = es.lproj/SubChooseViewController.strings; sourceTree = "<group>"; };
		64F85F5C210FFBC300F8D8C0 /* es */ = {isa = PBXFileReference; lastKnownFileType = text.plist.strings; name = es; path = es.lproj/PrefUtilsViewController.strings; sourceTree = "<group>"; };
		64F85F5D211003A900F8D8C0 /* es */ = {isa = PBXFileReference; lastKnownFileType = text.plist.strings; name = es; path = es.lproj/PrefOSCToolbarSettingsSheetController.strings; sourceTree = "<group>"; };
		64F85F5F211003DF00F8D8C0 /* es */ = {isa = PBXFileReference; lastKnownFileType = text.plist.strings; name = es; path = es.lproj/PreferenceWindowController.strings; sourceTree = "<group>"; };
		67C6C21A2148062400AFDE5C /* ja */ = {isa = PBXFileReference; lastKnownFileType = text.plist.strings; name = ja; path = ja.lproj/PrefUtilsViewController.strings; sourceTree = "<group>"; };
		67C6C21C2148063900AFDE5C /* ja */ = {isa = PBXFileReference; lastKnownFileType = text.plist.strings; name = ja; path = ja.lproj/OpenURLWindowController.strings; sourceTree = "<group>"; };
		67C6C21E2148064400AFDE5C /* ja */ = {isa = PBXFileReference; lastKnownFileType = text.plist.strings; name = ja; path = ja.lproj/PreferenceWindowController.strings; sourceTree = "<group>"; };
		67C6C2202148064E00AFDE5C /* ja */ = {isa = PBXFileReference; lastKnownFileType = text.plist.strings; name = ja; path = ja.lproj/SubChooseViewController.strings; sourceTree = "<group>"; };
		6CA50A931EBBA9DF0060D07A /* de */ = {isa = PBXFileReference; lastKnownFileType = text.plist.strings; name = de; path = de.lproj/Localizable.strings; sourceTree = "<group>"; };
		6CA50A951EBBB6B30060D07A /* de */ = {isa = PBXFileReference; lastKnownFileType = text.plist.strings; name = de; path = de.lproj/AboutWindowController.strings; sourceTree = "<group>"; };
		6CA50A971EBBB7CD0060D07A /* de */ = {isa = PBXFileReference; lastKnownFileType = text.plist.strings; name = de; path = de.lproj/PlaylistViewController.strings; sourceTree = "<group>"; };
		6CA50A991EBBB85A0060D07A /* de */ = {isa = PBXFileReference; lastKnownFileType = text.plist.strings; name = de; path = de.lproj/QuickSettingViewController.strings; sourceTree = "<group>"; };
		6CA50A9B1EBBBA830060D07A /* de */ = {isa = PBXFileReference; lastKnownFileType = text.plist.strings; name = de; path = de.lproj/MainMenu.strings; sourceTree = "<group>"; };
		6CA50A9D1EBBC1300060D07A /* de */ = {isa = PBXFileReference; lastKnownFileType = text.plist.strings; name = de; path = de.lproj/MainWindowController.strings; sourceTree = "<group>"; };
		6CA50A9F1EBBC2910060D07A /* de */ = {isa = PBXFileReference; lastKnownFileType = text.plist.strings; name = de; path = de.lproj/CropSettingsViewController.strings; sourceTree = "<group>"; };
		6CA50AA31EBBC3860060D07A /* de */ = {isa = PBXFileReference; lastKnownFileType = text.plist.strings; name = de; path = de.lproj/InspectorWindowController.strings; sourceTree = "<group>"; };
		6CA50AA51EBBC5E50060D07A /* de */ = {isa = PBXFileReference; lastKnownFileType = text.plist.strings; name = de; path = de.lproj/FilterWindowController.strings; sourceTree = "<group>"; };
		6CA50AA81EBBC7610060D07A /* de */ = {isa = PBXFileReference; lastKnownFileType = text.plist.strings; name = de; path = de.lproj/InfoPlist.strings; sourceTree = "<group>"; };
		6CA50AA91EBBC7EA0060D07A /* de */ = {isa = PBXFileReference; lastKnownFileType = text.rtf; name = de; path = de.lproj/Contribution.rtf; sourceTree = "<group>"; };
		6CA50AAB1EBBC9FD0060D07A /* de */ = {isa = PBXFileReference; lastKnownFileType = text.plist.strings; name = de; path = de.lproj/FontPickerWindowController.strings; sourceTree = "<group>"; };
		6CA50AAD1EBBCB070060D07A /* de */ = {isa = PBXFileReference; lastKnownFileType = text.plist.strings; name = de; path = de.lproj/PrefGeneralViewController.strings; sourceTree = "<group>"; };
		6CA50AAF1EBD0C100060D07A /* de */ = {isa = PBXFileReference; lastKnownFileType = text.plist.strings; name = de; path = de.lproj/PrefControlViewController.strings; sourceTree = "<group>"; };
		6CA50AB11EBD0F990060D07A /* de */ = {isa = PBXFileReference; lastKnownFileType = text.plist.strings; name = de; path = de.lproj/PrefKeyBindingViewController.strings; sourceTree = "<group>"; };
		6CA50AB51EBD10E90060D07A /* de */ = {isa = PBXFileReference; lastKnownFileType = text.plist.strings; name = de; path = de.lproj/PrefAdvancedViewController.strings; sourceTree = "<group>"; };
		6CA50AB71EBD11610060D07A /* de */ = {isa = PBXFileReference; lastKnownFileType = text.plist.strings; name = de; path = de.lproj/KeyRecordViewController.strings; sourceTree = "<group>"; };
		6CA50AB91EBD11B40060D07A /* de */ = {isa = PBXFileReference; lastKnownFileType = text.plist.strings; name = de; path = de.lproj/PrefCodecViewController.strings; sourceTree = "<group>"; };
		6CA50ABB1EBD126B0060D07A /* de */ = {isa = PBXFileReference; lastKnownFileType = text.plist.strings; name = de; path = de.lproj/PrefSubViewController.strings; sourceTree = "<group>"; };
		6CA50ABD1EBD165C0060D07A /* de */ = {isa = PBXFileReference; lastKnownFileType = text.plist.strings; name = de; path = de.lproj/PrefNetworkViewController.strings; sourceTree = "<group>"; };
		6CA50ABE1EBD18320060D07A /* de */ = {isa = PBXFileReference; lastKnownFileType = text.plist.strings; name = de; path = de.lproj/KeyBinding.strings; sourceTree = "<group>"; };
		6CD541A2206AD71C000428E6 /* de */ = {isa = PBXFileReference; lastKnownFileType = text.plist.strings; name = de; path = de.lproj/FilterPresets.strings; sourceTree = "<group>"; };
		6CD541A4206AD7AA000428E6 /* de */ = {isa = PBXFileReference; lastKnownFileType = text.plist.strings; name = de; path = de.lproj/PrefOSCToolbarSettingsSheetController.strings; sourceTree = "<group>"; };
		6DC77D2D1F1439A600E96176 /* uk */ = {isa = PBXFileReference; lastKnownFileType = text.plist.strings; name = uk; path = uk.lproj/MainMenu.strings; sourceTree = "<group>"; };
		6DC77D2E1F1439A600E96176 /* uk */ = {isa = PBXFileReference; lastKnownFileType = text.plist.strings; name = uk; path = uk.lproj/MainWindowController.strings; sourceTree = "<group>"; };
		6DC77D2F1F1439A600E96176 /* uk */ = {isa = PBXFileReference; lastKnownFileType = text.plist.strings; name = uk; path = uk.lproj/QuickSettingViewController.strings; sourceTree = "<group>"; };
		6DC77D301F1439A600E96176 /* uk */ = {isa = PBXFileReference; lastKnownFileType = text.plist.strings; name = uk; path = uk.lproj/PlaylistViewController.strings; sourceTree = "<group>"; };
		6DC77D311F1439A600E96176 /* uk */ = {isa = PBXFileReference; lastKnownFileType = text.plist.strings; name = uk; path = uk.lproj/CropSettingsViewController.strings; sourceTree = "<group>"; };
		6DC77D321F1439A600E96176 /* uk */ = {isa = PBXFileReference; lastKnownFileType = text.plist.strings; name = uk; path = uk.lproj/InspectorWindowController.strings; sourceTree = "<group>"; };
		6DC77D331F1439A600E96176 /* uk */ = {isa = PBXFileReference; lastKnownFileType = text.plist.strings; name = uk; path = uk.lproj/FilterWindowController.strings; sourceTree = "<group>"; };
		6DC77D341F1439A600E96176 /* uk */ = {isa = PBXFileReference; lastKnownFileType = text.plist.strings; name = uk; path = uk.lproj/AboutWindowController.strings; sourceTree = "<group>"; };
		6DC77D361F1439A600E96176 /* uk */ = {isa = PBXFileReference; lastKnownFileType = text.plist.strings; name = uk; path = uk.lproj/HistoryWindowController.strings; sourceTree = "<group>"; };
		6DC77D371F1439A700E96176 /* uk */ = {isa = PBXFileReference; lastKnownFileType = text.plist.strings; name = uk; path = uk.lproj/InitialWindowController.strings; sourceTree = "<group>"; };
		6DC77D381F1439A700E96176 /* uk */ = {isa = PBXFileReference; lastKnownFileType = text.plist.strings; name = uk; path = uk.lproj/FontPickerWindowController.strings; sourceTree = "<group>"; };
		6DC77D391F1439A700E96176 /* uk */ = {isa = PBXFileReference; lastKnownFileType = text.plist.strings; name = uk; path = uk.lproj/PrefGeneralViewController.strings; sourceTree = "<group>"; };
		6DC77D3A1F1439A700E96176 /* uk */ = {isa = PBXFileReference; lastKnownFileType = text.plist.strings; name = uk; path = uk.lproj/PrefUIViewController.strings; sourceTree = "<group>"; };
		6DC77D3B1F1439A700E96176 /* uk */ = {isa = PBXFileReference; lastKnownFileType = text.plist.strings; name = uk; path = uk.lproj/PrefControlViewController.strings; sourceTree = "<group>"; };
		6DC77D3C1F1439A700E96176 /* uk */ = {isa = PBXFileReference; lastKnownFileType = text.plist.strings; name = uk; path = uk.lproj/PrefKeyBindingViewController.strings; sourceTree = "<group>"; };
		6DC77D3D1F1439A700E96176 /* uk */ = {isa = PBXFileReference; lastKnownFileType = text.plist.strings; name = uk; path = uk.lproj/KeyRecordViewController.strings; sourceTree = "<group>"; };
		6DC77D3E1F1439A700E96176 /* uk */ = {isa = PBXFileReference; lastKnownFileType = text.plist.strings; name = uk; path = uk.lproj/PrefAdvancedViewController.strings; sourceTree = "<group>"; };
		6DC77D3F1F1439A700E96176 /* uk */ = {isa = PBXFileReference; lastKnownFileType = text.plist.strings; name = uk; path = uk.lproj/PrefCodecViewController.strings; sourceTree = "<group>"; };
		6DC77D401F1439A700E96176 /* uk */ = {isa = PBXFileReference; lastKnownFileType = text.plist.strings; name = uk; path = uk.lproj/PrefSubViewController.strings; sourceTree = "<group>"; };
		6DC77D411F1439A700E96176 /* uk */ = {isa = PBXFileReference; lastKnownFileType = text.plist.strings; name = uk; path = uk.lproj/PrefNetworkViewController.strings; sourceTree = "<group>"; };
		6DC77D431F1439A700E96176 /* uk */ = {isa = PBXFileReference; lastKnownFileType = text.plist.strings; name = uk; path = uk.lproj/InfoPlist.strings; sourceTree = "<group>"; };
		6DC77D441F1439A800E96176 /* uk */ = {isa = PBXFileReference; lastKnownFileType = text.plist.strings; name = uk; path = uk.lproj/Localizable.strings; sourceTree = "<group>"; };
		6DC77D451F1439A800E96176 /* uk */ = {isa = PBXFileReference; lastKnownFileType = text.rtf; name = uk; path = uk.lproj/Contribution.rtf; sourceTree = "<group>"; };
		6DC77D461F1439A800E96176 /* uk */ = {isa = PBXFileReference; lastKnownFileType = text.plist.strings; name = uk; path = uk.lproj/KeyBinding.strings; sourceTree = "<group>"; };
		72CAEE6D1E229EAE00B8C894 /* zh-Hans */ = {isa = PBXFileReference; lastKnownFileType = text.plist.strings; name = "zh-Hans"; path = "zh-Hans.lproj/PrefGeneralViewController.strings"; sourceTree = "<group>"; };
		8400D5C21E17C6D2006785F5 /* AboutWindowController.swift */ = {isa = PBXFileReference; fileEncoding = 4; lastKnownFileType = sourcecode.swift; path = AboutWindowController.swift; sourceTree = "<group>"; };
		8400D5C71E1AB2F1006785F5 /* Base */ = {isa = PBXFileReference; lastKnownFileType = file.xib; name = Base; path = Base.lproj/MainWindowController.xib; sourceTree = "<group>"; };
		8400D5CA1E1AB2F9006785F5 /* Base */ = {isa = PBXFileReference; lastKnownFileType = file.xib; name = Base; path = Base.lproj/QuickSettingViewController.xib; sourceTree = "<group>"; };
		8400D5CD1E1AB2FF006785F5 /* Base */ = {isa = PBXFileReference; lastKnownFileType = file.xib; name = Base; path = Base.lproj/PlaylistViewController.xib; sourceTree = "<group>"; };
		8400D5D01E1AB306006785F5 /* Base */ = {isa = PBXFileReference; lastKnownFileType = file.xib; name = Base; path = Base.lproj/CropSettingsViewController.xib; sourceTree = "<group>"; };
		8400D5D31E1AB312006785F5 /* Base */ = {isa = PBXFileReference; lastKnownFileType = file.xib; name = Base; path = Base.lproj/InspectorWindowController.xib; sourceTree = "<group>"; };
		8400D5D61E1AB317006785F5 /* Base */ = {isa = PBXFileReference; lastKnownFileType = file.xib; name = Base; path = Base.lproj/FilterWindowController.xib; sourceTree = "<group>"; };
		8400D5D91E1AB31B006785F5 /* Base */ = {isa = PBXFileReference; lastKnownFileType = file.xib; name = Base; path = Base.lproj/AboutWindowController.xib; sourceTree = "<group>"; };
		8400D5DC1E1AB326006785F5 /* Base */ = {isa = PBXFileReference; lastKnownFileType = file.xib; name = Base; path = Base.lproj/FontPickerWindowController.xib; sourceTree = "<group>"; };
		8400D5DF1E1AB32A006785F5 /* Base */ = {isa = PBXFileReference; lastKnownFileType = file.xib; name = Base; path = Base.lproj/PrefGeneralViewController.xib; sourceTree = "<group>"; };
		8400D5E21E1AB32F006785F5 /* Base */ = {isa = PBXFileReference; lastKnownFileType = file.xib; name = Base; path = Base.lproj/PrefUIViewController.xib; sourceTree = "<group>"; };
		8400D5E51E1AB333006785F5 /* Base */ = {isa = PBXFileReference; lastKnownFileType = file.xib; name = Base; path = Base.lproj/PrefControlViewController.xib; sourceTree = "<group>"; };
		8400D5E81E1AB337006785F5 /* Base */ = {isa = PBXFileReference; lastKnownFileType = file.xib; name = Base; path = Base.lproj/PrefKeyBindingViewController.xib; sourceTree = "<group>"; };
		8400D5EB1E1AB33B006785F5 /* Base */ = {isa = PBXFileReference; lastKnownFileType = file.xib; name = Base; path = Base.lproj/KeyRecordViewController.xib; sourceTree = "<group>"; };
		8400D5EE1E1AB33F006785F5 /* Base */ = {isa = PBXFileReference; lastKnownFileType = file.xib; name = Base; path = Base.lproj/PrefAdvancedViewController.xib; sourceTree = "<group>"; };
		8400D5F11E1AB344006785F5 /* Base */ = {isa = PBXFileReference; lastKnownFileType = file.xib; name = Base; path = Base.lproj/PrefCodecViewController.xib; sourceTree = "<group>"; };
		8400D5F41E1AB348006785F5 /* Base */ = {isa = PBXFileReference; lastKnownFileType = file.xib; name = Base; path = Base.lproj/PrefSubViewController.xib; sourceTree = "<group>"; };
		8400D5F71E1AB34D006785F5 /* Base */ = {isa = PBXFileReference; lastKnownFileType = file.xib; name = Base; path = Base.lproj/PrefNetworkViewController.xib; sourceTree = "<group>"; };
		8400D5F91E1AB411006785F5 /* zh-Hans */ = {isa = PBXFileReference; lastKnownFileType = text.plist.strings; name = "zh-Hans"; path = "zh-Hans.lproj/MainMenu.strings"; sourceTree = "<group>"; };
		8400D5FA1E1AB411006785F5 /* zh-Hans */ = {isa = PBXFileReference; lastKnownFileType = text.plist.strings; name = "zh-Hans"; path = "zh-Hans.lproj/MainWindowController.strings"; sourceTree = "<group>"; };
		8400D5FB1E1AB411006785F5 /* zh-Hans */ = {isa = PBXFileReference; lastKnownFileType = text.plist.strings; name = "zh-Hans"; path = "zh-Hans.lproj/QuickSettingViewController.strings"; sourceTree = "<group>"; };
		8400D5FC1E1AB411006785F5 /* zh-Hans */ = {isa = PBXFileReference; lastKnownFileType = text.plist.strings; name = "zh-Hans"; path = "zh-Hans.lproj/PlaylistViewController.strings"; sourceTree = "<group>"; };
		8400D5FD1E1AB412006785F5 /* zh-Hans */ = {isa = PBXFileReference; lastKnownFileType = text.plist.strings; name = "zh-Hans"; path = "zh-Hans.lproj/CropSettingsViewController.strings"; sourceTree = "<group>"; };
		8400D5FF1E1AB412006785F5 /* zh-Hans */ = {isa = PBXFileReference; lastKnownFileType = text.plist.strings; name = "zh-Hans"; path = "zh-Hans.lproj/FilterWindowController.strings"; sourceTree = "<group>"; };
		8400D6001E1AB412006785F5 /* zh-Hans */ = {isa = PBXFileReference; lastKnownFileType = text.plist.strings; name = "zh-Hans"; path = "zh-Hans.lproj/AboutWindowController.strings"; sourceTree = "<group>"; };
		8400D6011E1AB412006785F5 /* zh-Hans */ = {isa = PBXFileReference; lastKnownFileType = text.plist.strings; name = "zh-Hans"; path = "zh-Hans.lproj/FontPickerWindowController.strings"; sourceTree = "<group>"; };
		8400D6031E1AB412006785F5 /* zh-Hans */ = {isa = PBXFileReference; lastKnownFileType = text.plist.strings; name = "zh-Hans"; path = "zh-Hans.lproj/PrefUIViewController.strings"; sourceTree = "<group>"; };
		8400D6041E1AB412006785F5 /* zh-Hans */ = {isa = PBXFileReference; lastKnownFileType = text.plist.strings; name = "zh-Hans"; path = "zh-Hans.lproj/PrefControlViewController.strings"; sourceTree = "<group>"; };
		8400D6051E1AB412006785F5 /* zh-Hans */ = {isa = PBXFileReference; lastKnownFileType = text.plist.strings; name = "zh-Hans"; path = "zh-Hans.lproj/PrefKeyBindingViewController.strings"; sourceTree = "<group>"; };
		8400D6061E1AB412006785F5 /* zh-Hans */ = {isa = PBXFileReference; lastKnownFileType = text.plist.strings; name = "zh-Hans"; path = "zh-Hans.lproj/KeyRecordViewController.strings"; sourceTree = "<group>"; };
		8400D6071E1AB412006785F5 /* zh-Hans */ = {isa = PBXFileReference; lastKnownFileType = text.plist.strings; name = "zh-Hans"; path = "zh-Hans.lproj/PrefAdvancedViewController.strings"; sourceTree = "<group>"; };
		8400D6081E1AB412006785F5 /* zh-Hans */ = {isa = PBXFileReference; lastKnownFileType = text.plist.strings; name = "zh-Hans"; path = "zh-Hans.lproj/PrefCodecViewController.strings"; sourceTree = "<group>"; };
		8400D6091E1AB412006785F5 /* zh-Hans */ = {isa = PBXFileReference; lastKnownFileType = text.plist.strings; name = "zh-Hans"; path = "zh-Hans.lproj/PrefSubViewController.strings"; sourceTree = "<group>"; };
		8400D60A1E1AB412006785F5 /* zh-Hans */ = {isa = PBXFileReference; lastKnownFileType = text.plist.strings; name = "zh-Hans"; path = "zh-Hans.lproj/PrefNetworkViewController.strings"; sourceTree = "<group>"; };
		8403CEA62007CBD300645516 /* MediaPlayer.framework */ = {isa = PBXFileReference; lastKnownFileType = wrapper.framework; name = MediaPlayer.framework; path = System/Library/Frameworks/MediaPlayer.framework; sourceTree = SDKROOT; };
		8404568E21A9194500DF2424 /* render_gl.h */ = {isa = PBXFileReference; lastKnownFileType = sourcecode.c.h; path = render_gl.h; sourceTree = "<group>"; };
		8404568F21A9194500DF2424 /* render.h */ = {isa = PBXFileReference; lastKnownFileType = sourcecode.c.h; path = render.h; sourceTree = "<group>"; };
		8404569421A919A100DF2424 /* frame.h */ = {isa = PBXFileReference; lastKnownFileType = sourcecode.c.h; path = frame.h; sourceTree = "<group>"; };
		8404569C21A919A100DF2424 /* buffer.h */ = {isa = PBXFileReference; lastKnownFileType = sourcecode.c.h; path = buffer.h; sourceTree = "<group>"; };
		840456A421A919A200DF2424 /* avconfig.h */ = {isa = PBXFileReference; lastKnownFileType = sourcecode.c.h; path = avconfig.h; sourceTree = "<group>"; };
		840456A821A919A300DF2424 /* rational.h */ = {isa = PBXFileReference; lastKnownFileType = sourcecode.c.h; path = rational.h; sourceTree = "<group>"; };
		840456AC21A919A300DF2424 /* log.h */ = {isa = PBXFileReference; lastKnownFileType = sourcecode.c.h; path = log.h; sourceTree = "<group>"; };
		840456AE21A919A300DF2424 /* channel_layout.h */ = {isa = PBXFileReference; lastKnownFileType = sourcecode.c.h; path = channel_layout.h; sourceTree = "<group>"; };
		840456B221A919A400DF2424 /* intfloat.h */ = {isa = PBXFileReference; lastKnownFileType = sourcecode.c.h; path = intfloat.h; sourceTree = "<group>"; };
		840456B321A919A400DF2424 /* mathematics.h */ = {isa = PBXFileReference; lastKnownFileType = sourcecode.c.h; path = mathematics.h; sourceTree = "<group>"; };
		840456BD21A919A500DF2424 /* version.h */ = {isa = PBXFileReference; lastKnownFileType = sourcecode.c.h; path = version.h; sourceTree = "<group>"; };
		840456C321A919A500DF2424 /* error.h */ = {isa = PBXFileReference; lastKnownFileType = sourcecode.c.h; path = error.h; sourceTree = "<group>"; };
		840456C521A919A600DF2424 /* attributes.h */ = {isa = PBXFileReference; lastKnownFileType = sourcecode.c.h; path = attributes.h; sourceTree = "<group>"; };
		840456C921A919A600DF2424 /* pixfmt.h */ = {isa = PBXFileReference; lastKnownFileType = sourcecode.c.h; path = pixfmt.h; sourceTree = "<group>"; };
		840456CA21A919A600DF2424 /* common.h */ = {isa = PBXFileReference; lastKnownFileType = sourcecode.c.h; path = common.h; sourceTree = "<group>"; };
		840456D321A919A700DF2424 /* samplefmt.h */ = {isa = PBXFileReference; lastKnownFileType = sourcecode.c.h; path = samplefmt.h; sourceTree = "<group>"; };
		840456DA21A919A800DF2424 /* macros.h */ = {isa = PBXFileReference; lastKnownFileType = sourcecode.c.h; path = macros.h; sourceTree = "<group>"; };
		840456DD21A919A800DF2424 /* avutil.h */ = {isa = PBXFileReference; lastKnownFileType = sourcecode.c.h; path = avutil.h; sourceTree = "<group>"; };
		840456DF21A919A800DF2424 /* dict.h */ = {isa = PBXFileReference; lastKnownFileType = sourcecode.c.h; path = dict.h; sourceTree = "<group>"; };
		840456E921A919CA00DF2424 /* version.h */ = {isa = PBXFileReference; lastKnownFileType = sourcecode.c.h; path = version.h; sourceTree = "<group>"; };
		840456EA21A919CA00DF2424 /* avcodec.h */ = {isa = PBXFileReference; lastKnownFileType = sourcecode.c.h; path = avcodec.h; sourceTree = "<group>"; };
		8407D13F1E3A684C0043895D /* ViewLayer.swift */ = {isa = PBXFileReference; fileEncoding = 4; lastKnownFileType = sourcecode.swift; path = ViewLayer.swift; sourceTree = "<group>"; };
		840820101ECF6C1800361416 /* FileGroup.swift */ = {isa = PBXFileReference; fileEncoding = 4; lastKnownFileType = sourcecode.swift; path = FileGroup.swift; sourceTree = "<group>"; };
		840AF5811E732C8F00F4AF92 /* JustXMLRPC.swift */ = {isa = PBXFileReference; fileEncoding = 4; lastKnownFileType = sourcecode.swift; path = JustXMLRPC.swift; sourceTree = "<group>"; };
		840AF5831E73CE3900F4AF92 /* OpenSubSubtitle.swift */ = {isa = PBXFileReference; fileEncoding = 4; lastKnownFileType = sourcecode.swift; path = OpenSubSubtitle.swift; sourceTree = "<group>"; };
		840D47971DFEEE6A000D9A64 /* KeyMapping.swift */ = {isa = PBXFileReference; fileEncoding = 4; lastKnownFileType = sourcecode.swift; path = KeyMapping.swift; sourceTree = "<group>"; };
		840D47991DFEF649000D9A64 /* KeyRecordViewController.swift */ = {isa = PBXFileReference; fileEncoding = 4; lastKnownFileType = sourcecode.swift; path = KeyRecordViewController.swift; sourceTree = "<group>"; };
		840D479F1DFEFC49000D9A64 /* KeyRecordView.swift */ = {isa = PBXFileReference; fileEncoding = 4; lastKnownFileType = sourcecode.swift; path = KeyRecordView.swift; sourceTree = "<group>"; };
		8418A2F6213F5791003166AC /* Base */ = {isa = PBXFileReference; lastKnownFileType = file.xib; name = Base; path = Base.lproj/OpenURLWindowController.xib; sourceTree = "<group>"; };
		8418A2F8213F5794003166AC /* zh-Hans */ = {isa = PBXFileReference; lastKnownFileType = text.plist.strings; name = "zh-Hans"; path = "zh-Hans.lproj/OpenURLWindowController.strings"; sourceTree = "<group>"; };
		841A599C1E1FF5800079E177 /* SleepPreventer.swift */ = {isa = PBXFileReference; fileEncoding = 4; lastKnownFileType = sourcecode.swift; path = SleepPreventer.swift; sourceTree = "<group>"; };
		842904E11F0EC01600478376 /* AutoFileMatcher.swift */ = {isa = PBXFileReference; fileEncoding = 4; lastKnownFileType = sourcecode.swift; path = AutoFileMatcher.swift; sourceTree = "<group>"; };
		842F55A41EA17E7E0081D475 /* IINACommand.swift */ = {isa = PBXFileReference; fileEncoding = 4; lastKnownFileType = sourcecode.swift; path = IINACommand.swift; sourceTree = "<group>"; };
		8434BAA61D5DF2DA003BECF2 /* Extensions.swift */ = {isa = PBXFileReference; fileEncoding = 4; lastKnownFileType = sourcecode.swift; path = Extensions.swift; sourceTree = "<group>"; };
		8434BAAC1D5E4546003BECF2 /* SlideUpButton.swift */ = {isa = PBXFileReference; fileEncoding = 4; lastKnownFileType = sourcecode.swift; lineEnding = 0; path = SlideUpButton.swift; sourceTree = "<group>"; xcLanguageSpecificationIdentifier = xcode.lang.swift; };
		843B97AA1E82D3C100D07261 /* Base */ = {isa = PBXFileReference; lastKnownFileType = text.plist.strings; name = Base; path = Base.lproj/InfoPlist.strings; sourceTree = "<group>"; };
		843FFD4C1D5DAA01001F3A44 /* RoundedTextFieldCell.swift */ = {isa = PBXFileReference; fileEncoding = 4; lastKnownFileType = sourcecode.swift; lineEnding = 0; path = RoundedTextFieldCell.swift; sourceTree = "<group>"; xcLanguageSpecificationIdentifier = xcode.lang.swift; };
		844C59E61F7C143D008D1B00 /* CacheManager.swift */ = {isa = PBXFileReference; lastKnownFileType = sourcecode.swift; path = CacheManager.swift; sourceTree = "<group>"; };
		844DE1BE1D3E2B9900272589 /* MPVEvent.swift */ = {isa = PBXFileReference; fileEncoding = 4; lastKnownFileType = sourcecode.swift; lineEnding = 0; path = MPVEvent.swift; sourceTree = "<group>"; xcLanguageSpecificationIdentifier = xcode.lang.swift; };
		844E2FD21F1C7C6000CB1170 /* ru */ = {isa = PBXFileReference; lastKnownFileType = text.plist.strings; name = ru; path = ru.lproj/HistoryWindowController.strings; sourceTree = "<group>"; };
		8450403B1E0A9EE20079C194 /* InspectorWindowController.swift */ = {isa = PBXFileReference; fileEncoding = 4; lastKnownFileType = sourcecode.swift; path = InspectorWindowController.swift; sourceTree = "<group>"; };
		8450403F1E0ACADD0079C194 /* MPVNode.swift */ = {isa = PBXFileReference; fileEncoding = 4; lastKnownFileType = sourcecode.swift; path = MPVNode.swift; sourceTree = "<group>"; };
		845040451E0B0F500079C194 /* CropSettingsViewController.swift */ = {isa = PBXFileReference; fileEncoding = 4; lastKnownFileType = sourcecode.swift; path = CropSettingsViewController.swift; sourceTree = "<group>"; };
		845040491E0B13230079C194 /* CropBoxView.swift */ = {isa = PBXFileReference; fileEncoding = 4; lastKnownFileType = sourcecode.swift; path = CropBoxView.swift; sourceTree = "<group>"; };
		8452DD841D3B956D008A543A /* Preference.swift */ = {isa = PBXFileReference; fileEncoding = 4; lastKnownFileType = sourcecode.swift; path = Preference.swift; sourceTree = "<group>"; };
		845404A91E4396F500B02B12 /* ScriptLoader.swift */ = {isa = PBXFileReference; fileEncoding = 4; lastKnownFileType = sourcecode.swift; path = ScriptLoader.swift; sourceTree = "<group>"; };
		845404AB1E43980900B02B12 /* LuaScript.swift */ = {isa = PBXFileReference; fileEncoding = 4; lastKnownFileType = sourcecode.swift; path = LuaScript.swift; sourceTree = "<group>"; };
		845635401EE1AFA500D36591 /* Base */ = {isa = PBXFileReference; lastKnownFileType = text.rtf; name = Base; path = Base.lproj/Contribution.rtf; sourceTree = "<group>"; };
		845900C1220E134200B4A7C4 /* cs */ = {isa = PBXFileReference; lastKnownFileType = text.plist.strings; name = cs; path = cs.lproj/MainMenu.strings; sourceTree = "<group>"; };
		845900C2220E134200B4A7C4 /* cs */ = {isa = PBXFileReference; lastKnownFileType = text.plist.strings; name = cs; path = cs.lproj/MainWindowController.strings; sourceTree = "<group>"; };
		845900C3220E134200B4A7C4 /* cs */ = {isa = PBXFileReference; lastKnownFileType = text.plist.strings; name = cs; path = cs.lproj/QuickSettingViewController.strings; sourceTree = "<group>"; };
		845900C4220E134200B4A7C4 /* cs */ = {isa = PBXFileReference; lastKnownFileType = text.plist.strings; name = cs; path = cs.lproj/PlaylistViewController.strings; sourceTree = "<group>"; };
		845900C5220E134200B4A7C4 /* cs */ = {isa = PBXFileReference; lastKnownFileType = text.plist.strings; name = cs; path = cs.lproj/InspectorWindowController.strings; sourceTree = "<group>"; };
		845900C6220E134200B4A7C4 /* cs */ = {isa = PBXFileReference; lastKnownFileType = text.plist.strings; name = cs; path = cs.lproj/FilterWindowController.strings; sourceTree = "<group>"; };
		845900C7220E134200B4A7C4 /* cs */ = {isa = PBXFileReference; lastKnownFileType = text.plist.strings; name = cs; path = cs.lproj/AboutWindowController.strings; sourceTree = "<group>"; };
		845900C8220E134300B4A7C4 /* cs */ = {isa = PBXFileReference; lastKnownFileType = text.plist.strings; name = cs; path = cs.lproj/OpenURLWindowController.strings; sourceTree = "<group>"; };
		845900C9220E134300B4A7C4 /* cs */ = {isa = PBXFileReference; lastKnownFileType = text.plist.strings; name = cs; path = cs.lproj/HistoryWindowController.strings; sourceTree = "<group>"; };
		845900CA220E134300B4A7C4 /* cs */ = {isa = PBXFileReference; lastKnownFileType = text.plist.strings; name = cs; path = cs.lproj/InitialWindowController.strings; sourceTree = "<group>"; };
		845900CB220E134300B4A7C4 /* cs */ = {isa = PBXFileReference; lastKnownFileType = text.plist.strings; name = cs; path = cs.lproj/MiniPlayerWindowController.strings; sourceTree = "<group>"; };
		845900CC220E134300B4A7C4 /* cs */ = {isa = PBXFileReference; lastKnownFileType = text.plist.strings; name = cs; path = cs.lproj/CropSettingsViewController.strings; sourceTree = "<group>"; };
		845900CD220E134300B4A7C4 /* cs */ = {isa = PBXFileReference; lastKnownFileType = text.plist.strings; name = cs; path = cs.lproj/FreeSelectingViewController.strings; sourceTree = "<group>"; };
		845900CE220E134300B4A7C4 /* cs */ = {isa = PBXFileReference; lastKnownFileType = text.plist.strings; name = cs; path = cs.lproj/FontPickerWindowController.strings; sourceTree = "<group>"; };
		845900CF220E134300B4A7C4 /* cs */ = {isa = PBXFileReference; lastKnownFileType = text.plist.strings; name = cs; path = cs.lproj/PrefGeneralViewController.strings; sourceTree = "<group>"; };
		845900D0220E134300B4A7C4 /* cs */ = {isa = PBXFileReference; lastKnownFileType = text.plist.strings; name = cs; path = cs.lproj/PrefUIViewController.strings; sourceTree = "<group>"; };
		845900D1220E134300B4A7C4 /* cs */ = {isa = PBXFileReference; lastKnownFileType = text.plist.strings; name = cs; path = cs.lproj/PrefOSCToolbarSettingsSheetController.strings; sourceTree = "<group>"; };
		845900D2220E134300B4A7C4 /* cs */ = {isa = PBXFileReference; lastKnownFileType = text.plist.strings; name = cs; path = cs.lproj/PrefControlViewController.strings; sourceTree = "<group>"; };
		845900D3220E134300B4A7C4 /* cs */ = {isa = PBXFileReference; lastKnownFileType = text.plist.strings; name = cs; path = cs.lproj/PrefKeyBindingViewController.strings; sourceTree = "<group>"; };
		845900D4220E134300B4A7C4 /* cs */ = {isa = PBXFileReference; lastKnownFileType = text.plist.strings; name = cs; path = cs.lproj/KeyRecordViewController.strings; sourceTree = "<group>"; };
		845900D5220E134400B4A7C4 /* cs */ = {isa = PBXFileReference; lastKnownFileType = text.plist.strings; name = cs; path = cs.lproj/PrefAdvancedViewController.strings; sourceTree = "<group>"; };
		845900D6220E134400B4A7C4 /* cs */ = {isa = PBXFileReference; lastKnownFileType = text.plist.strings; name = cs; path = cs.lproj/PrefCodecViewController.strings; sourceTree = "<group>"; };
		845900D7220E134400B4A7C4 /* cs */ = {isa = PBXFileReference; lastKnownFileType = text.plist.strings; name = cs; path = cs.lproj/PrefSubViewController.strings; sourceTree = "<group>"; };
		845900D8220E134400B4A7C4 /* cs */ = {isa = PBXFileReference; lastKnownFileType = text.plist.strings; name = cs; path = cs.lproj/PrefNetworkViewController.strings; sourceTree = "<group>"; };
		845900D9220E134400B4A7C4 /* cs */ = {isa = PBXFileReference; lastKnownFileType = text.plist.strings; name = cs; path = cs.lproj/PrefUtilsViewController.strings; sourceTree = "<group>"; };
		845900DA220E134400B4A7C4 /* cs */ = {isa = PBXFileReference; lastKnownFileType = text.plist.strings; name = cs; path = cs.lproj/PreferenceWindowController.strings; sourceTree = "<group>"; };
		845900DB220E134400B4A7C4 /* cs */ = {isa = PBXFileReference; lastKnownFileType = text.plist.strings; name = cs; path = cs.lproj/SubChooseViewController.strings; sourceTree = "<group>"; };
		845900DC220E134400B4A7C4 /* cs */ = {isa = PBXFileReference; lastKnownFileType = text.plist.strings; name = cs; path = cs.lproj/InfoPlist.strings; sourceTree = "<group>"; };
		845900DD220E134400B4A7C4 /* cs */ = {isa = PBXFileReference; lastKnownFileType = text.plist.strings; name = cs; path = cs.lproj/Localizable.strings; sourceTree = "<group>"; };
		845900DE220E134400B4A7C4 /* cs */ = {isa = PBXFileReference; lastKnownFileType = text.rtf; name = cs; path = cs.lproj/Contribution.rtf; sourceTree = "<group>"; };
		845900DF220E134400B4A7C4 /* cs */ = {isa = PBXFileReference; lastKnownFileType = text.plist.strings; name = cs; path = cs.lproj/FilterPresets.strings; sourceTree = "<group>"; };
		845900E0220E134400B4A7C4 /* cs */ = {isa = PBXFileReference; lastKnownFileType = text.plist.strings; name = cs; path = cs.lproj/KeyBinding.strings; sourceTree = "<group>"; };
		845ABEAB1D4D19C000BFB15B /* MPVTrack.swift */ = {isa = PBXFileReference; fileEncoding = 4; lastKnownFileType = sourcecode.swift; path = MPVTrack.swift; sourceTree = "<group>"; };
		845AC09D1E1AE6C10080B614 /* Base */ = {isa = PBXFileReference; lastKnownFileType = text.plist.strings; name = Base; path = Base.lproj/Localizable.strings; sourceTree = "<group>"; };
		845AC09F1E1AE6CB0080B614 /* zh-Hans */ = {isa = PBXFileReference; lastKnownFileType = text.plist.strings; name = "zh-Hans"; path = "zh-Hans.lproj/Localizable.strings"; sourceTree = "<group>"; };
		845E2F491E76CFC2002C6588 /* libz.tbd */ = {isa = PBXFileReference; lastKnownFileType = "sourcecode.text-based-dylib-definition"; name = libz.tbd; path = usr/lib/libz.tbd; sourceTree = SDKROOT; };
		845E70B1210CB59D00D06C42 /* ScrollingTextField.swift */ = {isa = PBXFileReference; fileEncoding = 4; lastKnownFileType = sourcecode.swift; path = ScrollingTextField.swift; sourceTree = "<group>"; };
		845FB0C61D39462E00C011E0 /* ControlBarView.swift */ = {isa = PBXFileReference; fileEncoding = 4; lastKnownFileType = sourcecode.swift; path = ControlBarView.swift; sourceTree = "<group>"; };
		8460FBA71D6497490081841B /* PlaylistViewController.swift */ = {isa = PBXFileReference; fileEncoding = 4; lastKnownFileType = sourcecode.swift; path = PlaylistViewController.swift; sourceTree = "<group>"; };
		846121BC1F35FCA500ABB39C /* DraggingDetect.swift */ = {isa = PBXFileReference; lastKnownFileType = sourcecode.swift; path = DraggingDetect.swift; sourceTree = "<group>"; };
		8461BA671E4237C2008BB852 /* youtube-dl */ = {isa = PBXFileReference; lastKnownFileType = text; name = "youtube-dl"; path = "deps/executable/youtube-dl"; sourceTree = SOURCE_ROOT; };
		8461C52D1D45FFF6006E91FF /* PlaySliderCell.swift */ = {isa = PBXFileReference; fileEncoding = 4; lastKnownFileType = sourcecode.swift; path = PlaySliderCell.swift; sourceTree = "<group>"; };
		8461C52F1D462488006E91FF /* VideoTime.swift */ = {isa = PBXFileReference; fileEncoding = 4; lastKnownFileType = sourcecode.swift; path = VideoTime.swift; sourceTree = "<group>"; };
		846352571EEEE11A0043F0CC /* ThumbnailPeekView.swift */ = {isa = PBXFileReference; fileEncoding = 4; lastKnownFileType = sourcecode.swift; path = ThumbnailPeekView.swift; sourceTree = "<group>"; };
		846654921F4EEA5500C91B8C /* vlc-default-input.conf */ = {isa = PBXFileReference; fileEncoding = 4; lastKnownFileType = text; path = "vlc-default-input.conf"; sourceTree = "<group>"; };
		8466BE161D5CDD0300039D03 /* QuickSettingViewController.swift */ = {isa = PBXFileReference; fileEncoding = 4; lastKnownFileType = sourcecode.swift; path = QuickSettingViewController.swift; sourceTree = "<group>"; };
		846BE12D21B347830084ABB9 /* zh-Hant */ = {isa = PBXFileReference; lastKnownFileType = text.plist.strings; name = "zh-Hant"; path = "zh-Hant.lproj/OpenURLWindowController.strings"; sourceTree = "<group>"; };
		846BE12F21B347920084ABB9 /* zh-Hant */ = {isa = PBXFileReference; lastKnownFileType = text.plist.strings; name = "zh-Hant"; path = "zh-Hant.lproj/MiniPlayerWindowController.strings"; sourceTree = "<group>"; };
		846BE13021B349030084ABB9 /* zh-Hant */ = {isa = PBXFileReference; lastKnownFileType = text.plist.strings; name = "zh-Hant"; path = "zh-Hant.lproj/FilterPresets.strings"; sourceTree = "<group>"; };
		846BE13121B34E760084ABB9 /* zh-Hant */ = {isa = PBXFileReference; lastKnownFileType = text.rtf; name = "zh-Hant"; path = "zh-Hant.lproj/Contribution.rtf"; sourceTree = "<group>"; };
		846BE13221B351CE0084ABB9 /* it */ = {isa = PBXFileReference; lastKnownFileType = text.plist.strings; name = it; path = it.lproj/PrefOSCToolbarSettingsSheetController.strings; sourceTree = "<group>"; };
		846DD8C81FB39A9800991A81 /* movist-default-input.conf */ = {isa = PBXFileReference; fileEncoding = 4; lastKnownFileType = text; path = "movist-default-input.conf"; sourceTree = "<group>"; };
		847557131F405F8C0006B0FF /* MainWindowMenuActions.swift */ = {isa = PBXFileReference; fileEncoding = 4; lastKnownFileType = sourcecode.swift; path = MainWindowMenuActions.swift; sourceTree = "<group>"; };
		847557151F406D360006B0FF /* MiniPlayerWindowMenuActions.swift */ = {isa = PBXFileReference; fileEncoding = 4; lastKnownFileType = sourcecode.swift; path = MiniPlayerWindowMenuActions.swift; sourceTree = "<group>"; };
		847644071D48B413004F6DF5 /* MPVOption.swift */ = {isa = PBXFileReference; fileEncoding = 4; lastKnownFileType = sourcecode.swift; path = MPVOption.swift; sourceTree = "<group>"; };
		847644091D48CC3D004F6DF5 /* MPVCommand.swift */ = {isa = PBXFileReference; fileEncoding = 4; lastKnownFileType = sourcecode.swift; path = MPVCommand.swift; sourceTree = "<group>"; };
		8476440B1D48F63D004F6DF5 /* OSDMessage.swift */ = {isa = PBXFileReference; fileEncoding = 4; lastKnownFileType = sourcecode.swift; lineEnding = 0; path = OSDMessage.swift; sourceTree = "<group>"; xcLanguageSpecificationIdentifier = xcode.lang.swift; };
		84791C8A1D405E9D0069E28A /* PlaybackInfo.swift */ = {isa = PBXFileReference; fileEncoding = 4; lastKnownFileType = sourcecode.swift; path = PlaybackInfo.swift; sourceTree = "<group>"; };
		84792F541EBB957E002E98F6 /* zh-Hans */ = {isa = PBXFileReference; lastKnownFileType = text.plist.strings; name = "zh-Hans"; path = "zh-Hans.lproj/InfoPlist.strings"; sourceTree = "<group>"; };
		84795C361E0825AD0059A648 /* GifGenerator.swift */ = {isa = PBXFileReference; fileEncoding = 4; lastKnownFileType = sourcecode.swift; path = GifGenerator.swift; sourceTree = "<group>"; };
		84795C381E083EE30059A648 /* PrefControlViewController.swift */ = {isa = PBXFileReference; fileEncoding = 4; lastKnownFileType = sourcecode.swift; path = PrefControlViewController.swift; sourceTree = "<group>"; };
		847C62C81DC13CDA00E1EF16 /* PrefGeneralViewController.swift */ = {isa = PBXFileReference; fileEncoding = 4; lastKnownFileType = sourcecode.swift; path = PrefGeneralViewController.swift; sourceTree = "<group>"; };
		84817C951DBDCA5F00CC2279 /* SettingsListCellView.swift */ = {isa = PBXFileReference; fileEncoding = 4; lastKnownFileType = sourcecode.swift; path = SettingsListCellView.swift; sourceTree = "<group>"; };
		84817C971DBDCE4300CC2279 /* RoundedColorWell.swift */ = {isa = PBXFileReference; fileEncoding = 4; lastKnownFileType = sourcecode.swift; path = RoundedColorWell.swift; sourceTree = "<group>"; };
		8482982123C3843C0088E223 /* en */ = {isa = PBXFileReference; lastKnownFileType = text.plist.strings; name = en; path = en.lproj/MainMenu.strings; sourceTree = "<group>"; };
		8482982323C384400088E223 /* en */ = {isa = PBXFileReference; lastKnownFileType = text.plist.strings; name = en; path = en.lproj/MainWindowController.strings; sourceTree = "<group>"; };
		8482982523C3844C0088E223 /* en */ = {isa = PBXFileReference; lastKnownFileType = text.plist.strings; name = en; path = en.lproj/QuickSettingViewController.strings; sourceTree = "<group>"; };
		8482982723C384500088E223 /* en */ = {isa = PBXFileReference; lastKnownFileType = text.plist.strings; name = en; path = en.lproj/PlaylistViewController.strings; sourceTree = "<group>"; };
		8482982923C384540088E223 /* en */ = {isa = PBXFileReference; lastKnownFileType = text.plist.strings; name = en; path = en.lproj/InspectorWindowController.strings; sourceTree = "<group>"; };
		8482982B23C384580088E223 /* en */ = {isa = PBXFileReference; lastKnownFileType = text.plist.strings; name = en; path = en.lproj/FilterWindowController.strings; sourceTree = "<group>"; };
		8482982D23C3845B0088E223 /* en */ = {isa = PBXFileReference; lastKnownFileType = text.plist.strings; name = en; path = en.lproj/AboutWindowController.strings; sourceTree = "<group>"; };
		8482982F23C3845F0088E223 /* en */ = {isa = PBXFileReference; lastKnownFileType = text.plist.strings; name = en; path = en.lproj/OpenURLWindowController.strings; sourceTree = "<group>"; };
		8482983123C384620088E223 /* en */ = {isa = PBXFileReference; lastKnownFileType = text.plist.strings; name = en; path = en.lproj/HistoryWindowController.strings; sourceTree = "<group>"; };
		8482983323C384660088E223 /* en */ = {isa = PBXFileReference; lastKnownFileType = text.plist.strings; name = en; path = en.lproj/InitialWindowController.strings; sourceTree = "<group>"; };
		8482983523C3846A0088E223 /* en */ = {isa = PBXFileReference; lastKnownFileType = text.plist.strings; name = en; path = en.lproj/MiniPlayerWindowController.strings; sourceTree = "<group>"; };
		8482983723C3846E0088E223 /* en */ = {isa = PBXFileReference; lastKnownFileType = text.plist.strings; name = en; path = en.lproj/CropSettingsViewController.strings; sourceTree = "<group>"; };
		8482983923C384710088E223 /* en */ = {isa = PBXFileReference; lastKnownFileType = text.plist.strings; name = en; path = en.lproj/FreeSelectingViewController.strings; sourceTree = "<group>"; };
		8482983B23C384770088E223 /* en */ = {isa = PBXFileReference; lastKnownFileType = text.plist.strings; name = en; path = en.lproj/FontPickerWindowController.strings; sourceTree = "<group>"; };
		8482983D23C3847B0088E223 /* en */ = {isa = PBXFileReference; lastKnownFileType = text.plist.strings; name = en; path = en.lproj/PrefGeneralViewController.strings; sourceTree = "<group>"; };
		8482983F23C3847F0088E223 /* en */ = {isa = PBXFileReference; lastKnownFileType = text.plist.strings; name = en; path = en.lproj/PrefUIViewController.strings; sourceTree = "<group>"; };
		8482984123C384820088E223 /* en */ = {isa = PBXFileReference; lastKnownFileType = text.plist.strings; name = en; path = en.lproj/PrefOSCToolbarSettingsSheetController.strings; sourceTree = "<group>"; };
		8482984323C384870088E223 /* en */ = {isa = PBXFileReference; lastKnownFileType = text.plist.strings; name = en; path = en.lproj/PrefControlViewController.strings; sourceTree = "<group>"; };
		8482984523C3848B0088E223 /* en */ = {isa = PBXFileReference; lastKnownFileType = text.plist.strings; name = en; path = en.lproj/PrefKeyBindingViewController.strings; sourceTree = "<group>"; };
		8482984723C3848F0088E223 /* en */ = {isa = PBXFileReference; lastKnownFileType = text.plist.strings; name = en; path = en.lproj/KeyRecordViewController.strings; sourceTree = "<group>"; };
		8482984923C384930088E223 /* en */ = {isa = PBXFileReference; lastKnownFileType = text.plist.strings; name = en; path = en.lproj/PrefAdvancedViewController.strings; sourceTree = "<group>"; };
		8482984B23C384960088E223 /* en */ = {isa = PBXFileReference; lastKnownFileType = text.plist.strings; name = en; path = en.lproj/PrefCodecViewController.strings; sourceTree = "<group>"; };
		8482984D23C3849A0088E223 /* en */ = {isa = PBXFileReference; lastKnownFileType = text.plist.strings; name = en; path = en.lproj/PrefSubViewController.strings; sourceTree = "<group>"; };
		8482984F23C3849D0088E223 /* en */ = {isa = PBXFileReference; lastKnownFileType = text.plist.strings; name = en; path = en.lproj/PrefNetworkViewController.strings; sourceTree = "<group>"; };
		8482985123C384A10088E223 /* en */ = {isa = PBXFileReference; lastKnownFileType = text.plist.strings; name = en; path = en.lproj/PrefUtilsViewController.strings; sourceTree = "<group>"; };
		8482985323C384A40088E223 /* en */ = {isa = PBXFileReference; lastKnownFileType = text.plist.strings; name = en; path = en.lproj/PreferenceWindowController.strings; sourceTree = "<group>"; };
		8482985523C384A80088E223 /* en */ = {isa = PBXFileReference; lastKnownFileType = text.plist.strings; name = en; path = en.lproj/SubChooseViewController.strings; sourceTree = "<group>"; };
		8482985623C384B00088E223 /* en */ = {isa = PBXFileReference; lastKnownFileType = text.plist.strings; name = en; path = en.lproj/InfoPlist.strings; sourceTree = "<group>"; };
		8482985823C384BA0088E223 /* en */ = {isa = PBXFileReference; lastKnownFileType = text.rtf; name = en; path = en.lproj/Contribution.rtf; sourceTree = "<group>"; };
		8482985923C384CE0088E223 /* en */ = {isa = PBXFileReference; lastKnownFileType = text.plist.strings; name = en; path = en.lproj/FilterPresets.strings; sourceTree = "<group>"; };
		8482985A23C384F10088E223 /* en */ = {isa = PBXFileReference; lastKnownFileType = text.plist.strings; name = en; path = en.lproj/KeyBinding.strings; sourceTree = "<group>"; };
		8483FAFF1EDFF325000F55D6 /* Credits.rtf */ = {isa = PBXFileReference; fileEncoding = 4; lastKnownFileType = text.rtf; path = Credits.rtf; sourceTree = "<group>"; };
		84879A961E0FFC7E0004F894 /* PrefUIViewController.swift */ = {isa = PBXFileReference; fileEncoding = 4; lastKnownFileType = sourcecode.swift; path = PrefUIViewController.swift; sourceTree = "<group>"; };
		8487BEC01D744FA800FD17B0 /* FlippedView.swift */ = {isa = PBXFileReference; fileEncoding = 4; lastKnownFileType = sourcecode.swift; lineEnding = 0; path = FlippedView.swift; sourceTree = "<group>"; xcLanguageSpecificationIdentifier = xcode.lang.swift; };
		8487BEC21D76A1AF00FD17B0 /* MenuController.swift */ = {isa = PBXFileReference; fileEncoding = 4; lastKnownFileType = sourcecode.swift; path = MenuController.swift; sourceTree = "<group>"; };
		8488D6DB1E1167EF00D5B952 /* FloatingPointByteCountFormatter.swift */ = {isa = PBXFileReference; fileEncoding = 4; lastKnownFileType = sourcecode.swift; path = FloatingPointByteCountFormatter.swift; sourceTree = "<group>"; };
		8488D6DD1E11791300D5B952 /* PrefCodecViewController.swift */ = {isa = PBXFileReference; fileEncoding = 4; lastKnownFileType = sourcecode.swift; path = PrefCodecViewController.swift; sourceTree = "<group>"; };
		8488D6E11E1183D300D5B952 /* PrefSubViewController.swift */ = {isa = PBXFileReference; fileEncoding = 4; lastKnownFileType = sourcecode.swift; path = PrefSubViewController.swift; sourceTree = "<group>"; };
		8488D6E51E11ABE900D5B952 /* PrefNetworkViewController.swift */ = {isa = PBXFileReference; fileEncoding = 4; lastKnownFileType = sourcecode.swift; path = PrefNetworkViewController.swift; sourceTree = "<group>"; };
		848F50902085A99500E998FD /* zh-Hans */ = {isa = PBXFileReference; lastKnownFileType = text.plist.strings; name = "zh-Hans"; path = "zh-Hans.lproj/SubChooseViewController.strings"; sourceTree = "<group>"; };
		8492C2851E771FB200CE5825 /* ISO639.strings */ = {isa = PBXFileReference; fileEncoding = 4; lastKnownFileType = text.plist.strings; path = ISO639.strings; sourceTree = "<group>"; };
		8492C2871E7721A600CE5825 /* ISO639Helper.swift */ = {isa = PBXFileReference; fileEncoding = 4; lastKnownFileType = sourcecode.swift; path = ISO639Helper.swift; sourceTree = "<group>"; };
		849581EF1F02728700D3B359 /* InitialWindowController.swift */ = {isa = PBXFileReference; fileEncoding = 4; lastKnownFileType = sourcecode.swift; path = InitialWindowController.swift; sourceTree = "<group>"; };
		849581F41F03D55A00D3B359 /* Base */ = {isa = PBXFileReference; lastKnownFileType = file.xib; name = Base; path = Base.lproj/InitialWindowController.xib; sourceTree = "<group>"; };
		849581F71F03D55C00D3B359 /* zh-Hans */ = {isa = PBXFileReference; lastKnownFileType = text.plist.strings; name = "zh-Hans"; path = "zh-Hans.lproj/InitialWindowController.strings"; sourceTree = "<group>"; };
		8497A4831D2FF573005F504F /* iina-Bridging-Header.h */ = {isa = PBXFileReference; fileEncoding = 4; lastKnownFileType = sourcecode.c.h; path = "iina-Bridging-Header.h"; sourceTree = "<group>"; };
		84996F911EC11CE6009A8A39 /* Base */ = {isa = PBXFileReference; lastKnownFileType = file.xib; name = Base; path = Base.lproj/HistoryWindowController.xib; sourceTree = "<group>"; };
		84996F941EC11CEC009A8A39 /* zh-Hans */ = {isa = PBXFileReference; lastKnownFileType = text.plist.strings; name = "zh-Hans"; path = "zh-Hans.lproj/HistoryWindowController.strings"; sourceTree = "<group>"; };
		84A09A0C1F2DF596000FF343 /* MiniPlayerWindowController.swift */ = {isa = PBXFileReference; fileEncoding = 4; lastKnownFileType = sourcecode.swift; path = MiniPlayerWindowController.swift; sourceTree = "<group>"; };
		84A0BA8F1D2F8D4100BC8DA1 /* IINAError.swift */ = {isa = PBXFileReference; fileEncoding = 4; lastKnownFileType = sourcecode.swift; lineEnding = 0; path = IINAError.swift; sourceTree = "<group>"; xcLanguageSpecificationIdentifier = xcode.lang.swift; };
		84A0BA941D2F9E9600BC8DA1 /* Base */ = {isa = PBXFileReference; lastKnownFileType = file.xib; name = Base; path = Base.lproj/MainMenu.xib; sourceTree = "<group>"; };
		84A0BA961D2FA1CE00BC8DA1 /* PlayerCore.swift */ = {isa = PBXFileReference; fileEncoding = 4; lastKnownFileType = sourcecode.swift; path = PlayerCore.swift; sourceTree = "<group>"; };
		84A0BA981D2FAAA700BC8DA1 /* MPVController.swift */ = {isa = PBXFileReference; fileEncoding = 4; lastKnownFileType = sourcecode.swift; path = MPVController.swift; sourceTree = "<group>"; };
		84A0BA9A1D2FAB4100BC8DA1 /* Parameter.swift */ = {isa = PBXFileReference; fileEncoding = 4; lastKnownFileType = sourcecode.swift; path = Parameter.swift; sourceTree = "<group>"; };
		84A0BA9C1D2FAD4000BC8DA1 /* MainWindowController.swift */ = {isa = PBXFileReference; fileEncoding = 4; lastKnownFileType = sourcecode.swift; path = MainWindowController.swift; sourceTree = "<group>"; };
		84A0BAA01D2FAE7600BC8DA1 /* VideoView.swift */ = {isa = PBXFileReference; fileEncoding = 4; lastKnownFileType = sourcecode.swift; path = VideoView.swift; sourceTree = "<group>"; };
		84A0F6021EBB4A7C001FCF44 /* zh-Hans */ = {isa = PBXFileReference; lastKnownFileType = text.plist.strings; name = "zh-Hans"; path = "zh-Hans.lproj/InspectorWindowController.strings"; sourceTree = "<group>"; };
		84A886E31E24F37D008755BB /* ShooterSubtitle.swift */ = {isa = PBXFileReference; fileEncoding = 4; lastKnownFileType = sourcecode.swift; path = ShooterSubtitle.swift; sourceTree = "<group>"; };
		84A886E51E24F3BD008755BB /* OnlineSubtitle.swift */ = {isa = PBXFileReference; fileEncoding = 4; lastKnownFileType = sourcecode.swift; path = OnlineSubtitle.swift; sourceTree = "<group>"; };
		84A886EB1E2573A5008755BB /* JustExtension.swift */ = {isa = PBXFileReference; fileEncoding = 4; lastKnownFileType = sourcecode.swift; path = JustExtension.swift; sourceTree = "<group>"; };
		84A886ED1E269A2A008755BB /* iina-default-input.conf */ = {isa = PBXFileReference; fileEncoding = 4; lastKnownFileType = text; path = "iina-default-input.conf"; sourceTree = "<group>"; };
		84A886F21E26CA24008755BB /* Regex.swift */ = {isa = PBXFileReference; fileEncoding = 4; lastKnownFileType = sourcecode.swift; path = Regex.swift; sourceTree = "<group>"; };
		84AA3F1E21E7440500A3EDA2 /* uk */ = {isa = PBXFileReference; lastKnownFileType = text.plist.strings; name = uk; path = uk.lproj/OpenURLWindowController.strings; sourceTree = "<group>"; };
		84AA3F1F21E7441C00A3EDA2 /* uk */ = {isa = PBXFileReference; lastKnownFileType = text.plist.strings; name = uk; path = uk.lproj/MiniPlayerWindowController.strings; sourceTree = "<group>"; };
		84AA3F2021E7442400A3EDA2 /* uk */ = {isa = PBXFileReference; lastKnownFileType = text.plist.strings; name = uk; path = uk.lproj/FreeSelectingViewController.strings; sourceTree = "<group>"; };
		84AA3F2121E7443700A3EDA2 /* uk */ = {isa = PBXFileReference; lastKnownFileType = text.plist.strings; name = uk; path = uk.lproj/PrefOSCToolbarSettingsSheetController.strings; sourceTree = "<group>"; };
		84AA3F2221E7445500A3EDA2 /* uk */ = {isa = PBXFileReference; lastKnownFileType = text.plist.strings; name = uk; path = uk.lproj/PrefUtilsViewController.strings; sourceTree = "<group>"; };
		84AA3F2321E7446100A3EDA2 /* uk */ = {isa = PBXFileReference; lastKnownFileType = text.plist.strings; name = uk; path = uk.lproj/PreferenceWindowController.strings; sourceTree = "<group>"; };
		84AA3F2421E7446600A3EDA2 /* uk */ = {isa = PBXFileReference; lastKnownFileType = text.plist.strings; name = uk; path = uk.lproj/SubChooseViewController.strings; sourceTree = "<group>"; };
		84AA3F2521E7451F00A3EDA2 /* uk */ = {isa = PBXFileReference; lastKnownFileType = text.plist.strings; name = uk; path = uk.lproj/FilterPresets.strings; sourceTree = "<group>"; };
		84AABE8A1DBF634600D138FD /* CharEncoding.swift */ = {isa = PBXFileReference; fileEncoding = 4; lastKnownFileType = sourcecode.swift; path = CharEncoding.swift; sourceTree = "<group>"; };
		84AABE921DBFAF1A00D138FD /* FontPickerWindowController.swift */ = {isa = PBXFileReference; fileEncoding = 4; lastKnownFileType = sourcecode.swift; path = FontPickerWindowController.swift; sourceTree = "<group>"; };
		84AABE961DBFB62F00D138FD /* FixedFontManager.h */ = {isa = PBXFileReference; fileEncoding = 4; lastKnownFileType = sourcecode.c.h; path = FixedFontManager.h; sourceTree = "<group>"; };
		84AABE971DBFB62F00D138FD /* FixedFontManager.m */ = {isa = PBXFileReference; fileEncoding = 4; lastKnownFileType = sourcecode.c.objc; path = FixedFontManager.m; sourceTree = "<group>"; };
		84AB8BCE2122235900E478BB /* sk */ = {isa = PBXFileReference; lastKnownFileType = text.plist.strings; name = sk; path = sk.lproj/PrefUtilsViewController.strings; sourceTree = "<group>"; };
		84AE59481E0FD65800771B7E /* MainMenuActions.swift */ = {isa = PBXFileReference; fileEncoding = 4; lastKnownFileType = sourcecode.swift; path = MainMenuActions.swift; sourceTree = "<group>"; };
		84AF03D51E674930003E3753 /* zh-Hans */ = {isa = PBXFileReference; lastKnownFileType = text.rtf; name = "zh-Hans"; path = "zh-Hans.lproj/Contribution.rtf"; sourceTree = "<group>"; };
		84B3B1EB23C0CE7100340754 /* tr */ = {isa = PBXFileReference; lastKnownFileType = text.plist.strings; name = tr; path = tr.lproj/MainMenu.strings; sourceTree = "<group>"; };
		84B3B1EC23C0CE7100340754 /* tr */ = {isa = PBXFileReference; lastKnownFileType = text.plist.strings; name = tr; path = tr.lproj/MainWindowController.strings; sourceTree = "<group>"; };
		84B3B1ED23C0CE7100340754 /* tr */ = {isa = PBXFileReference; lastKnownFileType = text.plist.strings; name = tr; path = tr.lproj/QuickSettingViewController.strings; sourceTree = "<group>"; };
		84B3B1EE23C0CE7100340754 /* tr */ = {isa = PBXFileReference; lastKnownFileType = text.plist.strings; name = tr; path = tr.lproj/PlaylistViewController.strings; sourceTree = "<group>"; };
		84B3B1EF23C0CE7100340754 /* tr */ = {isa = PBXFileReference; lastKnownFileType = text.plist.strings; name = tr; path = tr.lproj/InspectorWindowController.strings; sourceTree = "<group>"; };
		84B3B1F023C0CE7100340754 /* tr */ = {isa = PBXFileReference; lastKnownFileType = text.plist.strings; name = tr; path = tr.lproj/FilterWindowController.strings; sourceTree = "<group>"; };
		84B3B1F123C0CE7100340754 /* tr */ = {isa = PBXFileReference; lastKnownFileType = text.plist.strings; name = tr; path = tr.lproj/AboutWindowController.strings; sourceTree = "<group>"; };
		84B3B1F223C0CE7200340754 /* tr */ = {isa = PBXFileReference; lastKnownFileType = text.plist.strings; name = tr; path = tr.lproj/OpenURLWindowController.strings; sourceTree = "<group>"; };
		84B3B1F323C0CE7200340754 /* tr */ = {isa = PBXFileReference; lastKnownFileType = text.plist.strings; name = tr; path = tr.lproj/HistoryWindowController.strings; sourceTree = "<group>"; };
		84B3B1F423C0CE7200340754 /* tr */ = {isa = PBXFileReference; lastKnownFileType = text.plist.strings; name = tr; path = tr.lproj/InitialWindowController.strings; sourceTree = "<group>"; };
		84B3B1F523C0CE7200340754 /* tr */ = {isa = PBXFileReference; lastKnownFileType = text.plist.strings; name = tr; path = tr.lproj/MiniPlayerWindowController.strings; sourceTree = "<group>"; };
		84B3B1F623C0CE7200340754 /* tr */ = {isa = PBXFileReference; lastKnownFileType = text.plist.strings; name = tr; path = tr.lproj/CropSettingsViewController.strings; sourceTree = "<group>"; };
		84B3B1F723C0CE7200340754 /* tr */ = {isa = PBXFileReference; lastKnownFileType = text.plist.strings; name = tr; path = tr.lproj/FreeSelectingViewController.strings; sourceTree = "<group>"; };
		84B3B1F823C0CE7200340754 /* tr */ = {isa = PBXFileReference; lastKnownFileType = text.plist.strings; name = tr; path = tr.lproj/FontPickerWindowController.strings; sourceTree = "<group>"; };
		84B3B1F923C0CE7200340754 /* tr */ = {isa = PBXFileReference; lastKnownFileType = text.plist.strings; name = tr; path = tr.lproj/PrefGeneralViewController.strings; sourceTree = "<group>"; };
		84B3B1FA23C0CE7200340754 /* tr */ = {isa = PBXFileReference; lastKnownFileType = text.plist.strings; name = tr; path = tr.lproj/PrefUIViewController.strings; sourceTree = "<group>"; };
		84B3B1FB23C0CE7200340754 /* tr */ = {isa = PBXFileReference; lastKnownFileType = text.plist.strings; name = tr; path = tr.lproj/PrefOSCToolbarSettingsSheetController.strings; sourceTree = "<group>"; };
		84B3B1FC23C0CE7200340754 /* tr */ = {isa = PBXFileReference; lastKnownFileType = text.plist.strings; name = tr; path = tr.lproj/PrefControlViewController.strings; sourceTree = "<group>"; };
		84B3B1FD23C0CE7200340754 /* tr */ = {isa = PBXFileReference; lastKnownFileType = text.plist.strings; name = tr; path = tr.lproj/PrefKeyBindingViewController.strings; sourceTree = "<group>"; };
		84B3B1FE23C0CE7200340754 /* tr */ = {isa = PBXFileReference; lastKnownFileType = text.plist.strings; name = tr; path = tr.lproj/KeyRecordViewController.strings; sourceTree = "<group>"; };
		84B3B1FF23C0CE7200340754 /* tr */ = {isa = PBXFileReference; lastKnownFileType = text.plist.strings; name = tr; path = tr.lproj/PrefAdvancedViewController.strings; sourceTree = "<group>"; };
		84B3B20023C0CE7200340754 /* tr */ = {isa = PBXFileReference; lastKnownFileType = text.plist.strings; name = tr; path = tr.lproj/PrefCodecViewController.strings; sourceTree = "<group>"; };
		84B3B20123C0CE7200340754 /* tr */ = {isa = PBXFileReference; lastKnownFileType = text.plist.strings; name = tr; path = tr.lproj/PrefSubViewController.strings; sourceTree = "<group>"; };
		84B3B20223C0CE7300340754 /* tr */ = {isa = PBXFileReference; lastKnownFileType = text.plist.strings; name = tr; path = tr.lproj/PrefNetworkViewController.strings; sourceTree = "<group>"; };
		84B3B20323C0CE7300340754 /* tr */ = {isa = PBXFileReference; lastKnownFileType = text.plist.strings; name = tr; path = tr.lproj/PrefUtilsViewController.strings; sourceTree = "<group>"; };
		84B3B20423C0CE7300340754 /* tr */ = {isa = PBXFileReference; lastKnownFileType = text.plist.strings; name = tr; path = tr.lproj/PreferenceWindowController.strings; sourceTree = "<group>"; };
		84B3B20523C0CE7300340754 /* tr */ = {isa = PBXFileReference; lastKnownFileType = text.plist.strings; name = tr; path = tr.lproj/SubChooseViewController.strings; sourceTree = "<group>"; };
		84B3B20623C0CE9900340754 /* tr */ = {isa = PBXFileReference; lastKnownFileType = text.rtf; name = tr; path = tr.lproj/Contribution.rtf; sourceTree = "<group>"; };
		84B3B20723C0CEA200340754 /* tr */ = {isa = PBXFileReference; lastKnownFileType = text.plist.strings; name = tr; path = tr.lproj/Localizable.strings; sourceTree = "<group>"; };
		84B3B20823C0CEAB00340754 /* tr */ = {isa = PBXFileReference; lastKnownFileType = text.plist.strings; name = tr; path = tr.lproj/InfoPlist.strings; sourceTree = "<group>"; };
		84B3B20923C0CF0900340754 /* tr */ = {isa = PBXFileReference; lastKnownFileType = text.plist.strings; name = tr; path = tr.lproj/KeyBinding.strings; sourceTree = "<group>"; };
		84B3B20A23C0D02200340754 /* tr */ = {isa = PBXFileReference; lastKnownFileType = text.plist.strings; name = tr; path = tr.lproj/FilterPresets.strings; sourceTree = "<group>"; };
		84BAFD3A21404572006B3CC1 /* sk */ = {isa = PBXFileReference; lastKnownFileType = text.plist.strings; name = sk; path = sk.lproj/OpenURLWindowController.strings; sourceTree = "<group>"; };
		84BAFD3B2142FE25006B3CC1 /* ko */ = {isa = PBXFileReference; lastKnownFileType = text.plist.strings; name = ko; path = ko.lproj/MiniPlayerWindowController.strings; sourceTree = "<group>"; };
		84BAFD3C2142FE2E006B3CC1 /* ko */ = {isa = PBXFileReference; lastKnownFileType = text.plist.strings; name = ko; path = ko.lproj/OpenURLWindowController.strings; sourceTree = "<group>"; };
		84BAFD3E2142FF0A006B3CC1 /* zh-Hans */ = {isa = PBXFileReference; lastKnownFileType = text.plist.strings; name = "zh-Hans"; path = "zh-Hans.lproj/MiniPlayerWindowController.strings"; sourceTree = "<group>"; };
		84BC78671EEECBE30068BF17 /* avformat.h */ = {isa = PBXFileReference; fileEncoding = 4; lastKnownFileType = sourcecode.c.h; path = avformat.h; sourceTree = "<group>"; };
		84BC78681EEECBE30068BF17 /* avio.h */ = {isa = PBXFileReference; fileEncoding = 4; lastKnownFileType = sourcecode.c.h; path = avio.h; sourceTree = "<group>"; };
		84BC78691EEECBE30068BF17 /* version.h */ = {isa = PBXFileReference; fileEncoding = 4; lastKnownFileType = sourcecode.c.h; path = version.h; sourceTree = "<group>"; };
		84BC78C11EEECBE30068BF17 /* swscale.h */ = {isa = PBXFileReference; fileEncoding = 4; lastKnownFileType = sourcecode.c.h; path = swscale.h; sourceTree = "<group>"; };
		84BC78C21EEECBE30068BF17 /* version.h */ = {isa = PBXFileReference; fileEncoding = 4; lastKnownFileType = sourcecode.c.h; path = version.h; sourceTree = "<group>"; };
		84BEEC3D1DFEDE2F00F945CA /* PrefKeyBindingViewController.swift */ = {isa = PBXFileReference; fileEncoding = 4; lastKnownFileType = sourcecode.swift; path = PrefKeyBindingViewController.swift; sourceTree = "<group>"; };
		84BEEC411DFEE46200F945CA /* StreamReader.swift */ = {isa = PBXFileReference; fileEncoding = 4; lastKnownFileType = sourcecode.swift; path = StreamReader.swift; sourceTree = "<group>"; };
		84BF6F601F1BB2CD00D45798 /* zh-Hant */ = {isa = PBXFileReference; lastKnownFileType = text.plist.strings; name = "zh-Hant"; path = "zh-Hant.lproj/InitialWindowController.strings"; sourceTree = "<group>"; };
		84BF6F621F1BB3E900D45798 /* ja */ = {isa = PBXFileReference; lastKnownFileType = text.plist.strings; name = ja; path = ja.lproj/InitialWindowController.strings; sourceTree = "<group>"; };
		84BF6F671F1BB3F300D45798 /* ru */ = {isa = PBXFileReference; lastKnownFileType = text.plist.strings; name = ru; path = ru.lproj/InitialWindowController.strings; sourceTree = "<group>"; };
		84C21A551F8992F600AD5B64 /* it */ = {isa = PBXFileReference; lastKnownFileType = text.plist.strings; name = it; path = it.lproj/FilterPresets.strings; sourceTree = "<group>"; };
		84C21A561F89932500AD5B64 /* ru */ = {isa = PBXFileReference; lastKnownFileType = text.plist.strings; name = ru; path = ru.lproj/FreeSelectingViewController.strings; sourceTree = "<group>"; };
		84C21A571F89932700AD5B64 /* it */ = {isa = PBXFileReference; lastKnownFileType = text.plist.strings; name = it; path = it.lproj/FreeSelectingViewController.strings; sourceTree = "<group>"; };
		84C21A6F1F8996ED00AD5B64 /* nl */ = {isa = PBXFileReference; lastKnownFileType = text.plist.strings; name = nl; path = nl.lproj/MainMenu.strings; sourceTree = "<group>"; };
		84C21A701F8996ED00AD5B64 /* nl */ = {isa = PBXFileReference; lastKnownFileType = text.plist.strings; name = nl; path = nl.lproj/MainWindowController.strings; sourceTree = "<group>"; };
		84C21A711F8996ED00AD5B64 /* nl */ = {isa = PBXFileReference; lastKnownFileType = text.plist.strings; name = nl; path = nl.lproj/QuickSettingViewController.strings; sourceTree = "<group>"; };
		84C21A721F8996ED00AD5B64 /* nl */ = {isa = PBXFileReference; lastKnownFileType = text.plist.strings; name = nl; path = nl.lproj/PlaylistViewController.strings; sourceTree = "<group>"; };
		84C21A731F8996ED00AD5B64 /* nl */ = {isa = PBXFileReference; lastKnownFileType = text.plist.strings; name = nl; path = nl.lproj/InspectorWindowController.strings; sourceTree = "<group>"; };
		84C21A741F8996ED00AD5B64 /* nl */ = {isa = PBXFileReference; lastKnownFileType = text.plist.strings; name = nl; path = nl.lproj/FilterWindowController.strings; sourceTree = "<group>"; };
		84C21A751F8996ED00AD5B64 /* nl */ = {isa = PBXFileReference; lastKnownFileType = text.plist.strings; name = nl; path = nl.lproj/AboutWindowController.strings; sourceTree = "<group>"; };
		84C21A771F8996EE00AD5B64 /* nl */ = {isa = PBXFileReference; lastKnownFileType = text.plist.strings; name = nl; path = nl.lproj/HistoryWindowController.strings; sourceTree = "<group>"; };
		84C21A781F8996EE00AD5B64 /* nl */ = {isa = PBXFileReference; lastKnownFileType = text.plist.strings; name = nl; path = nl.lproj/InitialWindowController.strings; sourceTree = "<group>"; };
		84C21A791F8996EE00AD5B64 /* nl */ = {isa = PBXFileReference; lastKnownFileType = text.plist.strings; name = nl; path = nl.lproj/CropSettingsViewController.strings; sourceTree = "<group>"; };
		84C21A7A1F8996EE00AD5B64 /* nl */ = {isa = PBXFileReference; lastKnownFileType = text.plist.strings; name = nl; path = nl.lproj/FreeSelectingViewController.strings; sourceTree = "<group>"; };
		84C21A7B1F8996EE00AD5B64 /* nl */ = {isa = PBXFileReference; lastKnownFileType = text.plist.strings; name = nl; path = nl.lproj/FontPickerWindowController.strings; sourceTree = "<group>"; };
		84C21A7C1F8996EE00AD5B64 /* nl */ = {isa = PBXFileReference; lastKnownFileType = text.plist.strings; name = nl; path = nl.lproj/PrefGeneralViewController.strings; sourceTree = "<group>"; };
		84C21A7D1F8996EE00AD5B64 /* nl */ = {isa = PBXFileReference; lastKnownFileType = text.plist.strings; name = nl; path = nl.lproj/PrefUIViewController.strings; sourceTree = "<group>"; };
		84C21A7E1F8996EE00AD5B64 /* nl */ = {isa = PBXFileReference; lastKnownFileType = text.plist.strings; name = nl; path = nl.lproj/PrefControlViewController.strings; sourceTree = "<group>"; };
		84C21A7F1F8996EF00AD5B64 /* nl */ = {isa = PBXFileReference; lastKnownFileType = text.plist.strings; name = nl; path = nl.lproj/PrefKeyBindingViewController.strings; sourceTree = "<group>"; };
		84C21A801F8996EF00AD5B64 /* nl */ = {isa = PBXFileReference; lastKnownFileType = text.plist.strings; name = nl; path = nl.lproj/KeyRecordViewController.strings; sourceTree = "<group>"; };
		84C21A811F8996EF00AD5B64 /* nl */ = {isa = PBXFileReference; lastKnownFileType = text.plist.strings; name = nl; path = nl.lproj/PrefAdvancedViewController.strings; sourceTree = "<group>"; };
		84C21A821F8996EF00AD5B64 /* nl */ = {isa = PBXFileReference; lastKnownFileType = text.plist.strings; name = nl; path = nl.lproj/PrefCodecViewController.strings; sourceTree = "<group>"; };
		84C21A831F8996EF00AD5B64 /* nl */ = {isa = PBXFileReference; lastKnownFileType = text.plist.strings; name = nl; path = nl.lproj/PrefSubViewController.strings; sourceTree = "<group>"; };
		84C21A841F8996EF00AD5B64 /* nl */ = {isa = PBXFileReference; lastKnownFileType = text.plist.strings; name = nl; path = nl.lproj/PrefNetworkViewController.strings; sourceTree = "<group>"; };
		84C21A861F8996EF00AD5B64 /* nl */ = {isa = PBXFileReference; lastKnownFileType = text.plist.strings; name = nl; path = nl.lproj/InfoPlist.strings; sourceTree = "<group>"; };
		84C21A871F8996EF00AD5B64 /* nl */ = {isa = PBXFileReference; lastKnownFileType = text.plist.strings; name = nl; path = nl.lproj/Localizable.strings; sourceTree = "<group>"; };
		84C21A881F8996EF00AD5B64 /* nl */ = {isa = PBXFileReference; lastKnownFileType = text.rtf; name = nl; path = nl.lproj/Contribution.rtf; sourceTree = "<group>"; };
		84C21A891F8996F000AD5B64 /* nl */ = {isa = PBXFileReference; lastKnownFileType = text.plist.strings; name = nl; path = nl.lproj/FilterPresets.strings; sourceTree = "<group>"; };
		84C21A8A1F8996F000AD5B64 /* nl */ = {isa = PBXFileReference; lastKnownFileType = text.plist.strings; name = nl; path = nl.lproj/KeyBinding.strings; sourceTree = "<group>"; };
		84C3AB8A1E7BF22300FEFB7A /* MPVCommandFormat.strings */ = {isa = PBXFileReference; fileEncoding = 4; lastKnownFileType = text.plist.strings; path = MPVCommandFormat.strings; sourceTree = "<group>"; };
		84C6D3611EAF8D63009BF721 /* HistoryController.swift */ = {isa = PBXFileReference; fileEncoding = 4; lastKnownFileType = sourcecode.swift; path = HistoryController.swift; sourceTree = "<group>"; };
		84C6D3631EB276E9009BF721 /* PlaybackHistory.swift */ = {isa = PBXFileReference; fileEncoding = 4; lastKnownFileType = sourcecode.swift; path = PlaybackHistory.swift; sourceTree = "<group>"; };
		84C6D3651EB2A427009BF721 /* HistoryWindowController.swift */ = {isa = PBXFileReference; fileEncoding = 4; lastKnownFileType = sourcecode.swift; path = HistoryWindowController.swift; sourceTree = "<group>"; };
		84C8D58E1D794CE600D98A0E /* MPVFilter.swift */ = {isa = PBXFileReference; fileEncoding = 4; lastKnownFileType = sourcecode.swift; path = MPVFilter.swift; sourceTree = "<group>"; };
		84C8D5901D796F9700D98A0E /* Aspect.swift */ = {isa = PBXFileReference; fileEncoding = 4; lastKnownFileType = sourcecode.swift; path = Aspect.swift; sourceTree = "<group>"; };
		84CE109D22E6EAA0008ED3AC /* pl */ = {isa = PBXFileReference; lastKnownFileType = text.plist.strings; name = pl; path = pl.lproj/MainMenu.strings; sourceTree = "<group>"; };
		84CE109E22E6EAA0008ED3AC /* pl */ = {isa = PBXFileReference; lastKnownFileType = text.plist.strings; name = pl; path = pl.lproj/MainWindowController.strings; sourceTree = "<group>"; };
		84CE109F22E6EAA0008ED3AC /* pl */ = {isa = PBXFileReference; lastKnownFileType = text.plist.strings; name = pl; path = pl.lproj/QuickSettingViewController.strings; sourceTree = "<group>"; };
		84CE10A022E6EAA0008ED3AC /* pl */ = {isa = PBXFileReference; lastKnownFileType = text.plist.strings; name = pl; path = pl.lproj/PlaylistViewController.strings; sourceTree = "<group>"; };
		84CE10A122E6EAA0008ED3AC /* pl */ = {isa = PBXFileReference; lastKnownFileType = text.plist.strings; name = pl; path = pl.lproj/InspectorWindowController.strings; sourceTree = "<group>"; };
		84CE10A222E6EAA0008ED3AC /* pl */ = {isa = PBXFileReference; lastKnownFileType = text.plist.strings; name = pl; path = pl.lproj/FilterWindowController.strings; sourceTree = "<group>"; };
		84CE10A322E6EAA0008ED3AC /* pl */ = {isa = PBXFileReference; lastKnownFileType = text.plist.strings; name = pl; path = pl.lproj/AboutWindowController.strings; sourceTree = "<group>"; };
		84CE10A422E6EAA0008ED3AC /* pl */ = {isa = PBXFileReference; lastKnownFileType = text.plist.strings; name = pl; path = pl.lproj/OpenURLWindowController.strings; sourceTree = "<group>"; };
		84CE10A522E6EAA0008ED3AC /* pl */ = {isa = PBXFileReference; lastKnownFileType = text.plist.strings; name = pl; path = pl.lproj/HistoryWindowController.strings; sourceTree = "<group>"; };
		84CE10A622E6EAA0008ED3AC /* pl */ = {isa = PBXFileReference; lastKnownFileType = text.plist.strings; name = pl; path = pl.lproj/InitialWindowController.strings; sourceTree = "<group>"; };
		84CE10A722E6EAA0008ED3AC /* pl */ = {isa = PBXFileReference; lastKnownFileType = text.plist.strings; name = pl; path = pl.lproj/MiniPlayerWindowController.strings; sourceTree = "<group>"; };
		84CE10A822E6EAA0008ED3AC /* pl */ = {isa = PBXFileReference; lastKnownFileType = text.plist.strings; name = pl; path = pl.lproj/CropSettingsViewController.strings; sourceTree = "<group>"; };
		84CE10A922E6EAA0008ED3AC /* pl */ = {isa = PBXFileReference; lastKnownFileType = text.plist.strings; name = pl; path = pl.lproj/FreeSelectingViewController.strings; sourceTree = "<group>"; };
		84CE10AA22E6EAA0008ED3AC /* pl */ = {isa = PBXFileReference; lastKnownFileType = text.plist.strings; name = pl; path = pl.lproj/FontPickerWindowController.strings; sourceTree = "<group>"; };
		84CE10AB22E6EAA0008ED3AC /* pl */ = {isa = PBXFileReference; lastKnownFileType = text.plist.strings; name = pl; path = pl.lproj/PrefGeneralViewController.strings; sourceTree = "<group>"; };
		84CE10AC22E6EAA0008ED3AC /* pl */ = {isa = PBXFileReference; lastKnownFileType = text.plist.strings; name = pl; path = pl.lproj/PrefUIViewController.strings; sourceTree = "<group>"; };
		84CE10AD22E6EAA0008ED3AC /* pl */ = {isa = PBXFileReference; lastKnownFileType = text.plist.strings; name = pl; path = pl.lproj/PrefOSCToolbarSettingsSheetController.strings; sourceTree = "<group>"; };
		84CE10AE22E6EAA0008ED3AC /* pl */ = {isa = PBXFileReference; lastKnownFileType = text.plist.strings; name = pl; path = pl.lproj/PrefControlViewController.strings; sourceTree = "<group>"; };
		84CE10AF22E6EAA0008ED3AC /* pl */ = {isa = PBXFileReference; lastKnownFileType = text.plist.strings; name = pl; path = pl.lproj/PrefKeyBindingViewController.strings; sourceTree = "<group>"; };
		84CE10B022E6EAA1008ED3AC /* pl */ = {isa = PBXFileReference; lastKnownFileType = text.plist.strings; name = pl; path = pl.lproj/KeyRecordViewController.strings; sourceTree = "<group>"; };
		84CE10B122E6EAA1008ED3AC /* pl */ = {isa = PBXFileReference; lastKnownFileType = text.plist.strings; name = pl; path = pl.lproj/PrefAdvancedViewController.strings; sourceTree = "<group>"; };
		84CE10B222E6EAA1008ED3AC /* pl */ = {isa = PBXFileReference; lastKnownFileType = text.plist.strings; name = pl; path = pl.lproj/PrefCodecViewController.strings; sourceTree = "<group>"; };
		84CE10B322E6EAA1008ED3AC /* pl */ = {isa = PBXFileReference; lastKnownFileType = text.plist.strings; name = pl; path = pl.lproj/PrefSubViewController.strings; sourceTree = "<group>"; };
		84CE10B422E6EAA1008ED3AC /* pl */ = {isa = PBXFileReference; lastKnownFileType = text.plist.strings; name = pl; path = pl.lproj/PrefNetworkViewController.strings; sourceTree = "<group>"; };
		84CE10B522E6EAA1008ED3AC /* pl */ = {isa = PBXFileReference; lastKnownFileType = text.plist.strings; name = pl; path = pl.lproj/PrefUtilsViewController.strings; sourceTree = "<group>"; };
		84CE10B622E6EAA1008ED3AC /* pl */ = {isa = PBXFileReference; lastKnownFileType = text.plist.strings; name = pl; path = pl.lproj/PreferenceWindowController.strings; sourceTree = "<group>"; };
		84CE10B722E6EAA1008ED3AC /* pl */ = {isa = PBXFileReference; lastKnownFileType = text.plist.strings; name = pl; path = pl.lproj/SubChooseViewController.strings; sourceTree = "<group>"; };
		84CE10B822E6EAA1008ED3AC /* pl */ = {isa = PBXFileReference; lastKnownFileType = text.plist.strings; name = pl; path = pl.lproj/InfoPlist.strings; sourceTree = "<group>"; };
		84CE10B922E6EAA1008ED3AC /* pl */ = {isa = PBXFileReference; lastKnownFileType = text.plist.strings; name = pl; path = pl.lproj/Localizable.strings; sourceTree = "<group>"; };
		84CE10BA22E6EAA1008ED3AC /* pl */ = {isa = PBXFileReference; lastKnownFileType = text.rtf; name = pl; path = pl.lproj/Contribution.rtf; sourceTree = "<group>"; };
		84CE10BB22E6EAA1008ED3AC /* pl */ = {isa = PBXFileReference; lastKnownFileType = text.plist.strings; name = pl; path = pl.lproj/FilterPresets.strings; sourceTree = "<group>"; };
		84CE10BC22E6EAA1008ED3AC /* pl */ = {isa = PBXFileReference; lastKnownFileType = text.plist.strings; name = pl; path = pl.lproj/KeyBinding.strings; sourceTree = "<group>"; };
		84CFC92523F8DDE000381E5B /* PlayerWindowController.swift */ = {isa = PBXFileReference; lastKnownFileType = sourcecode.swift; path = PlayerWindowController.swift; sourceTree = "<group>"; };
		84D0FB7C1F5E519300C6A6A7 /* FreeSelectingViewController.swift */ = {isa = PBXFileReference; fileEncoding = 4; lastKnownFileType = sourcecode.swift; path = FreeSelectingViewController.swift; sourceTree = "<group>"; };
		84D0FB801F5E5A4000C6A6A7 /* CropBoxViewController.swift */ = {isa = PBXFileReference; fileEncoding = 4; lastKnownFileType = sourcecode.swift; path = CropBoxViewController.swift; sourceTree = "<group>"; };
		84D0FB831F5E6A3800C6A6A7 /* Base */ = {isa = PBXFileReference; lastKnownFileType = file.xib; name = Base; path = Base.lproj/FreeSelectingViewController.xib; sourceTree = "<group>"; };
		84D0FB861F5E6A3A00C6A6A7 /* zh-Hans */ = {isa = PBXFileReference; lastKnownFileType = text.plist.strings; name = "zh-Hans"; path = "zh-Hans.lproj/FreeSelectingViewController.strings"; sourceTree = "<group>"; };
		84D123B31ECAA405004E0D53 /* TouchBarSupport.swift */ = {isa = PBXFileReference; fileEncoding = 4; lastKnownFileType = sourcecode.swift; path = TouchBarSupport.swift; sourceTree = "<group>"; };
		84D377621D6B66DE007F7396 /* MPVPlaylistItem.swift */ = {isa = PBXFileReference; fileEncoding = 4; lastKnownFileType = sourcecode.swift; lineEnding = 0; path = MPVPlaylistItem.swift; sourceTree = "<group>"; xcLanguageSpecificationIdentifier = xcode.lang.swift; };
		84D377661D737F58007F7396 /* MPVChapter.swift */ = {isa = PBXFileReference; fileEncoding = 4; lastKnownFileType = sourcecode.swift; path = MPVChapter.swift; sourceTree = "<group>"; };
		84D6C98B208A959B0050F980 /* sk */ = {isa = PBXFileReference; lastKnownFileType = text.plist.strings; name = sk; path = sk.lproj/SubChooseViewController.strings; sourceTree = "<group>"; };
		84D6C98C208A95A60050F980 /* sk */ = {isa = PBXFileReference; lastKnownFileType = text.plist.strings; name = sk; path = sk.lproj/PrefOSCToolbarSettingsSheetController.strings; sourceTree = "<group>"; };
		84E295BF1E2CF9F4006388F7 /* ObjcUtils.m */ = {isa = PBXFileReference; fileEncoding = 4; lastKnownFileType = sourcecode.c.objc; path = ObjcUtils.m; sourceTree = "<group>"; };
		84E295C11E2CFA18006388F7 /* ObjcUtils.h */ = {isa = PBXFileReference; lastKnownFileType = sourcecode.c.h; path = ObjcUtils.h; sourceTree = "<group>"; };
		84E48D4C1E0F1090002C7A3F /* FilterWindowController.swift */ = {isa = PBXFileReference; fileEncoding = 4; lastKnownFileType = sourcecode.swift; path = FilterWindowController.swift; sourceTree = "<group>"; };
		84E5221223FF3D080006FDA1 /* JavascriptAPIPlaylist.swift */ = {isa = PBXFileReference; lastKnownFileType = sourcecode.swift; path = JavascriptAPIPlaylist.swift; sourceTree = "<group>"; };
		84E745D51DFDD4FD00588DED /* KeyCodeHelper.swift */ = {isa = PBXFileReference; fileEncoding = 4; lastKnownFileType = sourcecode.swift; path = KeyCodeHelper.swift; sourceTree = "<group>"; };
		84E745D81DFDE8C100588DED /* input.conf */ = {isa = PBXFileReference; fileEncoding = 4; lastKnownFileType = text; path = input.conf; sourceTree = "<group>"; };
		84EA52C32404E83900F7617A /* ca */ = {isa = PBXFileReference; lastKnownFileType = text.plist.strings; name = ca; path = ca.lproj/MainMenu.strings; sourceTree = "<group>"; };
		84EA52C42404E83900F7617A /* ca */ = {isa = PBXFileReference; lastKnownFileType = text.plist.strings; name = ca; path = ca.lproj/MainWindowController.strings; sourceTree = "<group>"; };
		84EA52C52404E83A00F7617A /* ca */ = {isa = PBXFileReference; lastKnownFileType = text.plist.strings; name = ca; path = ca.lproj/QuickSettingViewController.strings; sourceTree = "<group>"; };
		84EA52C62404E83A00F7617A /* ca */ = {isa = PBXFileReference; lastKnownFileType = text.plist.strings; name = ca; path = ca.lproj/PlaylistViewController.strings; sourceTree = "<group>"; };
		84EA52C72404E83A00F7617A /* ca */ = {isa = PBXFileReference; lastKnownFileType = text.plist.strings; name = ca; path = ca.lproj/InspectorWindowController.strings; sourceTree = "<group>"; };
		84EA52C82404E83A00F7617A /* ca */ = {isa = PBXFileReference; lastKnownFileType = text.plist.strings; name = ca; path = ca.lproj/FilterWindowController.strings; sourceTree = "<group>"; };
		84EA52C92404E83A00F7617A /* ca */ = {isa = PBXFileReference; lastKnownFileType = text.plist.strings; name = ca; path = ca.lproj/AboutWindowController.strings; sourceTree = "<group>"; };
		84EA52CA2404E83A00F7617A /* ca */ = {isa = PBXFileReference; lastKnownFileType = text.plist.strings; name = ca; path = ca.lproj/OpenURLWindowController.strings; sourceTree = "<group>"; };
		84EA52CB2404E83A00F7617A /* ca */ = {isa = PBXFileReference; lastKnownFileType = text.plist.strings; name = ca; path = ca.lproj/HistoryWindowController.strings; sourceTree = "<group>"; };
		84EA52CC2404E83A00F7617A /* ca */ = {isa = PBXFileReference; lastKnownFileType = text.plist.strings; name = ca; path = ca.lproj/InitialWindowController.strings; sourceTree = "<group>"; };
		84EA52CD2404E83A00F7617A /* ca */ = {isa = PBXFileReference; lastKnownFileType = text.plist.strings; name = ca; path = ca.lproj/MiniPlayerWindowController.strings; sourceTree = "<group>"; };
		84EA52CE2404E83A00F7617A /* ca */ = {isa = PBXFileReference; lastKnownFileType = text.plist.strings; name = ca; path = ca.lproj/CropSettingsViewController.strings; sourceTree = "<group>"; };
		84EA52CF2404E83A00F7617A /* ca */ = {isa = PBXFileReference; lastKnownFileType = text.plist.strings; name = ca; path = ca.lproj/FreeSelectingViewController.strings; sourceTree = "<group>"; };
		84EA52D02404E83A00F7617A /* ca */ = {isa = PBXFileReference; lastKnownFileType = text.plist.strings; name = ca; path = ca.lproj/FontPickerWindowController.strings; sourceTree = "<group>"; };
		84EA52D12404E83B00F7617A /* ca */ = {isa = PBXFileReference; lastKnownFileType = text.plist.strings; name = ca; path = ca.lproj/PrefGeneralViewController.strings; sourceTree = "<group>"; };
		84EA52D22404E83B00F7617A /* ca */ = {isa = PBXFileReference; lastKnownFileType = text.plist.strings; name = ca; path = ca.lproj/PrefUIViewController.strings; sourceTree = "<group>"; };
		84EA52D32404E83B00F7617A /* ca */ = {isa = PBXFileReference; lastKnownFileType = text.plist.strings; name = ca; path = ca.lproj/PrefOSCToolbarSettingsSheetController.strings; sourceTree = "<group>"; };
		84EA52D42404E83B00F7617A /* ca */ = {isa = PBXFileReference; lastKnownFileType = text.plist.strings; name = ca; path = ca.lproj/PrefControlViewController.strings; sourceTree = "<group>"; };
		84EA52D52404E83B00F7617A /* ca */ = {isa = PBXFileReference; lastKnownFileType = text.plist.strings; name = ca; path = ca.lproj/PrefKeyBindingViewController.strings; sourceTree = "<group>"; };
		84EA52D62404E83B00F7617A /* ca */ = {isa = PBXFileReference; lastKnownFileType = text.plist.strings; name = ca; path = ca.lproj/KeyRecordViewController.strings; sourceTree = "<group>"; };
		84EA52D72404E83B00F7617A /* ca */ = {isa = PBXFileReference; lastKnownFileType = text.plist.strings; name = ca; path = ca.lproj/PrefAdvancedViewController.strings; sourceTree = "<group>"; };
		84EA52D82404E83B00F7617A /* ca */ = {isa = PBXFileReference; lastKnownFileType = text.plist.strings; name = ca; path = ca.lproj/PrefCodecViewController.strings; sourceTree = "<group>"; };
		84EA52D92404E83B00F7617A /* ca */ = {isa = PBXFileReference; lastKnownFileType = text.plist.strings; name = ca; path = ca.lproj/PrefSubViewController.strings; sourceTree = "<group>"; };
		84EA52DA2404E83C00F7617A /* ca */ = {isa = PBXFileReference; lastKnownFileType = text.plist.strings; name = ca; path = ca.lproj/PrefNetworkViewController.strings; sourceTree = "<group>"; };
		84EA52DB2404E83C00F7617A /* ca */ = {isa = PBXFileReference; lastKnownFileType = text.plist.strings; name = ca; path = ca.lproj/PrefUtilsViewController.strings; sourceTree = "<group>"; };
		84EA52DC2404E83C00F7617A /* ca */ = {isa = PBXFileReference; lastKnownFileType = text.plist.strings; name = ca; path = ca.lproj/PreferenceWindowController.strings; sourceTree = "<group>"; };
		84EA52DD2404E83C00F7617A /* ca */ = {isa = PBXFileReference; lastKnownFileType = text.plist.strings; name = ca; path = ca.lproj/SubChooseViewController.strings; sourceTree = "<group>"; };
		84EA52DE2404E83C00F7617A /* ca */ = {isa = PBXFileReference; lastKnownFileType = text.plist.strings; name = ca; path = ca.lproj/InfoPlist.strings; sourceTree = "<group>"; };
		84EA52DF2404E83C00F7617A /* ca */ = {isa = PBXFileReference; lastKnownFileType = text.plist.strings; name = ca; path = ca.lproj/Localizable.strings; sourceTree = "<group>"; };
		84EA52E12404E83C00F7617A /* ca */ = {isa = PBXFileReference; lastKnownFileType = text.plist.strings; name = ca; path = ca.lproj/FilterPresets.strings; sourceTree = "<group>"; };
		84EA52E22404E83C00F7617A /* ca */ = {isa = PBXFileReference; lastKnownFileType = text.plist.strings; name = ca; path = ca.lproj/KeyBinding.strings; sourceTree = "<group>"; };
		84EA52E32404E88900F7617A /* ca */ = {isa = PBXFileReference; lastKnownFileType = text.rtf; name = ca; path = ca.lproj/Contribution.rtf; sourceTree = "<group>"; };
		84EB1ED61D2F51D3004FA5A1 /* IINA.app */ = {isa = PBXFileReference; explicitFileType = wrapper.application; includeInIndex = 0; path = IINA.app; sourceTree = BUILT_PRODUCTS_DIR; };
		84EB1ED91D2F51D3004FA5A1 /* AppDelegate.swift */ = {isa = PBXFileReference; lastKnownFileType = sourcecode.swift; path = AppDelegate.swift; sourceTree = "<group>"; };
		84EB1EDB1D2F51D3004FA5A1 /* Assets.xcassets */ = {isa = PBXFileReference; lastKnownFileType = folder.assetcatalog; path = Assets.xcassets; sourceTree = "<group>"; };
		84EB1EE01D2F51D3004FA5A1 /* Info.plist */ = {isa = PBXFileReference; lastKnownFileType = text.plist.xml; path = Info.plist; sourceTree = "<group>"; };
		84EB1F041D2F5C5B004FA5A1 /* AppData.swift */ = {isa = PBXFileReference; fileEncoding = 4; lastKnownFileType = sourcecode.swift; path = AppData.swift; sourceTree = "<group>"; };
		84EB1F061D2F5E76004FA5A1 /* Utility.swift */ = {isa = PBXFileReference; fileEncoding = 4; lastKnownFileType = sourcecode.swift; path = Utility.swift; sourceTree = "<group>"; };
		84EC12821F4F939000137C1E /* FilterPresets.swift */ = {isa = PBXFileReference; fileEncoding = 4; lastKnownFileType = sourcecode.swift; path = FilterPresets.swift; sourceTree = "<group>"; };
		84EC12871F504D2500137C1E /* Base */ = {isa = PBXFileReference; lastKnownFileType = text.plist.strings; name = Base; path = Base.lproj/FilterPresets.strings; sourceTree = "<group>"; };
		84EC12891F504D3B00137C1E /* zh-Hans */ = {isa = PBXFileReference; lastKnownFileType = text.plist.strings; name = "zh-Hans"; path = "zh-Hans.lproj/FilterPresets.strings"; sourceTree = "<group>"; };
		84ED99FD1E009C8100A5159B /* PrefAdvancedViewController.swift */ = {isa = PBXFileReference; fileEncoding = 4; lastKnownFileType = sourcecode.swift; path = PrefAdvancedViewController.swift; sourceTree = "<group>"; };
		84F5D4941E44D5230060A838 /* KeyBindingCriterion.swift */ = {isa = PBXFileReference; fileEncoding = 4; lastKnownFileType = sourcecode.swift; path = KeyBindingCriterion.swift; sourceTree = "<group>"; };
		84F5D4981E44E8AC0060A838 /* KeyBindingDataLoader.swift */ = {isa = PBXFileReference; fileEncoding = 4; lastKnownFileType = sourcecode.swift; path = KeyBindingDataLoader.swift; sourceTree = "<group>"; };
		84F5D49B1E44E9A50060A838 /* Base */ = {isa = PBXFileReference; lastKnownFileType = text.plist.strings; name = Base; path = Base.lproj/KeyBinding.strings; sourceTree = "<group>"; };
		84F5D49D1E44E9A90060A838 /* zh-Hans */ = {isa = PBXFileReference; lastKnownFileType = text.plist.strings; name = "zh-Hans"; path = "zh-Hans.lproj/KeyBinding.strings"; sourceTree = "<group>"; };
		84F5D49F1E44F9DB0060A838 /* KeyBindingItem.swift */ = {isa = PBXFileReference; fileEncoding = 4; lastKnownFileType = sourcecode.swift; path = KeyBindingItem.swift; sourceTree = "<group>"; };
		84F5D4A11E4796F50060A838 /* KeyBindingTranslator.swift */ = {isa = PBXFileReference; fileEncoding = 4; lastKnownFileType = sourcecode.swift; path = KeyBindingTranslator.swift; sourceTree = "<group>"; };
		84F725551D4783EE000DEF1B /* VolumeSliderCell.swift */ = {isa = PBXFileReference; fileEncoding = 4; lastKnownFileType = sourcecode.swift; lineEnding = 0; path = VolumeSliderCell.swift; sourceTree = "<group>"; xcLanguageSpecificationIdentifier = xcode.lang.swift; };
		84F7258E1D486185000DEF1B /* MPVProperty.swift */ = {isa = PBXFileReference; fileEncoding = 4; lastKnownFileType = sourcecode.swift; path = MPVProperty.swift; sourceTree = "<group>"; };
		84FBCB361EEACDDD0076C77C /* FFmpegController.h */ = {isa = PBXFileReference; fileEncoding = 4; lastKnownFileType = sourcecode.c.h; path = FFmpegController.h; sourceTree = "<group>"; };
		84FBCB371EEACDDD0076C77C /* FFmpegController.m */ = {isa = PBXFileReference; fileEncoding = 4; lastKnownFileType = sourcecode.c.objc; path = FFmpegController.m; sourceTree = "<group>"; };
		84FBF23D1EF06A90003EA491 /* ThumbnailCache.swift */ = {isa = PBXFileReference; fileEncoding = 4; lastKnownFileType = sourcecode.swift; path = ThumbnailCache.swift; sourceTree = "<group>"; };
		84FF84701D2FF698001B318A /* client.h */ = {isa = PBXFileReference; fileEncoding = 4; lastKnownFileType = sourcecode.c.h; path = client.h; sourceTree = "<group>"; };
		875FDF9E2157873300F7F7FD /* ru */ = {isa = PBXFileReference; lastKnownFileType = text.plist.strings; name = ru; path = ru.lproj/PrefUtilsViewController.strings; sourceTree = "<group>"; };
		875FDFA02157874B00F7F7FD /* ru */ = {isa = PBXFileReference; lastKnownFileType = text.plist.strings; name = ru; path = ru.lproj/PrefOSCToolbarSettingsSheetController.strings; sourceTree = "<group>"; };
		875FDFA22157876200F7F7FD /* ru */ = {isa = PBXFileReference; lastKnownFileType = text.plist.strings; name = ru; path = ru.lproj/OpenURLWindowController.strings; sourceTree = "<group>"; };
		875FDFA42157877000F7F7FD /* ru */ = {isa = PBXFileReference; lastKnownFileType = text.plist.strings; name = ru; path = ru.lproj/MiniPlayerWindowController.strings; sourceTree = "<group>"; };
		875FDFA62157879900F7F7FD /* ru */ = {isa = PBXFileReference; lastKnownFileType = text.plist.strings; name = ru; path = ru.lproj/PreferenceWindowController.strings; sourceTree = "<group>"; };
		875FDFA8215787A400F7F7FD /* ru */ = {isa = PBXFileReference; lastKnownFileType = text.plist.strings; name = ru; path = ru.lproj/SubChooseViewController.strings; sourceTree = "<group>"; };
		87E813251F83C05E00AA8D0C /* ru */ = {isa = PBXFileReference; lastKnownFileType = text.plist.strings; name = ru; path = ru.lproj/FilterPresets.strings; sourceTree = "<group>"; };
		8F17B8FA2013956E0048FB5D /* de */ = {isa = PBXFileReference; lastKnownFileType = text.plist.strings; name = de; path = de.lproj/FreeSelectingViewController.strings; sourceTree = "<group>"; };
		8F49C361213EF4AF0076C4F9 /* de */ = {isa = PBXFileReference; lastKnownFileType = text.plist.strings; name = de; path = de.lproj/SubChooseViewController.strings; sourceTree = "<group>"; };
		8F49C363213EF5400076C4F9 /* de */ = {isa = PBXFileReference; lastKnownFileType = text.plist.strings; name = de; path = de.lproj/PreferenceWindowController.strings; sourceTree = "<group>"; };
		8F49C36A213EF9C70076C4F9 /* de */ = {isa = PBXFileReference; lastKnownFileType = text.plist.strings; name = de; path = de.lproj/OpenURLWindowController.strings; sourceTree = "<group>"; };
		8F49C36F213EFB7E0076C4F9 /* Base */ = {isa = PBXFileReference; lastKnownFileType = file.xib; name = Base; path = Base.lproj/MiniPlayerWindowController.xib; sourceTree = "<group>"; };
		8F49C372213EFB830076C4F9 /* de */ = {isa = PBXFileReference; lastKnownFileType = text.plist.strings; name = de; path = de.lproj/MiniPlayerWindowController.strings; sourceTree = "<group>"; };
		8F6F50541EC5E053002B47B4 /* de */ = {isa = PBXFileReference; lastKnownFileType = text.plist.strings; name = de; path = de.lproj/HistoryWindowController.strings; sourceTree = "<group>"; };
		8F825CBD1F16280A0094B529 /* de */ = {isa = PBXFileReference; lastKnownFileType = text.plist.strings; name = de; path = de.lproj/InitialWindowController.strings; sourceTree = "<group>"; };
		8F9D0029213B7A000068FC73 /* de */ = {isa = PBXFileReference; lastKnownFileType = text.plist.strings; name = de; path = de.lproj/PrefUtilsViewController.strings; sourceTree = "<group>"; };
		9D02FB77218CEF35005FEB2B /* nl */ = {isa = PBXFileReference; lastKnownFileType = text.plist.strings; name = nl; path = nl.lproj/MiniPlayerWindowController.strings; sourceTree = "<group>"; };
		9D02FB79218CEF53005FEB2B /* nl */ = {isa = PBXFileReference; lastKnownFileType = text.plist.strings; name = nl; path = nl.lproj/OpenURLWindowController.strings; sourceTree = "<group>"; };
		9D1C033A2067C24600919F84 /* nl */ = {isa = PBXFileReference; lastKnownFileType = text.plist.strings; name = nl; path = nl.lproj/PrefOSCToolbarSettingsSheetController.strings; sourceTree = "<group>"; };
		9D8B490421007F58005113D9 /* nl */ = {isa = PBXFileReference; lastKnownFileType = text.plist.strings; name = nl; path = nl.lproj/PrefUtilsViewController.strings; sourceTree = "<group>"; };
		9D8B490621007F84005113D9 /* nl */ = {isa = PBXFileReference; lastKnownFileType = text.plist.strings; name = nl; path = nl.lproj/PreferenceWindowController.strings; sourceTree = "<group>"; };
		9DB9ED5C20889D66006B1492 /* nl */ = {isa = PBXFileReference; lastKnownFileType = text.plist.strings; name = nl; path = nl.lproj/SubChooseViewController.strings; sourceTree = "<group>"; };
		9E47DABF1E3CFA6D00457420 /* DurationDisplayTextField.swift */ = {isa = PBXFileReference; fileEncoding = 4; lastKnownFileType = sourcecode.swift; path = DurationDisplayTextField.swift; sourceTree = "<group>"; };
		9E63CAB61E3F7D0E00EA66C9 /* fr */ = {isa = PBXFileReference; lastKnownFileType = text.plist.strings; name = fr; path = fr.lproj/MainMenu.strings; sourceTree = "<group>"; };
		B305513A2190B0C600D3F70E /* it */ = {isa = PBXFileReference; lastKnownFileType = text.plist.strings; name = it; path = it.lproj/MiniPlayerWindowController.strings; sourceTree = "<group>"; };
		B3066F5F1F161538004D7559 /* it */ = {isa = PBXFileReference; lastKnownFileType = text.plist.strings; name = it; path = it.lproj/InitialWindowController.strings; sourceTree = "<group>"; };
		B35E0A072107C0E500453AA7 /* it */ = {isa = PBXFileReference; lastKnownFileType = text.plist.strings; name = it; path = it.lproj/PrefUtilsViewController.strings; sourceTree = "<group>"; };
		B3860ED81E50F73A00FF012B /* it */ = {isa = PBXFileReference; lastKnownFileType = text.plist.strings; name = it; path = it.lproj/KeyBinding.strings; sourceTree = "<group>"; };
		B38F24181E44D09F00FFE600 /* it */ = {isa = PBXFileReference; lastKnownFileType = text.plist.strings; name = it; path = it.lproj/MainMenu.strings; sourceTree = "<group>"; };
		B38F24191E44D09F00FFE600 /* it */ = {isa = PBXFileReference; lastKnownFileType = text.plist.strings; name = it; path = it.lproj/MainWindowController.strings; sourceTree = "<group>"; };
		B38F241A1E44D09F00FFE600 /* it */ = {isa = PBXFileReference; lastKnownFileType = text.plist.strings; name = it; path = it.lproj/QuickSettingViewController.strings; sourceTree = "<group>"; };
		B38F241B1E44D09F00FFE600 /* it */ = {isa = PBXFileReference; lastKnownFileType = text.plist.strings; name = it; path = it.lproj/PlaylistViewController.strings; sourceTree = "<group>"; };
		B38F241C1E44D09F00FFE600 /* it */ = {isa = PBXFileReference; lastKnownFileType = text.plist.strings; name = it; path = it.lproj/CropSettingsViewController.strings; sourceTree = "<group>"; };
		B38F241E1E44D09F00FFE600 /* it */ = {isa = PBXFileReference; lastKnownFileType = text.plist.strings; name = it; path = it.lproj/FilterWindowController.strings; sourceTree = "<group>"; };
		B38F241F1E44D09F00FFE600 /* it */ = {isa = PBXFileReference; lastKnownFileType = text.plist.strings; name = it; path = it.lproj/AboutWindowController.strings; sourceTree = "<group>"; };
		B38F24201E44D09F00FFE600 /* it */ = {isa = PBXFileReference; lastKnownFileType = text.plist.strings; name = it; path = it.lproj/FontPickerWindowController.strings; sourceTree = "<group>"; };
		B38F24211E44D09F00FFE600 /* it */ = {isa = PBXFileReference; lastKnownFileType = text.plist.strings; name = it; path = it.lproj/PrefGeneralViewController.strings; sourceTree = "<group>"; };
		B38F24221E44D0A000FFE600 /* it */ = {isa = PBXFileReference; lastKnownFileType = text.plist.strings; name = it; path = it.lproj/PrefUIViewController.strings; sourceTree = "<group>"; };
		B38F24241E44D0A000FFE600 /* it */ = {isa = PBXFileReference; lastKnownFileType = text.plist.strings; name = it; path = it.lproj/PrefKeyBindingViewController.strings; sourceTree = "<group>"; };
		B38F24251E44D0A000FFE600 /* it */ = {isa = PBXFileReference; lastKnownFileType = text.plist.strings; name = it; path = it.lproj/KeyRecordViewController.strings; sourceTree = "<group>"; };
		B38F24261E44D0A000FFE600 /* it */ = {isa = PBXFileReference; lastKnownFileType = text.plist.strings; name = it; path = it.lproj/PrefAdvancedViewController.strings; sourceTree = "<group>"; };
		B38F24271E44D0A000FFE600 /* it */ = {isa = PBXFileReference; lastKnownFileType = text.plist.strings; name = it; path = it.lproj/PrefCodecViewController.strings; sourceTree = "<group>"; };
		B38F24281E44D0A000FFE600 /* it */ = {isa = PBXFileReference; lastKnownFileType = text.plist.strings; name = it; path = it.lproj/PrefSubViewController.strings; sourceTree = "<group>"; };
		B38F24291E44D0A000FFE600 /* it */ = {isa = PBXFileReference; lastKnownFileType = text.plist.strings; name = it; path = it.lproj/PrefNetworkViewController.strings; sourceTree = "<group>"; };
		B38F242A1E44D0A000FFE600 /* it */ = {isa = PBXFileReference; lastKnownFileType = text.plist.strings; name = it; path = it.lproj/Localizable.strings; sourceTree = "<group>"; };
		B3A6ED0B1EBBC9ED00BE4956 /* it */ = {isa = PBXFileReference; lastKnownFileType = text.plist.strings; name = it; path = it.lproj/InspectorWindowController.strings; sourceTree = "<group>"; };
		B3A6ED0F1EBBD51F00BE4956 /* it */ = {isa = PBXFileReference; lastKnownFileType = text.plist.strings; name = it; path = it.lproj/PrefControlViewController.strings; sourceTree = "<group>"; };
		B3B163411EC9A1AC000ED121 /* it */ = {isa = PBXFileReference; lastKnownFileType = text.plist.strings; name = it; path = it.lproj/HistoryWindowController.strings; sourceTree = "<group>"; };
		B3BEB11121403F6E0015FC54 /* it */ = {isa = PBXFileReference; lastKnownFileType = text.plist.strings; name = it; path = it.lproj/OpenURLWindowController.strings; sourceTree = "<group>"; };
		B3D578841EBCE6B200757AAA /* it */ = {isa = PBXFileReference; lastKnownFileType = text.plist.strings; name = it; path = it.lproj/InfoPlist.strings; sourceTree = "<group>"; };
		B3DB9C081E82CE2B00CFB888 /* it */ = {isa = PBXFileReference; lastKnownFileType = text.rtf; name = it; path = it.lproj/Contribution.rtf; sourceTree = "<group>"; };
		B3FC6F2F210FB42700E7F6AF /* it */ = {isa = PBXFileReference; lastKnownFileType = text.plist.strings; name = it; path = it.lproj/PreferenceWindowController.strings; sourceTree = "<group>"; };
		B3FC6F31210FB48600E7F6AF /* it */ = {isa = PBXFileReference; lastKnownFileType = text.plist.strings; name = it; path = it.lproj/SubChooseViewController.strings; sourceTree = "<group>"; };
		C70BC05C1E511D1000D8CB79 /* ko */ = {isa = PBXFileReference; lastKnownFileType = text.plist.strings; name = ko; path = ko.lproj/KeyBinding.strings; sourceTree = "<group>"; };
		C715104121014A1E00C6963C /* ko */ = {isa = PBXFileReference; lastKnownFileType = text.plist.strings; name = ko; path = ko.lproj/PreferenceWindowController.strings; sourceTree = "<group>"; };
		C715104221014A2900C6963C /* ko */ = {isa = PBXFileReference; lastKnownFileType = text.plist.strings; name = ko; path = ko.lproj/PrefUtilsViewController.strings; sourceTree = "<group>"; };
		C7513B4A1F61C05D00C14561 /* ko */ = {isa = PBXFileReference; lastKnownFileType = text.plist.strings; name = ko; path = ko.lproj/FilterPresets.strings; sourceTree = "<group>"; };
		C7513B4C1F61C5A300C14561 /* ko */ = {isa = PBXFileReference; lastKnownFileType = text.plist.strings; name = ko; path = ko.lproj/FreeSelectingViewController.strings; sourceTree = "<group>"; };
		C7583B471E67802200BEF9B7 /* ko */ = {isa = PBXFileReference; lastKnownFileType = text.rtf; name = ko; path = ko.lproj/Contribution.rtf; sourceTree = "<group>"; };
		C77164E12058D45C009E41DA /* ko */ = {isa = PBXFileReference; lastKnownFileType = text.plist.strings; name = ko; path = ko.lproj/PrefOSCToolbarSettingsSheetController.strings; sourceTree = "<group>"; };
		C789871A1E34EBDE0005769F /* ko */ = {isa = PBXFileReference; lastKnownFileType = text.plist.strings; name = ko; path = ko.lproj/MainMenu.strings; sourceTree = "<group>"; };
		C789871B1E34EBDE0005769F /* ko */ = {isa = PBXFileReference; lastKnownFileType = text.plist.strings; name = ko; path = ko.lproj/MainWindowController.strings; sourceTree = "<group>"; };
		C789871C1E34EBDE0005769F /* ko */ = {isa = PBXFileReference; lastKnownFileType = text.plist.strings; name = ko; path = ko.lproj/QuickSettingViewController.strings; sourceTree = "<group>"; };
		C789871D1E34EBDE0005769F /* ko */ = {isa = PBXFileReference; lastKnownFileType = text.plist.strings; name = ko; path = ko.lproj/PlaylistViewController.strings; sourceTree = "<group>"; };
		C789871E1E34EBDE0005769F /* ko */ = {isa = PBXFileReference; lastKnownFileType = text.plist.strings; name = ko; path = ko.lproj/CropSettingsViewController.strings; sourceTree = "<group>"; };
		C789871F1E34EBDE0005769F /* ko */ = {isa = PBXFileReference; lastKnownFileType = text.plist.strings; name = ko; path = ko.lproj/InspectorWindowController.strings; sourceTree = "<group>"; };
		C78987201E34EBDE0005769F /* ko */ = {isa = PBXFileReference; lastKnownFileType = text.plist.strings; name = ko; path = ko.lproj/FilterWindowController.strings; sourceTree = "<group>"; };
		C78987211E34EBDE0005769F /* ko */ = {isa = PBXFileReference; lastKnownFileType = text.plist.strings; name = ko; path = ko.lproj/AboutWindowController.strings; sourceTree = "<group>"; };
		C78987221E34EBDE0005769F /* ko */ = {isa = PBXFileReference; lastKnownFileType = text.plist.strings; name = ko; path = ko.lproj/FontPickerWindowController.strings; sourceTree = "<group>"; };
		C78987231E34EBDF0005769F /* ko */ = {isa = PBXFileReference; lastKnownFileType = text.plist.strings; name = ko; path = ko.lproj/PrefGeneralViewController.strings; sourceTree = "<group>"; };
		C78987241E34EBDF0005769F /* ko */ = {isa = PBXFileReference; lastKnownFileType = text.plist.strings; name = ko; path = ko.lproj/PrefUIViewController.strings; sourceTree = "<group>"; };
		C78987251E34EBDF0005769F /* ko */ = {isa = PBXFileReference; lastKnownFileType = text.plist.strings; name = ko; path = ko.lproj/PrefControlViewController.strings; sourceTree = "<group>"; };
		C78987261E34EBDF0005769F /* ko */ = {isa = PBXFileReference; lastKnownFileType = text.plist.strings; name = ko; path = ko.lproj/PrefKeyBindingViewController.strings; sourceTree = "<group>"; };
		C78987271E34EBDF0005769F /* ko */ = {isa = PBXFileReference; lastKnownFileType = text.plist.strings; name = ko; path = ko.lproj/KeyRecordViewController.strings; sourceTree = "<group>"; };
		C78987281E34EBDF0005769F /* ko */ = {isa = PBXFileReference; lastKnownFileType = text.plist.strings; name = ko; path = ko.lproj/PrefAdvancedViewController.strings; sourceTree = "<group>"; };
		C78987291E34EBDF0005769F /* ko */ = {isa = PBXFileReference; lastKnownFileType = text.plist.strings; name = ko; path = ko.lproj/PrefCodecViewController.strings; sourceTree = "<group>"; };
		C789872A1E34EBDF0005769F /* ko */ = {isa = PBXFileReference; lastKnownFileType = text.plist.strings; name = ko; path = ko.lproj/PrefSubViewController.strings; sourceTree = "<group>"; };
		C789872B1E34EBDF0005769F /* ko */ = {isa = PBXFileReference; lastKnownFileType = text.plist.strings; name = ko; path = ko.lproj/PrefNetworkViewController.strings; sourceTree = "<group>"; };
		C789872C1E34EBDF0005769F /* ko */ = {isa = PBXFileReference; lastKnownFileType = text.plist.strings; name = ko; path = ko.lproj/Localizable.strings; sourceTree = "<group>"; };
		C78987301E34EF170005769F /* ko */ = {isa = PBXFileReference; lastKnownFileType = text.plist.strings; name = ko; path = ko.lproj/InfoPlist.strings; sourceTree = "<group>"; };
		C7DBA5EB1F07C5FD00C2B416 /* ko */ = {isa = PBXFileReference; lastKnownFileType = text.plist.strings; name = ko; path = ko.lproj/InitialWindowController.strings; sourceTree = "<group>"; };
		C7DC79CE1EC63821002DE23B /* ko */ = {isa = PBXFileReference; lastKnownFileType = text.plist.strings; name = ko; path = ko.lproj/HistoryWindowController.strings; sourceTree = "<group>"; };
		C7E90B522087EC5700A58B6B /* ko */ = {isa = PBXFileReference; lastKnownFileType = text.plist.strings; name = ko; path = ko.lproj/SubChooseViewController.strings; sourceTree = "<group>"; };
<<<<<<< HEAD
		D1049C842872C154003D47C1 /* ConfTableViewController.swift */ = {isa = PBXFileReference; lastKnownFileType = sourcecode.swift; path = ConfTableViewController.swift; sourceTree = "<group>"; };
		D1049C862872C17F003D47C1 /* BindingTableViewController.swift */ = {isa = PBXFileReference; lastKnownFileType = sourcecode.swift; path = BindingTableViewController.swift; sourceTree = "<group>"; };
		D1049C882872CAD6003D47C1 /* ConfTableState.swift */ = {isa = PBXFileReference; lastKnownFileType = sourcecode.swift; path = ConfTableState.swift; sourceTree = "<group>"; };
		D11AB83528EEE72A00673A90 /* EditableTableViewDelegate.swift */ = {isa = PBXFileReference; lastKnownFileType = sourcecode.swift; path = EditableTableViewDelegate.swift; sourceTree = "<group>"; };
		D12C073F28EAEA4400FA9958 /* AppInputConfigBuilder.swift */ = {isa = PBXFileReference; lastKnownFileType = sourcecode.swift; path = AppInputConfigBuilder.swift; sourceTree = "<group>"; };
		D140E81B285A0BEF00067094 /* LinkedList.swift */ = {isa = PBXFileReference; lastKnownFileType = sourcecode.swift; path = LinkedList.swift; sourceTree = "<group>"; };
		D17504A529167ACF005C3DD0 /* CascadingMenuItemBuilder.swift */ = {isa = PBXFileReference; lastKnownFileType = sourcecode.swift; path = CascadingMenuItemBuilder.swift; sourceTree = "<group>"; };
		D17504A72918F13E005C3DD0 /* OSCToolbarButton.swift */ = {isa = PBXFileReference; lastKnownFileType = sourcecode.swift; path = OSCToolbarButton.swift; sourceTree = "<group>"; };
		D18333BB2834CDF40060A4E9 /* RingBuffer.swift */ = {isa = PBXFileReference; fileEncoding = 4; lastKnownFileType = sourcecode.swift; path = RingBuffer.swift; sourceTree = "<group>"; };
		D18333BD2834CE620060A4E9 /* PlayerBindingController.swift */ = {isa = PBXFileReference; lastKnownFileType = sourcecode.swift; path = PlayerBindingController.swift; sourceTree = "<group>"; };
		D188CB2128D6DE1900F166FD /* InputBinding.swift */ = {isa = PBXFileReference; lastKnownFileType = sourcecode.swift; path = InputBinding.swift; sourceTree = "<group>"; };
		D188CB2528D9E95500F166FD /* BindingTableState.swift */ = {isa = PBXFileReference; lastKnownFileType = sourcecode.swift; path = BindingTableState.swift; sourceTree = "<group>"; };
		D19AF88328A3CBCE009B598C /* InputConfFileCache.swift */ = {isa = PBXFileReference; lastKnownFileType = sourcecode.swift; path = InputConfFileCache.swift; sourceTree = "<group>"; };
		D19F9DA928645C860054CC45 /* EditableTableView.swift */ = {isa = PBXFileReference; lastKnownFileType = sourcecode.swift; path = EditableTableView.swift; sourceTree = "<group>"; };
		D1A44D892A5E18D00089B283 /* MainWindowGeometry.swift */ = {isa = PBXFileReference; lastKnownFileType = sourcecode.swift; path = MainWindowGeometry.swift; sourceTree = "<group>"; };
		D1A8878B29D16452000D1AE4 /* RotationHandler.swift */ = {isa = PBXFileReference; lastKnownFileType = sourcecode.swift; path = RotationHandler.swift; sourceTree = "<group>"; };
		D1A8878D29D1696C000D1AE4 /* Sidebars.swift */ = {isa = PBXFileReference; lastKnownFileType = sourcecode.swift; path = Sidebars.swift; sourceTree = "<group>"; };
		D1AF3D7828F16CA4002A15A7 /* CellEditTracker.swift */ = {isa = PBXFileReference; lastKnownFileType = sourcecode.swift; path = CellEditTracker.swift; sourceTree = "<group>"; };
		D1B4E24B2A3AE61B00E36F1D /* MiniPlayerWindow.swift */ = {isa = PBXFileReference; lastKnownFileType = sourcecode.swift; path = MiniPlayerWindow.swift; sourceTree = "<group>"; };
		D1B787DA29AF883800DABC9C /* PlayerWindowPreviewImageBuilder.swift */ = {isa = PBXFileReference; lastKnownFileType = sourcecode.swift; path = PlayerWindowPreviewImageBuilder.swift; sourceTree = "<group>"; };
		D1D87DFB2923A4E500737886 /* BindingTableStateManager.swift */ = {isa = PBXFileReference; lastKnownFileType = sourcecode.swift; path = BindingTableStateManager.swift; sourceTree = "<group>"; };
		D1D87DFF2924F92100737886 /* ConfTableStateManager.swift */ = {isa = PBXFileReference; lastKnownFileType = sourcecode.swift; path = ConfTableStateManager.swift; sourceTree = "<group>"; };
		D1D87E01292B2AEE00737886 /* BiDictionary.swift */ = {isa = PBXFileReference; lastKnownFileType = sourcecode.swift; path = BiDictionary.swift; sourceTree = "<group>"; };
		D1D87E032932086000737886 /* TableUIChangeBuilder.swift */ = {isa = PBXFileReference; lastKnownFileType = sourcecode.swift; path = TableUIChangeBuilder.swift; sourceTree = "<group>"; };
		D1D87E0529320F7C00737886 /* UndoHelper.swift */ = {isa = PBXFileReference; lastKnownFileType = sourcecode.swift; path = UndoHelper.swift; sourceTree = "<group>"; };
		D1DC673028ED682100C419CB /* RemainingRemovalTracker.swift */ = {isa = PBXFileReference; lastKnownFileType = sourcecode.swift; path = RemainingRemovalTracker.swift; sourceTree = "<group>"; };
		D1E1446B29E3971C005DCEA3 /* UIAnimation.swift */ = {isa = PBXFileReference; lastKnownFileType = sourcecode.swift; path = UIAnimation.swift; sourceTree = "<group>"; };
		D1EAF5E428E6B5DD0023BACF /* EditableTextField.swift */ = {isa = PBXFileReference; lastKnownFileType = sourcecode.swift; path = EditableTextField.swift; sourceTree = "<group>"; };
		D1EAF5E628E6B6780023BACF /* TableUIChange.swift */ = {isa = PBXFileReference; lastKnownFileType = sourcecode.swift; path = TableUIChange.swift; sourceTree = "<group>"; };
		D1FA42E228E4323E00DF49DD /* InputSectionStack.swift */ = {isa = PBXFileReference; lastKnownFileType = sourcecode.swift; path = InputSectionStack.swift; sourceTree = "<group>"; };
		D1FA42E428E5E54700DF49DD /* AppInputConfig.swift */ = {isa = PBXFileReference; lastKnownFileType = sourcecode.swift; path = AppInputConfig.swift; sourceTree = "<group>"; };
		D1FD2DD728521AD500CF7B35 /* MPVInputSectionLogScanner.swift */ = {isa = PBXFileReference; lastKnownFileType = sourcecode.swift; path = MPVInputSectionLogScanner.swift; sourceTree = "<group>"; };
		D1FD2DDB28533EE700CF7B35 /* InputSection.swift */ = {isa = PBXFileReference; lastKnownFileType = sourcecode.swift; path = InputSection.swift; sourceTree = "<group>"; };
=======
		D1B4E24D2A3AFC9100E36F1D /* MiniPlayerWindow.swift */ = {isa = PBXFileReference; lastKnownFileType = sourcecode.swift; path = MiniPlayerWindow.swift; sourceTree = "<group>"; };
>>>>>>> 63353c78
		D27556FC1EC6E1C300CAB2A4 /* zh-Hant */ = {isa = PBXFileReference; lastKnownFileType = text.plist.strings; name = "zh-Hant"; path = "zh-Hant.lproj/HistoryWindowController.strings"; sourceTree = "<group>"; };
		D27E35CE1E379B6D0064BE57 /* zh-Hant */ = {isa = PBXFileReference; lastKnownFileType = text.plist.strings; name = "zh-Hant"; path = "zh-Hant.lproj/MainMenu.strings"; sourceTree = "<group>"; };
		D27E35CF1E379B6D0064BE57 /* zh-Hant */ = {isa = PBXFileReference; lastKnownFileType = text.plist.strings; name = "zh-Hant"; path = "zh-Hant.lproj/MainWindowController.strings"; sourceTree = "<group>"; };
		D27E35D01E379B6D0064BE57 /* zh-Hant */ = {isa = PBXFileReference; lastKnownFileType = text.plist.strings; name = "zh-Hant"; path = "zh-Hant.lproj/QuickSettingViewController.strings"; sourceTree = "<group>"; };
		D27E35D11E379B6E0064BE57 /* zh-Hant */ = {isa = PBXFileReference; lastKnownFileType = text.plist.strings; name = "zh-Hant"; path = "zh-Hant.lproj/PlaylistViewController.strings"; sourceTree = "<group>"; };
		D27E35D21E379B6E0064BE57 /* zh-Hant */ = {isa = PBXFileReference; lastKnownFileType = text.plist.strings; name = "zh-Hant"; path = "zh-Hant.lproj/CropSettingsViewController.strings"; sourceTree = "<group>"; };
		D27E35D31E379B6E0064BE57 /* zh-Hant */ = {isa = PBXFileReference; lastKnownFileType = text.plist.strings; name = "zh-Hant"; path = "zh-Hant.lproj/InspectorWindowController.strings"; sourceTree = "<group>"; };
		D27E35D41E379B6E0064BE57 /* zh-Hant */ = {isa = PBXFileReference; lastKnownFileType = text.plist.strings; name = "zh-Hant"; path = "zh-Hant.lproj/FilterWindowController.strings"; sourceTree = "<group>"; };
		D27E35D51E379B6E0064BE57 /* zh-Hant */ = {isa = PBXFileReference; lastKnownFileType = text.plist.strings; name = "zh-Hant"; path = "zh-Hant.lproj/AboutWindowController.strings"; sourceTree = "<group>"; };
		D27E35D61E379B6E0064BE57 /* zh-Hant */ = {isa = PBXFileReference; lastKnownFileType = text.plist.strings; name = "zh-Hant"; path = "zh-Hant.lproj/FontPickerWindowController.strings"; sourceTree = "<group>"; };
		D27E35D71E379B6F0064BE57 /* zh-Hant */ = {isa = PBXFileReference; lastKnownFileType = text.plist.strings; name = "zh-Hant"; path = "zh-Hant.lproj/PrefGeneralViewController.strings"; sourceTree = "<group>"; };
		D27E35D81E379B6F0064BE57 /* zh-Hant */ = {isa = PBXFileReference; lastKnownFileType = text.plist.strings; name = "zh-Hant"; path = "zh-Hant.lproj/PrefUIViewController.strings"; sourceTree = "<group>"; };
		D27E35D91E379B6F0064BE57 /* zh-Hant */ = {isa = PBXFileReference; lastKnownFileType = text.plist.strings; name = "zh-Hant"; path = "zh-Hant.lproj/PrefControlViewController.strings"; sourceTree = "<group>"; };
		D27E35DA1E379B6F0064BE57 /* zh-Hant */ = {isa = PBXFileReference; lastKnownFileType = text.plist.strings; name = "zh-Hant"; path = "zh-Hant.lproj/PrefKeyBindingViewController.strings"; sourceTree = "<group>"; };
		D27E35DB1E379B6F0064BE57 /* zh-Hant */ = {isa = PBXFileReference; lastKnownFileType = text.plist.strings; name = "zh-Hant"; path = "zh-Hant.lproj/KeyRecordViewController.strings"; sourceTree = "<group>"; };
		D27E35DC1E379B6F0064BE57 /* zh-Hant */ = {isa = PBXFileReference; lastKnownFileType = text.plist.strings; name = "zh-Hant"; path = "zh-Hant.lproj/PrefAdvancedViewController.strings"; sourceTree = "<group>"; };
		D27E35DD1E379B6F0064BE57 /* zh-Hant */ = {isa = PBXFileReference; lastKnownFileType = text.plist.strings; name = "zh-Hant"; path = "zh-Hant.lproj/PrefCodecViewController.strings"; sourceTree = "<group>"; };
		D27E35DE1E379B700064BE57 /* zh-Hant */ = {isa = PBXFileReference; lastKnownFileType = text.plist.strings; name = "zh-Hant"; path = "zh-Hant.lproj/PrefSubViewController.strings"; sourceTree = "<group>"; };
		D27E35DF1E379B700064BE57 /* zh-Hant */ = {isa = PBXFileReference; lastKnownFileType = text.plist.strings; name = "zh-Hant"; path = "zh-Hant.lproj/PrefNetworkViewController.strings"; sourceTree = "<group>"; };
		D27E35E01E379B700064BE57 /* zh-Hant */ = {isa = PBXFileReference; lastKnownFileType = text.plist.strings; name = "zh-Hant"; path = "zh-Hant.lproj/Localizable.strings"; sourceTree = "<group>"; };
		D2B411421E5336AD002819E1 /* zh-Hant */ = {isa = PBXFileReference; lastKnownFileType = text.plist.strings; name = "zh-Hant"; path = "zh-Hant.lproj/KeyBinding.strings"; sourceTree = "<group>"; };
		D2B411431E5336AE002819E1 /* zh-Hant */ = {isa = PBXFileReference; lastKnownFileType = text.plist.strings; name = "zh-Hant"; path = "zh-Hant.lproj/InfoPlist.strings"; sourceTree = "<group>"; };
		E1298BB121A517C300B646AD /* sv */ = {isa = PBXFileReference; lastKnownFileType = text.plist.strings; name = sv; path = sv.lproj/MainMenu.strings; sourceTree = "<group>"; };
		E1298BB221A517C300B646AD /* sv */ = {isa = PBXFileReference; lastKnownFileType = text.plist.strings; name = sv; path = sv.lproj/MainWindowController.strings; sourceTree = "<group>"; };
		E1298BB321A517C300B646AD /* sv */ = {isa = PBXFileReference; lastKnownFileType = text.plist.strings; name = sv; path = sv.lproj/QuickSettingViewController.strings; sourceTree = "<group>"; };
		E1298BB421A517C300B646AD /* sv */ = {isa = PBXFileReference; lastKnownFileType = text.plist.strings; name = sv; path = sv.lproj/PlaylistViewController.strings; sourceTree = "<group>"; };
		E1298BB521A517C300B646AD /* sv */ = {isa = PBXFileReference; lastKnownFileType = text.plist.strings; name = sv; path = sv.lproj/InspectorWindowController.strings; sourceTree = "<group>"; };
		E1298BB621A517C400B646AD /* sv */ = {isa = PBXFileReference; lastKnownFileType = text.plist.strings; name = sv; path = sv.lproj/FilterWindowController.strings; sourceTree = "<group>"; };
		E1298BB721A517C400B646AD /* sv */ = {isa = PBXFileReference; lastKnownFileType = text.plist.strings; name = sv; path = sv.lproj/AboutWindowController.strings; sourceTree = "<group>"; };
		E1298BB821A517C400B646AD /* sv */ = {isa = PBXFileReference; lastKnownFileType = text.plist.strings; name = sv; path = sv.lproj/OpenURLWindowController.strings; sourceTree = "<group>"; };
		E1298BB921A517C400B646AD /* sv */ = {isa = PBXFileReference; lastKnownFileType = text.plist.strings; name = sv; path = sv.lproj/HistoryWindowController.strings; sourceTree = "<group>"; };
		E1298BBA21A517C500B646AD /* sv */ = {isa = PBXFileReference; lastKnownFileType = text.plist.strings; name = sv; path = sv.lproj/InitialWindowController.strings; sourceTree = "<group>"; };
		E1298BBB21A517C500B646AD /* sv */ = {isa = PBXFileReference; lastKnownFileType = text.plist.strings; name = sv; path = sv.lproj/MiniPlayerWindowController.strings; sourceTree = "<group>"; };
		E1298BBC21A517C500B646AD /* sv */ = {isa = PBXFileReference; lastKnownFileType = text.plist.strings; name = sv; path = sv.lproj/CropSettingsViewController.strings; sourceTree = "<group>"; };
		E1298BBD21A517C500B646AD /* sv */ = {isa = PBXFileReference; lastKnownFileType = text.plist.strings; name = sv; path = sv.lproj/FreeSelectingViewController.strings; sourceTree = "<group>"; };
		E1298BBE21A517C600B646AD /* sv */ = {isa = PBXFileReference; lastKnownFileType = text.plist.strings; name = sv; path = sv.lproj/FontPickerWindowController.strings; sourceTree = "<group>"; };
		E1298BBF21A517C600B646AD /* sv */ = {isa = PBXFileReference; lastKnownFileType = text.plist.strings; name = sv; path = sv.lproj/PrefGeneralViewController.strings; sourceTree = "<group>"; };
		E1298BC021A517C600B646AD /* sv */ = {isa = PBXFileReference; lastKnownFileType = text.plist.strings; name = sv; path = sv.lproj/PrefUIViewController.strings; sourceTree = "<group>"; };
		E1298BC121A517C700B646AD /* sv */ = {isa = PBXFileReference; lastKnownFileType = text.plist.strings; name = sv; path = sv.lproj/PrefOSCToolbarSettingsSheetController.strings; sourceTree = "<group>"; };
		E1298BC221A517C700B646AD /* sv */ = {isa = PBXFileReference; lastKnownFileType = text.plist.strings; name = sv; path = sv.lproj/PrefControlViewController.strings; sourceTree = "<group>"; };
		E1298BC321A517C700B646AD /* sv */ = {isa = PBXFileReference; lastKnownFileType = text.plist.strings; name = sv; path = sv.lproj/PrefKeyBindingViewController.strings; sourceTree = "<group>"; };
		E1298BC421A517C700B646AD /* sv */ = {isa = PBXFileReference; lastKnownFileType = text.plist.strings; name = sv; path = sv.lproj/KeyRecordViewController.strings; sourceTree = "<group>"; };
		E1298BC521A517C800B646AD /* sv */ = {isa = PBXFileReference; lastKnownFileType = text.plist.strings; name = sv; path = sv.lproj/PrefAdvancedViewController.strings; sourceTree = "<group>"; };
		E1298BC621A517C800B646AD /* sv */ = {isa = PBXFileReference; lastKnownFileType = text.plist.strings; name = sv; path = sv.lproj/PrefCodecViewController.strings; sourceTree = "<group>"; };
		E1298BC721A517C800B646AD /* sv */ = {isa = PBXFileReference; lastKnownFileType = text.plist.strings; name = sv; path = sv.lproj/PrefSubViewController.strings; sourceTree = "<group>"; };
		E1298BC821A517C900B646AD /* sv */ = {isa = PBXFileReference; lastKnownFileType = text.plist.strings; name = sv; path = sv.lproj/PrefNetworkViewController.strings; sourceTree = "<group>"; };
		E1298BC921A517C900B646AD /* sv */ = {isa = PBXFileReference; lastKnownFileType = text.plist.strings; name = sv; path = sv.lproj/PrefUtilsViewController.strings; sourceTree = "<group>"; };
		E1298BCA21A517C900B646AD /* sv */ = {isa = PBXFileReference; lastKnownFileType = text.plist.strings; name = sv; path = sv.lproj/PreferenceWindowController.strings; sourceTree = "<group>"; };
		E1298BCB21A517C900B646AD /* sv */ = {isa = PBXFileReference; lastKnownFileType = text.plist.strings; name = sv; path = sv.lproj/SubChooseViewController.strings; sourceTree = "<group>"; };
		E1298BCC21A517CA00B646AD /* sv */ = {isa = PBXFileReference; lastKnownFileType = text.plist.strings; name = sv; path = sv.lproj/InfoPlist.strings; sourceTree = "<group>"; };
		E1298BCD21A517CA00B646AD /* sv */ = {isa = PBXFileReference; lastKnownFileType = text.plist.strings; name = sv; path = sv.lproj/Localizable.strings; sourceTree = "<group>"; };
		E1298BCE21A517CA00B646AD /* sv */ = {isa = PBXFileReference; lastKnownFileType = text.rtf; name = sv; path = sv.lproj/Contribution.rtf; sourceTree = "<group>"; };
		E1298BCF21A517CA00B646AD /* sv */ = {isa = PBXFileReference; lastKnownFileType = text.plist.strings; name = sv; path = sv.lproj/FilterPresets.strings; sourceTree = "<group>"; };
		E1298BD021A517CA00B646AD /* sv */ = {isa = PBXFileReference; lastKnownFileType = text.plist.strings; name = sv; path = sv.lproj/KeyBinding.strings; sourceTree = "<group>"; };
		E301EFD921312AB300BC8588 /* KeychainAccess.swift */ = {isa = PBXFileReference; lastKnownFileType = sourcecode.swift; path = KeychainAccess.swift; sourceTree = "<group>"; };
		E30D2EBC21F5FD2600E1FF0D /* PluginOverlayView.swift */ = {isa = PBXFileReference; lastKnownFileType = sourcecode.swift; path = PluginOverlayView.swift; sourceTree = "<group>"; };
		E322A4F720A8442E00C67D32 /* PlaylistPlaybackProgressView.swift */ = {isa = PBXFileReference; lastKnownFileType = sourcecode.swift; path = PlaylistPlaybackProgressView.swift; sourceTree = "<group>"; };
		E32693F824BA138000BF7ADC /* JavascriptPluginSubtitleItem.swift */ = {isa = PBXFileReference; lastKnownFileType = sourcecode.swift; path = JavascriptPluginSubtitleItem.swift; sourceTree = "<group>"; };
		E32712AE24EAA14500359DAB /* ScreenshootOSDView.swift */ = {isa = PBXFileReference; lastKnownFileType = sourcecode.swift; path = ScreenshootOSDView.swift; sourceTree = "<group>"; };
		E32712B324F2B8CA00359DAB /* Base */ = {isa = PBXFileReference; lastKnownFileType = file.xib; name = Base; path = Base.lproj/ScreenshootOSDView.xib; sourceTree = "<group>"; };
		E32712B624F2B8D200359DAB /* en */ = {isa = PBXFileReference; lastKnownFileType = text.plist.strings; name = en; path = en.lproj/ScreenshootOSDView.strings; sourceTree = "<group>"; };
		E32B157C21BC27B100CDBCEA /* JavascriptAPIMenu.swift */ = {isa = PBXFileReference; lastKnownFileType = sourcecode.swift; path = JavascriptAPIMenu.swift; sourceTree = "<group>"; };
		E32B157E21BE219700CDBCEA /* JavascriptPluginMenuItem.swift */ = {isa = PBXFileReference; lastKnownFileType = sourcecode.swift; path = JavascriptPluginMenuItem.swift; sourceTree = "<group>"; };
		E3366AF9224A039500EF3C32 /* JavascriptAPIPreferences.swift */ = {isa = PBXFileReference; lastKnownFileType = sourcecode.swift; path = JavascriptAPIPreferences.swift; sourceTree = "<group>"; };
		E337D5E12411B64900B5729A /* JavascriptPolyfill.swift */ = {isa = PBXFileReference; lastKnownFileType = sourcecode.swift; path = JavascriptPolyfill.swift; sourceTree = "<group>"; };
		E337D5E3241C12BE00B5729A /* PrefPluginPermissionListView.swift */ = {isa = PBXFileReference; lastKnownFileType = sourcecode.swift; path = PrefPluginPermissionListView.swift; sourceTree = "<group>"; };
		E337D5E5241EF60400B5729A /* JavascriptAPISubtitle.swift */ = {isa = PBXFileReference; lastKnownFileType = sourcecode.swift; path = JavascriptAPISubtitle.swift; sourceTree = "<group>"; };
		E33836832026223800ABC812 /* PrefOSCToolbarSettingsSheetController.swift */ = {isa = PBXFileReference; lastKnownFileType = sourcecode.swift; path = PrefOSCToolbarSettingsSheetController.swift; sourceTree = "<group>"; };
		E3383687202651CF00ABC812 /* PrefOSCToolbarDraggingItemViewController.swift */ = {isa = PBXFileReference; lastKnownFileType = sourcecode.swift; path = PrefOSCToolbarDraggingItemViewController.swift; sourceTree = "<group>"; };
		E3383688202651CF00ABC812 /* PrefOSCToolbarDraggingItemViewController.xib */ = {isa = PBXFileReference; lastKnownFileType = file.xib; path = PrefOSCToolbarDraggingItemViewController.xib; sourceTree = "<group>"; };
		E33BA5C3204315740069A0F6 /* AssrtSubtitle.swift */ = {isa = PBXFileReference; lastKnownFileType = sourcecode.swift; path = AssrtSubtitle.swift; sourceTree = "<group>"; };
		E33BA5C5204BD9FE0069A0F6 /* SubChooseViewController.swift */ = {isa = PBXFileReference; lastKnownFileType = sourcecode.swift; path = SubChooseViewController.swift; sourceTree = "<group>"; };
		E33C31592107017000983986 /* zh-Hant */ = {isa = PBXFileReference; lastKnownFileType = text.plist.strings; name = "zh-Hant"; path = "zh-Hant.lproj/SubChooseViewController.strings"; sourceTree = "<group>"; };
		E33C315B2107018000983986 /* zh-Hant */ = {isa = PBXFileReference; lastKnownFileType = text.plist.strings; name = "zh-Hant"; path = "zh-Hant.lproj/PrefOSCToolbarSettingsSheetController.strings"; sourceTree = "<group>"; };
		E33C315D210701A100983986 /* zh-Hant */ = {isa = PBXFileReference; lastKnownFileType = text.plist.strings; name = "zh-Hant"; path = "zh-Hant.lproj/PrefUtilsViewController.strings"; sourceTree = "<group>"; };
		E33C315F210701C200983986 /* zh-Hant */ = {isa = PBXFileReference; lastKnownFileType = text.plist.strings; name = "zh-Hant"; path = "zh-Hant.lproj/PreferenceWindowController.strings"; sourceTree = "<group>"; };
		E33FEEB42229A44F00B59711 /* JavascriptAPIUtils.swift */ = {isa = PBXFileReference; lastKnownFileType = sourcecode.swift; path = JavascriptAPIUtils.swift; sourceTree = "<group>"; };
		E342832E20B7149800139865 /* Logger.swift */ = {isa = PBXFileReference; lastKnownFileType = sourcecode.swift; path = Logger.swift; sourceTree = "<group>"; };
		E34A0E022053F93A00B50097 /* Base */ = {isa = PBXFileReference; lastKnownFileType = file.xib; name = Base; path = Base.lproj/PrefOSCToolbarSettingsSheetController.xib; sourceTree = "<group>"; };
		E34A0E052053F93E00B50097 /* zh-Hans */ = {isa = PBXFileReference; lastKnownFileType = text.plist.strings; name = "zh-Hans"; path = "zh-Hans.lproj/PrefOSCToolbarSettingsSheetController.strings"; sourceTree = "<group>"; };
		E34C0C3024934D7B0065A0C6 /* Switch.swift */ = {isa = PBXFileReference; lastKnownFileType = sourcecode.swift; path = Switch.swift; sourceTree = "<group>"; };
		E34E0ADF2007E23600BDC8BA /* zh-Hant */ = {isa = PBXFileReference; lastKnownFileType = text.plist.strings; name = "zh-Hant"; path = "zh-Hant.lproj/FreeSelectingViewController.strings"; sourceTree = "<group>"; };
		E34E909B24F821280073BF04 /* Base */ = {isa = PBXFileReference; lastKnownFileType = file.xib; name = Base; path = Base.lproj/GuideWindowController.xib; sourceTree = "<group>"; };
		E34E909E24F821300073BF04 /* en */ = {isa = PBXFileReference; lastKnownFileType = text.plist.strings; name = en; path = en.lproj/GuideWindowController.strings; sourceTree = "<group>"; };
		E34E90C824F821B00073BF04 /* ca */ = {isa = PBXFileReference; lastKnownFileType = text.plist.strings; name = ca; path = ca.lproj/GuideWindowController.strings; sourceTree = "<group>"; };
		E34E90CA24F821B10073BF04 /* zh-Hans */ = {isa = PBXFileReference; lastKnownFileType = text.plist.strings; name = "zh-Hans"; path = "zh-Hans.lproj/GuideWindowController.strings"; sourceTree = "<group>"; };
		E34E90CC24F821B20073BF04 /* zh-Hant */ = {isa = PBXFileReference; lastKnownFileType = text.plist.strings; name = "zh-Hant"; path = "zh-Hant.lproj/GuideWindowController.strings"; sourceTree = "<group>"; };
		E34E90CE24F821B20073BF04 /* cs */ = {isa = PBXFileReference; lastKnownFileType = text.plist.strings; name = cs; path = cs.lproj/GuideWindowController.strings; sourceTree = "<group>"; };
		E34E90D024F821B40073BF04 /* nl */ = {isa = PBXFileReference; lastKnownFileType = text.plist.strings; name = nl; path = nl.lproj/GuideWindowController.strings; sourceTree = "<group>"; };
		E34E90D224F821B50073BF04 /* fr */ = {isa = PBXFileReference; lastKnownFileType = text.plist.strings; name = fr; path = fr.lproj/GuideWindowController.strings; sourceTree = "<group>"; };
		E34E90D424F821B60073BF04 /* de */ = {isa = PBXFileReference; lastKnownFileType = text.plist.strings; name = de; path = de.lproj/GuideWindowController.strings; sourceTree = "<group>"; };
		E34E90D624F821B60073BF04 /* hi */ = {isa = PBXFileReference; lastKnownFileType = text.plist.strings; name = hi; path = hi.lproj/GuideWindowController.strings; sourceTree = "<group>"; };
		E34E90D824F821B70073BF04 /* it */ = {isa = PBXFileReference; lastKnownFileType = text.plist.strings; name = it; path = it.lproj/GuideWindowController.strings; sourceTree = "<group>"; };
		E34E90DA24F821B80073BF04 /* ja */ = {isa = PBXFileReference; lastKnownFileType = text.plist.strings; name = ja; path = ja.lproj/GuideWindowController.strings; sourceTree = "<group>"; };
		E34E90DC24F821B90073BF04 /* ko */ = {isa = PBXFileReference; lastKnownFileType = text.plist.strings; name = ko; path = ko.lproj/GuideWindowController.strings; sourceTree = "<group>"; };
		E34E90DE24F821B90073BF04 /* pl */ = {isa = PBXFileReference; lastKnownFileType = text.plist.strings; name = pl; path = pl.lproj/GuideWindowController.strings; sourceTree = "<group>"; };
		E34E90E024F821BA0073BF04 /* pt-BR */ = {isa = PBXFileReference; lastKnownFileType = text.plist.strings; name = "pt-BR"; path = "pt-BR.lproj/GuideWindowController.strings"; sourceTree = "<group>"; };
		E34E90E224F821BB0073BF04 /* ro */ = {isa = PBXFileReference; lastKnownFileType = text.plist.strings; name = ro; path = ro.lproj/GuideWindowController.strings; sourceTree = "<group>"; };
		E34E90E424F821BC0073BF04 /* ru */ = {isa = PBXFileReference; lastKnownFileType = text.plist.strings; name = ru; path = ru.lproj/GuideWindowController.strings; sourceTree = "<group>"; };
		E34E90E624F821BD0073BF04 /* sk */ = {isa = PBXFileReference; lastKnownFileType = text.plist.strings; name = sk; path = sk.lproj/GuideWindowController.strings; sourceTree = "<group>"; };
		E34E90E824F821BD0073BF04 /* es */ = {isa = PBXFileReference; lastKnownFileType = text.plist.strings; name = es; path = es.lproj/GuideWindowController.strings; sourceTree = "<group>"; };
		E34E90EA24F821BE0073BF04 /* sv */ = {isa = PBXFileReference; lastKnownFileType = text.plist.strings; name = sv; path = sv.lproj/GuideWindowController.strings; sourceTree = "<group>"; };
		E34E90EC24F821BF0073BF04 /* tr */ = {isa = PBXFileReference; lastKnownFileType = text.plist.strings; name = tr; path = tr.lproj/GuideWindowController.strings; sourceTree = "<group>"; };
		E34E90EE24F821C00073BF04 /* uk */ = {isa = PBXFileReference; lastKnownFileType = text.plist.strings; name = uk; path = uk.lproj/GuideWindowController.strings; sourceTree = "<group>"; };
		E34EAA82251A36CE00057F27 /* JavascriptAPIFile.swift */ = {isa = PBXFileReference; lastKnownFileType = sourcecode.swift; path = JavascriptAPIFile.swift; sourceTree = "<group>"; };
		E3513AF620EF79C500F8C347 /* PreferenceWindowController.swift */ = {isa = PBXFileReference; lastKnownFileType = sourcecode.swift; path = PreferenceWindowController.swift; sourceTree = "<group>"; };
		E3513AFA20F120F600F8C347 /* PreferenceViewController.swift */ = {isa = PBXFileReference; lastKnownFileType = sourcecode.swift; path = PreferenceViewController.swift; sourceTree = "<group>"; };
		E35306EE2147A8CE008FE492 /* JavascriptPlugin.swift */ = {isa = PBXFileReference; lastKnownFileType = sourcecode.swift; path = JavascriptPlugin.swift; sourceTree = "<group>"; };
		E35306F32147F78D008FE492 /* JavascriptAPICore.swift */ = {isa = PBXFileReference; lastKnownFileType = sourcecode.swift; path = JavascriptAPICore.swift; sourceTree = "<group>"; };
		E35306F52147F7AF008FE492 /* JavascriptAPIMpv.swift */ = {isa = PBXFileReference; lastKnownFileType = sourcecode.swift; path = JavascriptAPIMpv.swift; sourceTree = "<group>"; };
		E35306F9214808AB008FE492 /* JavascriptAPIEvent.swift */ = {isa = PBXFileReference; lastKnownFileType = sourcecode.swift; path = JavascriptAPIEvent.swift; sourceTree = "<group>"; };
		E35306FB214813B7008FE492 /* JavascriptPluginInstance.swift */ = {isa = PBXFileReference; lastKnownFileType = sourcecode.swift; path = JavascriptPluginInstance.swift; sourceTree = "<group>"; };
		E35306FF214908DC008FE492 /* JavascriptAPIHttp.swift */ = {isa = PBXFileReference; lastKnownFileType = sourcecode.swift; path = JavascriptAPIHttp.swift; sourceTree = "<group>"; };
		E3530701214935DE008FE492 /* JavascriptAPIConsole.swift */ = {isa = PBXFileReference; lastKnownFileType = sourcecode.swift; path = JavascriptAPIConsole.swift; sourceTree = "<group>"; };
		E353070321496CE4008FE492 /* PrefPluginViewController.swift */ = {isa = PBXFileReference; lastKnownFileType = sourcecode.swift; path = PrefPluginViewController.swift; sourceTree = "<group>"; };
		E353070421496CE4008FE492 /* PrefPluginViewController.xib */ = {isa = PBXFileReference; lastKnownFileType = file.xib; path = PrefPluginViewController.xib; sourceTree = "<group>"; };
		E36E8D7A24F6052F00B8C097 /* GuideWindowController.swift */ = {isa = PBXFileReference; lastKnownFileType = sourcecode.swift; path = GuideWindowController.swift; sourceTree = "<group>"; };
		E374160B20F138A900B4F7F9 /* CollapseView.swift */ = {isa = PBXFileReference; lastKnownFileType = sourcecode.swift; path = CollapseView.swift; sourceTree = "<group>"; };
		E374160D20F3AF7E00B4F7F9 /* PrefUtilsViewController.swift */ = {isa = PBXFileReference; lastKnownFileType = sourcecode.swift; path = PrefUtilsViewController.swift; sourceTree = "<group>"; };
		E374161220F3C0AB00B4F7F9 /* Base */ = {isa = PBXFileReference; lastKnownFileType = file.xib; name = Base; path = Base.lproj/PrefUtilsViewController.xib; sourceTree = "<group>"; };
		E374161520F3C0AD00B4F7F9 /* zh-Hans */ = {isa = PBXFileReference; lastKnownFileType = text.plist.strings; name = "zh-Hans"; path = "zh-Hans.lproj/PrefUtilsViewController.strings"; sourceTree = "<group>"; };
		E38372912443634500F57718 /* LanguageTokenField.swift */ = {isa = PBXFileReference; lastKnownFileType = sourcecode.swift; path = LanguageTokenField.swift; sourceTree = "<group>"; };
		E3839C5624FFF201007D0AB4 /* PluginStandaloneWindow.swift */ = {isa = PBXFileReference; lastKnownFileType = sourcecode.swift; path = PluginStandaloneWindow.swift; sourceTree = "<group>"; };
		E3839C5824FFF817007D0AB4 /* JavascriptAPIStandaloneWindow.swift */ = {isa = PBXFileReference; lastKnownFileType = sourcecode.swift; path = JavascriptAPIStandaloneWindow.swift; sourceTree = "<group>"; };
		E38B3211214FB9EA000F6D27 /* PrefPluginPermissionView.swift */ = {isa = PBXFileReference; lastKnownFileType = sourcecode.swift; path = PrefPluginPermissionView.swift; sourceTree = "<group>"; };
		E38B3212214FB9EA000F6D27 /* PrefPluginPermissionView.xib */ = {isa = PBXFileReference; lastKnownFileType = file.xib; path = PrefPluginPermissionView.xib; sourceTree = "<group>"; };
		E38B3215214FF700000F6D27 /* EventController.swift */ = {isa = PBXFileReference; lastKnownFileType = sourcecode.swift; path = EventController.swift; sourceTree = "<group>"; };
		E38BA1BF253E54F2000B551D /* JavascriptAPIGlobal.swift */ = {isa = PBXFileReference; lastKnownFileType = sourcecode.swift; path = JavascriptAPIGlobal.swift; sourceTree = "<group>"; };
		E38BA1C3254110BD000B551D /* JavascriptMessageHub.swift */ = {isa = PBXFileReference; lastKnownFileType = sourcecode.swift; path = JavascriptMessageHub.swift; sourceTree = "<group>"; };
		E38BD4AE20054BD9007635FC /* MainWindow.swift */ = {isa = PBXFileReference; lastKnownFileType = sourcecode.swift; path = MainWindow.swift; sourceTree = "<group>"; };
		E393669923BDD1850070D626 /* IINA.entitlements */ = {isa = PBXFileReference; lastKnownFileType = text.plist.entitlements; path = IINA.entitlements; sourceTree = "<group>"; };
		E3958563253133E80096811F /* SidebarTabView.swift */ = {isa = PBXFileReference; lastKnownFileType = sourcecode.swift; path = SidebarTabView.swift; sourceTree = "<group>"; };
		E3958564253133E80096811F /* SidebarTabView.xib */ = {isa = PBXFileReference; lastKnownFileType = file.xib; path = SidebarTabView.xib; sourceTree = "<group>"; };
		E3958585253309C90096811F /* PluginSidebarView.swift */ = {isa = PBXFileReference; lastKnownFileType = sourcecode.swift; path = PluginSidebarView.swift; sourceTree = "<group>"; };
		E39585892533143F0096811F /* JavascriptAPISidebarView.swift */ = {isa = PBXFileReference; lastKnownFileType = sourcecode.swift; path = JavascriptAPISidebarView.swift; sourceTree = "<group>"; };
		E3965E192487C99900607EB4 /* JavascriptPluginSubtitle.swift */ = {isa = PBXFileReference; lastKnownFileType = sourcecode.swift; path = JavascriptPluginSubtitle.swift; sourceTree = "<group>"; };
		E39A11FC240F176E00A67F9F /* StringEncodingName.swift */ = {isa = PBXFileReference; lastKnownFileType = sourcecode.swift; path = StringEncodingName.swift; sourceTree = "<group>"; };
		E3A8D8AE2A4F4F260078FA74 /* libpostproc.57.dylib */ = {isa = PBXFileReference; lastKnownFileType = "compiled.mach-o.dylib"; name = libpostproc.57.dylib; path = deps/lib/libpostproc.57.dylib; sourceTree = "<group>"; };
		E3A8D8AF2A4F4F260078FA74 /* libX11.6.dylib */ = {isa = PBXFileReference; lastKnownFileType = "compiled.mach-o.dylib"; name = libX11.6.dylib; path = deps/lib/libX11.6.dylib; sourceTree = "<group>"; };
		E3A8D8B02A4F4F260078FA74 /* libgraphite2.3.dylib */ = {isa = PBXFileReference; lastKnownFileType = "compiled.mach-o.dylib"; name = libgraphite2.3.dylib; path = deps/lib/libgraphite2.3.dylib; sourceTree = "<group>"; };
		E3A8D8B12A4F4F260078FA74 /* libpcre2-8.0.dylib */ = {isa = PBXFileReference; lastKnownFileType = "compiled.mach-o.dylib"; name = "libpcre2-8.0.dylib"; path = "deps/lib/libpcre2-8.0.dylib"; sourceTree = "<group>"; };
		E3A8D8B22A4F4F260078FA74 /* libharfbuzz.0.dylib */ = {isa = PBXFileReference; lastKnownFileType = "compiled.mach-o.dylib"; name = libharfbuzz.0.dylib; path = deps/lib/libharfbuzz.0.dylib; sourceTree = "<group>"; };
		E3A8D8B32A4F4F270078FA74 /* libsodium.23.dylib */ = {isa = PBXFileReference; lastKnownFileType = "compiled.mach-o.dylib"; name = libsodium.23.dylib; path = deps/lib/libsodium.23.dylib; sourceTree = "<group>"; };
		E3A8D8B42A4F4F270078FA74 /* libavfilter.9.dylib */ = {isa = PBXFileReference; lastKnownFileType = "compiled.mach-o.dylib"; name = libavfilter.9.dylib; path = deps/lib/libavfilter.9.dylib; sourceTree = "<group>"; };
		E3A8D8B52A4F4F270078FA74 /* libavcodec.60.dylib */ = {isa = PBXFileReference; lastKnownFileType = "compiled.mach-o.dylib"; name = libavcodec.60.dylib; path = deps/lib/libavcodec.60.dylib; sourceTree = "<group>"; };
		E3A8D8B62A4F4F270078FA74 /* liblcms2.2.dylib */ = {isa = PBXFileReference; lastKnownFileType = "compiled.mach-o.dylib"; name = liblcms2.2.dylib; path = deps/lib/liblcms2.2.dylib; sourceTree = "<group>"; };
		E3A8D8B72A4F4F270078FA74 /* libgmp.10.dylib */ = {isa = PBXFileReference; lastKnownFileType = "compiled.mach-o.dylib"; name = libgmp.10.dylib; path = deps/lib/libgmp.10.dylib; sourceTree = "<group>"; };
		E3A8D8B82A4F4F270078FA74 /* libzstd.1.dylib */ = {isa = PBXFileReference; lastKnownFileType = "compiled.mach-o.dylib"; name = libzstd.1.dylib; path = deps/lib/libzstd.1.dylib; sourceTree = "<group>"; };
		E3A8D8B92A4F4F270078FA74 /* libwebp.7.dylib */ = {isa = PBXFileReference; lastKnownFileType = "compiled.mach-o.dylib"; name = libwebp.7.dylib; path = deps/lib/libwebp.7.dylib; sourceTree = "<group>"; };
		E3A8D8BA2A4F4F270078FA74 /* libb2.1.dylib */ = {isa = PBXFileReference; lastKnownFileType = "compiled.mach-o.dylib"; name = libb2.1.dylib; path = deps/lib/libb2.1.dylib; sourceTree = "<group>"; };
		E3A8D8BB2A4F4F270078FA74 /* libfontconfig.1.dylib */ = {isa = PBXFileReference; lastKnownFileType = "compiled.mach-o.dylib"; name = libfontconfig.1.dylib; path = deps/lib/libfontconfig.1.dylib; sourceTree = "<group>"; };
		E3A8D8BC2A4F4F270078FA74 /* libnettle.8.dylib */ = {isa = PBXFileReference; lastKnownFileType = "compiled.mach-o.dylib"; name = libnettle.8.dylib; path = deps/lib/libnettle.8.dylib; sourceTree = "<group>"; };
		E3A8D8BD2A4F4F270078FA74 /* libsoxr.0.dylib */ = {isa = PBXFileReference; lastKnownFileType = "compiled.mach-o.dylib"; name = libsoxr.0.dylib; path = deps/lib/libsoxr.0.dylib; sourceTree = "<group>"; };
		E3A8D8BE2A4F4F270078FA74 /* libavformat.60.dylib */ = {isa = PBXFileReference; lastKnownFileType = "compiled.mach-o.dylib"; name = libavformat.60.dylib; path = deps/lib/libavformat.60.dylib; sourceTree = "<group>"; };
		E3A8D8BF2A4F4F270078FA74 /* libarchive.13.dylib */ = {isa = PBXFileReference; lastKnownFileType = "compiled.mach-o.dylib"; name = libarchive.13.dylib; path = deps/lib/libarchive.13.dylib; sourceTree = "<group>"; };
		E3A8D8C02A4F4F270078FA74 /* libfreetype.6.dylib */ = {isa = PBXFileReference; lastKnownFileType = "compiled.mach-o.dylib"; name = libfreetype.6.dylib; path = deps/lib/libfreetype.6.dylib; sourceTree = "<group>"; };
		E3A8D8C12A4F4F270078FA74 /* libsharpyuv.0.dylib */ = {isa = PBXFileReference; lastKnownFileType = "compiled.mach-o.dylib"; name = libsharpyuv.0.dylib; path = deps/lib/libsharpyuv.0.dylib; sourceTree = "<group>"; };
		E3A8D8C22A4F4F270078FA74 /* libass.9.dylib */ = {isa = PBXFileReference; lastKnownFileType = "compiled.mach-o.dylib"; name = libass.9.dylib; path = deps/lib/libass.9.dylib; sourceTree = "<group>"; };
		E3A8D8C32A4F4F270078FA74 /* libavdevice.60.dylib */ = {isa = PBXFileReference; lastKnownFileType = "compiled.mach-o.dylib"; name = libavdevice.60.dylib; path = deps/lib/libavdevice.60.dylib; sourceTree = "<group>"; };
		E3A8D8C42A4F4F270078FA74 /* libdav1d.6.dylib */ = {isa = PBXFileReference; lastKnownFileType = "compiled.mach-o.dylib"; name = libdav1d.6.dylib; path = deps/lib/libdav1d.6.dylib; sourceTree = "<group>"; };
		E3A8D8C52A4F4F270078FA74 /* libzmq.5.dylib */ = {isa = PBXFileReference; lastKnownFileType = "compiled.mach-o.dylib"; name = libzmq.5.dylib; path = deps/lib/libzmq.5.dylib; sourceTree = "<group>"; };
		E3A8D8C62A4F4F270078FA74 /* libxcb-shape.0.dylib */ = {isa = PBXFileReference; lastKnownFileType = "compiled.mach-o.dylib"; name = "libxcb-shape.0.dylib"; path = "deps/lib/libxcb-shape.0.dylib"; sourceTree = "<group>"; };
		E3A8D8C72A4F4F270078FA74 /* libunibreak.5.dylib */ = {isa = PBXFileReference; lastKnownFileType = "compiled.mach-o.dylib"; name = libunibreak.5.dylib; path = deps/lib/libunibreak.5.dylib; sourceTree = "<group>"; };
		E3A8D8C82A4F4F270078FA74 /* libswscale.7.dylib */ = {isa = PBXFileReference; lastKnownFileType = "compiled.mach-o.dylib"; name = libswscale.7.dylib; path = deps/lib/libswscale.7.dylib; sourceTree = "<group>"; };
		E3A8D8C92A4F4F270078FA74 /* libspeex.1.dylib */ = {isa = PBXFileReference; lastKnownFileType = "compiled.mach-o.dylib"; name = libspeex.1.dylib; path = deps/lib/libspeex.1.dylib; sourceTree = "<group>"; };
		E3A8D8CA2A4F4F270078FA74 /* libxcb-xfixes.0.dylib */ = {isa = PBXFileReference; lastKnownFileType = "compiled.mach-o.dylib"; name = "libxcb-xfixes.0.dylib"; path = "deps/lib/libxcb-xfixes.0.dylib"; sourceTree = "<group>"; };
		E3A8D8CB2A4F4F270078FA74 /* liblzma.5.dylib */ = {isa = PBXFileReference; lastKnownFileType = "compiled.mach-o.dylib"; name = liblzma.5.dylib; path = deps/lib/liblzma.5.dylib; sourceTree = "<group>"; };
		E3A8D8CC2A4F4F270078FA74 /* libuchardet.0.dylib */ = {isa = PBXFileReference; lastKnownFileType = "compiled.mach-o.dylib"; name = libuchardet.0.dylib; path = deps/lib/libuchardet.0.dylib; sourceTree = "<group>"; };
		E3A8D8CD2A4F4F270078FA74 /* libpng16.16.dylib */ = {isa = PBXFileReference; lastKnownFileType = "compiled.mach-o.dylib"; name = libpng16.16.dylib; path = deps/lib/libpng16.16.dylib; sourceTree = "<group>"; };
		E3A8D8CE2A4F4F270078FA74 /* libintl.8.dylib */ = {isa = PBXFileReference; lastKnownFileType = "compiled.mach-o.dylib"; name = libintl.8.dylib; path = deps/lib/libintl.8.dylib; sourceTree = "<group>"; };
		E3A8D8CF2A4F4F270078FA74 /* libwebpmux.3.dylib */ = {isa = PBXFileReference; lastKnownFileType = "compiled.mach-o.dylib"; name = libwebpmux.3.dylib; path = deps/lib/libwebpmux.3.dylib; sourceTree = "<group>"; };
		E3A8D8D02A4F4F270078FA74 /* libp11-kit.0.dylib */ = {isa = PBXFileReference; lastKnownFileType = "compiled.mach-o.dylib"; name = "libp11-kit.0.dylib"; path = "deps/lib/libp11-kit.0.dylib"; sourceTree = "<group>"; };
		E3A8D8D12A4F4F270078FA74 /* libxcb.1.dylib */ = {isa = PBXFileReference; lastKnownFileType = "compiled.mach-o.dylib"; name = libxcb.1.dylib; path = deps/lib/libxcb.1.dylib; sourceTree = "<group>"; };
		E3A8D8D22A4F4F270078FA74 /* libglib-2.0.0.dylib */ = {isa = PBXFileReference; lastKnownFileType = "compiled.mach-o.dylib"; name = "libglib-2.0.0.dylib"; path = "deps/lib/libglib-2.0.0.dylib"; sourceTree = "<group>"; };
		E3A8D8D32A4F4F270078FA74 /* libbluray.2.dylib */ = {isa = PBXFileReference; lastKnownFileType = "compiled.mach-o.dylib"; name = libbluray.2.dylib; path = deps/lib/libbluray.2.dylib; sourceTree = "<group>"; };
		E3A8D8D42A4F4F270078FA74 /* libhogweed.6.dylib */ = {isa = PBXFileReference; lastKnownFileType = "compiled.mach-o.dylib"; name = libhogweed.6.dylib; path = deps/lib/libhogweed.6.dylib; sourceTree = "<group>"; };
		E3A8D8D52A4F4F270078FA74 /* libavutil.58.dylib */ = {isa = PBXFileReference; lastKnownFileType = "compiled.mach-o.dylib"; name = libavutil.58.dylib; path = deps/lib/libavutil.58.dylib; sourceTree = "<group>"; };
		E3A8D8D62A4F4F270078FA74 /* libluajit-5.1.2.dylib */ = {isa = PBXFileReference; lastKnownFileType = "compiled.mach-o.dylib"; name = "libluajit-5.1.2.dylib"; path = "deps/lib/libluajit-5.1.2.dylib"; sourceTree = "<group>"; };
		E3A8D8D72A4F4F270078FA74 /* libXau.6.dylib */ = {isa = PBXFileReference; lastKnownFileType = "compiled.mach-o.dylib"; name = libXau.6.dylib; path = deps/lib/libXau.6.dylib; sourceTree = "<group>"; };
		E3A8D8D82A4F4F270078FA74 /* librubberband.2.dylib */ = {isa = PBXFileReference; lastKnownFileType = "compiled.mach-o.dylib"; name = librubberband.2.dylib; path = deps/lib/librubberband.2.dylib; sourceTree = "<group>"; };
		E3A8D8D92A4F4F280078FA74 /* libfribidi.0.dylib */ = {isa = PBXFileReference; lastKnownFileType = "compiled.mach-o.dylib"; name = libfribidi.0.dylib; path = deps/lib/libfribidi.0.dylib; sourceTree = "<group>"; };
		E3A8D8DA2A4F4F280078FA74 /* liblz4.1.dylib */ = {isa = PBXFileReference; lastKnownFileType = "compiled.mach-o.dylib"; name = liblz4.1.dylib; path = deps/lib/liblz4.1.dylib; sourceTree = "<group>"; };
		E3A8D8DB2A4F4F280078FA74 /* libmujs.dylib */ = {isa = PBXFileReference; lastKnownFileType = "compiled.mach-o.dylib"; name = libmujs.dylib; path = deps/lib/libmujs.dylib; sourceTree = "<group>"; };
		E3A8D8DC2A4F4F280078FA74 /* libsamplerate.0.dylib */ = {isa = PBXFileReference; lastKnownFileType = "compiled.mach-o.dylib"; name = libsamplerate.0.dylib; path = deps/lib/libsamplerate.0.dylib; sourceTree = "<group>"; };
		E3A8D8DD2A4F4F280078FA74 /* libsnappy.1.dylib */ = {isa = PBXFileReference; lastKnownFileType = "compiled.mach-o.dylib"; name = libsnappy.1.dylib; path = deps/lib/libsnappy.1.dylib; sourceTree = "<group>"; };
		E3A8D8DE2A4F4F280078FA74 /* libidn2.0.dylib */ = {isa = PBXFileReference; lastKnownFileType = "compiled.mach-o.dylib"; name = libidn2.0.dylib; path = deps/lib/libidn2.0.dylib; sourceTree = "<group>"; };
		E3A8D8DF2A4F4F280078FA74 /* libmpv.2.dylib */ = {isa = PBXFileReference; lastKnownFileType = "compiled.mach-o.dylib"; name = libmpv.2.dylib; path = deps/lib/libmpv.2.dylib; sourceTree = "<group>"; };
		E3A8D8E02A4F4F280078FA74 /* libjpeg.8.dylib */ = {isa = PBXFileReference; lastKnownFileType = "compiled.mach-o.dylib"; name = libjpeg.8.dylib; path = deps/lib/libjpeg.8.dylib; sourceTree = "<group>"; };
		E3A8D8E12A4F4F280078FA74 /* libgnutls.30.dylib */ = {isa = PBXFileReference; lastKnownFileType = "compiled.mach-o.dylib"; name = libgnutls.30.dylib; path = deps/lib/libgnutls.30.dylib; sourceTree = "<group>"; };
		E3A8D8E22A4F4F280078FA74 /* libswresample.4.dylib */ = {isa = PBXFileReference; lastKnownFileType = "compiled.mach-o.dylib"; name = libswresample.4.dylib; path = deps/lib/libswresample.4.dylib; sourceTree = "<group>"; };
		E3A8D8E32A4F4F280078FA74 /* libvidstab.1.2.dylib */ = {isa = PBXFileReference; lastKnownFileType = "compiled.mach-o.dylib"; name = libvidstab.1.2.dylib; path = deps/lib/libvidstab.1.2.dylib; sourceTree = "<group>"; };
		E3A8D8E42A4F4F280078FA74 /* libtasn1.6.dylib */ = {isa = PBXFileReference; lastKnownFileType = "compiled.mach-o.dylib"; name = libtasn1.6.dylib; path = deps/lib/libtasn1.6.dylib; sourceTree = "<group>"; };
		E3A8D8E52A4F4F280078FA74 /* libunistring.5.dylib */ = {isa = PBXFileReference; lastKnownFileType = "compiled.mach-o.dylib"; name = libunistring.5.dylib; path = deps/lib/libunistring.5.dylib; sourceTree = "<group>"; };
		E3A8D8E62A4F4F280078FA74 /* libzimg.2.dylib */ = {isa = PBXFileReference; lastKnownFileType = "compiled.mach-o.dylib"; name = libzimg.2.dylib; path = deps/lib/libzimg.2.dylib; sourceTree = "<group>"; };
		E3A8D8E72A4F4F280078FA74 /* libXdmcp.6.dylib */ = {isa = PBXFileReference; lastKnownFileType = "compiled.mach-o.dylib"; name = libXdmcp.6.dylib; path = deps/lib/libXdmcp.6.dylib; sourceTree = "<group>"; };
		E3A8D8E82A4F4F280078FA74 /* libxcb-shm.0.dylib */ = {isa = PBXFileReference; lastKnownFileType = "compiled.mach-o.dylib"; name = "libxcb-shm.0.dylib"; path = "deps/lib/libxcb-shm.0.dylib"; sourceTree = "<group>"; };
		E3B3DD5820FDB8A600325184 /* Base */ = {isa = PBXFileReference; lastKnownFileType = file.xib; name = Base; path = Base.lproj/PreferenceWindowController.xib; sourceTree = "<group>"; };
		E3B3DD5B20FDB8A900325184 /* zh-Hans */ = {isa = PBXFileReference; lastKnownFileType = text.plist.strings; name = "zh-Hans"; path = "zh-Hans.lproj/PreferenceWindowController.strings"; sourceTree = "<group>"; };
		E3BA79EC2131443A00529D99 /* OpenURLWindowController.swift */ = {isa = PBXFileReference; lastKnownFileType = sourcecode.swift; path = OpenURLWindowController.swift; sourceTree = "<group>"; };
		E3C12F6A201F281F00297964 /* FirstRunManager.swift */ = {isa = PBXFileReference; lastKnownFileType = sourcecode.swift; path = FirstRunManager.swift; sourceTree = "<group>"; };
		E3CAD4AE2146DB47000B373A /* JavascriptAPI.swift */ = {isa = PBXFileReference; lastKnownFileType = sourcecode.swift; path = JavascriptAPI.swift; sourceTree = "<group>"; };
		E3CB258A2222885E00A62C47 /* JavascriptAPIOverlay.swift */ = {isa = PBXFileReference; lastKnownFileType = sourcecode.swift; path = JavascriptAPIOverlay.swift; sourceTree = "<group>"; };
		E3CB258E222799B800A62C47 /* MPVHook.swift */ = {isa = PBXFileReference; fileEncoding = 4; lastKnownFileType = sourcecode.swift; path = MPVHook.swift; sourceTree = "<group>"; };
		E3CB75BC1FDACB82004DB10A /* SavedFilter.swift */ = {isa = PBXFileReference; lastKnownFileType = sourcecode.swift; path = SavedFilter.swift; sourceTree = "<group>"; };
		E3DBD23C218EF4F100B3AFBF /* AboutWindowContributorAvatarItem.swift */ = {isa = PBXFileReference; lastKnownFileType = sourcecode.swift; path = AboutWindowContributorAvatarItem.swift; sourceTree = "<group>"; };
		E3DBD23D218EF4F100B3AFBF /* AboutWindowContributorAvatarItem.xib */ = {isa = PBXFileReference; lastKnownFileType = file.xib; path = AboutWindowContributorAvatarItem.xib; sourceTree = "<group>"; };
		E3DE8DCA1FD8166A0021921C /* iina-cli */ = {isa = PBXFileReference; explicitFileType = "compiled.mach-o.executable"; includeInIndex = 0; path = "iina-cli"; sourceTree = BUILT_PRODUCTS_DIR; };
		E3DE8DCC1FD8166A0021921C /* main.swift */ = {isa = PBXFileReference; lastKnownFileType = sourcecode.swift; path = main.swift; sourceTree = "<group>"; };
		E3ECC89D1FE9A6D900BED8C7 /* GeometryDef.swift */ = {isa = PBXFileReference; lastKnownFileType = sourcecode.swift; path = GeometryDef.swift; sourceTree = "<group>"; };
		E3F698862120D878005792C9 /* ExtendedColors.swift */ = {isa = PBXFileReference; lastKnownFileType = sourcecode.swift; path = ExtendedColors.swift; sourceTree = "<group>"; };
		E3FC31451FE1501E00B9B86F /* PowerSource.swift */ = {isa = PBXFileReference; lastKnownFileType = sourcecode.swift; path = PowerSource.swift; sourceTree = "<group>"; };
		E3FF5ABF2938582F0019CE45 /* JavascriptDevTool.swift */ = {isa = PBXFileReference; lastKnownFileType = sourcecode.swift; path = JavascriptDevTool.swift; sourceTree = "<group>"; };
		E53BAB3F1F1692B700D2609F /* fr */ = {isa = PBXFileReference; lastKnownFileType = text.plist.strings; name = fr; path = fr.lproj/InitialWindowController.strings; sourceTree = "<group>"; };
		E53EB2A7205A865D003F34A0 /* fr */ = {isa = PBXFileReference; lastKnownFileType = text.plist.strings; name = fr; path = fr.lproj/PrefOSCToolbarSettingsSheetController.strings; sourceTree = "<group>"; };
		E5436AA61E844761005BEB5C /* fr */ = {isa = PBXFileReference; lastKnownFileType = text.rtf; name = fr; path = fr.lproj/Contribution.rtf; sourceTree = "<group>"; };
		E568075F1EF975C0005A3ADD /* fr */ = {isa = PBXFileReference; lastKnownFileType = text.plist.strings; name = fr; path = fr.lproj/HistoryWindowController.strings; sourceTree = "<group>"; };
		E56807601EF97766005A3ADD /* fr */ = {isa = PBXFileReference; lastKnownFileType = text.plist.strings; name = fr; path = fr.lproj/InfoPlist.strings; sourceTree = "<group>"; };
		E5A0D212214576E200750FF3 /* fr */ = {isa = PBXFileReference; lastKnownFileType = text.plist.strings; name = fr; path = fr.lproj/MiniPlayerWindowController.strings; sourceTree = "<group>"; };
		E5A0D2142145779D00750FF3 /* fr */ = {isa = PBXFileReference; lastKnownFileType = text.plist.strings; name = fr; path = fr.lproj/OpenURLWindowController.strings; sourceTree = "<group>"; };
		E5A935561E34B38700ABD3F5 /* fr */ = {isa = PBXFileReference; lastKnownFileType = text.plist.strings; name = fr; path = fr.lproj/MainWindowController.strings; sourceTree = "<group>"; };
		E5A935571E34B38700ABD3F5 /* fr */ = {isa = PBXFileReference; lastKnownFileType = text.plist.strings; name = fr; path = fr.lproj/QuickSettingViewController.strings; sourceTree = "<group>"; };
		E5A935581E34B38700ABD3F5 /* fr */ = {isa = PBXFileReference; lastKnownFileType = text.plist.strings; name = fr; path = fr.lproj/PlaylistViewController.strings; sourceTree = "<group>"; };
		E5A935591E34B38700ABD3F5 /* fr */ = {isa = PBXFileReference; lastKnownFileType = text.plist.strings; name = fr; path = fr.lproj/CropSettingsViewController.strings; sourceTree = "<group>"; };
		E5A9355A1E34B38800ABD3F5 /* fr */ = {isa = PBXFileReference; lastKnownFileType = text.plist.strings; name = fr; path = fr.lproj/InspectorWindowController.strings; sourceTree = "<group>"; };
		E5A9355B1E34B38800ABD3F5 /* fr */ = {isa = PBXFileReference; lastKnownFileType = text.plist.strings; name = fr; path = fr.lproj/FilterWindowController.strings; sourceTree = "<group>"; };
		E5A9355C1E34B38800ABD3F5 /* fr */ = {isa = PBXFileReference; lastKnownFileType = text.plist.strings; name = fr; path = fr.lproj/AboutWindowController.strings; sourceTree = "<group>"; };
		E5A9355D1E34B38800ABD3F5 /* fr */ = {isa = PBXFileReference; lastKnownFileType = text.plist.strings; name = fr; path = fr.lproj/FontPickerWindowController.strings; sourceTree = "<group>"; };
		E5A9355E1E34B38800ABD3F5 /* fr */ = {isa = PBXFileReference; lastKnownFileType = text.plist.strings; name = fr; path = fr.lproj/PrefGeneralViewController.strings; sourceTree = "<group>"; };
		E5A9355F1E34B38900ABD3F5 /* fr */ = {isa = PBXFileReference; lastKnownFileType = text.plist.strings; name = fr; path = fr.lproj/PrefUIViewController.strings; sourceTree = "<group>"; };
		E5A935601E34B38900ABD3F5 /* fr */ = {isa = PBXFileReference; lastKnownFileType = text.plist.strings; name = fr; path = fr.lproj/PrefControlViewController.strings; sourceTree = "<group>"; };
		E5A935611E34B38900ABD3F5 /* fr */ = {isa = PBXFileReference; lastKnownFileType = text.plist.strings; name = fr; path = fr.lproj/PrefKeyBindingViewController.strings; sourceTree = "<group>"; };
		E5A935621E34B38A00ABD3F5 /* fr */ = {isa = PBXFileReference; lastKnownFileType = text.plist.strings; name = fr; path = fr.lproj/KeyRecordViewController.strings; sourceTree = "<group>"; };
		E5A935631E34B38A00ABD3F5 /* fr */ = {isa = PBXFileReference; lastKnownFileType = text.plist.strings; name = fr; path = fr.lproj/PrefAdvancedViewController.strings; sourceTree = "<group>"; };
		E5A935641E34B38A00ABD3F5 /* fr */ = {isa = PBXFileReference; lastKnownFileType = text.plist.strings; name = fr; path = fr.lproj/PrefCodecViewController.strings; sourceTree = "<group>"; };
		E5A935651E34B38A00ABD3F5 /* fr */ = {isa = PBXFileReference; lastKnownFileType = text.plist.strings; name = fr; path = fr.lproj/PrefSubViewController.strings; sourceTree = "<group>"; };
		E5A935661E34B38A00ABD3F5 /* fr */ = {isa = PBXFileReference; lastKnownFileType = text.plist.strings; name = fr; path = fr.lproj/PrefNetworkViewController.strings; sourceTree = "<group>"; };
		E5A935671E34B38B00ABD3F5 /* fr */ = {isa = PBXFileReference; lastKnownFileType = text.plist.strings; name = fr; path = fr.lproj/Localizable.strings; sourceTree = "<group>"; };
		E5A9E1841E50F1E200950BD5 /* fr */ = {isa = PBXFileReference; lastKnownFileType = text.plist.strings; name = fr; path = fr.lproj/KeyBinding.strings; sourceTree = "<group>"; };
		E5C57C1E1F82A1ED00488ABA /* fr */ = {isa = PBXFileReference; lastKnownFileType = text.plist.strings; name = fr; path = fr.lproj/FreeSelectingViewController.strings; sourceTree = "<group>"; };
		E5C57C1F1F82A20600488ABA /* fr */ = {isa = PBXFileReference; lastKnownFileType = text.plist.strings; name = fr; path = fr.lproj/FilterPresets.strings; sourceTree = "<group>"; };
		E5D3AD9121EDE333001A0909 /* ro */ = {isa = PBXFileReference; lastKnownFileType = text.plist.strings; name = ro; path = ro.lproj/MainMenu.strings; sourceTree = "<group>"; };
		E5D3AD9221EDE334001A0909 /* ro */ = {isa = PBXFileReference; lastKnownFileType = text.plist.strings; name = ro; path = ro.lproj/MainWindowController.strings; sourceTree = "<group>"; };
		E5D3AD9321EDE334001A0909 /* ro */ = {isa = PBXFileReference; lastKnownFileType = text.plist.strings; name = ro; path = ro.lproj/QuickSettingViewController.strings; sourceTree = "<group>"; };
		E5D3AD9421EDE334001A0909 /* ro */ = {isa = PBXFileReference; lastKnownFileType = text.plist.strings; name = ro; path = ro.lproj/PlaylistViewController.strings; sourceTree = "<group>"; };
		E5D3AD9521EDE334001A0909 /* ro */ = {isa = PBXFileReference; lastKnownFileType = text.plist.strings; name = ro; path = ro.lproj/InspectorWindowController.strings; sourceTree = "<group>"; };
		E5D3AD9621EDE334001A0909 /* ro */ = {isa = PBXFileReference; lastKnownFileType = text.plist.strings; name = ro; path = ro.lproj/FilterWindowController.strings; sourceTree = "<group>"; };
		E5D3AD9721EDE334001A0909 /* ro */ = {isa = PBXFileReference; lastKnownFileType = text.plist.strings; name = ro; path = ro.lproj/AboutWindowController.strings; sourceTree = "<group>"; };
		E5D3AD9821EDE334001A0909 /* ro */ = {isa = PBXFileReference; lastKnownFileType = text.plist.strings; name = ro; path = ro.lproj/OpenURLWindowController.strings; sourceTree = "<group>"; };
		E5D3AD9921EDE334001A0909 /* ro */ = {isa = PBXFileReference; lastKnownFileType = text.plist.strings; name = ro; path = ro.lproj/HistoryWindowController.strings; sourceTree = "<group>"; };
		E5D3AD9A21EDE334001A0909 /* ro */ = {isa = PBXFileReference; lastKnownFileType = text.plist.strings; name = ro; path = ro.lproj/InitialWindowController.strings; sourceTree = "<group>"; };
		E5D3AD9B21EDE334001A0909 /* ro */ = {isa = PBXFileReference; lastKnownFileType = text.plist.strings; name = ro; path = ro.lproj/MiniPlayerWindowController.strings; sourceTree = "<group>"; };
		E5D3AD9C21EDE334001A0909 /* ro */ = {isa = PBXFileReference; lastKnownFileType = text.plist.strings; name = ro; path = ro.lproj/CropSettingsViewController.strings; sourceTree = "<group>"; };
		E5D3AD9D21EDE334001A0909 /* ro */ = {isa = PBXFileReference; lastKnownFileType = text.plist.strings; name = ro; path = ro.lproj/FreeSelectingViewController.strings; sourceTree = "<group>"; };
		E5D3AD9E21EDE335001A0909 /* ro */ = {isa = PBXFileReference; lastKnownFileType = text.plist.strings; name = ro; path = ro.lproj/FontPickerWindowController.strings; sourceTree = "<group>"; };
		E5D3AD9F21EDE335001A0909 /* ro */ = {isa = PBXFileReference; lastKnownFileType = text.plist.strings; name = ro; path = ro.lproj/PrefGeneralViewController.strings; sourceTree = "<group>"; };
		E5D3ADA021EDE335001A0909 /* ro */ = {isa = PBXFileReference; lastKnownFileType = text.plist.strings; name = ro; path = ro.lproj/PrefUIViewController.strings; sourceTree = "<group>"; };
		E5D3ADA121EDE335001A0909 /* ro */ = {isa = PBXFileReference; lastKnownFileType = text.plist.strings; name = ro; path = ro.lproj/PrefOSCToolbarSettingsSheetController.strings; sourceTree = "<group>"; };
		E5D3ADA221EDE335001A0909 /* ro */ = {isa = PBXFileReference; lastKnownFileType = text.plist.strings; name = ro; path = ro.lproj/PrefControlViewController.strings; sourceTree = "<group>"; };
		E5D3ADA321EDE335001A0909 /* ro */ = {isa = PBXFileReference; lastKnownFileType = text.plist.strings; name = ro; path = ro.lproj/PrefKeyBindingViewController.strings; sourceTree = "<group>"; };
		E5D3ADA421EDE335001A0909 /* ro */ = {isa = PBXFileReference; lastKnownFileType = text.plist.strings; name = ro; path = ro.lproj/KeyRecordViewController.strings; sourceTree = "<group>"; };
		E5D3ADA521EDE335001A0909 /* ro */ = {isa = PBXFileReference; lastKnownFileType = text.plist.strings; name = ro; path = ro.lproj/PrefAdvancedViewController.strings; sourceTree = "<group>"; };
		E5D3ADA621EDE335001A0909 /* ro */ = {isa = PBXFileReference; lastKnownFileType = text.plist.strings; name = ro; path = ro.lproj/PrefCodecViewController.strings; sourceTree = "<group>"; };
		E5D3ADA721EDE335001A0909 /* ro */ = {isa = PBXFileReference; lastKnownFileType = text.plist.strings; name = ro; path = ro.lproj/PrefSubViewController.strings; sourceTree = "<group>"; };
		E5D3ADA821EDE336001A0909 /* ro */ = {isa = PBXFileReference; lastKnownFileType = text.plist.strings; name = ro; path = ro.lproj/PrefNetworkViewController.strings; sourceTree = "<group>"; };
		E5D3ADA921EDE336001A0909 /* ro */ = {isa = PBXFileReference; lastKnownFileType = text.plist.strings; name = ro; path = ro.lproj/PrefUtilsViewController.strings; sourceTree = "<group>"; };
		E5D3ADAA21EDE336001A0909 /* ro */ = {isa = PBXFileReference; lastKnownFileType = text.plist.strings; name = ro; path = ro.lproj/PreferenceWindowController.strings; sourceTree = "<group>"; };
		E5D3ADAB21EDE336001A0909 /* ro */ = {isa = PBXFileReference; lastKnownFileType = text.plist.strings; name = ro; path = ro.lproj/SubChooseViewController.strings; sourceTree = "<group>"; };
		E5D3ADAC21EDE336001A0909 /* ro */ = {isa = PBXFileReference; lastKnownFileType = text.plist.strings; name = ro; path = ro.lproj/InfoPlist.strings; sourceTree = "<group>"; };
		E5D3ADAD21EDE336001A0909 /* ro */ = {isa = PBXFileReference; lastKnownFileType = text.plist.strings; name = ro; path = ro.lproj/Localizable.strings; sourceTree = "<group>"; };
		E5D3ADAE21EDE336001A0909 /* ro */ = {isa = PBXFileReference; lastKnownFileType = text.rtf; name = ro; path = ro.lproj/Contribution.rtf; sourceTree = "<group>"; };
		E5D3ADAF21EDE336001A0909 /* ro */ = {isa = PBXFileReference; lastKnownFileType = text.plist.strings; name = ro; path = ro.lproj/FilterPresets.strings; sourceTree = "<group>"; };
		E5D3ADB021EDE336001A0909 /* ro */ = {isa = PBXFileReference; lastKnownFileType = text.plist.strings; name = ro; path = ro.lproj/KeyBinding.strings; sourceTree = "<group>"; };
		E5EF3D0A20FFBB6200FEBE4C /* fr */ = {isa = PBXFileReference; lastKnownFileType = text.plist.strings; name = fr; path = fr.lproj/SubChooseViewController.strings; sourceTree = "<group>"; };
		E5EF3D0C20FFBB9700FEBE4C /* fr */ = {isa = PBXFileReference; lastKnownFileType = text.plist.strings; name = fr; path = fr.lproj/PreferenceWindowController.strings; sourceTree = "<group>"; };
		E5EF3D0D2100878F00FEBE4C /* fr */ = {isa = PBXFileReference; lastKnownFileType = text.plist.strings; name = fr; path = fr.lproj/PrefUtilsViewController.strings; sourceTree = "<group>"; };
		F4C61DFA1E20423A00A43BCC /* de */ = {isa = PBXFileReference; lastKnownFileType = text.plist.strings; name = de; path = de.lproj/PrefUIViewController.strings; sourceTree = "<group>"; };
		FB0119E821F8C03D00477551 /* hi */ = {isa = PBXFileReference; lastKnownFileType = text.plist.strings; name = hi; path = hi.lproj/MainMenu.strings; sourceTree = "<group>"; };
		FB0119E921F8C03D00477551 /* hi */ = {isa = PBXFileReference; lastKnownFileType = text.plist.strings; name = hi; path = hi.lproj/MainWindowController.strings; sourceTree = "<group>"; };
		FB0119EA21F8C03D00477551 /* hi */ = {isa = PBXFileReference; lastKnownFileType = text.plist.strings; name = hi; path = hi.lproj/QuickSettingViewController.strings; sourceTree = "<group>"; };
		FB0119EB21F8C03D00477551 /* hi */ = {isa = PBXFileReference; lastKnownFileType = text.plist.strings; name = hi; path = hi.lproj/PlaylistViewController.strings; sourceTree = "<group>"; };
		FB0119EC21F8C03E00477551 /* hi */ = {isa = PBXFileReference; lastKnownFileType = text.plist.strings; name = hi; path = hi.lproj/InspectorWindowController.strings; sourceTree = "<group>"; };
		FB0119ED21F8C03E00477551 /* hi */ = {isa = PBXFileReference; lastKnownFileType = text.plist.strings; name = hi; path = hi.lproj/FilterWindowController.strings; sourceTree = "<group>"; };
		FB0119EE21F8C03E00477551 /* hi */ = {isa = PBXFileReference; lastKnownFileType = text.plist.strings; name = hi; path = hi.lproj/AboutWindowController.strings; sourceTree = "<group>"; };
		FB0119EF21F8C03E00477551 /* hi */ = {isa = PBXFileReference; lastKnownFileType = text.plist.strings; name = hi; path = hi.lproj/OpenURLWindowController.strings; sourceTree = "<group>"; };
		FB0119F021F8C03E00477551 /* hi */ = {isa = PBXFileReference; lastKnownFileType = text.plist.strings; name = hi; path = hi.lproj/HistoryWindowController.strings; sourceTree = "<group>"; };
		FB0119F121F8C03F00477551 /* hi */ = {isa = PBXFileReference; lastKnownFileType = text.plist.strings; name = hi; path = hi.lproj/InitialWindowController.strings; sourceTree = "<group>"; };
		FB0119F221F8C03F00477551 /* hi */ = {isa = PBXFileReference; lastKnownFileType = text.plist.strings; name = hi; path = hi.lproj/MiniPlayerWindowController.strings; sourceTree = "<group>"; };
		FB0119F321F8C03F00477551 /* hi */ = {isa = PBXFileReference; lastKnownFileType = text.plist.strings; name = hi; path = hi.lproj/CropSettingsViewController.strings; sourceTree = "<group>"; };
		FB0119F421F8C03F00477551 /* hi */ = {isa = PBXFileReference; lastKnownFileType = text.plist.strings; name = hi; path = hi.lproj/FreeSelectingViewController.strings; sourceTree = "<group>"; };
		FB0119F521F8C03F00477551 /* hi */ = {isa = PBXFileReference; lastKnownFileType = text.plist.strings; name = hi; path = hi.lproj/FontPickerWindowController.strings; sourceTree = "<group>"; };
		FB0119F621F8C03F00477551 /* hi */ = {isa = PBXFileReference; lastKnownFileType = text.plist.strings; name = hi; path = hi.lproj/PrefGeneralViewController.strings; sourceTree = "<group>"; };
		FB0119F721F8C04000477551 /* hi */ = {isa = PBXFileReference; lastKnownFileType = text.plist.strings; name = hi; path = hi.lproj/PrefUIViewController.strings; sourceTree = "<group>"; };
		FB0119F821F8C04000477551 /* hi */ = {isa = PBXFileReference; lastKnownFileType = text.plist.strings; name = hi; path = hi.lproj/PrefOSCToolbarSettingsSheetController.strings; sourceTree = "<group>"; };
		FB0119F921F8C04000477551 /* hi */ = {isa = PBXFileReference; lastKnownFileType = text.plist.strings; name = hi; path = hi.lproj/PrefControlViewController.strings; sourceTree = "<group>"; };
		FB0119FA21F8C04000477551 /* hi */ = {isa = PBXFileReference; lastKnownFileType = text.plist.strings; name = hi; path = hi.lproj/PrefKeyBindingViewController.strings; sourceTree = "<group>"; };
		FB0119FB21F8C04000477551 /* hi */ = {isa = PBXFileReference; lastKnownFileType = text.plist.strings; name = hi; path = hi.lproj/KeyRecordViewController.strings; sourceTree = "<group>"; };
		FB0119FC21F8C04100477551 /* hi */ = {isa = PBXFileReference; lastKnownFileType = text.plist.strings; name = hi; path = hi.lproj/PrefAdvancedViewController.strings; sourceTree = "<group>"; };
		FB0119FD21F8C04100477551 /* hi */ = {isa = PBXFileReference; lastKnownFileType = text.plist.strings; name = hi; path = hi.lproj/PrefCodecViewController.strings; sourceTree = "<group>"; };
		FB0119FE21F8C04100477551 /* hi */ = {isa = PBXFileReference; lastKnownFileType = text.plist.strings; name = hi; path = hi.lproj/PrefSubViewController.strings; sourceTree = "<group>"; };
		FB0119FF21F8C04100477551 /* hi */ = {isa = PBXFileReference; lastKnownFileType = text.plist.strings; name = hi; path = hi.lproj/PrefNetworkViewController.strings; sourceTree = "<group>"; };
		FB011A0021F8C04100477551 /* hi */ = {isa = PBXFileReference; lastKnownFileType = text.plist.strings; name = hi; path = hi.lproj/PrefUtilsViewController.strings; sourceTree = "<group>"; };
		FB011A0121F8C04100477551 /* hi */ = {isa = PBXFileReference; lastKnownFileType = text.plist.strings; name = hi; path = hi.lproj/PreferenceWindowController.strings; sourceTree = "<group>"; };
		FB011A0221F8C04200477551 /* hi */ = {isa = PBXFileReference; lastKnownFileType = text.plist.strings; name = hi; path = hi.lproj/SubChooseViewController.strings; sourceTree = "<group>"; };
		FB011A0321F8C04200477551 /* hi */ = {isa = PBXFileReference; lastKnownFileType = text.plist.strings; name = hi; path = hi.lproj/InfoPlist.strings; sourceTree = "<group>"; };
		FB011A0421F8C04200477551 /* hi */ = {isa = PBXFileReference; lastKnownFileType = text.plist.strings; name = hi; path = hi.lproj/Localizable.strings; sourceTree = "<group>"; };
		FB011A0521F8C04200477551 /* hi */ = {isa = PBXFileReference; lastKnownFileType = text.rtf; name = hi; path = hi.lproj/Contribution.rtf; sourceTree = "<group>"; };
		FB011A0621F8C04200477551 /* hi */ = {isa = PBXFileReference; lastKnownFileType = text.plist.strings; name = hi; path = hi.lproj/FilterPresets.strings; sourceTree = "<group>"; };
		FB011A0721F8C04200477551 /* hi */ = {isa = PBXFileReference; lastKnownFileType = text.plist.strings; name = hi; path = hi.lproj/KeyBinding.strings; sourceTree = "<group>"; };
/* End PBXFileReference section */

/* Begin PBXFrameworksBuildPhase section */
		49542970216C34950058F680 /* Frameworks */ = {
			isa = PBXFrameworksBuildPhase;
			buildActionMask = 2147483647;
			files = (
				49542975216C34950058F680 /* Cocoa.framework in Frameworks */,
			);
			runOnlyForDeploymentPostprocessing = 0;
		};
		84EB1ED31D2F51D3004FA5A1 /* Frameworks */ = {
			isa = PBXFrameworksBuildPhase;
			buildActionMask = 2147483647;
			files = (
				496B19921E2968530035AF10 /* PIP.framework in Frameworks */,
				E3A8D9162A4F4F280078FA74 /* libmujs.dylib in Frameworks */,
				E3A8D8F92A4F4F280078FA74 /* libavformat.60.dylib in Frameworks */,
				E3A8D9002A4F4F280078FA74 /* libzmq.5.dylib in Frameworks */,
				E3A8D9182A4F4F280078FA74 /* libsnappy.1.dylib in Frameworks */,
				E3A8D9072A4F4F280078FA74 /* libuchardet.0.dylib in Frameworks */,
				E3A8D90A2A4F4F280078FA74 /* libwebpmux.3.dylib in Frameworks */,
				E3A8D8F12A4F4F280078FA74 /* liblcms2.2.dylib in Frameworks */,
				E3A8D91F2A4F4F280078FA74 /* libtasn1.6.dylib in Frameworks */,
				E3A8D9092A4F4F280078FA74 /* libintl.8.dylib in Frameworks */,
				E3A8D8F82A4F4F280078FA74 /* libsoxr.0.dylib in Frameworks */,
				E3A8D90B2A4F4F280078FA74 /* libp11-kit.0.dylib in Frameworks */,
				E3A8D8F72A4F4F280078FA74 /* libnettle.8.dylib in Frameworks */,
				8403CEA72007CBD400645516 /* MediaPlayer.framework in Frameworks */,
				E3A8D8EC2A4F4F280078FA74 /* libpcre2-8.0.dylib in Frameworks */,
				E3A8D8F62A4F4F280078FA74 /* libfontconfig.1.dylib in Frameworks */,
				B4E4470125CE3F930069F06E /* Sparkle in Frameworks */,
				E3A8D8F22A4F4F280078FA74 /* libgmp.10.dylib in Frameworks */,
				E3A8D90E2A4F4F280078FA74 /* libbluray.2.dylib in Frameworks */,
				E3A8D9202A4F4F280078FA74 /* libunistring.5.dylib in Frameworks */,
				E3A8D9062A4F4F280078FA74 /* liblzma.5.dylib in Frameworks */,
				E3A8D91E2A4F4F280078FA74 /* libvidstab.1.2.dylib in Frameworks */,
				E3A8D9152A4F4F280078FA74 /* liblz4.1.dylib in Frameworks */,
				E3A8D9132A4F4F280078FA74 /* librubberband.2.dylib in Frameworks */,
				E3A8D9142A4F4F280078FA74 /* libfribidi.0.dylib in Frameworks */,
				E3A8D9232A4F4F280078FA74 /* libxcb-shm.0.dylib in Frameworks */,
				E3A8D8FA2A4F4F280078FA74 /* libarchive.13.dylib in Frameworks */,
				E3A8D8ED2A4F4F280078FA74 /* libharfbuzz.0.dylib in Frameworks */,
				E3A8D9042A4F4F280078FA74 /* libspeex.1.dylib in Frameworks */,
				E3A8D91C2A4F4F280078FA74 /* libgnutls.30.dylib in Frameworks */,
				E3A8D90F2A4F4F280078FA74 /* libhogweed.6.dylib in Frameworks */,
				E3A8D8F02A4F4F280078FA74 /* libavcodec.60.dylib in Frameworks */,
				E3A8D9222A4F4F280078FA74 /* libXdmcp.6.dylib in Frameworks */,
				E3A8D9112A4F4F280078FA74 /* libluajit-5.1.2.dylib in Frameworks */,
				E3A8D91A2A4F4F280078FA74 /* libmpv.2.dylib in Frameworks */,
				E3A8D8F52A4F4F280078FA74 /* libb2.1.dylib in Frameworks */,
				E3A8D8EB2A4F4F280078FA74 /* libgraphite2.3.dylib in Frameworks */,
				E3A8D9122A4F4F280078FA74 /* libXau.6.dylib in Frameworks */,
				E3A8D9022A4F4F280078FA74 /* libunibreak.5.dylib in Frameworks */,
				E3A8D90D2A4F4F280078FA74 /* libglib-2.0.0.dylib in Frameworks */,
				E3A8D90C2A4F4F280078FA74 /* libxcb.1.dylib in Frameworks */,
				E3A8D8EF2A4F4F280078FA74 /* libavfilter.9.dylib in Frameworks */,
				8451E6D92604AEFC009A15D7 /* Just in Frameworks */,
				E3A8D9192A4F4F280078FA74 /* libidn2.0.dylib in Frameworks */,
				5196819A29EC963F00B05D55 /* CoreDisplay.framework in Frameworks */,
				E3A8D8F32A4F4F280078FA74 /* libzstd.1.dylib in Frameworks */,
				E3A8D9052A4F4F280078FA74 /* libxcb-xfixes.0.dylib in Frameworks */,
				E3A8D8E92A4F4F280078FA74 /* libpostproc.57.dylib in Frameworks */,
				E3A8D9012A4F4F280078FA74 /* libxcb-shape.0.dylib in Frameworks */,
				B4E446F225CB53FF0069F06E /* Gzip in Frameworks */,
				E3A8D8FD2A4F4F280078FA74 /* libass.9.dylib in Frameworks */,
				E3A8D8FB2A4F4F280078FA74 /* libfreetype.6.dylib in Frameworks */,
				E3A8D8F42A4F4F280078FA74 /* libwebp.7.dylib in Frameworks */,
				E3A8D8EA2A4F4F280078FA74 /* libX11.6.dylib in Frameworks */,
				E3A8D8FC2A4F4F280078FA74 /* libsharpyuv.0.dylib in Frameworks */,
				E3A8D9032A4F4F280078FA74 /* libswscale.7.dylib in Frameworks */,
				E3A8D91D2A4F4F280078FA74 /* libswresample.4.dylib in Frameworks */,
				E3A8D8EE2A4F4F280078FA74 /* libsodium.23.dylib in Frameworks */,
				E3A8D9172A4F4F280078FA74 /* libsamplerate.0.dylib in Frameworks */,
				E3A8D9082A4F4F280078FA74 /* libpng16.16.dylib in Frameworks */,
				E3A8D9212A4F4F280078FA74 /* libzimg.2.dylib in Frameworks */,
				E3A8D9102A4F4F280078FA74 /* libavutil.58.dylib in Frameworks */,
				B4E446E825CB53920069F06E /* PromiseKit in Frameworks */,
				E3A8D91B2A4F4F280078FA74 /* libjpeg.8.dylib in Frameworks */,
				E3A8D8FF2A4F4F280078FA74 /* libdav1d.6.dylib in Frameworks */,
				E3A8D8FE2A4F4F280078FA74 /* libavdevice.60.dylib in Frameworks */,
				B4E446F725CB54EF0069F06E /* Mustache in Frameworks */,
			);
			runOnlyForDeploymentPostprocessing = 0;
		};
		E3DE8DC71FD8166A0021921C /* Frameworks */ = {
			isa = PBXFrameworksBuildPhase;
			buildActionMask = 2147483647;
			files = (
			);
			runOnlyForDeploymentPostprocessing = 0;
		};
/* End PBXFrameworksBuildPhase section */

/* Begin PBXGroup section */
		49542976216C34950058F680 /* OpenInIINA */ = {
			isa = PBXGroup;
			children = (
				49542977216C34950058F680 /* SafariExtensionHandler.swift */,
				4954297E216C34950058F680 /* Info.plist */,
				4954297F216C34950058F680 /* open-in-iina.js */,
				49542981216C34950058F680 /* ToolbarItemIcon.pdf */,
				49542983216C34950058F680 /* OpenInIINA.entitlements */,
			);
			path = OpenInIINA;
			sourceTree = "<group>";
		};
		496498872919E47900CD61A5 /* Configs */ = {
			isa = PBXGroup;
			children = (
				49F7E3BF2920D65C002DA28E /* Availability.xcconfig */,
				496498892919E47900CD61A5 /* Deployment.xcconfig */,
				4964988B2919E47900CD61A5 /* iina-cli.xcconfig */,
				496498882919E47900CD61A5 /* iina.xcconfig */,
				4964988E2919E47900CD61A5 /* OpenInIINA.xcconfig */,
				4964988A2919E47900CD61A5 /* Shared.xcconfig */,
				4964988C2919E47900CD61A5 /* Debug.xcconfig */,
				4964988D2919E47900CD61A5 /* Release.xcconfig */,
				51537C7229FA26DD00F9A472 /* Nightly.xcconfig */,
				51A0F0F629FA2C8E000130CF /* Beta.xcconfig */,
			);
			path = Configs;
			sourceTree = "<group>";
		};
		515790D52A2050EC00526DBA /* Generated */ = {
			isa = PBXGroup;
			children = (
				847644091D48CC3D004F6DF5 /* MPVCommand.swift */,
				847644071D48B413004F6DF5 /* MPVOption.swift */,
				84F7258E1D486185000DEF1B /* MPVProperty.swift */,
			);
			name = Generated;
			sourceTree = "<group>";
		};
		8452DD7F1D3A1F2A008A543A /* Preference */ = {
			isa = PBXGroup;
			children = (
				D1DC3D36287191E90052B062 /* KeyBinding */,
				8452DD841D3B956D008A543A /* Preference.swift */,
				847C62C81DC13CDA00E1EF16 /* PrefGeneralViewController.swift */,
				8400D5E01E1AB32A006785F5 /* PrefGeneralViewController.xib */,
				84879A961E0FFC7E0004F894 /* PrefUIViewController.swift */,
				8400D5E31E1AB32F006785F5 /* PrefUIViewController.xib */,
				E33836832026223800ABC812 /* PrefOSCToolbarSettingsSheetController.swift */,
				E34A0E032053F93A00B50097 /* PrefOSCToolbarSettingsSheetController.xib */,
				E3383687202651CF00ABC812 /* PrefOSCToolbarDraggingItemViewController.swift */,
				E3383688202651CF00ABC812 /* PrefOSCToolbarDraggingItemViewController.xib */,
				84795C381E083EE30059A648 /* PrefControlViewController.swift */,
				8400D5E61E1AB333006785F5 /* PrefControlViewController.xib */,
				84C3AB8A1E7BF22300FEFB7A /* MPVCommandFormat.strings */,
				84ED99FD1E009C8100A5159B /* PrefAdvancedViewController.swift */,
				8400D5EF1E1AB33F006785F5 /* PrefAdvancedViewController.xib */,
				8488D6DD1E11791300D5B952 /* PrefCodecViewController.swift */,
				8400D5F21E1AB344006785F5 /* PrefCodecViewController.xib */,
				8488D6E11E1183D300D5B952 /* PrefSubViewController.swift */,
				8400D5F51E1AB348006785F5 /* PrefSubViewController.xib */,
				8488D6E51E11ABE900D5B952 /* PrefNetworkViewController.swift */,
				8400D5F81E1AB34D006785F5 /* PrefNetworkViewController.xib */,
				E353070321496CE4008FE492 /* PrefPluginViewController.swift */,
				E353070421496CE4008FE492 /* PrefPluginViewController.xib */,
				E337D5E3241C12BE00B5729A /* PrefPluginPermissionListView.swift */,
				E38B3211214FB9EA000F6D27 /* PrefPluginPermissionView.swift */,
				E38B3212214FB9EA000F6D27 /* PrefPluginPermissionView.xib */,
				E374160D20F3AF7E00B4F7F9 /* PrefUtilsViewController.swift */,
				E374161320F3C0AB00B4F7F9 /* PrefUtilsViewController.xib */,
				E3513AF620EF79C500F8C347 /* PreferenceWindowController.swift */,
				E3B3DD5920FDB8A600325184 /* PreferenceWindowController.xib */,
				E3513AFA20F120F600F8C347 /* PreferenceViewController.swift */,
				E374160B20F138A900B4F7F9 /* CollapseView.swift */,
				519872FE26879B9B00F84BCC /* AccessibilityPreferences.swift */,
				D1B787DA29AF883800DABC9C /* PlayerWindowPreviewImageBuilder.swift */,
			);
			name = Preference;
			sourceTree = "<group>";
		};
		845ABEAD1D4D19CF00BFB15B /* Models */ = {
			isa = PBXGroup;
			children = (
				84791C8A1D405E9D0069E28A /* PlaybackInfo.swift */,
				8476440B1D48F63D004F6DF5 /* OSDMessage.swift */,
				845ABEAB1D4D19C000BFB15B /* MPVTrack.swift */,
				84D377621D6B66DE007F7396 /* MPVPlaylistItem.swift */,
				84D377661D737F58007F7396 /* MPVChapter.swift */,
				84C8D58E1D794CE600D98A0E /* MPVFilter.swift */,
				84EC12821F4F939000137C1E /* FilterPresets.swift */,
				84EC12881F504D2500137C1E /* FilterPresets.strings */,
				E3CB75BC1FDACB82004DB10A /* SavedFilter.swift */,
				845404AB1E43980900B02B12 /* LuaScript.swift */,
				84C6D3631EB276E9009BF721 /* PlaybackHistory.swift */,
				840D47971DFEEE6A000D9A64 /* KeyMapping.swift */,
				D188CB2128D6DE1900F166FD /* InputBinding.swift */,
				D1FD2DDB28533EE700CF7B35 /* InputSection.swift */,
				D1FA42E228E4323E00DF49DD /* InputSectionStack.swift */,
				D1FA42E428E5E54700DF49DD /* AppInputConfig.swift */,
				D12C073F28EAEA4400FA9958 /* AppInputConfigBuilder.swift */,
			);
			name = Models;
			sourceTree = "<group>";
		};
		8461BA641E42344D008BB852 /* Executables */ = {
			isa = PBXGroup;
			children = (
				8461BA671E4237C2008BB852 /* youtube-dl */,
			);
			name = Executables;
			path = iina;
			sourceTree = "<group>";
		};
		847557121F405F2B0006B0FF /* Menu */ = {
			isa = PBXGroup;
			children = (
				8487BEC21D76A1AF00FD17B0 /* MenuController.swift */,
				84AE59481E0FD65800771B7E /* MainMenuActions.swift */,
				847557131F405F8C0006B0FF /* MainWindowMenuActions.swift */,
				847557151F406D360006B0FF /* MiniPlayerWindowMenuActions.swift */,
			);
			name = Menu;
			sourceTree = "<group>";
		};
		848290731D95978100C3C76C /* Frameworks */ = {
			isa = PBXGroup;
			children = (
				E3A8D8BF2A4F4F270078FA74 /* libarchive.13.dylib */,
				E3A8D8C22A4F4F270078FA74 /* libass.9.dylib */,
				E3A8D8B52A4F4F270078FA74 /* libavcodec.60.dylib */,
				E3A8D8C32A4F4F270078FA74 /* libavdevice.60.dylib */,
				E3A8D8B42A4F4F270078FA74 /* libavfilter.9.dylib */,
				E3A8D8BE2A4F4F270078FA74 /* libavformat.60.dylib */,
				E3A8D8D52A4F4F270078FA74 /* libavutil.58.dylib */,
				E3A8D8BA2A4F4F270078FA74 /* libb2.1.dylib */,
				E3A8D8D32A4F4F270078FA74 /* libbluray.2.dylib */,
				E3A8D8C42A4F4F270078FA74 /* libdav1d.6.dylib */,
				E3A8D8BB2A4F4F270078FA74 /* libfontconfig.1.dylib */,
				E3A8D8C02A4F4F270078FA74 /* libfreetype.6.dylib */,
				E3A8D8D92A4F4F280078FA74 /* libfribidi.0.dylib */,
				E3A8D8D22A4F4F270078FA74 /* libglib-2.0.0.dylib */,
				E3A8D8B72A4F4F270078FA74 /* libgmp.10.dylib */,
				E3A8D8E12A4F4F280078FA74 /* libgnutls.30.dylib */,
				E3A8D8B02A4F4F260078FA74 /* libgraphite2.3.dylib */,
				E3A8D8B22A4F4F260078FA74 /* libharfbuzz.0.dylib */,
				E3A8D8D42A4F4F270078FA74 /* libhogweed.6.dylib */,
				E3A8D8DE2A4F4F280078FA74 /* libidn2.0.dylib */,
				E3A8D8CE2A4F4F270078FA74 /* libintl.8.dylib */,
				E3A8D8E02A4F4F280078FA74 /* libjpeg.8.dylib */,
				E3A8D8B62A4F4F270078FA74 /* liblcms2.2.dylib */,
				E3A8D8D62A4F4F270078FA74 /* libluajit-5.1.2.dylib */,
				E3A8D8DA2A4F4F280078FA74 /* liblz4.1.dylib */,
				E3A8D8CB2A4F4F270078FA74 /* liblzma.5.dylib */,
				E3A8D8DF2A4F4F280078FA74 /* libmpv.2.dylib */,
				E3A8D8DB2A4F4F280078FA74 /* libmujs.dylib */,
				E3A8D8BC2A4F4F270078FA74 /* libnettle.8.dylib */,
				E3A8D8D02A4F4F270078FA74 /* libp11-kit.0.dylib */,
				E3A8D8B12A4F4F260078FA74 /* libpcre2-8.0.dylib */,
				E3A8D8CD2A4F4F270078FA74 /* libpng16.16.dylib */,
				E3A8D8AE2A4F4F260078FA74 /* libpostproc.57.dylib */,
				E3A8D8D82A4F4F270078FA74 /* librubberband.2.dylib */,
				E3A8D8DC2A4F4F280078FA74 /* libsamplerate.0.dylib */,
				E3A8D8C12A4F4F270078FA74 /* libsharpyuv.0.dylib */,
				E3A8D8DD2A4F4F280078FA74 /* libsnappy.1.dylib */,
				E3A8D8B32A4F4F270078FA74 /* libsodium.23.dylib */,
				E3A8D8BD2A4F4F270078FA74 /* libsoxr.0.dylib */,
				E3A8D8C92A4F4F270078FA74 /* libspeex.1.dylib */,
				E3A8D8E22A4F4F280078FA74 /* libswresample.4.dylib */,
				E3A8D8C82A4F4F270078FA74 /* libswscale.7.dylib */,
				E3A8D8E42A4F4F280078FA74 /* libtasn1.6.dylib */,
				E3A8D8CC2A4F4F270078FA74 /* libuchardet.0.dylib */,
				E3A8D8C72A4F4F270078FA74 /* libunibreak.5.dylib */,
				E3A8D8E52A4F4F280078FA74 /* libunistring.5.dylib */,
				E3A8D8E32A4F4F280078FA74 /* libvidstab.1.2.dylib */,
				E3A8D8B92A4F4F270078FA74 /* libwebp.7.dylib */,
				E3A8D8CF2A4F4F270078FA74 /* libwebpmux.3.dylib */,
				E3A8D8AF2A4F4F260078FA74 /* libX11.6.dylib */,
				E3A8D8D72A4F4F270078FA74 /* libXau.6.dylib */,
				E3A8D8C62A4F4F270078FA74 /* libxcb-shape.0.dylib */,
				E3A8D8E82A4F4F280078FA74 /* libxcb-shm.0.dylib */,
				E3A8D8CA2A4F4F270078FA74 /* libxcb-xfixes.0.dylib */,
				E3A8D8D12A4F4F270078FA74 /* libxcb.1.dylib */,
				E3A8D8E72A4F4F280078FA74 /* libXdmcp.6.dylib */,
				E3A8D8E62A4F4F280078FA74 /* libzimg.2.dylib */,
				E3A8D8C52A4F4F270078FA74 /* libzmq.5.dylib */,
				E3A8D8B82A4F4F270078FA74 /* libzstd.1.dylib */,
				845E2F491E76CFC2002C6588 /* libz.tbd */,
				49542974216C34950058F680 /* Cocoa.framework */,
				5196819929EC963F00B05D55 /* CoreDisplay.framework */,
				8403CEA62007CBD300645516 /* MediaPlayer.framework */,
				496B19911E2968530035AF10 /* PIP.framework */,
			);
			name = Frameworks;
			sourceTree = "<group>";
		};
		84A0BAA21D2FAE8200BC8DA1 /* Assets */ = {
			isa = PBXGroup;
			children = (
				E393669923BDD1850070D626 /* IINA.entitlements */,
				6100FF2A1EDF9806002CF0FB /* dsa_pub.pem */,
				C78987311E34EF170005769F /* InfoPlist.strings */,
				84E745D71DFDE8C100588DED /* config */,
				84EB1EDB1D2F51D3004FA5A1 /* Assets.xcassets */,
				84EB1EE01D2F51D3004FA5A1 /* Info.plist */,
				845AC09E1E1AE6C10080B614 /* Localizable.strings */,
				84AF03D41E67492C003E3753 /* Contribution.rtf */,
				8483FAFF1EDFF325000F55D6 /* Credits.rtf */,
			);
			name = Assets;
			sourceTree = "<group>";
		};
		84A0BAA31D2FAEA000BC8DA1 /* Views */ = {
			isa = PBXGroup;
			children = (
				D1A44D882A5E18B10089B283 /* MainWindow */,
				84A0BA931D2F9E9600BC8DA1 /* MainMenu.xib */,
				E38BD4AE20054BD9007635FC /* MainWindow.swift */,
<<<<<<< HEAD
				D1B4E24B2A3AE61B00E36F1D /* MiniPlayerWindow.swift */,
=======
				D1B4E24D2A3AFC9100E36F1D /* MiniPlayerWindow.swift */,
>>>>>>> 63353c78
				84CFC92523F8DDE000381E5B /* PlayerWindowController.swift */,
				84A0BA9C1D2FAD4000BC8DA1 /* MainWindowController.swift */,
				51CACB9429D500290034CEE5 /* VideoPIPViewController.swift */,
				84D123B31ECAA405004E0D53 /* TouchBarSupport.swift */,
				D1A8878B29D16452000D1AE4 /* RotationHandler.swift */,
				8400D5C81E1AB2F1006785F5 /* MainWindowController.xib */,
				8466BE161D5CDD0300039D03 /* QuickSettingViewController.swift */,
				8400D5CB1E1AB2F9006785F5 /* QuickSettingViewController.xib */,
				8460FBA71D6497490081841B /* PlaylistViewController.swift */,
				8400D5CE1E1AB2FF006785F5 /* PlaylistViewController.xib */,
				845FB0C61D39462E00C011E0 /* ControlBarView.swift */,
				8450403B1E0A9EE20079C194 /* InspectorWindowController.swift */,
				8400D5D41E1AB312006785F5 /* InspectorWindowController.xib */,
				84E48D4C1E0F1090002C7A3F /* FilterWindowController.swift */,
				8400D5D71E1AB317006785F5 /* FilterWindowController.xib */,
				8400D5C21E17C6D2006785F5 /* AboutWindowController.swift */,
				8400D5DA1E1AB31B006785F5 /* AboutWindowController.xib */,
				E3BA79EC2131443A00529D99 /* OpenURLWindowController.swift */,
				8418A2F7213F5791003166AC /* OpenURLWindowController.xib */,
				84C6D3651EB2A427009BF721 /* HistoryWindowController.swift */,
				84996F921EC11CE6009A8A39 /* HistoryWindowController.xib */,
				846352571EEEE11A0043F0CC /* ThumbnailPeekView.swift */,
				849581EF1F02728700D3B359 /* InitialWindowController.swift */,
				849581F51F03D55A00D3B359 /* InitialWindowController.xib */,
				84A09A0C1F2DF596000FF343 /* MiniPlayerWindowController.swift */,
				8F49C370213EFB7E0076C4F9 /* MiniPlayerWindowController.xib */,
				E36E8D7A24F6052F00B8C097 /* GuideWindowController.swift */,
				E34E909C24F821280073BF04 /* GuideWindowController.xib */,
				34FD798D291C76A600963EDE /* LogWindowController.swift */,
				34ACA04D29DBB0090030C09C /* LogWindowController.xib */,
				84D0FB7B1F5E510C00C6A6A7 /* Interactive Mode */,
				84D377691D74163B007F7396 /* Video */,
				84D377681D7413D8007F7396 /* Accessories */,
			);
			name = Views;
			sourceTree = "<group>";
		};
		84A0BAA61D2FAF8400BC8DA1 /* Utils */ = {
			isa = PBXGroup;
			children = (
				84A886E21E24F2D3008755BB /* Sub */,
				8497A4831D2FF573005F504F /* iina-Bridging-Header.h */,
				513A4FF929B53F8100A8EA7D /* Atomic.swift */,
				84A0BA9A1D2FAB4100BC8DA1 /* Parameter.swift */,
				84EB1F061D2F5E76004FA5A1 /* Utility.swift */,
				8461C52F1D462488006E91FF /* VideoTime.swift */,
				8434BAA61D5DF2DA003BECF2 /* Extensions.swift */,
				D1E1446B29E3971C005DCEA3 /* UIAnimation.swift */,
				84C8D5901D796F9700D98A0E /* Aspect.swift */,
				84AABE961DBFB62F00D138FD /* FixedFontManager.h */,
				84AABE971DBFB62F00D138FD /* FixedFontManager.m */,
				D17504A529167ACF005C3DD0 /* CascadingMenuItemBuilder.swift */,
				D1D87E0529320F7C00737886 /* UndoHelper.swift */,
				84E745D51DFDD4FD00588DED /* KeyCodeHelper.swift */,
				84BEEC411DFEE46200F945CA /* StreamReader.swift */,
				84795C361E0825AD0059A648 /* GifGenerator.swift */,
				8488D6DB1E1167EF00D5B952 /* FloatingPointByteCountFormatter.swift */,
				841A599C1E1FF5800079E177 /* SleepPreventer.swift */,
				84A886F21E26CA24008755BB /* Regex.swift */,
				84E295BF1E2CF9F4006388F7 /* ObjcUtils.m */,
				84E295C11E2CFA18006388F7 /* ObjcUtils.h */,
				8492C2851E771FB200CE5825 /* ISO639.strings */,
				8492C2871E7721A600CE5825 /* ISO639Helper.swift */,
				840820101ECF6C1800361416 /* FileGroup.swift */,
				84FBF23D1EF06A90003EA491 /* ThumbnailCache.swift */,
				844C59E61F7C143D008D1B00 /* CacheManager.swift */,
				E3FC31451FE1501E00B9B86F /* PowerSource.swift */,
				E3ECC89D1FE9A6D900BED8C7 /* GeometryDef.swift */,
				E3C12F6A201F281F00297964 /* FirstRunManager.swift */,
				E342832E20B7149800139865 /* Logger.swift */,
				51F7974628C7E00200812D0D /* Lock.swift */,
				E3F698862120D878005792C9 /* ExtendedColors.swift */,
				E301EFD921312AB300BC8588 /* KeychainAccess.swift */,
				D18333BB2834CDF40060A4E9 /* RingBuffer.swift */,
				D140E81B285A0BEF00067094 /* LinkedList.swift */,
				D1D87E01292B2AEE00737886 /* BiDictionary.swift */,
				E38B3215214FF700000F6D27 /* EventController.swift */,
				E39A11FC240F176E00A67F9F /* StringEncodingName.swift */,
				D1DC673028ED682100C419CB /* RemainingRemovalTracker.swift */,
				51C1BA39291CA76700C1208A /* InfoDictionary.swift */,
				51DE55C82A6646710050AD06 /* Sysctl.swift */,
			);
			name = Utils;
			sourceTree = "<group>";
		};
		84A0BAA71D2FAF9700BC8DA1 /* Controllers */ = {
			isa = PBXGroup;
			children = (
				D1D736172989693A000EB5F4 /* Player */,
				84EB1ED91D2F51D3004FA5A1 /* AppDelegate.swift */,
				845404A91E4396F500B02B12 /* ScriptLoader.swift */,
				84C6D3611EAF8D63009BF721 /* HistoryController.swift */,
				84FBCB361EEACDDD0076C77C /* FFmpegController.h */,
				84FBCB371EEACDDD0076C77C /* FFmpegController.m */,
				842904E11F0EC01600478376 /* AutoFileMatcher.swift */,
				846121BC1F35FCA500ABB39C /* DraggingDetect.swift */,
			);
			name = Controllers;
			sourceTree = "<group>";
		};
		84A0BAA81D2FAFCD00BC8DA1 /* Data */ = {
			isa = PBXGroup;
			children = (
				844DE1BE1D3E2B9900272589 /* MPVEvent.swift */,
				E3CB258E222799B800A62C47 /* MPVHook.swift */,
				84EB1F041D2F5C5B004FA5A1 /* AppData.swift */,
				84A0BA8F1D2F8D4100BC8DA1 /* IINAError.swift */,
				84AABE8A1DBF634600D138FD /* CharEncoding.swift */,
				8450403F1E0ACADD0079C194 /* MPVNode.swift */,
				842F55A41EA17E7E0081D475 /* IINACommand.swift */,
			);
			name = Data;
			sourceTree = "<group>";
		};
		84A886E21E24F2D3008755BB /* Sub */ = {
			isa = PBXGroup;
			children = (
				84A886E31E24F37D008755BB /* ShooterSubtitle.swift */,
				840AF5831E73CE3900F4AF92 /* OpenSubSubtitle.swift */,
				E33BA5C3204315740069A0F6 /* AssrtSubtitle.swift */,
				84A886E51E24F3BD008755BB /* OnlineSubtitle.swift */,
				84A886EB1E2573A5008755BB /* JustExtension.swift */,
				840AF5811E732C8F00F4AF92 /* JustXMLRPC.swift */,
				E33BA5C5204BD9FE0069A0F6 /* SubChooseViewController.swift */,
				1326718020852D0D000FA7E2 /* SubChooseViewController.xib */,
			);
			name = Sub;
			sourceTree = "<group>";
		};
		84BC784B1EEECBE30068BF17 /* libavcodec */ = {
			isa = PBXGroup;
			children = (
				840456EA21A919CA00DF2424 /* avcodec.h */,
				51626CAC29F1CE4A0000CCC9 /* codec.h */,
				51626CA929F1CE4A0000CCC9 /* codec_desc.h */,
				51626CAB29F1CE4A0000CCC9 /* codec_id.h */,
				51626CAA29F1CE4A0000CCC9 /* codec_par.h */,
				51626CAF29F1CE940000CCC9 /* defs.h */,
				51626CAD29F1CE940000CCC9 /* packet.h */,
				840456E921A919CA00DF2424 /* version.h */,
				51626CAE29F1CE940000CCC9 /* version_major.h */,
			);
			path = libavcodec;
			sourceTree = "<group>";
		};
		84BC78661EEECBE30068BF17 /* libavformat */ = {
			isa = PBXGroup;
			children = (
				84BC78671EEECBE30068BF17 /* avformat.h */,
				84BC78681EEECBE30068BF17 /* avio.h */,
				84BC78691EEECBE30068BF17 /* version.h */,
				51626CB029F1CECD0000CCC9 /* version_major.h */,
			);
			path = libavformat;
			sourceTree = "<group>";
		};
		84BC786D1EEECBE30068BF17 /* libavutil */ = {
			isa = PBXGroup;
			children = (
				840456C521A919A600DF2424 /* attributes.h */,
				840456A421A919A200DF2424 /* avconfig.h */,
				840456DD21A919A800DF2424 /* avutil.h */,
				8404569C21A919A100DF2424 /* buffer.h */,
				840456AE21A919A300DF2424 /* channel_layout.h */,
				840456CA21A919A600DF2424 /* common.h */,
				840456DF21A919A800DF2424 /* dict.h */,
				840456C321A919A500DF2424 /* error.h */,
				8404569421A919A100DF2424 /* frame.h */,
				5158FAB529F8822F00F626E6 /* hwcontext.h */,
				840456B221A919A400DF2424 /* intfloat.h */,
				840456AC21A919A300DF2424 /* log.h */,
				840456DA21A919A800DF2424 /* macros.h */,
				5158FAB629F8827400F626E6 /* mastering_display_metadata.h */,
				840456B321A919A400DF2424 /* mathematics.h */,
				5158FAB429F881B000F626E6 /* mem.h */,
				5158FAB729F882C900F626E6 /* pixdesc.h */,
				840456C921A919A600DF2424 /* pixfmt.h */,
				840456A821A919A300DF2424 /* rational.h */,
				840456D321A919A700DF2424 /* samplefmt.h */,
				840456BD21A919A500DF2424 /* version.h */,
			);
			path = libavutil;
			sourceTree = "<group>";
		};
		84BC78C01EEECBE30068BF17 /* libswscale */ = {
			isa = PBXGroup;
			children = (
				84BC78C11EEECBE30068BF17 /* swscale.h */,
				84BC78C21EEECBE30068BF17 /* version.h */,
				51626CBA29F1CEFB0000CCC9 /* version_major.h */,
			);
			path = libswscale;
			sourceTree = "<group>";
		};
		84D0FB7B1F5E510C00C6A6A7 /* Interactive Mode */ = {
			isa = PBXGroup;
			children = (
				84D0FB801F5E5A4000C6A6A7 /* CropBoxViewController.swift */,
				845040451E0B0F500079C194 /* CropSettingsViewController.swift */,
				8400D5D11E1AB306006785F5 /* CropSettingsViewController.xib */,
				845040491E0B13230079C194 /* CropBoxView.swift */,
				84D0FB7C1F5E519300C6A6A7 /* FreeSelectingViewController.swift */,
				84D0FB841F5E6A3800C6A6A7 /* FreeSelectingViewController.xib */,
			);
			name = "Interactive Mode";
			sourceTree = "<group>";
		};
		84D377681D7413D8007F7396 /* Accessories */ = {
			isa = PBXGroup;
			children = (
				E3DBD23C218EF4F100B3AFBF /* AboutWindowContributorAvatarItem.swift */,
				E3DBD23D218EF4F100B3AFBF /* AboutWindowContributorAvatarItem.xib */,
				9E47DABF1E3CFA6D00457420 /* DurationDisplayTextField.swift */,
				843FFD4C1D5DAA01001F3A44 /* RoundedTextFieldCell.swift */,
				D19F9DA928645C860054CC45 /* EditableTableView.swift */,
				D1EAF5E428E6B5DD0023BACF /* EditableTextField.swift */,
				D1AF3D7828F16CA4002A15A7 /* CellEditTracker.swift */,
				D11AB83528EEE72A00673A90 /* EditableTableViewDelegate.swift */,
				D1EAF5E628E6B6780023BACF /* TableUIChange.swift */,
				D1D87E032932086000737886 /* TableUIChangeBuilder.swift */,
				51E63DFA29CFB031008AFC20 /* PlaySlider.swift */,
				51E63DFC29CFB04B008AFC20 /* PlaySliderLoopKnob.swift */,
				8461C52D1D45FFF6006E91FF /* PlaySliderCell.swift */,
				84F725551D4783EE000DEF1B /* VolumeSliderCell.swift */,
				8434BAAC1D5E4546003BECF2 /* SlideUpButton.swift */,
				8487BEC01D744FA800FD17B0 /* FlippedView.swift */,
				84817C951DBDCA5F00CC2279 /* SettingsListCellView.swift */,
				84817C971DBDCE4300CC2279 /* RoundedColorWell.swift */,
				84AABE921DBFAF1A00D138FD /* FontPickerWindowController.swift */,
				8400D5DD1E1AB326006785F5 /* FontPickerWindowController.xib */,
				840D479F1DFEFC49000D9A64 /* KeyRecordView.swift */,
				E322A4F720A8442E00C67D32 /* PlaylistPlaybackProgressView.swift */,
				845E70B1210CB59D00D06C42 /* ScrollingTextField.swift */,
				E38372912443634500F57718 /* LanguageTokenField.swift */,
				E34C0C3024934D7B0065A0C6 /* Switch.swift */,
				E32712AE24EAA14500359DAB /* ScreenshootOSDView.swift */,
				E32712B424F2B8CA00359DAB /* ScreenshootOSDView.xib */,
				E3958563253133E80096811F /* SidebarTabView.swift */,
				E3958564253133E80096811F /* SidebarTabView.xib */,
				D17504A72918F13E005C3DD0 /* OSCToolbarButton.swift */,
			);
			name = Accessories;
			sourceTree = "<group>";
		};
		84D377691D74163B007F7396 /* Video */ = {
			isa = PBXGroup;
			children = (
				8407D13F1E3A684C0043895D /* ViewLayer.swift */,
				84A0BAA01D2FAE7600BC8DA1 /* VideoView.swift */,
			);
			name = Video;
			sourceTree = "<group>";
		};
		84E745D71DFDE8C100588DED /* config */ = {
			isa = PBXGroup;
			children = (
				84A886ED1E269A2A008755BB /* iina-default-input.conf */,
				84E745D81DFDE8C100588DED /* input.conf */,
				846654921F4EEA5500C91B8C /* vlc-default-input.conf */,
				846DD8C81FB39A9800991A81 /* movist-default-input.conf */,
			);
			name = config;
			path = iina/config;
			sourceTree = SOURCE_ROOT;
		};
		84EB1ECD1D2F51D3004FA5A1 = {
			isa = PBXGroup;
			children = (
				496498872919E47900CD61A5 /* Configs */,
				84EB1ED81D2F51D3004FA5A1 /* iina */,
				E3DE8DCB1FD8166A0021921C /* iina-cli */,
				49542976216C34950058F680 /* OpenInIINA */,
				84EB1ED71D2F51D3004FA5A1 /* Products */,
				8461BA641E42344D008BB852 /* Executables */,
				848290731D95978100C3C76C /* Frameworks */,
			);
			indentWidth = 2;
			sourceTree = "<group>";
			tabWidth = 2;
			usesTabs = 0;
		};
		84EB1ED71D2F51D3004FA5A1 /* Products */ = {
			isa = PBXGroup;
			children = (
				84EB1ED61D2F51D3004FA5A1 /* IINA.app */,
				E3DE8DCA1FD8166A0021921C /* iina-cli */,
				49542973216C34950058F680 /* OpenInIINA.appex */,
			);
			name = Products;
			sourceTree = "<group>";
		};
		84EB1ED81D2F51D3004FA5A1 /* iina */ = {
			isa = PBXGroup;
			children = (
				84FF846D1D2FF698001B318A /* deps */,
				84A0BAA21D2FAE8200BC8DA1 /* Assets */,
				84A0BAA71D2FAF9700BC8DA1 /* Controllers */,
				515790D52A2050EC00526DBA /* Generated */,
				84A0BAA81D2FAFCD00BC8DA1 /* Data */,
				845ABEAD1D4D19CF00BFB15B /* Models */,
				847557121F405F2B0006B0FF /* Menu */,
				84A0BAA31D2FAEA000BC8DA1 /* Views */,
				8452DD7F1D3A1F2A008A543A /* Preference */,
				E3CAD4AD2146DB23000B373A /* Javascript */,
				84A0BAA61D2FAF8400BC8DA1 /* Utils */,
			);
			indentWidth = 2;
			path = iina;
			sourceTree = "<group>";
			tabWidth = 2;
			usesTabs = 0;
		};
		84FF846D1D2FF698001B318A /* deps */ = {
			isa = PBXGroup;
			children = (
				84FF846E1D2FF698001B318A /* include */,
			);
			path = deps;
			sourceTree = SOURCE_ROOT;
		};
		84FF846E1D2FF698001B318A /* include */ = {
			isa = PBXGroup;
			children = (
				84BC784B1EEECBE30068BF17 /* libavcodec */,
				84BC78661EEECBE30068BF17 /* libavformat */,
				84BC786D1EEECBE30068BF17 /* libavutil */,
				84BC78C01EEECBE30068BF17 /* libswscale */,
				84FF846F1D2FF698001B318A /* mpv */,
			);
			path = include;
			sourceTree = "<group>";
		};
		84FF846F1D2FF698001B318A /* mpv */ = {
			isa = PBXGroup;
			children = (
				84FF84701D2FF698001B318A /* client.h */,
				8404568F21A9194500DF2424 /* render.h */,
				8404568E21A9194500DF2424 /* render_gl.h */,
			);
			path = mpv;
			sourceTree = "<group>";
		};
		D1A44D882A5E18B10089B283 /* MainWindow */ = {
			isa = PBXGroup;
			children = (
				D1A8878D29D1696C000D1AE4 /* Sidebars.swift */,
				D1A44D892A5E18D00089B283 /* MainWindowGeometry.swift */,
			);
			name = MainWindow;
			sourceTree = "<group>";
		};
		D1D736172989693A000EB5F4 /* Player */ = {
			isa = PBXGroup;
			children = (
				84A0BA961D2FA1CE00BC8DA1 /* PlayerCore.swift */,
				84A0BA981D2FAAA700BC8DA1 /* MPVController.swift */,
				D1FD2DD728521AD500CF7B35 /* MPVInputSectionLogScanner.swift */,
				D18333BD2834CE620060A4E9 /* PlayerBindingController.swift */,
			);
			name = Player;
			sourceTree = "<group>";
		};
		D1DC3D36287191E90052B062 /* KeyBinding */ = {
			isa = PBXGroup;
			children = (
				84BEEC3D1DFEDE2F00F945CA /* PrefKeyBindingViewController.swift */,
				8400D5E91E1AB337006785F5 /* PrefKeyBindingViewController.xib */,
				D1049C842872C154003D47C1 /* ConfTableViewController.swift */,
				D1D87DFF2924F92100737886 /* ConfTableStateManager.swift */,
				D1049C882872CAD6003D47C1 /* ConfTableState.swift */,
				D19AF88328A3CBCE009B598C /* InputConfFileCache.swift */,
				D1049C862872C17F003D47C1 /* BindingTableViewController.swift */,
				D1D87DFB2923A4E500737886 /* BindingTableStateManager.swift */,
				D188CB2528D9E95500F166FD /* BindingTableState.swift */,
				840D47991DFEF649000D9A64 /* KeyRecordViewController.swift */,
				8400D5EC1E1AB33B006785F5 /* KeyRecordViewController.xib */,
				84F5D4941E44D5230060A838 /* KeyBindingCriterion.swift */,
				84F5D4981E44E8AC0060A838 /* KeyBindingDataLoader.swift */,
				84F5D49F1E44F9DB0060A838 /* KeyBindingItem.swift */,
				84F5D4A11E4796F50060A838 /* KeyBindingTranslator.swift */,
				84F5D49C1E44E9A50060A838 /* KeyBinding.strings */,
			);
			name = KeyBinding;
			sourceTree = "<group>";
		};
		E35306F22147F770008FE492 /* API */ = {
			isa = PBXGroup;
			children = (
				E3CAD4AE2146DB47000B373A /* JavascriptAPI.swift */,
				E35306F32147F78D008FE492 /* JavascriptAPICore.swift */,
				E35306F52147F7AF008FE492 /* JavascriptAPIMpv.swift */,
				E35306F9214808AB008FE492 /* JavascriptAPIEvent.swift */,
				E35306FF214908DC008FE492 /* JavascriptAPIHttp.swift */,
				E3530701214935DE008FE492 /* JavascriptAPIConsole.swift */,
				E32B157C21BC27B100CDBCEA /* JavascriptAPIMenu.swift */,
				E3CB258A2222885E00A62C47 /* JavascriptAPIOverlay.swift */,
				84E5221223FF3D080006FDA1 /* JavascriptAPIPlaylist.swift */,
				E33FEEB42229A44F00B59711 /* JavascriptAPIUtils.swift */,
				E3366AF9224A039500EF3C32 /* JavascriptAPIPreferences.swift */,
				E337D5E5241EF60400B5729A /* JavascriptAPISubtitle.swift */,
				E3839C5824FFF817007D0AB4 /* JavascriptAPIStandaloneWindow.swift */,
				E39585892533143F0096811F /* JavascriptAPISidebarView.swift */,
				E34EAA82251A36CE00057F27 /* JavascriptAPIFile.swift */,
				E38BA1BF253E54F2000B551D /* JavascriptAPIGlobal.swift */,
			);
			name = API;
			sourceTree = "<group>";
		};
		E3CAD4AD2146DB23000B373A /* Javascript */ = {
			isa = PBXGroup;
			children = (
				E35306F22147F770008FE492 /* API */,
				E35306EE2147A8CE008FE492 /* JavascriptPlugin.swift */,
				E35306FB214813B7008FE492 /* JavascriptPluginInstance.swift */,
				E32B157E21BE219700CDBCEA /* JavascriptPluginMenuItem.swift */,
				E337D5E12411B64900B5729A /* JavascriptPolyfill.swift */,
				E30D2EBC21F5FD2600E1FF0D /* PluginOverlayView.swift */,
				E3839C5624FFF201007D0AB4 /* PluginStandaloneWindow.swift */,
				E3958585253309C90096811F /* PluginSidebarView.swift */,
				E3965E192487C99900607EB4 /* JavascriptPluginSubtitle.swift */,
				E32693F824BA138000BF7ADC /* JavascriptPluginSubtitleItem.swift */,
				E38BA1C3254110BD000B551D /* JavascriptMessageHub.swift */,
				E3FF5ABF2938582F0019CE45 /* JavascriptDevTool.swift */,
			);
			name = Javascript;
			sourceTree = "<group>";
		};
		E3DE8DCB1FD8166A0021921C /* iina-cli */ = {
			isa = PBXGroup;
			children = (
				E3DE8DCC1FD8166A0021921C /* main.swift */,
			);
			path = "iina-cli";
			sourceTree = "<group>";
		};
/* End PBXGroup section */

/* Begin PBXNativeTarget section */
		49542972216C34950058F680 /* OpenInIINA */ = {
			isa = PBXNativeTarget;
			buildConfigurationList = 49542989216C34960058F680 /* Build configuration list for PBXNativeTarget "OpenInIINA" */;
			buildPhases = (
				4954296F216C34950058F680 /* Sources */,
				49542970216C34950058F680 /* Frameworks */,
				49542971216C34950058F680 /* Resources */,
			);
			buildRules = (
			);
			dependencies = (
			);
			name = OpenInIINA;
			productName = OpenInIINA;
			productReference = 49542973216C34950058F680 /* OpenInIINA.appex */;
			productType = "com.apple.product-type.app-extension";
		};
		84EB1ED51D2F51D3004FA5A1 /* iina */ = {
			isa = PBXNativeTarget;
			buildConfigurationList = 84EB1EF91D2F51D3004FA5A1 /* Build configuration list for PBXNativeTarget "iina" */;
			buildPhases = (
				84EB1ED21D2F51D3004FA5A1 /* Sources */,
				84EB1ED31D2F51D3004FA5A1 /* Frameworks */,
				84EB1ED41D2F51D3004FA5A1 /* Resources */,
				84817C991DBDF57C00CC2279 /* Copy Dylibs */,
				84B1CE561F98CAE300994D63 /* Copy Dylib Symlinks */,
				84817CE81DBE2E3200CC2279 /* Copy Lua Scripts */,
				84E745DA1DFDE9C600588DED /* Copy Configs */,
				8461BA631E423423008BB852 /* Copy Executables */,
				4954298A216C34960058F680 /* Embed App Extensions */,
				51728768291B6F30009E6EC1 /* Write Info.h */,
			);
			buildRules = (
			);
			dependencies = (
				497747EE20D287C1004B243A /* PBXTargetDependency */,
				49542985216C34950058F680 /* PBXTargetDependency */,
			);
			name = iina;
			packageProductDependencies = (
				B4E446E725CB53920069F06E /* PromiseKit */,
				B4E446F125CB53FF0069F06E /* Gzip */,
				B4E446F625CB54EF0069F06E /* Mustache */,
				B4E4470025CE3F930069F06E /* Sparkle */,
				8451E6D82604AEFC009A15D7 /* Just */,
			);
			productName = mpvx;
			productReference = 84EB1ED61D2F51D3004FA5A1 /* IINA.app */;
			productType = "com.apple.product-type.application";
		};
		E3DE8DC91FD8166A0021921C /* iina-cli */ = {
			isa = PBXNativeTarget;
			buildConfigurationList = E3DE8DD01FD8166A0021921C /* Build configuration list for PBXNativeTarget "iina-cli" */;
			buildPhases = (
				E3DE8DC61FD8166A0021921C /* Sources */,
				E3DE8DC71FD8166A0021921C /* Frameworks */,
				E3DE8DC81FD8166A0021921C /* CopyFiles */,
			);
			buildRules = (
			);
			dependencies = (
			);
			name = "iina-cli";
			productName = "iina-cli";
			productReference = E3DE8DCA1FD8166A0021921C /* iina-cli */;
			productType = "com.apple.product-type.tool";
		};
/* End PBXNativeTarget section */

/* Begin PBXProject section */
		84EB1ECE1D2F51D3004FA5A1 /* Project object */ = {
			isa = PBXProject;
			attributes = {
				LastSwiftUpdateCheck = 1010;
				LastUpgradeCheck = 0930;
				ORGANIZATIONNAME = lhc;
				TargetAttributes = {
					49542972216C34950058F680 = {
						CreatedOnToolsVersion = 10.1;
						LastSwiftMigration = 1020;
						ProvisioningStyle = Manual;
					};
					84EB1ED51D2F51D3004FA5A1 = {
						CreatedOnToolsVersion = 7.3.1;
						DevelopmentTeam = 67CQ77V27R;
						LastSwiftMigration = 1020;
						ProvisioningStyle = Automatic;
					};
					E3DE8DC91FD8166A0021921C = {
						CreatedOnToolsVersion = 9.1;
						DevelopmentTeam = 67CQ77V27R;
						LastSwiftMigration = 1020;
						ProvisioningStyle = Manual;
					};
				};
			};
			buildConfigurationList = 84EB1ED11D2F51D3004FA5A1 /* Build configuration list for PBXProject "iina" */;
			compatibilityVersion = "Xcode 3.2";
			developmentRegion = en;
			hasScannedForEncodings = 0;
			knownRegions = (
				Base,
				en,
				"zh-Hans",
				"zh-Hant",
				ko,
				de,
				it,
				fr,
				ja,
				ru,
				uk,
				es,
				nl,
				sk,
				sv,
				ro,
				hi,
				"pt-BR",
				cs,
				pl,
				tr,
				ca,
				af,
				da,
				"en-GB",
				fi,
				hu,
				pt,
				"sr-Latn",
			);
			mainGroup = 84EB1ECD1D2F51D3004FA5A1;
			packageReferences = (
				B4E446E625CB53920069F06E /* XCRemoteSwiftPackageReference "PromiseKit" */,
				B4E446F025CB53FF0069F06E /* XCRemoteSwiftPackageReference "GzipSwift" */,
				B4E446F525CB54EF0069F06E /* XCRemoteSwiftPackageReference "GRMustache" */,
				B4E446FF25CE3F930069F06E /* XCRemoteSwiftPackageReference "Sparkle" */,
				8451E6D72604AEFC009A15D7 /* XCRemoteSwiftPackageReference "Just" */,
			);
			productRefGroup = 84EB1ED71D2F51D3004FA5A1 /* Products */;
			projectDirPath = "";
			projectRoot = "";
			targets = (
				84EB1ED51D2F51D3004FA5A1 /* iina */,
				E3DE8DC91FD8166A0021921C /* iina-cli */,
				49542972216C34950058F680 /* OpenInIINA */,
			);
		};
/* End PBXProject section */

/* Begin PBXResourcesBuildPhase section */
		49542971216C34950058F680 /* Resources */ = {
			isa = PBXResourcesBuildPhase;
			buildActionMask = 2147483647;
			files = (
				49542982216C34950058F680 /* ToolbarItemIcon.pdf in Resources */,
				49542980216C34950058F680 /* open-in-iina.js in Resources */,
			);
			runOnlyForDeploymentPostprocessing = 0;
		};
		84EB1ED41D2F51D3004FA5A1 /* Resources */ = {
			isa = PBXResourcesBuildPhase;
			buildActionMask = 2147483647;
			files = (
				8400D5E71E1AB337006785F5 /* PrefKeyBindingViewController.xib in Resources */,
				E3DBD23F218EF4F100B3AFBF /* AboutWindowContributorAvatarItem.xib in Resources */,
				C789872F1E34EF170005769F /* InfoPlist.strings in Resources */,
				E32712B224F2B8CA00359DAB /* ScreenshootOSDView.xib in Resources */,
				8400D5DB1E1AB326006785F5 /* FontPickerWindowController.xib in Resources */,
				8400D5EA1E1AB33B006785F5 /* KeyRecordViewController.xib in Resources */,
				84EC12861F504D2500137C1E /* FilterPresets.strings in Resources */,
				E38B3214214FB9EA000F6D27 /* PrefPluginPermissionView.xib in Resources */,
				8400D5F01E1AB344006785F5 /* PrefCodecViewController.xib in Resources */,
				1326717E20852D0D000FA7E2 /* SubChooseViewController.xib in Resources */,
				84C3AB8B1E7BF22300FEFB7A /* MPVCommandFormat.strings in Resources */,
				8400D5C91E1AB2F9006785F5 /* QuickSettingViewController.xib in Resources */,
				84EB1EDC1D2F51D3004FA5A1 /* Assets.xcassets in Resources */,
				E374161120F3C0AB00B4F7F9 /* PrefUtilsViewController.xib in Resources */,
				8400D5E41E1AB333006785F5 /* PrefControlViewController.xib in Resources */,
				8492C2861E771FB200CE5825 /* ISO639.strings in Resources */,
				8F49C36E213EFB7E0076C4F9 /* MiniPlayerWindowController.xib in Resources */,
				84A0BA951D2F9E9600BC8DA1 /* MainMenu.xib in Resources */,
				8400D5D81E1AB31B006785F5 /* AboutWindowController.xib in Resources */,
				8400D5F31E1AB348006785F5 /* PrefSubViewController.xib in Resources */,
				84D0FB821F5E6A3800C6A6A7 /* FreeSelectingViewController.xib in Resources */,
				8400D5E11E1AB32F006785F5 /* PrefUIViewController.xib in Resources */,
				E338368A202651CF00ABC812 /* PrefOSCToolbarDraggingItemViewController.xib in Resources */,
				34ACA04B29DBB0090030C09C /* LogWindowController.xib in Resources */,
				8483FB001EDFF325000F55D6 /* Credits.rtf in Resources */,
				E353070621496CE4008FE492 /* PrefPluginViewController.xib in Resources */,
				84F5D49A1E44E9A50060A838 /* KeyBinding.strings in Resources */,
				E34A0E012053F93A00B50097 /* PrefOSCToolbarSettingsSheetController.xib in Resources */,
				E34E909A24F821280073BF04 /* GuideWindowController.xib in Resources */,
				84AF03D21E67492C003E3753 /* Contribution.rtf in Resources */,
				E3958566253133E80096811F /* SidebarTabView.xib in Resources */,
				8400D5D21E1AB312006785F5 /* InspectorWindowController.xib in Resources */,
				8400D5CC1E1AB2FF006785F5 /* PlaylistViewController.xib in Resources */,
				8400D5ED1E1AB33F006785F5 /* PrefAdvancedViewController.xib in Resources */,
				8400D5CF1E1AB306006785F5 /* CropSettingsViewController.xib in Resources */,
				6100FF2B1EDF9806002CF0FB /* dsa_pub.pem in Resources */,
				849581F31F03D55A00D3B359 /* InitialWindowController.xib in Resources */,
				845AC09C1E1AE6C10080B614 /* Localizable.strings in Resources */,
				8400D5F61E1AB34D006785F5 /* PrefNetworkViewController.xib in Resources */,
				8400D5D51E1AB317006785F5 /* FilterWindowController.xib in Resources */,
				E3B3DD5720FDB8A600325184 /* PreferenceWindowController.xib in Resources */,
				84996F901EC11CE6009A8A39 /* HistoryWindowController.xib in Resources */,
				8418A2F5213F5791003166AC /* OpenURLWindowController.xib in Resources */,
				8400D5DE1E1AB32A006785F5 /* PrefGeneralViewController.xib in Resources */,
				8400D5C61E1AB2F1006785F5 /* MainWindowController.xib in Resources */,
			);
			runOnlyForDeploymentPostprocessing = 0;
		};
/* End PBXResourcesBuildPhase section */

/* Begin PBXShellScriptBuildPhase section */
		51728768291B6F30009E6EC1 /* Write Info.h */ = {
			isa = PBXShellScriptBuildPhase;
			buildActionMask = 2147483647;
			files = (
			);
			inputFileListPaths = (
			);
			inputPaths = (
				"$(CONFIGURATION_BUILD_DIR)/$(EXECUTABLE_FOLDER_PATH)/$(EXECUTABLE_NAME)",
			);
			name = "Write Info.h";
			outputFileListPaths = (
			);
			outputPaths = (
				"$(INFOPLIST_PREFIX_HEADER)",
				"$(INFOPLIST_FILE)",
			);
			runOnlyForDeploymentPostprocessing = 0;
			shellPath = /bin/sh;
			shellScript = "iina/write_info_plist_header.sh\n";
		};
		84B1CE561F98CAE300994D63 /* Copy Dylib Symlinks */ = {
			isa = PBXShellScriptBuildPhase;
			alwaysOutOfDate = 1;
			buildActionMask = 2147483647;
			files = (
			);
			inputPaths = (
			);
			name = "Copy Dylib Symlinks";
			outputPaths = (
			);
			runOnlyForDeploymentPostprocessing = 0;
			shellPath = /bin/bash;
			shellScript = "echo \"Copy symlinks:\"\n\nfor file in \"${SRCROOT}/deps/lib/\"*.dylib; do\n    if [[ -h \"$file\" ]]; then\n        cp -R $file \"${TARGET_BUILD_DIR}/${FRAMEWORKS_FOLDER_PATH}/$(basename $file)\"\n    fi\ndone\n";
		};
/* End PBXShellScriptBuildPhase section */

/* Begin PBXSourcesBuildPhase section */
		4954296F216C34950058F680 /* Sources */ = {
			isa = PBXSourcesBuildPhase;
			buildActionMask = 2147483647;
			files = (
				49542978216C34950058F680 /* SafariExtensionHandler.swift in Sources */,
			);
			runOnlyForDeploymentPostprocessing = 0;
		};
		84EB1ED21D2F51D3004FA5A1 /* Sources */ = {
			isa = PBXSourcesBuildPhase;
			buildActionMask = 2147483647;
			files = (
				E35306FA214808AB008FE492 /* JavascriptAPIEvent.swift in Sources */,
				849581F11F02728700D3B359 /* InitialWindowController.swift in Sources */,
				8461C52E1D45FFF6006E91FF /* PlaySliderCell.swift in Sources */,
				84F5D4A21E4796F50060A838 /* KeyBindingTranslator.swift in Sources */,
				E3DBD23E218EF4F100B3AFBF /* AboutWindowContributorAvatarItem.swift in Sources */,
				8452DD851D3B956D008A543A /* Preference.swift in Sources */,
				8488D6E31E1183D300D5B952 /* PrefSubViewController.swift in Sources */,
				846352581EEEE11A0043F0CC /* ThumbnailPeekView.swift in Sources */,
				84E745D61DFDD4FD00588DED /* KeyCodeHelper.swift in Sources */,
				840D479B1DFEF649000D9A64 /* KeyRecordViewController.swift in Sources */,
				E3965E1A2487C99900607EB4 /* JavascriptPluginSubtitle.swift in Sources */,
				84F5D4951E44D5230060A838 /* KeyBindingCriterion.swift in Sources */,
				D17504A629167ACF005C3DD0 /* CascadingMenuItemBuilder.swift in Sources */,
				846121BD1F35FCA500ABB39C /* DraggingDetect.swift in Sources */,
				84A886EC1E2573A5008755BB /* JustExtension.swift in Sources */,
				84D0FB811F5E5A4000C6A6A7 /* CropBoxViewController.swift in Sources */,
				84D377631D6B66DE007F7396 /* MPVPlaylistItem.swift in Sources */,
				E3ECC89E1FE9A6D900BED8C7 /* GeometryDef.swift in Sources */,
				D1D87E002924F92100737886 /* ConfTableStateManager.swift in Sources */,
				E337D5E22411B64A00B5729A /* JavascriptPolyfill.swift in Sources */,
				84E295C01E2CF9F5006388F7 /* ObjcUtils.m in Sources */,
				8400D5C41E17C6D2006785F5 /* AboutWindowController.swift in Sources */,
				D1A8878E29D1696C000D1AE4 /* Sidebars.swift in Sources */,
				84A886E41E24F37D008755BB /* ShooterSubtitle.swift in Sources */,
				E3CB258B2222885E00A62C47 /* JavascriptAPIOverlay.swift in Sources */,
				E337D5E6241EF60400B5729A /* JavascriptAPISubtitle.swift in Sources */,
				84A09A0E1F2DF596000FF343 /* MiniPlayerWindowController.swift in Sources */,
				84BEEC421DFEE46200F945CA /* StreamReader.swift in Sources */,
				E3CAD4AF2146DB47000B373A /* JavascriptAPI.swift in Sources */,
				D1049C892872CAD6003D47C1 /* ConfTableState.swift in Sources */,
				E3958565253133E80096811F /* SidebarTabView.swift in Sources */,
				E3C12F6B201F281F00297964 /* FirstRunManager.swift in Sources */,
				84EB1F071D2F5E76004FA5A1 /* Utility.swift in Sources */,
				84D0FB7E1F5E519300C6A6A7 /* FreeSelectingViewController.swift in Sources */,
				E3530702214935DE008FE492 /* JavascriptAPIConsole.swift in Sources */,
				840D47A01DFEFC49000D9A64 /* KeyRecordView.swift in Sources */,
				84791C8B1D405E9D0069E28A /* PlaybackInfo.swift in Sources */,
				D1B4E24C2A3AE61B00E36F1D /* MiniPlayerWindow.swift in Sources */,
				E322A4F820A8442E00C67D32 /* PlaylistPlaybackProgressView.swift in Sources */,
				84D123B41ECAA405004E0D53 /* TouchBarSupport.swift in Sources */,
				E36E8D7C24F6052F00B8C097 /* GuideWindowController.swift in Sources */,
				84817C981DBDCE4300CC2279 /* RoundedColorWell.swift in Sources */,
				E38372922443634500F57718 /* LanguageTokenField.swift in Sources */,
				8461C5301D462488006E91FF /* VideoTime.swift in Sources */,
				E3839C5724FFF201007D0AB4 /* PluginStandaloneWindow.swift in Sources */,
				8492C2881E7721A600CE5825 /* ISO639Helper.swift in Sources */,
				84F5D4991E44E8AC0060A838 /* KeyBindingDataLoader.swift in Sources */,
				E34C0C3124934D7B0065A0C6 /* Switch.swift in Sources */,
				D1D87DFC2923A4E500737886 /* BindingTableStateManager.swift in Sources */,
				D1E1446C29E3971C005DCEA3 /* UIAnimation.swift in Sources */,
				84EC12831F4F939000137C1E /* FilterPresets.swift in Sources */,
				E374160F20F3AF7E00B4F7F9 /* PrefUtilsViewController.swift in Sources */,
				E3FC31461FE1501E00B9B86F /* PowerSource.swift in Sources */,
				8476440A1D48CC3D004F6DF5 /* MPVCommand.swift in Sources */,
				84C8D5911D796F9700D98A0E /* Aspect.swift in Sources */,
				E3383689202651CF00ABC812 /* PrefOSCToolbarDraggingItemViewController.swift in Sources */,
				D140E81C285A0BEF00067094 /* LinkedList.swift in Sources */,
				D1D87E02292B2AEE00737886 /* BiDictionary.swift in Sources */,
				519872FF26879B9B00F84BCC /* AccessibilityPreferences.swift in Sources */,
				842904E21F0EC01600478376 /* AutoFileMatcher.swift in Sources */,
				D1049C852872C154003D47C1 /* ConfTableViewController.swift in Sources */,
				8466BE181D5CDD0300039D03 /* QuickSettingViewController.swift in Sources */,
				84A0BA9E1D2FAD4000BC8DA1 /* MainWindowController.swift in Sources */,
				84E48D4E1E0F1090002C7A3F /* FilterWindowController.swift in Sources */,
				E3F698872120D878005792C9 /* ExtendedColors.swift in Sources */,
				D18333BC2834CDF40060A4E9 /* RingBuffer.swift in Sources */,
				E3839C5924FFF817007D0AB4 /* JavascriptAPIStandaloneWindow.swift in Sources */,
				E3366AFA224A039500EF3C32 /* JavascriptAPIPreferences.swift in Sources */,
				E32B157F21BE219700CDBCEA /* JavascriptPluginMenuItem.swift in Sources */,
				8476440C1D48F63D004F6DF5 /* OSDMessage.swift in Sources */,
				D18333BE2834CE620060A4E9 /* PlayerBindingController.swift in Sources */,
				84AE59491E0FD65800771B7E /* MainMenuActions.swift in Sources */,
				E38B3216214FF700000F6D27 /* EventController.swift in Sources */,
				D12C074028EAEA4400FA9958 /* AppInputConfigBuilder.swift in Sources */,
				E3CB75BD1FDACB82004DB10A /* SavedFilter.swift in Sources */,
				E337D5E4241C12BE00B5729A /* PrefPluginPermissionListView.swift in Sources */,
				E342832F20B7149800139865 /* Logger.swift in Sources */,
				84F725561D4783EE000DEF1B /* VolumeSliderCell.swift in Sources */,
				845040401E0ACADD0079C194 /* MPVNode.swift in Sources */,
				84795C3A1E083EE30059A648 /* PrefControlViewController.swift in Sources */,
				E38BA1C4254110BE000B551D /* JavascriptMessageHub.swift in Sources */,
				845E70B2210CB59D00D06C42 /* ScrollingTextField.swift in Sources */,
				D1EAF5E528E6B5DD0023BACF /* EditableTextField.swift in Sources */,
				8488D6DF1E11791300D5B952 /* PrefCodecViewController.swift in Sources */,
				8487BEC11D744FA800FD17B0 /* FlippedView.swift in Sources */,
				D188CB2228D6DE1900F166FD /* InputBinding.swift in Sources */,
				E35306EF2147A8CE008FE492 /* JavascriptPlugin.swift in Sources */,
				84795C371E0825AD0059A648 /* GifGenerator.swift in Sources */,
				845ABEAC1D4D19C000BFB15B /* MPVTrack.swift in Sources */,
				513A4FFA29B53F8100A8EA7D /* Atomic.swift in Sources */,
				84AABE981DBFB62F00D138FD /* FixedFontManager.m in Sources */,
				84EB1EDA1D2F51D3004FA5A1 /* AppDelegate.swift in Sources */,
				84CFC92623F8DDE000381E5B /* PlayerWindowController.swift in Sources */,
				E353070521496CE4008FE492 /* PrefPluginViewController.swift in Sources */,
				D1DC673128ED682100C419CB /* RemainingRemovalTracker.swift in Sources */,
				840820111ECF6C1800361416 /* FileGroup.swift in Sources */,
				E374160C20F138A900B4F7F9 /* CollapseView.swift in Sources */,
				D1B4E24E2A3AFC9100E36F1D /* MiniPlayerWindow.swift in Sources */,
				84A0BA901D2F8D4100BC8DA1 /* IINAError.swift in Sources */,
				D1FD2DDC28533EE700CF7B35 /* InputSection.swift in Sources */,
				D1D87E042932086000737886 /* TableUIChangeBuilder.swift in Sources */,
				84C6D3621EAF8D63009BF721 /* HistoryController.swift in Sources */,
				D1AF3D7928F16CA4002A15A7 /* CellEditTracker.swift in Sources */,
				E38B3213214FB9EA000F6D27 /* PrefPluginPermissionView.swift in Sources */,
				51E63DFD29CFB04C008AFC20 /* PlaySliderLoopKnob.swift in Sources */,
				847644081D48B413004F6DF5 /* MPVOption.swift in Sources */,
				D1D87E0629320F7C00737886 /* UndoHelper.swift in Sources */,
				84817C961DBDCA5F00CC2279 /* SettingsListCellView.swift in Sources */,
				84A886F31E26CA24008755BB /* Regex.swift in Sources */,
				D1FA42E328E4323E00DF49DD /* InputSectionStack.swift in Sources */,
				8487BEC31D76A1AF00FD17B0 /* MenuController.swift in Sources */,
				8450403D1E0A9EE20079C194 /* InspectorWindowController.swift in Sources */,
				E38BA1C0253E54F2000B551D /* JavascriptAPIGlobal.swift in Sources */,
				E39A11FD240F176E00A67F9F /* StringEncodingName.swift in Sources */,
				E33FEEB52229A44F00B59711 /* JavascriptAPIUtils.swift in Sources */,
				84C6D3671EB2A427009BF721 /* HistoryWindowController.swift in Sources */,
				9E47DAC01E3CFA6D00457420 /* DurationDisplayTextField.swift in Sources */,
				E35306F62147F7AF008FE492 /* JavascriptAPIMpv.swift in Sources */,
				840AF5821E732C8F00F4AF92 /* JustXMLRPC.swift in Sources */,
				E3513AF820EF79C500F8C347 /* PreferenceWindowController.swift in Sources */,
				841A599D1E1FF5800079E177 /* SleepPreventer.swift in Sources */,
				84ED99FF1E009C8100A5159B /* PrefAdvancedViewController.swift in Sources */,
				840AF5841E73CE3900F4AF92 /* OpenSubSubtitle.swift in Sources */,
				E32B157D21BC27B100CDBCEA /* JavascriptAPIMenu.swift in Sources */,
				84AABE8B1DBF634600D138FD /* CharEncoding.swift in Sources */,
				8488D6DC1E1167EF00D5B952 /* FloatingPointByteCountFormatter.swift in Sources */,
				8488D6E71E11ABE900D5B952 /* PrefNetworkViewController.swift in Sources */,
				84AABE941DBFAF1A00D138FD /* FontPickerWindowController.swift in Sources */,
				844C59E71F7C143D008D1B00 /* CacheManager.swift in Sources */,
				E34EAA83251A36CE00057F27 /* JavascriptAPIFile.swift in Sources */,
				E32712B024EAA14500359DAB /* ScreenshootOSDView.swift in Sources */,
				D11AB83628EEE72A00673A90 /* EditableTableViewDelegate.swift in Sources */,
				E3BA79EE2131443A00529D99 /* OpenURLWindowController.swift in Sources */,
				D1A44D8A2A5E18D00089B283 /* MainWindowGeometry.swift in Sources */,
				E3FF5AC02938582F0019CE45 /* JavascriptDevTool.swift in Sources */,
				84FBCB381EEACDDD0076C77C /* FFmpegController.m in Sources */,
				84879A981E0FFC7E0004F894 /* PrefUIViewController.swift in Sources */,
				84C6D3641EB276E9009BF721 /* PlaybackHistory.swift in Sources */,
				D1049C872872C17F003D47C1 /* BindingTableViewController.swift in Sources */,
				E3CB258F222799B800A62C47 /* MPVHook.swift in Sources */,
				843FFD4D1D5DAA01001F3A44 /* RoundedTextFieldCell.swift in Sources */,
				E30D2EBD21F5FD2600E1FF0D /* PluginOverlayView.swift in Sources */,
				8407D1401E3A684C0043895D /* ViewLayer.swift in Sources */,
				D19F9DAA28645C860054CC45 /* EditableTableView.swift in Sources */,
				84A0BA9B1D2FAB4100BC8DA1 /* Parameter.swift in Sources */,
				84EB1F051D2F5C5B004FA5A1 /* AppData.swift in Sources */,
				51F7974728C7E00200812D0D /* Lock.swift in Sources */,
				84C8D58F1D794CE600D98A0E /* MPVFilter.swift in Sources */,
				D19AF88428A3CBCE009B598C /* InputConfFileCache.swift in Sources */,
				845404AA1E4396F500B02B12 /* ScriptLoader.swift in Sources */,
				84A0BAA11D2FAE7600BC8DA1 /* VideoView.swift in Sources */,
				E395858A253314400096811F /* JavascriptAPISidebarView.swift in Sources */,
				E33BA5C4204315740069A0F6 /* AssrtSubtitle.swift in Sources */,
				E32693F924BA138000BF7ADC /* JavascriptPluginSubtitleItem.swift in Sources */,
				34FD798E291C76A600963EDE /* LogWindowController.swift in Sources */,
				844DE1BF1D3E2B9900272589 /* MPVEvent.swift in Sources */,
				845040471E0B0F500079C194 /* CropSettingsViewController.swift in Sources */,
				E33836852026223800ABC812 /* PrefOSCToolbarSettingsSheetController.swift in Sources */,
				D1EAF5E728E6B6780023BACF /* TableUIChange.swift in Sources */,
				E3958586253309C90096811F /* PluginSidebarView.swift in Sources */,
				51C1BA3A291CA76700C1208A /* InfoDictionary.swift in Sources */,
				E301EFDA21312AB300BC8588 /* KeychainAccess.swift in Sources */,
				8434BAA71D5DF2DA003BECF2 /* Extensions.swift in Sources */,
				845404AC1E43980900B02B12 /* LuaScript.swift in Sources */,
				E35306F42147F78D008FE492 /* JavascriptAPICore.swift in Sources */,
				D1FA42E528E5E54700DF49DD /* AppInputConfig.swift in Sources */,
				847557141F405F8C0006B0FF /* MainWindowMenuActions.swift in Sources */,
				E33BA5C7204BD9FE0069A0F6 /* SubChooseViewController.swift in Sources */,
				51CACB9529D500290034CEE5 /* VideoPIPViewController.swift in Sources */,
				8460FBA91D6497490081841B /* PlaylistViewController.swift in Sources */,
				D17504A82918F13E005C3DD0 /* OSCToolbarButton.swift in Sources */,
				8450404A1E0B13230079C194 /* CropBoxView.swift in Sources */,
				84F7258F1D486185000DEF1B /* MPVProperty.swift in Sources */,
				E35306FC214813B7008FE492 /* JavascriptPluginInstance.swift in Sources */,
				84A0BA971D2FA1CE00BC8DA1 /* PlayerCore.swift in Sources */,
				D1B787DB29AF883800DABC9C /* PlayerWindowPreviewImageBuilder.swift in Sources */,
				84D377671D737F58007F7396 /* MPVChapter.swift in Sources */,
				84A886E61E24F3BD008755BB /* OnlineSubtitle.swift in Sources */,
				847C62CA1DC13CDA00E1EF16 /* PrefGeneralViewController.swift in Sources */,
				E3530700214908DD008FE492 /* JavascriptAPIHttp.swift in Sources */,
				84FBF23E1EF06A90003EA491 /* ThumbnailCache.swift in Sources */,
				51DE55C92A6646710050AD06 /* Sysctl.swift in Sources */,
				845FB0C71D39462E00C011E0 /* ControlBarView.swift in Sources */,
				D188CB2628D9E95500F166FD /* BindingTableState.swift in Sources */,
				D1A8878C29D16452000D1AE4 /* RotationHandler.swift in Sources */,
				E3513AFB20F120F600F8C347 /* PreferenceViewController.swift in Sources */,
				D1FD2DD828521AD500CF7B35 /* MPVInputSectionLogScanner.swift in Sources */,
				E38BD4AF20054BD9007635FC /* MainWindow.swift in Sources */,
				51E63DFB29CFB031008AFC20 /* PlaySlider.swift in Sources */,
				84F5D4A01E44F9DB0060A838 /* KeyBindingItem.swift in Sources */,
				84E5221323FF3D080006FDA1 /* JavascriptAPIPlaylist.swift in Sources */,
				84A0BA991D2FAAA700BC8DA1 /* MPVController.swift in Sources */,
				847557161F406D360006B0FF /* MiniPlayerWindowMenuActions.swift in Sources */,
				842F55A51EA17E7E0081D475 /* IINACommand.swift in Sources */,
				8434BAAD1D5E4546003BECF2 /* SlideUpButton.swift in Sources */,
				840D47981DFEEE6A000D9A64 /* KeyMapping.swift in Sources */,
				84BEEC3F1DFEDE2F00F945CA /* PrefKeyBindingViewController.swift in Sources */,
			);
			runOnlyForDeploymentPostprocessing = 0;
		};
		E3DE8DC61FD8166A0021921C /* Sources */ = {
			isa = PBXSourcesBuildPhase;
			buildActionMask = 2147483647;
			files = (
				E3DE8DCD1FD8166A0021921C /* main.swift in Sources */,
				E3CB75BB1FD998F5004DB10A /* Regex.swift in Sources */,
			);
			runOnlyForDeploymentPostprocessing = 0;
		};
/* End PBXSourcesBuildPhase section */

/* Begin PBXTargetDependency section */
		49542985216C34950058F680 /* PBXTargetDependency */ = {
			isa = PBXTargetDependency;
			target = 49542972216C34950058F680 /* OpenInIINA */;
			targetProxy = 49542984216C34950058F680 /* PBXContainerItemProxy */;
		};
		497747EE20D287C1004B243A /* PBXTargetDependency */ = {
			isa = PBXTargetDependency;
			target = E3DE8DC91FD8166A0021921C /* iina-cli */;
			targetProxy = 497747ED20D287C1004B243A /* PBXContainerItemProxy */;
		};
/* End PBXTargetDependency section */

/* Begin PBXVariantGroup section */
		1326718020852D0D000FA7E2 /* SubChooseViewController.xib */ = {
			isa = PBXVariantGroup;
			children = (
				1326717F20852D0D000FA7E2 /* Base */,
				848F50902085A99500E998FD /* zh-Hans */,
				C7E90B522087EC5700A58B6B /* ko */,
				84D6C98B208A959B0050F980 /* sk */,
				E5EF3D0A20FFBB6200FEBE4C /* fr */,
				9DB9ED5C20889D66006B1492 /* nl */,
				E33C31592107017000983986 /* zh-Hant */,
				64F85F5A210FFBAF00F8D8C0 /* es */,
				B3FC6F31210FB48600E7F6AF /* it */,
				8F49C361213EF4AF0076C4F9 /* de */,
				67C6C2202148064E00AFDE5C /* ja */,
				875FDFA8215787A400F7F7FD /* ru */,
				E1298BCB21A517C900B646AD /* sv */,
				84AA3F2421E7446600A3EDA2 /* uk */,
				E5D3ADAB21EDE336001A0909 /* ro */,
				FB011A0221F8C04200477551 /* hi */,
				5EF9F7FF21FB42EC00748374 /* pt-BR */,
				845900DB220E134400B4A7C4 /* cs */,
				84CE10B722E6EAA1008ED3AC /* pl */,
				8482985523C384A80088E223 /* en */,
				84B3B20523C0CE7300340754 /* tr */,
				84EA52DD2404E83C00F7617A /* ca */,
				348BFF4728DC5F2E0045F683 /* af */,
				348BFF6928DC61AE0045F683 /* da */,
				348BFF8A28DC63CA0045F683 /* en-GB */,
				348BFFAC28DC64490045F683 /* fi */,
				348BFFCE28DC64FB0045F683 /* hu */,
				348BFFF028DC657F0045F683 /* pt */,
				348B001228DC688F0045F683 /* sr-Latn */,
			);
			name = SubChooseViewController.xib;
			sourceTree = "<group>";
		};
		34ACA04D29DBB0090030C09C /* LogWindowController.xib */ = {
			isa = PBXVariantGroup;
			children = (
				34ACA04C29DBB0090030C09C /* Base */,
				34ACA04F29DBB0180030C09C /* en */,
				34ACA05129DBB0190030C09C /* af */,
				34ACA05329DBB01A0030C09C /* ca */,
				34ACA05529DBB01B0030C09C /* zh-Hans */,
				34ACA05729DBB01B0030C09C /* zh-Hant */,
				34ACA05929DBB01C0030C09C /* cs */,
				34ACA05B29DBB01C0030C09C /* da */,
				34ACA05D29DBB01E0030C09C /* nl */,
				34ACA05F29DBB01F0030C09C /* en-GB */,
				34ACA06129DBB01F0030C09C /* fi */,
				34ACA06329DBB01F0030C09C /* fr */,
				34ACA06529DBB0200030C09C /* de */,
				34ACA06729DBB0200030C09C /* hi */,
				34ACA06929DBB0200030C09C /* hu */,
				34ACA06B29DBB0210030C09C /* it */,
				34ACA06D29DBB0210030C09C /* ja */,
				34ACA06F29DBB0210030C09C /* ko */,
				34ACA07129DBB0220030C09C /* pl */,
				34ACA07329DBB0220030C09C /* pt */,
				34ACA07529DBB0230030C09C /* pt-BR */,
				34ACA07729DBB0230030C09C /* ro */,
				34ACA07929DBB0230030C09C /* ru */,
				34ACA07B29DBB0230030C09C /* sr-Latn */,
				34ACA07D29DBB0240030C09C /* sk */,
				34ACA07F29DBB0240030C09C /* es */,
				34ACA08129DBB0250030C09C /* sv */,
				34ACA08329DBB0260030C09C /* uk */,
				34ACA08529DBB0260030C09C /* tr */,
			);
			name = LogWindowController.xib;
			sourceTree = "<group>";
		};
		8400D5C81E1AB2F1006785F5 /* MainWindowController.xib */ = {
			isa = PBXVariantGroup;
			children = (
				8400D5C71E1AB2F1006785F5 /* Base */,
				8400D5FA1E1AB411006785F5 /* zh-Hans */,
				D27E35CF1E379B6D0064BE57 /* zh-Hant */,
				C789871B1E34EBDE0005769F /* ko */,
				B38F24191E44D09F00FFE600 /* it */,
				E5A935561E34B38700ABD3F5 /* fr */,
				133400121EB3831D007FE17E /* ja */,
				440DDE361E9010420063E211 /* ru */,
				6CA50A9D1EBBC1300060D07A /* de */,
				6DC77D2E1F1439A600E96176 /* uk */,
				649AD3121F11B06D00244738 /* es */,
				84C21A701F8996ED00AD5B64 /* nl */,
				2FE1FC971F98D3D8004C4D6B /* sk */,
				E1298BB221A517C300B646AD /* sv */,
				E5D3AD9221EDE334001A0909 /* ro */,
				FB0119E921F8C03D00477551 /* hi */,
				5EF9F7E621FB42E900748374 /* pt-BR */,
				845900C2220E134200B4A7C4 /* cs */,
				84CE109E22E6EAA0008ED3AC /* pl */,
				8482982323C384400088E223 /* en */,
				84B3B1EC23C0CE7100340754 /* tr */,
				84EA52C42404E83900F7617A /* ca */,
				348BFF2C28DC5F2C0045F683 /* af */,
				348BFF4E28DC61AC0045F683 /* da */,
				348BFF6F28DC63C80045F683 /* en-GB */,
				348BFF9128DC64470045F683 /* fi */,
				348BFFB328DC64F90045F683 /* hu */,
				348BFFD528DC657C0045F683 /* pt */,
				348BFFF728DC688C0045F683 /* sr-Latn */,
			);
			name = MainWindowController.xib;
			sourceTree = "<group>";
		};
		8400D5CB1E1AB2F9006785F5 /* QuickSettingViewController.xib */ = {
			isa = PBXVariantGroup;
			children = (
				8400D5CA1E1AB2F9006785F5 /* Base */,
				8400D5FB1E1AB411006785F5 /* zh-Hans */,
				D27E35D01E379B6D0064BE57 /* zh-Hant */,
				C789871C1E34EBDE0005769F /* ko */,
				B38F241A1E44D09F00FFE600 /* it */,
				E5A935571E34B38700ABD3F5 /* fr */,
				133400131EB3831D007FE17E /* ja */,
				440DDE371E9010420063E211 /* ru */,
				6CA50A991EBBB85A0060D07A /* de */,
				6DC77D2F1F1439A600E96176 /* uk */,
				649AD3131F11B06D00244738 /* es */,
				84C21A711F8996ED00AD5B64 /* nl */,
				2FE1FC981F98D3D8004C4D6B /* sk */,
				E1298BB321A517C300B646AD /* sv */,
				E5D3AD9321EDE334001A0909 /* ro */,
				FB0119EA21F8C03D00477551 /* hi */,
				5EF9F7E721FB42E900748374 /* pt-BR */,
				845900C3220E134200B4A7C4 /* cs */,
				84CE109F22E6EAA0008ED3AC /* pl */,
				8482982523C3844C0088E223 /* en */,
				84B3B1ED23C0CE7100340754 /* tr */,
				84EA52C52404E83A00F7617A /* ca */,
				348BFF2D28DC5F2D0045F683 /* af */,
				348BFF4F28DC61AC0045F683 /* da */,
				348BFF7028DC63C80045F683 /* en-GB */,
				348BFF9228DC64470045F683 /* fi */,
				348BFFB428DC64F90045F683 /* hu */,
				348BFFD628DC657C0045F683 /* pt */,
				348BFFF828DC688C0045F683 /* sr-Latn */,
			);
			name = QuickSettingViewController.xib;
			sourceTree = "<group>";
		};
		8400D5CE1E1AB2FF006785F5 /* PlaylistViewController.xib */ = {
			isa = PBXVariantGroup;
			children = (
				8400D5CD1E1AB2FF006785F5 /* Base */,
				8400D5FC1E1AB411006785F5 /* zh-Hans */,
				D27E35D11E379B6E0064BE57 /* zh-Hant */,
				C789871D1E34EBDE0005769F /* ko */,
				B38F241B1E44D09F00FFE600 /* it */,
				E5A935581E34B38700ABD3F5 /* fr */,
				133400141EB3831D007FE17E /* ja */,
				440DDE381E9010420063E211 /* ru */,
				6CA50A971EBBB7CD0060D07A /* de */,
				6DC77D301F1439A600E96176 /* uk */,
				649AD3141F11B06D00244738 /* es */,
				84C21A721F8996ED00AD5B64 /* nl */,
				2FE1FC991F98D3D8004C4D6B /* sk */,
				E1298BB421A517C300B646AD /* sv */,
				E5D3AD9421EDE334001A0909 /* ro */,
				FB0119EB21F8C03D00477551 /* hi */,
				5EF9F7E821FB42E900748374 /* pt-BR */,
				845900C4220E134200B4A7C4 /* cs */,
				84CE10A022E6EAA0008ED3AC /* pl */,
				8482982723C384500088E223 /* en */,
				84B3B1EE23C0CE7100340754 /* tr */,
				84EA52C62404E83A00F7617A /* ca */,
				348BFF2E28DC5F2D0045F683 /* af */,
				348BFF5028DC61AD0045F683 /* da */,
				348BFF7128DC63C80045F683 /* en-GB */,
				348BFF9328DC64470045F683 /* fi */,
				348BFFB528DC64F90045F683 /* hu */,
				348BFFD728DC657C0045F683 /* pt */,
				348BFFF928DC688D0045F683 /* sr-Latn */,
			);
			name = PlaylistViewController.xib;
			sourceTree = "<group>";
		};
		8400D5D11E1AB306006785F5 /* CropSettingsViewController.xib */ = {
			isa = PBXVariantGroup;
			children = (
				8400D5D01E1AB306006785F5 /* Base */,
				8400D5FD1E1AB412006785F5 /* zh-Hans */,
				D27E35D21E379B6E0064BE57 /* zh-Hant */,
				C789871E1E34EBDE0005769F /* ko */,
				B38F241C1E44D09F00FFE600 /* it */,
				E5A935591E34B38700ABD3F5 /* fr */,
				133400151EB3831D007FE17E /* ja */,
				440DDE391E9010420063E211 /* ru */,
				6CA50A9F1EBBC2910060D07A /* de */,
				6DC77D311F1439A600E96176 /* uk */,
				649AD3151F11B06E00244738 /* es */,
				84C21A791F8996EE00AD5B64 /* nl */,
				2FE1FCA01F98D3D9004C4D6B /* sk */,
				E1298BBC21A517C500B646AD /* sv */,
				E5D3AD9C21EDE334001A0909 /* ro */,
				FB0119F321F8C03F00477551 /* hi */,
				5EF9F7F021FB42EA00748374 /* pt-BR */,
				845900CC220E134300B4A7C4 /* cs */,
				84CE10A822E6EAA0008ED3AC /* pl */,
				8482983723C3846E0088E223 /* en */,
				84B3B1F623C0CE7200340754 /* tr */,
				84EA52CE2404E83A00F7617A /* ca */,
				348BFF3728DC5F2D0045F683 /* af */,
				348BFF5928DC61AD0045F683 /* da */,
				348BFF7A28DC63C90045F683 /* en-GB */,
				348BFF9C28DC64480045F683 /* fi */,
				348BFFBE28DC64FA0045F683 /* hu */,
				348BFFE028DC657D0045F683 /* pt */,
				348B000228DC688E0045F683 /* sr-Latn */,
			);
			name = CropSettingsViewController.xib;
			sourceTree = "<group>";
		};
		8400D5D41E1AB312006785F5 /* InspectorWindowController.xib */ = {
			isa = PBXVariantGroup;
			children = (
				8400D5D31E1AB312006785F5 /* Base */,
				D27E35D31E379B6E0064BE57 /* zh-Hant */,
				C789871F1E34EBDE0005769F /* ko */,
				E5A9355A1E34B38800ABD3F5 /* fr */,
				133400161EB3831D007FE17E /* ja */,
				84A0F6021EBB4A7C001FCF44 /* zh-Hans */,
				440DDE3A1E9010420063E211 /* ru */,
				B3A6ED0B1EBBC9ED00BE4956 /* it */,
				6CA50AA31EBBC3860060D07A /* de */,
				6DC77D321F1439A600E96176 /* uk */,
				649AD3161F11B06E00244738 /* es */,
				84C21A731F8996ED00AD5B64 /* nl */,
				2FE1FC9A1F98D3D8004C4D6B /* sk */,
				E1298BB521A517C300B646AD /* sv */,
				E5D3AD9521EDE334001A0909 /* ro */,
				FB0119EC21F8C03E00477551 /* hi */,
				5EF9F7E921FB42E900748374 /* pt-BR */,
				845900C5220E134200B4A7C4 /* cs */,
				84CE10A122E6EAA0008ED3AC /* pl */,
				8482982923C384540088E223 /* en */,
				84B3B1EF23C0CE7100340754 /* tr */,
				84EA52C72404E83A00F7617A /* ca */,
				348BFF2F28DC5F2D0045F683 /* af */,
				348BFF5128DC61AD0045F683 /* da */,
				348BFF7228DC63C80045F683 /* en-GB */,
				348BFF9428DC64470045F683 /* fi */,
				348BFFB628DC64F90045F683 /* hu */,
				348BFFD828DC657D0045F683 /* pt */,
				348BFFFA28DC688D0045F683 /* sr-Latn */,
			);
			name = InspectorWindowController.xib;
			sourceTree = "<group>";
		};
		8400D5D71E1AB317006785F5 /* FilterWindowController.xib */ = {
			isa = PBXVariantGroup;
			children = (
				8400D5D61E1AB317006785F5 /* Base */,
				8400D5FF1E1AB412006785F5 /* zh-Hans */,
				D27E35D41E379B6E0064BE57 /* zh-Hant */,
				C78987201E34EBDE0005769F /* ko */,
				B38F241E1E44D09F00FFE600 /* it */,
				E5A9355B1E34B38800ABD3F5 /* fr */,
				133400171EB3831D007FE17E /* ja */,
				440DDE3B1E9010420063E211 /* ru */,
				6CA50AA51EBBC5E50060D07A /* de */,
				6DC77D331F1439A600E96176 /* uk */,
				649AD3171F11B06E00244738 /* es */,
				84C21A741F8996ED00AD5B64 /* nl */,
				2FE1FC9B1F98D3D9004C4D6B /* sk */,
				E1298BB621A517C400B646AD /* sv */,
				E5D3AD9621EDE334001A0909 /* ro */,
				FB0119ED21F8C03E00477551 /* hi */,
				5EF9F7EA21FB42EA00748374 /* pt-BR */,
				845900C6220E134200B4A7C4 /* cs */,
				84CE10A222E6EAA0008ED3AC /* pl */,
				8482982B23C384580088E223 /* en */,
				84B3B1F023C0CE7100340754 /* tr */,
				84EA52C82404E83A00F7617A /* ca */,
				348BFF3028DC5F2D0045F683 /* af */,
				348BFF5228DC61AD0045F683 /* da */,
				348BFF7328DC63C80045F683 /* en-GB */,
				348BFF9528DC64470045F683 /* fi */,
				348BFFB728DC64F90045F683 /* hu */,
				348BFFD928DC657D0045F683 /* pt */,
				348BFFFB28DC688D0045F683 /* sr-Latn */,
			);
			name = FilterWindowController.xib;
			sourceTree = "<group>";
		};
		8400D5DA1E1AB31B006785F5 /* AboutWindowController.xib */ = {
			isa = PBXVariantGroup;
			children = (
				8400D5D91E1AB31B006785F5 /* Base */,
				8400D6001E1AB412006785F5 /* zh-Hans */,
				D27E35D51E379B6E0064BE57 /* zh-Hant */,
				C78987211E34EBDE0005769F /* ko */,
				B38F241F1E44D09F00FFE600 /* it */,
				E5A9355C1E34B38800ABD3F5 /* fr */,
				133400181EB3831D007FE17E /* ja */,
				440DDE3C1E9010420063E211 /* ru */,
				6CA50A951EBBB6B30060D07A /* de */,
				6DC77D341F1439A600E96176 /* uk */,
				649AD3181F11B06E00244738 /* es */,
				84C21A751F8996ED00AD5B64 /* nl */,
				2FE1FC9C1F98D3D9004C4D6B /* sk */,
				E1298BB721A517C400B646AD /* sv */,
				E5D3AD9721EDE334001A0909 /* ro */,
				FB0119EE21F8C03E00477551 /* hi */,
				5EF9F7EB21FB42EA00748374 /* pt-BR */,
				845900C7220E134200B4A7C4 /* cs */,
				84CE10A322E6EAA0008ED3AC /* pl */,
				8482982D23C3845B0088E223 /* en */,
				84B3B1F123C0CE7100340754 /* tr */,
				84EA52C92404E83A00F7617A /* ca */,
				348BFF3128DC5F2D0045F683 /* af */,
				348BFF5328DC61AD0045F683 /* da */,
				348BFF7428DC63C80045F683 /* en-GB */,
				348BFF9628DC64480045F683 /* fi */,
				348BFFB828DC64F90045F683 /* hu */,
				348BFFDA28DC657D0045F683 /* pt */,
				348BFFFC28DC688D0045F683 /* sr-Latn */,
			);
			name = AboutWindowController.xib;
			sourceTree = "<group>";
		};
		8400D5DD1E1AB326006785F5 /* FontPickerWindowController.xib */ = {
			isa = PBXVariantGroup;
			children = (
				8400D5DC1E1AB326006785F5 /* Base */,
				8400D6011E1AB412006785F5 /* zh-Hans */,
				D27E35D61E379B6E0064BE57 /* zh-Hant */,
				C78987221E34EBDE0005769F /* ko */,
				B38F24201E44D09F00FFE600 /* it */,
				E5A9355D1E34B38800ABD3F5 /* fr */,
				1334001A1EB3831D007FE17E /* ja */,
				440DDE3E1E9010430063E211 /* ru */,
				6CA50AAB1EBBC9FD0060D07A /* de */,
				6DC77D381F1439A700E96176 /* uk */,
				649AD31C1F11B06E00244738 /* es */,
				84C21A7B1F8996EE00AD5B64 /* nl */,
				2FE1FCA21F98D3D9004C4D6B /* sk */,
				E1298BBE21A517C600B646AD /* sv */,
				E5D3AD9E21EDE335001A0909 /* ro */,
				FB0119F521F8C03F00477551 /* hi */,
				5EF9F7F221FB42EA00748374 /* pt-BR */,
				845900CE220E134300B4A7C4 /* cs */,
				84CE10AA22E6EAA0008ED3AC /* pl */,
				8482983B23C384770088E223 /* en */,
				84B3B1F823C0CE7200340754 /* tr */,
				84EA52D02404E83A00F7617A /* ca */,
				348BFF3928DC5F2D0045F683 /* af */,
				348BFF5B28DC61AD0045F683 /* da */,
				348BFF7C28DC63C90045F683 /* en-GB */,
				348BFF9E28DC64480045F683 /* fi */,
				348BFFC028DC64FA0045F683 /* hu */,
				348BFFE228DC657E0045F683 /* pt */,
				348B000428DC688E0045F683 /* sr-Latn */,
			);
			name = FontPickerWindowController.xib;
			sourceTree = "<group>";
		};
		8400D5E01E1AB32A006785F5 /* PrefGeneralViewController.xib */ = {
			isa = PBXVariantGroup;
			children = (
				8400D5DF1E1AB32A006785F5 /* Base */,
				72CAEE6D1E229EAE00B8C894 /* zh-Hans */,
				D27E35D71E379B6F0064BE57 /* zh-Hant */,
				C78987231E34EBDF0005769F /* ko */,
				B38F24211E44D09F00FFE600 /* it */,
				E5A9355E1E34B38800ABD3F5 /* fr */,
				1334001B1EB3831D007FE17E /* ja */,
				440DDE3F1E9010430063E211 /* ru */,
				6CA50AAD1EBBCB070060D07A /* de */,
				6DC77D391F1439A700E96176 /* uk */,
				649AD31D1F11B06E00244738 /* es */,
				84C21A7C1F8996EE00AD5B64 /* nl */,
				2FE1FCA31F98D3D9004C4D6B /* sk */,
				E1298BBF21A517C600B646AD /* sv */,
				E5D3AD9F21EDE335001A0909 /* ro */,
				FB0119F621F8C03F00477551 /* hi */,
				5EF9F7F321FB42EA00748374 /* pt-BR */,
				845900CF220E134300B4A7C4 /* cs */,
				84CE10AB22E6EAA0008ED3AC /* pl */,
				8482983D23C3847B0088E223 /* en */,
				84B3B1F923C0CE7200340754 /* tr */,
				84EA52D12404E83B00F7617A /* ca */,
				348BFF3B28DC5F2D0045F683 /* af */,
				348BFF5D28DC61AE0045F683 /* da */,
				348BFF7E28DC63C90045F683 /* en-GB */,
				348BFFA028DC64480045F683 /* fi */,
				348BFFC228DC64FA0045F683 /* hu */,
				348BFFE428DC657E0045F683 /* pt */,
				348B000628DC688E0045F683 /* sr-Latn */,
			);
			name = PrefGeneralViewController.xib;
			sourceTree = "<group>";
		};
		8400D5E31E1AB32F006785F5 /* PrefUIViewController.xib */ = {
			isa = PBXVariantGroup;
			children = (
				8400D5E21E1AB32F006785F5 /* Base */,
				8400D6031E1AB412006785F5 /* zh-Hans */,
				D27E35D81E379B6F0064BE57 /* zh-Hant */,
				C78987241E34EBDF0005769F /* ko */,
				F4C61DFA1E20423A00A43BCC /* de */,
				B38F24221E44D0A000FFE600 /* it */,
				E5A9355F1E34B38900ABD3F5 /* fr */,
				1334001C1EB3831E007FE17E /* ja */,
				440DDE401E9010430063E211 /* ru */,
				6DC77D3A1F1439A700E96176 /* uk */,
				649AD31E1F11B06E00244738 /* es */,
				84C21A7D1F8996EE00AD5B64 /* nl */,
				2FE1FCA41F98D3D9004C4D6B /* sk */,
				E1298BC021A517C600B646AD /* sv */,
				E5D3ADA021EDE335001A0909 /* ro */,
				FB0119F721F8C04000477551 /* hi */,
				5EF9F7F421FB42EB00748374 /* pt-BR */,
				845900D0220E134300B4A7C4 /* cs */,
				84CE10AC22E6EAA0008ED3AC /* pl */,
				8482983F23C3847F0088E223 /* en */,
				84B3B1FA23C0CE7200340754 /* tr */,
				84EA52D22404E83B00F7617A /* ca */,
				348BFF3C28DC5F2D0045F683 /* af */,
				348BFF5E28DC61AE0045F683 /* da */,
				348BFF7F28DC63C90045F683 /* en-GB */,
				348BFFA128DC64480045F683 /* fi */,
				348BFFC328DC64FA0045F683 /* hu */,
				348BFFE528DC657E0045F683 /* pt */,
				348B000728DC688E0045F683 /* sr-Latn */,
			);
			name = PrefUIViewController.xib;
			sourceTree = "<group>";
		};
		8400D5E61E1AB333006785F5 /* PrefControlViewController.xib */ = {
			isa = PBXVariantGroup;
			children = (
				8400D5E51E1AB333006785F5 /* Base */,
				8400D6041E1AB412006785F5 /* zh-Hans */,
				D27E35D91E379B6F0064BE57 /* zh-Hant */,
				C78987251E34EBDF0005769F /* ko */,
				E5A935601E34B38900ABD3F5 /* fr */,
				1334001D1EB3831E007FE17E /* ja */,
				440DDE411E9010430063E211 /* ru */,
				B3A6ED0F1EBBD51F00BE4956 /* it */,
				6CA50AAF1EBD0C100060D07A /* de */,
				6DC77D3B1F1439A700E96176 /* uk */,
				649AD31F1F11B06E00244738 /* es */,
				84C21A7E1F8996EE00AD5B64 /* nl */,
				2FE1FCA51F98D3DA004C4D6B /* sk */,
				E1298BC221A517C700B646AD /* sv */,
				E5D3ADA221EDE335001A0909 /* ro */,
				FB0119F921F8C04000477551 /* hi */,
				5EF9F7F621FB42EB00748374 /* pt-BR */,
				845900D2220E134300B4A7C4 /* cs */,
				84CE10AE22E6EAA0008ED3AC /* pl */,
				8482984323C384870088E223 /* en */,
				84B3B1FC23C0CE7200340754 /* tr */,
				84EA52D42404E83B00F7617A /* ca */,
				348BFF3E28DC5F2E0045F683 /* af */,
				348BFF6028DC61AE0045F683 /* da */,
				348BFF8128DC63C90045F683 /* en-GB */,
				348BFFA328DC64490045F683 /* fi */,
				348BFFC528DC64FA0045F683 /* hu */,
				348BFFE728DC657E0045F683 /* pt */,
				348B000928DC688E0045F683 /* sr-Latn */,
			);
			name = PrefControlViewController.xib;
			sourceTree = "<group>";
		};
		8400D5E91E1AB337006785F5 /* PrefKeyBindingViewController.xib */ = {
			isa = PBXVariantGroup;
			children = (
				8400D5E81E1AB337006785F5 /* Base */,
				8400D6051E1AB412006785F5 /* zh-Hans */,
				D27E35DA1E379B6F0064BE57 /* zh-Hant */,
				C78987261E34EBDF0005769F /* ko */,
				B38F24241E44D0A000FFE600 /* it */,
				E5A935611E34B38900ABD3F5 /* fr */,
				1334001E1EB3831E007FE17E /* ja */,
				440DDE421E9010430063E211 /* ru */,
				6CA50AB11EBD0F990060D07A /* de */,
				6DC77D3C1F1439A700E96176 /* uk */,
				649AD3201F11B06E00244738 /* es */,
				84C21A7F1F8996EF00AD5B64 /* nl */,
				2FE1FCA61F98D3DA004C4D6B /* sk */,
				E1298BC321A517C700B646AD /* sv */,
				E5D3ADA321EDE335001A0909 /* ro */,
				FB0119FA21F8C04000477551 /* hi */,
				5EF9F7F721FB42EB00748374 /* pt-BR */,
				845900D3220E134300B4A7C4 /* cs */,
				84CE10AF22E6EAA0008ED3AC /* pl */,
				8482984523C3848B0088E223 /* en */,
				84B3B1FD23C0CE7200340754 /* tr */,
				84EA52D52404E83B00F7617A /* ca */,
				348BFF3F28DC5F2E0045F683 /* af */,
				348BFF6128DC61AE0045F683 /* da */,
				348BFF8228DC63C90045F683 /* en-GB */,
				348BFFA428DC64490045F683 /* fi */,
				348BFFC628DC64FB0045F683 /* hu */,
				348BFFE828DC657E0045F683 /* pt */,
				348B000A28DC688E0045F683 /* sr-Latn */,
			);
			name = PrefKeyBindingViewController.xib;
			sourceTree = "<group>";
		};
		8400D5EC1E1AB33B006785F5 /* KeyRecordViewController.xib */ = {
			isa = PBXVariantGroup;
			children = (
				8400D5EB1E1AB33B006785F5 /* Base */,
				8400D6061E1AB412006785F5 /* zh-Hans */,
				D27E35DB1E379B6F0064BE57 /* zh-Hant */,
				C78987271E34EBDF0005769F /* ko */,
				B38F24251E44D0A000FFE600 /* it */,
				E5A935621E34B38A00ABD3F5 /* fr */,
				1334001F1EB3831E007FE17E /* ja */,
				440DDE431E9010430063E211 /* ru */,
				6CA50AB71EBD11610060D07A /* de */,
				6DC77D3D1F1439A700E96176 /* uk */,
				649AD3211F11B06E00244738 /* es */,
				84C21A801F8996EF00AD5B64 /* nl */,
				2FE1FCA71F98D3DA004C4D6B /* sk */,
				E1298BC421A517C700B646AD /* sv */,
				E5D3ADA421EDE335001A0909 /* ro */,
				FB0119FB21F8C04000477551 /* hi */,
				5EF9F7F821FB42EB00748374 /* pt-BR */,
				845900D4220E134300B4A7C4 /* cs */,
				84CE10B022E6EAA1008ED3AC /* pl */,
				8482984723C3848F0088E223 /* en */,
				84B3B1FE23C0CE7200340754 /* tr */,
				84EA52D62404E83B00F7617A /* ca */,
				348BFF4028DC5F2E0045F683 /* af */,
				348BFF6228DC61AE0045F683 /* da */,
				348BFF8328DC63C90045F683 /* en-GB */,
				348BFFA528DC64490045F683 /* fi */,
				348BFFC728DC64FB0045F683 /* hu */,
				348BFFE928DC657E0045F683 /* pt */,
				348B000B28DC688E0045F683 /* sr-Latn */,
			);
			name = KeyRecordViewController.xib;
			sourceTree = "<group>";
		};
		8400D5EF1E1AB33F006785F5 /* PrefAdvancedViewController.xib */ = {
			isa = PBXVariantGroup;
			children = (
				8400D5EE1E1AB33F006785F5 /* Base */,
				8400D6071E1AB412006785F5 /* zh-Hans */,
				D27E35DC1E379B6F0064BE57 /* zh-Hant */,
				C78987281E34EBDF0005769F /* ko */,
				B38F24261E44D0A000FFE600 /* it */,
				E5A935631E34B38A00ABD3F5 /* fr */,
				133400201EB3831E007FE17E /* ja */,
				440DDE441E9010430063E211 /* ru */,
				6CA50AB51EBD10E90060D07A /* de */,
				6DC77D3E1F1439A700E96176 /* uk */,
				649AD3221F11B06E00244738 /* es */,
				84C21A811F8996EF00AD5B64 /* nl */,
				2FE1FCA81F98D3DA004C4D6B /* sk */,
				E1298BC521A517C800B646AD /* sv */,
				E5D3ADA521EDE335001A0909 /* ro */,
				FB0119FC21F8C04100477551 /* hi */,
				5EF9F7F921FB42EB00748374 /* pt-BR */,
				845900D5220E134400B4A7C4 /* cs */,
				84CE10B122E6EAA1008ED3AC /* pl */,
				8482984923C384930088E223 /* en */,
				84B3B1FF23C0CE7200340754 /* tr */,
				84EA52D72404E83B00F7617A /* ca */,
				348BFF4128DC5F2E0045F683 /* af */,
				348BFF6328DC61AE0045F683 /* da */,
				348BFF8428DC63C90045F683 /* en-GB */,
				348BFFA628DC64490045F683 /* fi */,
				348BFFC828DC64FB0045F683 /* hu */,
				348BFFEA28DC657E0045F683 /* pt */,
				348B000C28DC688E0045F683 /* sr-Latn */,
			);
			name = PrefAdvancedViewController.xib;
			sourceTree = "<group>";
		};
		8400D5F21E1AB344006785F5 /* PrefCodecViewController.xib */ = {
			isa = PBXVariantGroup;
			children = (
				8400D5F11E1AB344006785F5 /* Base */,
				8400D6081E1AB412006785F5 /* zh-Hans */,
				D27E35DD1E379B6F0064BE57 /* zh-Hant */,
				C78987291E34EBDF0005769F /* ko */,
				B38F24271E44D0A000FFE600 /* it */,
				E5A935641E34B38A00ABD3F5 /* fr */,
				133400211EB3831E007FE17E /* ja */,
				440DDE451E9010430063E211 /* ru */,
				6CA50AB91EBD11B40060D07A /* de */,
				6DC77D3F1F1439A700E96176 /* uk */,
				649AD3231F11B06E00244738 /* es */,
				84C21A821F8996EF00AD5B64 /* nl */,
				2FE1FCA91F98D3DA004C4D6B /* sk */,
				E1298BC621A517C800B646AD /* sv */,
				E5D3ADA621EDE335001A0909 /* ro */,
				FB0119FD21F8C04100477551 /* hi */,
				5EF9F7FA21FB42EB00748374 /* pt-BR */,
				845900D6220E134400B4A7C4 /* cs */,
				84CE10B222E6EAA1008ED3AC /* pl */,
				8482984B23C384960088E223 /* en */,
				84B3B20023C0CE7200340754 /* tr */,
				84EA52D82404E83B00F7617A /* ca */,
				348BFF4228DC5F2E0045F683 /* af */,
				348BFF6428DC61AE0045F683 /* da */,
				348BFF8528DC63C90045F683 /* en-GB */,
				348BFFA728DC64490045F683 /* fi */,
				348BFFC928DC64FB0045F683 /* hu */,
				348BFFEB28DC657E0045F683 /* pt */,
				348B000D28DC688F0045F683 /* sr-Latn */,
			);
			name = PrefCodecViewController.xib;
			sourceTree = "<group>";
		};
		8400D5F51E1AB348006785F5 /* PrefSubViewController.xib */ = {
			isa = PBXVariantGroup;
			children = (
				8400D5F41E1AB348006785F5 /* Base */,
				8400D6091E1AB412006785F5 /* zh-Hans */,
				D27E35DE1E379B700064BE57 /* zh-Hant */,
				C789872A1E34EBDF0005769F /* ko */,
				B38F24281E44D0A000FFE600 /* it */,
				E5A935651E34B38A00ABD3F5 /* fr */,
				133400221EB3831E007FE17E /* ja */,
				440DDE461E9010430063E211 /* ru */,
				6CA50ABB1EBD126B0060D07A /* de */,
				6DC77D401F1439A700E96176 /* uk */,
				649AD3241F11B06E00244738 /* es */,
				84C21A831F8996EF00AD5B64 /* nl */,
				2FE1FCAA1F98D3DA004C4D6B /* sk */,
				E1298BC721A517C800B646AD /* sv */,
				E5D3ADA721EDE335001A0909 /* ro */,
				FB0119FE21F8C04100477551 /* hi */,
				5EF9F7FB21FB42EB00748374 /* pt-BR */,
				845900D7220E134400B4A7C4 /* cs */,
				84CE10B322E6EAA1008ED3AC /* pl */,
				8482984D23C3849A0088E223 /* en */,
				84B3B20123C0CE7200340754 /* tr */,
				84EA52D92404E83B00F7617A /* ca */,
				348BFF4328DC5F2E0045F683 /* af */,
				348BFF6528DC61AE0045F683 /* da */,
				348BFF8628DC63CA0045F683 /* en-GB */,
				348BFFA828DC64490045F683 /* fi */,
				348BFFCA28DC64FB0045F683 /* hu */,
				348BFFEC28DC657F0045F683 /* pt */,
				348B000E28DC688F0045F683 /* sr-Latn */,
			);
			name = PrefSubViewController.xib;
			sourceTree = "<group>";
		};
		8400D5F81E1AB34D006785F5 /* PrefNetworkViewController.xib */ = {
			isa = PBXVariantGroup;
			children = (
				8400D5F71E1AB34D006785F5 /* Base */,
				8400D60A1E1AB412006785F5 /* zh-Hans */,
				D27E35DF1E379B700064BE57 /* zh-Hant */,
				C789872B1E34EBDF0005769F /* ko */,
				B38F24291E44D0A000FFE600 /* it */,
				E5A935661E34B38A00ABD3F5 /* fr */,
				133400231EB3831E007FE17E /* ja */,
				440DDE471E9010430063E211 /* ru */,
				6CA50ABD1EBD165C0060D07A /* de */,
				6DC77D411F1439A700E96176 /* uk */,
				649AD3251F11B06E00244738 /* es */,
				84C21A841F8996EF00AD5B64 /* nl */,
				2FE1FCAB1F98D3DA004C4D6B /* sk */,
				E1298BC821A517C900B646AD /* sv */,
				E5D3ADA821EDE336001A0909 /* ro */,
				FB0119FF21F8C04100477551 /* hi */,
				5EF9F7FC21FB42EB00748374 /* pt-BR */,
				845900D8220E134400B4A7C4 /* cs */,
				84CE10B422E6EAA1008ED3AC /* pl */,
				8482984F23C3849D0088E223 /* en */,
				84B3B20223C0CE7300340754 /* tr */,
				84EA52DA2404E83C00F7617A /* ca */,
				348BFF4428DC5F2E0045F683 /* af */,
				348BFF6628DC61AE0045F683 /* da */,
				348BFF8728DC63CA0045F683 /* en-GB */,
				348BFFA928DC64490045F683 /* fi */,
				348BFFCB28DC64FB0045F683 /* hu */,
				348BFFED28DC657F0045F683 /* pt */,
				348B000F28DC688F0045F683 /* sr-Latn */,
			);
			name = PrefNetworkViewController.xib;
			sourceTree = "<group>";
		};
		8418A2F7213F5791003166AC /* OpenURLWindowController.xib */ = {
			isa = PBXVariantGroup;
			children = (
				8418A2F6213F5791003166AC /* Base */,
				8418A2F8213F5794003166AC /* zh-Hans */,
				B3BEB11121403F6E0015FC54 /* it */,
				84BAFD3A21404572006B3CC1 /* sk */,
				8F49C36A213EF9C70076C4F9 /* de */,
				84BAFD3C2142FE2E006B3CC1 /* ko */,
				E5A0D2142145779D00750FF3 /* fr */,
				67C6C21C2148063900AFDE5C /* ja */,
				875FDFA22157876200F7F7FD /* ru */,
				9D02FB79218CEF53005FEB2B /* nl */,
				64AB73DB218FE89000450974 /* es */,
				E1298BB821A517C400B646AD /* sv */,
				846BE12D21B347830084ABB9 /* zh-Hant */,
				84AA3F1E21E7440500A3EDA2 /* uk */,
				E5D3AD9821EDE334001A0909 /* ro */,
				FB0119EF21F8C03E00477551 /* hi */,
				5EF9F7EC21FB42EA00748374 /* pt-BR */,
				845900C8220E134300B4A7C4 /* cs */,
				84CE10A422E6EAA0008ED3AC /* pl */,
				8482982F23C3845F0088E223 /* en */,
				84B3B1F223C0CE7200340754 /* tr */,
				84EA52CA2404E83A00F7617A /* ca */,
				348BFF3228DC5F2D0045F683 /* af */,
				348BFF5428DC61AD0045F683 /* da */,
				348BFF7528DC63C80045F683 /* en-GB */,
				348BFF9728DC64480045F683 /* fi */,
				348BFFB928DC64F90045F683 /* hu */,
				348BFFDB28DC657D0045F683 /* pt */,
				348BFFFD28DC688D0045F683 /* sr-Latn */,
			);
			name = OpenURLWindowController.xib;
			sourceTree = "<group>";
		};
		845AC09E1E1AE6C10080B614 /* Localizable.strings */ = {
			isa = PBXVariantGroup;
			children = (
				845AC09D1E1AE6C10080B614 /* Base */,
				845AC09F1E1AE6CB0080B614 /* zh-Hans */,
				D27E35E01E379B700064BE57 /* zh-Hant */,
				C789872C1E34EBDF0005769F /* ko */,
				B38F242A1E44D0A000FFE600 /* it */,
				E5A935671E34B38B00ABD3F5 /* fr */,
				133400261EB3831F007FE17E /* ja */,
				440DDE4A1E9010430063E211 /* ru */,
				6CA50A931EBBA9DF0060D07A /* de */,
				6DC77D441F1439A800E96176 /* uk */,
				649AD3281F11B06F00244738 /* es */,
				84C21A871F8996EF00AD5B64 /* nl */,
				2FE1FCAE1F98D3DA004C4D6B /* sk */,
				E1298BCD21A517CA00B646AD /* sv */,
				E5D3ADAD21EDE336001A0909 /* ro */,
				FB011A0421F8C04200477551 /* hi */,
				5EF9F80121FB438200748374 /* pt-BR */,
				845900DD220E134400B4A7C4 /* cs */,
				84CE10B922E6EAA1008ED3AC /* pl */,
				84B3B20723C0CEA200340754 /* tr */,
				84EA52DF2404E83C00F7617A /* ca */,
				348BFF4928DC5F2E0045F683 /* af */,
				348BFF6A28DC61B30045F683 /* da */,
				348BFF8C28DC63CA0045F683 /* en-GB */,
				348BFFAE28DC64490045F683 /* fi */,
				348BFFD028DC64FB0045F683 /* hu */,
				348BFFF228DC657F0045F683 /* pt */,
				348B001428DC688F0045F683 /* sr-Latn */,
			);
			name = Localizable.strings;
			sourceTree = "<group>";
		};
		849581F51F03D55A00D3B359 /* InitialWindowController.xib */ = {
			isa = PBXVariantGroup;
			children = (
				849581F41F03D55A00D3B359 /* Base */,
				849581F71F03D55C00D3B359 /* zh-Hans */,
				6DC77D371F1439A700E96176 /* uk */,
				C7DBA5EB1F07C5FD00C2B416 /* ko */,
				649AD31B1F11B06E00244738 /* es */,
				8F825CBD1F16280A0094B529 /* de */,
				B3066F5F1F161538004D7559 /* it */,
				E53BAB3F1F1692B700D2609F /* fr */,
				84BF6F601F1BB2CD00D45798 /* zh-Hant */,
				84BF6F621F1BB3E900D45798 /* ja */,
				84BF6F671F1BB3F300D45798 /* ru */,
				84C21A781F8996EE00AD5B64 /* nl */,
				2FE1FC9F1F98D3D9004C4D6B /* sk */,
				E1298BBA21A517C500B646AD /* sv */,
				E5D3AD9A21EDE334001A0909 /* ro */,
				FB0119F121F8C03F00477551 /* hi */,
				5EF9F7EE21FB42EA00748374 /* pt-BR */,
				845900CA220E134300B4A7C4 /* cs */,
				84CE10A622E6EAA0008ED3AC /* pl */,
				8482983323C384660088E223 /* en */,
				84B3B1F423C0CE7200340754 /* tr */,
				84EA52CC2404E83A00F7617A /* ca */,
				348BFF3428DC5F2D0045F683 /* af */,
				348BFF5628DC61AD0045F683 /* da */,
				348BFF7728DC63C90045F683 /* en-GB */,
				348BFF9928DC64480045F683 /* fi */,
				348BFFBB28DC64FA0045F683 /* hu */,
				348BFFDD28DC657D0045F683 /* pt */,
				348BFFFF28DC688D0045F683 /* sr-Latn */,
			);
			name = InitialWindowController.xib;
			sourceTree = "<group>";
		};
		84996F921EC11CE6009A8A39 /* HistoryWindowController.xib */ = {
			isa = PBXVariantGroup;
			children = (
				84996F911EC11CE6009A8A39 /* Base */,
				84996F941EC11CEC009A8A39 /* zh-Hans */,
				13D511921ED0396D0072D1C0 /* ja */,
				B3B163411EC9A1AC000ED121 /* it */,
				D27556FC1EC6E1C300CAB2A4 /* zh-Hant */,
				C7DC79CE1EC63821002DE23B /* ko */,
				8F6F50541EC5E053002B47B4 /* de */,
				E568075F1EF975C0005A3ADD /* fr */,
				6DC77D361F1439A600E96176 /* uk */,
				649AD31A1F11B06E00244738 /* es */,
				844E2FD21F1C7C6000CB1170 /* ru */,
				84C21A771F8996EE00AD5B64 /* nl */,
				2FE1FC9E1F98D3D9004C4D6B /* sk */,
				E1298BB921A517C400B646AD /* sv */,
				E5D3AD9921EDE334001A0909 /* ro */,
				FB0119F021F8C03E00477551 /* hi */,
				5EF9F7ED21FB42EA00748374 /* pt-BR */,
				845900C9220E134300B4A7C4 /* cs */,
				84CE10A522E6EAA0008ED3AC /* pl */,
				8482983123C384620088E223 /* en */,
				84B3B1F323C0CE7200340754 /* tr */,
				84EA52CB2404E83A00F7617A /* ca */,
				348BFF3328DC5F2D0045F683 /* af */,
				348BFF5528DC61AD0045F683 /* da */,
				348BFF7628DC63C80045F683 /* en-GB */,
				348BFF9828DC64480045F683 /* fi */,
				348BFFBA28DC64FA0045F683 /* hu */,
				348BFFDC28DC657D0045F683 /* pt */,
				348BFFFE28DC688D0045F683 /* sr-Latn */,
			);
			name = HistoryWindowController.xib;
			sourceTree = "<group>";
		};
		84A0BA931D2F9E9600BC8DA1 /* MainMenu.xib */ = {
			isa = PBXVariantGroup;
			children = (
				84A0BA941D2F9E9600BC8DA1 /* Base */,
				8400D5F91E1AB411006785F5 /* zh-Hans */,
				D27E35CE1E379B6D0064BE57 /* zh-Hant */,
				C789871A1E34EBDE0005769F /* ko */,
				B38F24181E44D09F00FFE600 /* it */,
				9E63CAB61E3F7D0E00EA66C9 /* fr */,
				133400111EB3831C007FE17E /* ja */,
				440DDE351E9010420063E211 /* ru */,
				6CA50A9B1EBBBA830060D07A /* de */,
				6DC77D2D1F1439A600E96176 /* uk */,
				649AD3111F11B06D00244738 /* es */,
				84C21A6F1F8996ED00AD5B64 /* nl */,
				2FE1FC961F98D3D8004C4D6B /* sk */,
				E1298BB121A517C300B646AD /* sv */,
				E5D3AD9121EDE333001A0909 /* ro */,
				FB0119E821F8C03D00477551 /* hi */,
				5EF9F7E521FB42E900748374 /* pt-BR */,
				845900C1220E134200B4A7C4 /* cs */,
				84CE109D22E6EAA0008ED3AC /* pl */,
				8482982123C3843C0088E223 /* en */,
				84B3B1EB23C0CE7100340754 /* tr */,
				84EA52C32404E83900F7617A /* ca */,
				348BFF2B28DC5F2C0045F683 /* af */,
				348BFF4D28DC61AC0045F683 /* da */,
				348BFF6E28DC63C80045F683 /* en-GB */,
				348BFF9028DC64470045F683 /* fi */,
				348BFFB228DC64F90045F683 /* hu */,
				348BFFD428DC657C0045F683 /* pt */,
				348BFFF628DC688C0045F683 /* sr-Latn */,
			);
			name = MainMenu.xib;
			sourceTree = "<group>";
		};
		84AF03D41E67492C003E3753 /* Contribution.rtf */ = {
			isa = PBXVariantGroup;
			children = (
				845635401EE1AFA500D36591 /* Base */,
				84AF03D51E674930003E3753 /* zh-Hans */,
				C7583B471E67802200BEF9B7 /* ko */,
				B3DB9C081E82CE2B00CFB888 /* it */,
				E5436AA61E844761005BEB5C /* fr */,
				133400271EB3831F007FE17E /* ja */,
				440DDE4B1E9010440063E211 /* ru */,
				6CA50AA91EBBC7EA0060D07A /* de */,
				6DC77D451F1439A800E96176 /* uk */,
				649AD3291F11B06F00244738 /* es */,
				84C21A881F8996EF00AD5B64 /* nl */,
				2FE1FCAF1F98D3DB004C4D6B /* sk */,
				E1298BCE21A517CA00B646AD /* sv */,
				846BE13121B34E760084ABB9 /* zh-Hant */,
				E5D3ADAE21EDE336001A0909 /* ro */,
				FB011A0521F8C04200477551 /* hi */,
				5EF9F80221FB439200748374 /* pt-BR */,
				845900DE220E134400B4A7C4 /* cs */,
				84CE10BA22E6EAA1008ED3AC /* pl */,
				8482985823C384BA0088E223 /* en */,
				84B3B20623C0CE9900340754 /* tr */,
				84EA52E32404E88900F7617A /* ca */,
				348BFF4A28DC5F2E0045F683 /* af */,
				348BFF6B28DC61B30045F683 /* da */,
				348BFF8D28DC63CA0045F683 /* en-GB */,
				348BFFAF28DC644A0045F683 /* fi */,
				348BFFD128DC64FB0045F683 /* hu */,
				348BFFF328DC657F0045F683 /* pt */,
				348B001528DC688F0045F683 /* sr-Latn */,
			);
			name = Contribution.rtf;
			sourceTree = "<group>";
		};
		84D0FB841F5E6A3800C6A6A7 /* FreeSelectingViewController.xib */ = {
			isa = PBXVariantGroup;
			children = (
				84D0FB831F5E6A3800C6A6A7 /* Base */,
				84D0FB861F5E6A3A00C6A6A7 /* zh-Hans */,
				E5C57C1E1F82A1ED00488ABA /* fr */,
				C7513B4C1F61C5A300C14561 /* ko */,
				13D77DE21F8656FC0076990A /* ja */,
				84C21A561F89932500AD5B64 /* ru */,
				84C21A571F89932700AD5B64 /* it */,
				84C21A7A1F8996EE00AD5B64 /* nl */,
				2FE1FCA11F98D3D9004C4D6B /* sk */,
				E34E0ADF2007E23600BDC8BA /* zh-Hant */,
				64D04D5320083B840031EE2F /* es */,
				8F17B8FA2013956E0048FB5D /* de */,
				E1298BBD21A517C500B646AD /* sv */,
				84AA3F2021E7442400A3EDA2 /* uk */,
				E5D3AD9D21EDE334001A0909 /* ro */,
				FB0119F421F8C03F00477551 /* hi */,
				5EF9F7F121FB42EA00748374 /* pt-BR */,
				845900CD220E134300B4A7C4 /* cs */,
				84CE10A922E6EAA0008ED3AC /* pl */,
				8482983923C384710088E223 /* en */,
				84B3B1F723C0CE7200340754 /* tr */,
				84EA52CF2404E83A00F7617A /* ca */,
				348BFF3828DC5F2D0045F683 /* af */,
				348BFF5A28DC61AD0045F683 /* da */,
				348BFF7B28DC63C90045F683 /* en-GB */,
				348BFF9D28DC64480045F683 /* fi */,
				348BFFBF28DC64FA0045F683 /* hu */,
				348BFFE128DC657E0045F683 /* pt */,
				348B000328DC688E0045F683 /* sr-Latn */,
			);
			name = FreeSelectingViewController.xib;
			sourceTree = "<group>";
		};
		84EC12881F504D2500137C1E /* FilterPresets.strings */ = {
			isa = PBXVariantGroup;
			children = (
				84EC12871F504D2500137C1E /* Base */,
				84EC12891F504D3B00137C1E /* zh-Hans */,
				E5C57C1F1F82A20600488ABA /* fr */,
				C7513B4A1F61C05D00C14561 /* ko */,
				13D77DE01F85A2980076990A /* ja */,
				87E813251F83C05E00AA8D0C /* ru */,
				84C21A551F8992F600AD5B64 /* it */,
				84C21A891F8996F000AD5B64 /* nl */,
				2FE1FCB01F98D3DB004C4D6B /* sk */,
				64D04D5120083B6F0031EE2F /* es */,
				6CD541A2206AD71C000428E6 /* de */,
				E1298BCF21A517CA00B646AD /* sv */,
				846BE13021B349030084ABB9 /* zh-Hant */,
				84AA3F2521E7451F00A3EDA2 /* uk */,
				E5D3ADAF21EDE336001A0909 /* ro */,
				FB011A0621F8C04200477551 /* hi */,
				5EF9F80321FB43EA00748374 /* pt-BR */,
				845900DF220E134400B4A7C4 /* cs */,
				84CE10BB22E6EAA1008ED3AC /* pl */,
				8482985923C384CE0088E223 /* en */,
				84B3B20A23C0D02200340754 /* tr */,
				84EA52E12404E83C00F7617A /* ca */,
				348BFF4B28DC5F2E0045F683 /* af */,
				348BFF6C28DC61B30045F683 /* da */,
				348BFF8E28DC63CA0045F683 /* en-GB */,
				348BFFB028DC644A0045F683 /* fi */,
				348BFFD228DC64FB0045F683 /* hu */,
				348BFFF428DC657F0045F683 /* pt */,
			);
			name = FilterPresets.strings;
			sourceTree = "<group>";
		};
		84F5D49C1E44E9A50060A838 /* KeyBinding.strings */ = {
			isa = PBXVariantGroup;
			children = (
				84F5D49B1E44E9A50060A838 /* Base */,
				84F5D49D1E44E9A90060A838 /* zh-Hans */,
				B3860ED81E50F73A00FF012B /* it */,
				C70BC05C1E511D1000D8CB79 /* ko */,
				E5A9E1841E50F1E200950BD5 /* fr */,
				D2B411421E5336AD002819E1 /* zh-Hant */,
				133400281EB3831F007FE17E /* ja */,
				440DDE4C1E9010440063E211 /* ru */,
				6CA50ABE1EBD18320060D07A /* de */,
				6DC77D461F1439A800E96176 /* uk */,
				649AD32A1F11B06F00244738 /* es */,
				84C21A8A1F8996F000AD5B64 /* nl */,
				2FE1FCB11F98D3DB004C4D6B /* sk */,
				E1298BD021A517CA00B646AD /* sv */,
				E5D3ADB021EDE336001A0909 /* ro */,
				FB011A0721F8C04200477551 /* hi */,
				5EF9F80421FB448700748374 /* pt-BR */,
				845900E0220E134400B4A7C4 /* cs */,
				84CE10BC22E6EAA1008ED3AC /* pl */,
				8482985A23C384F10088E223 /* en */,
				84B3B20923C0CF0900340754 /* tr */,
				84EA52E22404E83C00F7617A /* ca */,
				348BFF4C28DC5F2E0045F683 /* af */,
				348BFF6D28DC61B30045F683 /* da */,
				348BFF8F28DC63CA0045F683 /* en-GB */,
				348BFFB128DC644A0045F683 /* fi */,
				348BFFD328DC64FC0045F683 /* hu */,
				348BFFF528DC657F0045F683 /* pt */,
			);
			name = KeyBinding.strings;
			sourceTree = "<group>";
		};
		8F49C370213EFB7E0076C4F9 /* MiniPlayerWindowController.xib */ = {
			isa = PBXVariantGroup;
			children = (
				8F49C36F213EFB7E0076C4F9 /* Base */,
				8F49C372213EFB830076C4F9 /* de */,
				84BAFD3B2142FE25006B3CC1 /* ko */,
				84BAFD3E2142FF0A006B3CC1 /* zh-Hans */,
				E5A0D212214576E200750FF3 /* fr */,
				875FDFA42157877000F7F7FD /* ru */,
				13B82A33218D4A3B00F515A1 /* ja */,
				9D02FB77218CEF35005FEB2B /* nl */,
				B305513A2190B0C600D3F70E /* it */,
				64AB73DD218FE97900450974 /* es */,
				5879479521A87DD700757A6F /* sk */,
				E1298BBB21A517C500B646AD /* sv */,
				846BE12F21B347920084ABB9 /* zh-Hant */,
				84AA3F1F21E7441C00A3EDA2 /* uk */,
				E5D3AD9B21EDE334001A0909 /* ro */,
				FB0119F221F8C03F00477551 /* hi */,
				5EF9F7EF21FB42EA00748374 /* pt-BR */,
				845900CB220E134300B4A7C4 /* cs */,
				84CE10A722E6EAA0008ED3AC /* pl */,
				8482983523C3846A0088E223 /* en */,
				84B3B1F523C0CE7200340754 /* tr */,
				84EA52CD2404E83A00F7617A /* ca */,
				348BFF3528DC5F2D0045F683 /* af */,
				348BFF5728DC61AD0045F683 /* da */,
				348BFF7828DC63C90045F683 /* en-GB */,
				348BFF9A28DC64480045F683 /* fi */,
				348BFFBC28DC64FA0045F683 /* hu */,
				348BFFDE28DC657D0045F683 /* pt */,
				348B000028DC688D0045F683 /* sr-Latn */,
			);
			name = MiniPlayerWindowController.xib;
			sourceTree = "<group>";
		};
		C78987311E34EF170005769F /* InfoPlist.strings */ = {
			isa = PBXVariantGroup;
			children = (
				C78987301E34EF170005769F /* ko */,
				D2B411431E5336AE002819E1 /* zh-Hant */,
				843B97AA1E82D3C100D07261 /* Base */,
				133400251EB3831E007FE17E /* ja */,
				84792F541EBB957E002E98F6 /* zh-Hans */,
				440DDE491E9010430063E211 /* ru */,
				B3D578841EBCE6B200757AAA /* it */,
				6CA50AA81EBBC7610060D07A /* de */,
				E56807601EF97766005A3ADD /* fr */,
				6DC77D431F1439A700E96176 /* uk */,
				649AD3271F11B06E00244738 /* es */,
				84C21A861F8996EF00AD5B64 /* nl */,
				2FE1FCAD1F98D3DA004C4D6B /* sk */,
				E1298BCC21A517CA00B646AD /* sv */,
				E5D3ADAC21EDE336001A0909 /* ro */,
				FB011A0321F8C04200477551 /* hi */,
				5EF9F80021FB436700748374 /* pt-BR */,
				845900DC220E134400B4A7C4 /* cs */,
				84CE10B822E6EAA1008ED3AC /* pl */,
				8482985623C384B00088E223 /* en */,
				84B3B20823C0CEAB00340754 /* tr */,
				84EA52DE2404E83C00F7617A /* ca */,
				348BFF4828DC5F2E0045F683 /* af */,
				348BFF8B28DC63CA0045F683 /* en-GB */,
				348BFFAD28DC64490045F683 /* fi */,
				348BFFCF28DC64FB0045F683 /* hu */,
				348BFFF128DC657F0045F683 /* pt */,
				348B001328DC688F0045F683 /* sr-Latn */,
			);
			name = InfoPlist.strings;
			sourceTree = "<group>";
		};
		E32712B424F2B8CA00359DAB /* ScreenshootOSDView.xib */ = {
			isa = PBXVariantGroup;
			children = (
				E32712B324F2B8CA00359DAB /* Base */,
				E32712B624F2B8D200359DAB /* en */,
				348BFF3A28DC5F2D0045F683 /* af */,
				348BFF5C28DC61AD0045F683 /* da */,
				348BFF7D28DC63C90045F683 /* en-GB */,
				348BFF9F28DC64480045F683 /* fi */,
				348BFFC128DC64FA0045F683 /* hu */,
				348BFFE328DC657E0045F683 /* pt */,
				348B000528DC688E0045F683 /* sr-Latn */,
			);
			name = ScreenshootOSDView.xib;
			sourceTree = "<group>";
		};
		E34A0E032053F93A00B50097 /* PrefOSCToolbarSettingsSheetController.xib */ = {
			isa = PBXVariantGroup;
			children = (
				E34A0E022053F93A00B50097 /* Base */,
				E34A0E052053F93E00B50097 /* zh-Hans */,
				E53EB2A7205A865D003F34A0 /* fr */,
				C77164E12058D45C009E41DA /* ko */,
				134C1370205FB181002C7BE4 /* ja */,
				9D1C033A2067C24600919F84 /* nl */,
				6CD541A4206AD7AA000428E6 /* de */,
				84D6C98C208A95A60050F980 /* sk */,
				E33C315B2107018000983986 /* zh-Hant */,
				64F85F5D211003A900F8D8C0 /* es */,
				875FDFA02157874B00F7F7FD /* ru */,
				E1298BC121A517C700B646AD /* sv */,
				846BE13221B351CE0084ABB9 /* it */,
				84AA3F2121E7443700A3EDA2 /* uk */,
				E5D3ADA121EDE335001A0909 /* ro */,
				FB0119F821F8C04000477551 /* hi */,
				5EF9F7F521FB42EB00748374 /* pt-BR */,
				845900D1220E134300B4A7C4 /* cs */,
				84CE10AD22E6EAA0008ED3AC /* pl */,
				8482984123C384820088E223 /* en */,
				84B3B1FB23C0CE7200340754 /* tr */,
				84EA52D32404E83B00F7617A /* ca */,
				348BFF3D28DC5F2E0045F683 /* af */,
				348BFF5F28DC61AE0045F683 /* da */,
				348BFF8028DC63C90045F683 /* en-GB */,
				348BFFA228DC64490045F683 /* fi */,
				348BFFC428DC64FA0045F683 /* hu */,
				348BFFE628DC657E0045F683 /* pt */,
				348B000828DC688E0045F683 /* sr-Latn */,
			);
			name = PrefOSCToolbarSettingsSheetController.xib;
			sourceTree = "<group>";
		};
		E34E909C24F821280073BF04 /* GuideWindowController.xib */ = {
			isa = PBXVariantGroup;
			children = (
				E34E909B24F821280073BF04 /* Base */,
				E34E909E24F821300073BF04 /* en */,
				E34E90C824F821B00073BF04 /* ca */,
				E34E90CA24F821B10073BF04 /* zh-Hans */,
				E34E90CC24F821B20073BF04 /* zh-Hant */,
				E34E90CE24F821B20073BF04 /* cs */,
				E34E90D024F821B40073BF04 /* nl */,
				E34E90D224F821B50073BF04 /* fr */,
				E34E90D424F821B60073BF04 /* de */,
				E34E90D624F821B60073BF04 /* hi */,
				E34E90D824F821B70073BF04 /* it */,
				E34E90DA24F821B80073BF04 /* ja */,
				E34E90DC24F821B90073BF04 /* ko */,
				E34E90DE24F821B90073BF04 /* pl */,
				E34E90E024F821BA0073BF04 /* pt-BR */,
				E34E90E224F821BB0073BF04 /* ro */,
				E34E90E424F821BC0073BF04 /* ru */,
				E34E90E624F821BD0073BF04 /* sk */,
				E34E90E824F821BD0073BF04 /* es */,
				E34E90EA24F821BE0073BF04 /* sv */,
				E34E90EC24F821BF0073BF04 /* tr */,
				E34E90EE24F821C00073BF04 /* uk */,
				348BFF3628DC5F2D0045F683 /* af */,
				348BFF5828DC61AD0045F683 /* da */,
				348BFF7928DC63C90045F683 /* en-GB */,
				348BFF9B28DC64480045F683 /* fi */,
				348BFFBD28DC64FA0045F683 /* hu */,
				348BFFDF28DC657D0045F683 /* pt */,
				348B000128DC688D0045F683 /* sr-Latn */,
			);
			name = GuideWindowController.xib;
			sourceTree = "<group>";
		};
		E374161320F3C0AB00B4F7F9 /* PrefUtilsViewController.xib */ = {
			isa = PBXVariantGroup;
			children = (
				E374161220F3C0AB00B4F7F9 /* Base */,
				E374161520F3C0AD00B4F7F9 /* zh-Hans */,
				E5EF3D0D2100878F00FEBE4C /* fr */,
				C715104221014A2900C6963C /* ko */,
				9D8B490421007F58005113D9 /* nl */,
				E33C315D210701A100983986 /* zh-Hant */,
				64F85F5C210FFBC300F8D8C0 /* es */,
				B35E0A072107C0E500453AA7 /* it */,
				84AB8BCE2122235900E478BB /* sk */,
				8F9D0029213B7A000068FC73 /* de */,
				67C6C21A2148062400AFDE5C /* ja */,
				875FDF9E2157873300F7F7FD /* ru */,
				E1298BC921A517C900B646AD /* sv */,
				84AA3F2221E7445500A3EDA2 /* uk */,
				E5D3ADA921EDE336001A0909 /* ro */,
				FB011A0021F8C04100477551 /* hi */,
				5EF9F7FD21FB42EC00748374 /* pt-BR */,
				845900D9220E134400B4A7C4 /* cs */,
				84CE10B522E6EAA1008ED3AC /* pl */,
				8482985123C384A10088E223 /* en */,
				84B3B20323C0CE7300340754 /* tr */,
				84EA52DB2404E83C00F7617A /* ca */,
				348BFF4528DC5F2E0045F683 /* af */,
				348BFF6728DC61AE0045F683 /* da */,
				348BFF8828DC63CA0045F683 /* en-GB */,
				348BFFAA28DC64490045F683 /* fi */,
				348BFFCC28DC64FB0045F683 /* hu */,
				348BFFEE28DC657F0045F683 /* pt */,
				348B001028DC688F0045F683 /* sr-Latn */,
			);
			name = PrefUtilsViewController.xib;
			sourceTree = "<group>";
		};
		E3B3DD5920FDB8A600325184 /* PreferenceWindowController.xib */ = {
			isa = PBXVariantGroup;
			children = (
				E3B3DD5820FDB8A600325184 /* Base */,
				E3B3DD5B20FDB8A900325184 /* zh-Hans */,
				E5EF3D0C20FFBB9700FEBE4C /* fr */,
				C715104121014A1E00C6963C /* ko */,
				9D8B490621007F84005113D9 /* nl */,
				E33C315F210701C200983986 /* zh-Hant */,
				64F85F5F211003DF00F8D8C0 /* es */,
				B3FC6F2F210FB42700E7F6AF /* it */,
				8F49C363213EF5400076C4F9 /* de */,
				67C6C21E2148064400AFDE5C /* ja */,
				875FDFA62157879900F7F7FD /* ru */,
				5879479621A87E6100757A6F /* sk */,
				E1298BCA21A517C900B646AD /* sv */,
				84AA3F2321E7446100A3EDA2 /* uk */,
				E5D3ADAA21EDE336001A0909 /* ro */,
				FB011A0121F8C04100477551 /* hi */,
				5EF9F7FE21FB42EC00748374 /* pt-BR */,
				845900DA220E134400B4A7C4 /* cs */,
				84CE10B622E6EAA1008ED3AC /* pl */,
				8482985323C384A40088E223 /* en */,
				84B3B20423C0CE7300340754 /* tr */,
				84EA52DC2404E83C00F7617A /* ca */,
				348BFF4628DC5F2E0045F683 /* af */,
				348BFF6828DC61AE0045F683 /* da */,
				348BFF8928DC63CA0045F683 /* en-GB */,
				348BFFAB28DC64490045F683 /* fi */,
				348BFFCD28DC64FB0045F683 /* hu */,
				348BFFEF28DC657F0045F683 /* pt */,
				348B001128DC688F0045F683 /* sr-Latn */,
			);
			name = PreferenceWindowController.xib;
			sourceTree = "<group>";
		};
/* End PBXVariantGroup section */

/* Begin XCBuildConfiguration section */
		49542987216C34960058F680 /* Debug */ = {
			isa = XCBuildConfiguration;
			baseConfigurationReference = 4964988E2919E47900CD61A5 /* OpenInIINA.xcconfig */;
			buildSettings = {
			};
			name = Debug;
		};
		49542988216C34960058F680 /* Release */ = {
			isa = XCBuildConfiguration;
			baseConfigurationReference = 4964988E2919E47900CD61A5 /* OpenInIINA.xcconfig */;
			buildSettings = {
			};
			name = Release;
		};
		51537C6E29FA25D000F9A472 /* Nightly */ = {
			isa = XCBuildConfiguration;
			baseConfigurationReference = 51537C7229FA26DD00F9A472 /* Nightly.xcconfig */;
			buildSettings = {
			};
			name = Nightly;
		};
		51537C6F29FA25D000F9A472 /* Nightly */ = {
			isa = XCBuildConfiguration;
			baseConfigurationReference = 496498882919E47900CD61A5 /* iina.xcconfig */;
			buildSettings = {
				INFOPLIST_KEY_LSApplicationCategoryType = "public.app-category.video";
				INFOPLIST_KEY_NSHumanReadableCopyright = "Copyright © 2017-2023\nCollider LI, et al.\nReleased under GPLv3.";
				INFOPLIST_KEY_NSMainNibFile = MainMenu;
				INFOPLIST_KEY_NSPrincipalClass = NSApplication;
				LIBRARY_SEARCH_PATHS = (
					"$(inherited)",
					"$(PROJECT_DIR)/deps/lib",
				);
			};
			name = Nightly;
		};
		51537C7029FA25D000F9A472 /* Nightly */ = {
			isa = XCBuildConfiguration;
			baseConfigurationReference = 4964988B2919E47900CD61A5 /* iina-cli.xcconfig */;
			buildSettings = {
			};
			name = Nightly;
		};
		51537C7129FA25D000F9A472 /* Nightly */ = {
			isa = XCBuildConfiguration;
			baseConfigurationReference = 4964988E2919E47900CD61A5 /* OpenInIINA.xcconfig */;
			buildSettings = {
			};
			name = Nightly;
		};
		51A0F0F229FA2C65000130CF /* Beta */ = {
			isa = XCBuildConfiguration;
			baseConfigurationReference = 51A0F0F629FA2C8E000130CF /* Beta.xcconfig */;
			buildSettings = {
			};
			name = Beta;
		};
		51A0F0F329FA2C65000130CF /* Beta */ = {
			isa = XCBuildConfiguration;
			baseConfigurationReference = 496498882919E47900CD61A5 /* iina.xcconfig */;
			buildSettings = {
				INFOPLIST_KEY_LSApplicationCategoryType = "public.app-category.video";
				INFOPLIST_KEY_NSHumanReadableCopyright = "Copyright © 2017-2023\nCollider LI, et al.\nReleased under GPLv3.";
				INFOPLIST_KEY_NSMainNibFile = MainMenu;
				INFOPLIST_KEY_NSPrincipalClass = NSApplication;
				LIBRARY_SEARCH_PATHS = (
					"$(inherited)",
					"$(PROJECT_DIR)/deps/lib",
				);
			};
			name = Beta;
		};
		51A0F0F429FA2C65000130CF /* Beta */ = {
			isa = XCBuildConfiguration;
			baseConfigurationReference = 4964988B2919E47900CD61A5 /* iina-cli.xcconfig */;
			buildSettings = {
			};
			name = Beta;
		};
		51A0F0F529FA2C65000130CF /* Beta */ = {
			isa = XCBuildConfiguration;
			baseConfigurationReference = 4964988E2919E47900CD61A5 /* OpenInIINA.xcconfig */;
			buildSettings = {
			};
			name = Beta;
		};
		84EB1EF71D2F51D3004FA5A1 /* Debug */ = {
			isa = XCBuildConfiguration;
			baseConfigurationReference = 4964988C2919E47900CD61A5 /* Debug.xcconfig */;
			buildSettings = {
			};
			name = Debug;
		};
		84EB1EF81D2F51D3004FA5A1 /* Release */ = {
			isa = XCBuildConfiguration;
			baseConfigurationReference = 4964988D2919E47900CD61A5 /* Release.xcconfig */;
			buildSettings = {
			};
			name = Release;
		};
		84EB1EFA1D2F51D3004FA5A1 /* Debug */ = {
			isa = XCBuildConfiguration;
			baseConfigurationReference = 496498882919E47900CD61A5 /* iina.xcconfig */;
			buildSettings = {
				CURRENT_PROJECT_VERSION = 134;
				INFOPLIST_KEY_LSApplicationCategoryType = "public.app-category.video";
				INFOPLIST_KEY_NSHumanReadableCopyright = "Copyright © 2017-2023\nCollider LI, et al.\nReleased under GPLv3.";
				INFOPLIST_KEY_NSMainNibFile = MainMenu;
				INFOPLIST_KEY_NSPrincipalClass = NSApplication;
				LIBRARY_SEARCH_PATHS = (
					"$(inherited)",
					"$(PROJECT_DIR)/deps/lib",
				);
				MARKETING_VERSION = 1.3.2;
			};
			name = Debug;
		};
		84EB1EFB1D2F51D3004FA5A1 /* Release */ = {
			isa = XCBuildConfiguration;
			baseConfigurationReference = 496498882919E47900CD61A5 /* iina.xcconfig */;
			buildSettings = {
				CURRENT_PROJECT_VERSION = 134;
				INFOPLIST_KEY_LSApplicationCategoryType = "public.app-category.video";
				INFOPLIST_KEY_NSHumanReadableCopyright = "Copyright © 2017-2023\nCollider LI, et al.\nReleased under GPLv3.";
				INFOPLIST_KEY_NSMainNibFile = MainMenu;
				INFOPLIST_KEY_NSPrincipalClass = NSApplication;
				LIBRARY_SEARCH_PATHS = (
					"$(inherited)",
					"$(PROJECT_DIR)/deps/lib",
				);
				MARKETING_VERSION = 1.3.2;
			};
			name = Release;
		};
		E3DE8DCE1FD8166A0021921C /* Debug */ = {
			isa = XCBuildConfiguration;
			baseConfigurationReference = 4964988B2919E47900CD61A5 /* iina-cli.xcconfig */;
			buildSettings = {
			};
			name = Debug;
		};
		E3DE8DCF1FD8166A0021921C /* Release */ = {
			isa = XCBuildConfiguration;
			baseConfigurationReference = 4964988B2919E47900CD61A5 /* iina-cli.xcconfig */;
			buildSettings = {
			};
			name = Release;
		};
/* End XCBuildConfiguration section */

/* Begin XCConfigurationList section */
		49542989216C34960058F680 /* Build configuration list for PBXNativeTarget "OpenInIINA" */ = {
			isa = XCConfigurationList;
			buildConfigurations = (
				49542987216C34960058F680 /* Debug */,
				49542988216C34960058F680 /* Release */,
				51A0F0F529FA2C65000130CF /* Beta */,
				51537C7129FA25D000F9A472 /* Nightly */,
			);
			defaultConfigurationIsVisible = 0;
			defaultConfigurationName = Release;
		};
		84EB1ED11D2F51D3004FA5A1 /* Build configuration list for PBXProject "iina" */ = {
			isa = XCConfigurationList;
			buildConfigurations = (
				84EB1EF71D2F51D3004FA5A1 /* Debug */,
				84EB1EF81D2F51D3004FA5A1 /* Release */,
				51A0F0F229FA2C65000130CF /* Beta */,
				51537C6E29FA25D000F9A472 /* Nightly */,
			);
			defaultConfigurationIsVisible = 0;
			defaultConfigurationName = Release;
		};
		84EB1EF91D2F51D3004FA5A1 /* Build configuration list for PBXNativeTarget "iina" */ = {
			isa = XCConfigurationList;
			buildConfigurations = (
				84EB1EFA1D2F51D3004FA5A1 /* Debug */,
				84EB1EFB1D2F51D3004FA5A1 /* Release */,
				51A0F0F329FA2C65000130CF /* Beta */,
				51537C6F29FA25D000F9A472 /* Nightly */,
			);
			defaultConfigurationIsVisible = 0;
			defaultConfigurationName = Release;
		};
		E3DE8DD01FD8166A0021921C /* Build configuration list for PBXNativeTarget "iina-cli" */ = {
			isa = XCConfigurationList;
			buildConfigurations = (
				E3DE8DCE1FD8166A0021921C /* Debug */,
				E3DE8DCF1FD8166A0021921C /* Release */,
				51A0F0F429FA2C65000130CF /* Beta */,
				51537C7029FA25D000F9A472 /* Nightly */,
			);
			defaultConfigurationIsVisible = 0;
			defaultConfigurationName = Release;
		};
/* End XCConfigurationList section */

/* Begin XCRemoteSwiftPackageReference section */
		8451E6D72604AEFC009A15D7 /* XCRemoteSwiftPackageReference "Just" */ = {
			isa = XCRemoteSwiftPackageReference;
			repositoryURL = "https://github.com/dduan/Just";
			requirement = {
				kind = upToNextMinorVersion;
				minimumVersion = 0.8.0;
			};
		};
		B4E446E625CB53920069F06E /* XCRemoteSwiftPackageReference "PromiseKit" */ = {
			isa = XCRemoteSwiftPackageReference;
			repositoryURL = "https://github.com/mxcl/PromiseKit";
			requirement = {
				kind = upToNextMinorVersion;
				minimumVersion = 6.13.3;
			};
		};
		B4E446F025CB53FF0069F06E /* XCRemoteSwiftPackageReference "GzipSwift" */ = {
			isa = XCRemoteSwiftPackageReference;
			repositoryURL = "https://github.com/1024jp/GzipSwift";
			requirement = {
				kind = upToNextMinorVersion;
				minimumVersion = 5.1.1;
			};
		};
		B4E446F525CB54EF0069F06E /* XCRemoteSwiftPackageReference "GRMustache" */ = {
			isa = XCRemoteSwiftPackageReference;
			repositoryURL = "https://github.com/groue/GRMustache.swift";
			requirement = {
				kind = upToNextMinorVersion;
				minimumVersion = 4.0.1;
			};
		};
		B4E446FF25CE3F930069F06E /* XCRemoteSwiftPackageReference "Sparkle" */ = {
			isa = XCRemoteSwiftPackageReference;
			repositoryURL = "https://github.com/sparkle-project/Sparkle/";
			requirement = {
				kind = upToNextMinorVersion;
				minimumVersion = 2.4.0;
			};
		};
/* End XCRemoteSwiftPackageReference section */

/* Begin XCSwiftPackageProductDependency section */
		8451E6D82604AEFC009A15D7 /* Just */ = {
			isa = XCSwiftPackageProductDependency;
			package = 8451E6D72604AEFC009A15D7 /* XCRemoteSwiftPackageReference "Just" */;
			productName = Just;
		};
		B4E446E725CB53920069F06E /* PromiseKit */ = {
			isa = XCSwiftPackageProductDependency;
			package = B4E446E625CB53920069F06E /* XCRemoteSwiftPackageReference "PromiseKit" */;
			productName = PromiseKit;
		};
		B4E446F125CB53FF0069F06E /* Gzip */ = {
			isa = XCSwiftPackageProductDependency;
			package = B4E446F025CB53FF0069F06E /* XCRemoteSwiftPackageReference "GzipSwift" */;
			productName = Gzip;
		};
		B4E446F625CB54EF0069F06E /* Mustache */ = {
			isa = XCSwiftPackageProductDependency;
			package = B4E446F525CB54EF0069F06E /* XCRemoteSwiftPackageReference "GRMustache" */;
			productName = Mustache;
		};
		B4E4470025CE3F930069F06E /* Sparkle */ = {
			isa = XCSwiftPackageProductDependency;
			package = B4E446FF25CE3F930069F06E /* XCRemoteSwiftPackageReference "Sparkle" */;
			productName = Sparkle;
		};
/* End XCSwiftPackageProductDependency section */
	};
	rootObject = 84EB1ECE1D2F51D3004FA5A1 /* Project object */;
}<|MERGE_RESOLUTION|>--- conflicted
+++ resolved
@@ -167,7 +167,6 @@
 		B4E446F725CB54EF0069F06E /* Mustache in Frameworks */ = {isa = PBXBuildFile; productRef = B4E446F625CB54EF0069F06E /* Mustache */; };
 		B4E4470125CE3F930069F06E /* Sparkle in Frameworks */ = {isa = PBXBuildFile; productRef = B4E4470025CE3F930069F06E /* Sparkle */; };
 		C789872F1E34EF170005769F /* InfoPlist.strings in Resources */ = {isa = PBXBuildFile; fileRef = C78987311E34EF170005769F /* InfoPlist.strings */; };
-<<<<<<< HEAD
 		D1049C852872C154003D47C1 /* ConfTableViewController.swift in Sources */ = {isa = PBXBuildFile; fileRef = D1049C842872C154003D47C1 /* ConfTableViewController.swift */; };
 		D1049C872872C17F003D47C1 /* BindingTableViewController.swift in Sources */ = {isa = PBXBuildFile; fileRef = D1049C862872C17F003D47C1 /* BindingTableViewController.swift */; };
 		D1049C892872CAD6003D47C1 /* ConfTableState.swift in Sources */ = {isa = PBXBuildFile; fileRef = D1049C882872CAD6003D47C1 /* ConfTableState.swift */; };
@@ -201,9 +200,6 @@
 		D1FA42E528E5E54700DF49DD /* AppInputConfig.swift in Sources */ = {isa = PBXBuildFile; fileRef = D1FA42E428E5E54700DF49DD /* AppInputConfig.swift */; };
 		D1FD2DD828521AD500CF7B35 /* MPVInputSectionLogScanner.swift in Sources */ = {isa = PBXBuildFile; fileRef = D1FD2DD728521AD500CF7B35 /* MPVInputSectionLogScanner.swift */; };
 		D1FD2DDC28533EE700CF7B35 /* InputSection.swift in Sources */ = {isa = PBXBuildFile; fileRef = D1FD2DDB28533EE700CF7B35 /* InputSection.swift */; };
-=======
-		D1B4E24E2A3AFC9100E36F1D /* MiniPlayerWindow.swift in Sources */ = {isa = PBXBuildFile; fileRef = D1B4E24D2A3AFC9100E36F1D /* MiniPlayerWindow.swift */; };
->>>>>>> 63353c78
 		E301EFDA21312AB300BC8588 /* KeychainAccess.swift in Sources */ = {isa = PBXBuildFile; fileRef = E301EFD921312AB300BC8588 /* KeychainAccess.swift */; };
 		E30D2EBD21F5FD2600E1FF0D /* PluginOverlayView.swift in Sources */ = {isa = PBXBuildFile; fileRef = E30D2EBC21F5FD2600E1FF0D /* PluginOverlayView.swift */; };
 		E322A4F820A8442E00C67D32 /* PlaylistPlaybackProgressView.swift in Sources */ = {isa = PBXBuildFile; fileRef = E322A4F720A8442E00C67D32 /* PlaylistPlaybackProgressView.swift */; };
@@ -1529,7 +1525,6 @@
 		C7DBA5EB1F07C5FD00C2B416 /* ko */ = {isa = PBXFileReference; lastKnownFileType = text.plist.strings; name = ko; path = ko.lproj/InitialWindowController.strings; sourceTree = "<group>"; };
 		C7DC79CE1EC63821002DE23B /* ko */ = {isa = PBXFileReference; lastKnownFileType = text.plist.strings; name = ko; path = ko.lproj/HistoryWindowController.strings; sourceTree = "<group>"; };
 		C7E90B522087EC5700A58B6B /* ko */ = {isa = PBXFileReference; lastKnownFileType = text.plist.strings; name = ko; path = ko.lproj/SubChooseViewController.strings; sourceTree = "<group>"; };
-<<<<<<< HEAD
 		D1049C842872C154003D47C1 /* ConfTableViewController.swift */ = {isa = PBXFileReference; lastKnownFileType = sourcecode.swift; path = ConfTableViewController.swift; sourceTree = "<group>"; };
 		D1049C862872C17F003D47C1 /* BindingTableViewController.swift */ = {isa = PBXFileReference; lastKnownFileType = sourcecode.swift; path = BindingTableViewController.swift; sourceTree = "<group>"; };
 		D1049C882872CAD6003D47C1 /* ConfTableState.swift */ = {isa = PBXFileReference; lastKnownFileType = sourcecode.swift; path = ConfTableState.swift; sourceTree = "<group>"; };
@@ -1563,9 +1558,6 @@
 		D1FA42E428E5E54700DF49DD /* AppInputConfig.swift */ = {isa = PBXFileReference; lastKnownFileType = sourcecode.swift; path = AppInputConfig.swift; sourceTree = "<group>"; };
 		D1FD2DD728521AD500CF7B35 /* MPVInputSectionLogScanner.swift */ = {isa = PBXFileReference; lastKnownFileType = sourcecode.swift; path = MPVInputSectionLogScanner.swift; sourceTree = "<group>"; };
 		D1FD2DDB28533EE700CF7B35 /* InputSection.swift */ = {isa = PBXFileReference; lastKnownFileType = sourcecode.swift; path = InputSection.swift; sourceTree = "<group>"; };
-=======
-		D1B4E24D2A3AFC9100E36F1D /* MiniPlayerWindow.swift */ = {isa = PBXFileReference; lastKnownFileType = sourcecode.swift; path = MiniPlayerWindow.swift; sourceTree = "<group>"; };
->>>>>>> 63353c78
 		D27556FC1EC6E1C300CAB2A4 /* zh-Hant */ = {isa = PBXFileReference; lastKnownFileType = text.plist.strings; name = "zh-Hant"; path = "zh-Hant.lproj/HistoryWindowController.strings"; sourceTree = "<group>"; };
 		D27E35CE1E379B6D0064BE57 /* zh-Hant */ = {isa = PBXFileReference; lastKnownFileType = text.plist.strings; name = "zh-Hant"; path = "zh-Hant.lproj/MainMenu.strings"; sourceTree = "<group>"; };
 		D27E35CF1E379B6D0064BE57 /* zh-Hant */ = {isa = PBXFileReference; lastKnownFileType = text.plist.strings; name = "zh-Hant"; path = "zh-Hant.lproj/MainWindowController.strings"; sourceTree = "<group>"; };
@@ -2186,11 +2178,7 @@
 				D1A44D882A5E18B10089B283 /* MainWindow */,
 				84A0BA931D2F9E9600BC8DA1 /* MainMenu.xib */,
 				E38BD4AE20054BD9007635FC /* MainWindow.swift */,
-<<<<<<< HEAD
 				D1B4E24B2A3AE61B00E36F1D /* MiniPlayerWindow.swift */,
-=======
-				D1B4E24D2A3AFC9100E36F1D /* MiniPlayerWindow.swift */,
->>>>>>> 63353c78
 				84CFC92523F8DDE000381E5B /* PlayerWindowController.swift */,
 				84A0BA9C1D2FAD4000BC8DA1 /* MainWindowController.swift */,
 				51CACB9429D500290034CEE5 /* VideoPIPViewController.swift */,
