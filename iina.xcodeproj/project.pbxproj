--- conflicted
+++ resolved
@@ -3204,13 +3204,9 @@
 				D1AD325A2ACC078600F86EE8 /* LayoutState.swift in Sources */,
 				D1A8878C29D16452000D1AE4 /* RotationHandler.swift in Sources */,
 				E3513AFB20F120F600F8C347 /* PreferenceViewController.swift in Sources */,
-<<<<<<< HEAD
 				D1FD2DD828521AD500CF7B35 /* MPVInputSectionLogScanner.swift in Sources */,
 				E38BD4AF20054BD9007635FC /* PlayerWindow.swift in Sources */,
-=======
 				51AC1CAB2A9FBF3700DF7079 /* OpenSubClient.swift in Sources */,
-				E38BD4AF20054BD9007635FC /* MainWindow.swift in Sources */,
->>>>>>> 79cd70c6
 				51E63DFB29CFB031008AFC20 /* PlaySlider.swift in Sources */,
 				84F5D4A01E44F9DB0060A838 /* KeyBindingItem.swift in Sources */,
 				84E5221323FF3D080006FDA1 /* JavascriptAPIPlaylist.swift in Sources */,
