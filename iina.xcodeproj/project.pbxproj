--- conflicted
+++ resolved
@@ -4314,7 +4314,6 @@
 			isa = XCBuildConfiguration;
 			baseConfigurationReference = 496498882919E47900CD61A5 /* iina.xcconfig */;
 			buildSettings = {
-<<<<<<< HEAD
 				ALWAYS_EMBED_SWIFT_STANDARD_LIBRARIES = "$(inherited)";
 				ASSETCATALOG_COMPILER_APPICON_NAME = AppIcon;
 				CLANG_ENABLE_MODULES = YES;
@@ -4355,8 +4354,6 @@
 				SWIFT_OBJC_BRIDGING_HEADER = "iina/iina-Bridging-Header.h";
 				SWIFT_OPTIMIZATION_LEVEL = "-Onone";
 				SWIFT_VERSION = 5.0;
-=======
->>>>>>> a29301c9
 			};
 			name = Debug;
 		};
@@ -4364,7 +4361,6 @@
 			isa = XCBuildConfiguration;
 			baseConfigurationReference = 496498882919E47900CD61A5 /* iina.xcconfig */;
 			buildSettings = {
-<<<<<<< HEAD
 				ALWAYS_EMBED_SWIFT_STANDARD_LIBRARIES = "$(inherited)";
 				ASSETCATALOG_COMPILER_APPICON_NAME = AppIcon;
 				CLANG_ENABLE_MODULES = YES;
@@ -4406,8 +4402,6 @@
 				SWIFT_OBJC_BRIDGING_HEADER = "iina/iina-Bridging-Header.h";
 				SWIFT_OPTIMIZATION_LEVEL = "-O";
 				SWIFT_VERSION = 5.0;
-=======
->>>>>>> a29301c9
 			};
 			name = Release;
 		};
