// !$*UTF8*$!
{
	archiveVersion = 1;
	classes = {
	};
	objectVersion = 54;
	objects = {

/* Begin PBXBuildFile section */
		1326717E20852D0D000FA7E2 /* SubChooseViewController.xib in Resources */ = {isa = PBXBuildFile; fileRef = 1326718020852D0D000FA7E2 /* SubChooseViewController.xib */; };
		34ACA04B29DBB0090030C09C /* LogWindowController.xib in Resources */ = {isa = PBXBuildFile; fileRef = 34ACA04D29DBB0090030C09C /* LogWindowController.xib */; };
		34ACAB722C142A0500F871A0 /* libintl.8.dylib in Frameworks */ = {isa = PBXBuildFile; fileRef = 34ACAB2D2C142A0300F871A0 /* libintl.8.dylib */; };
		34ACAB732C142A0500F871A0 /* libgraphite2.3.dylib in Frameworks */ = {isa = PBXBuildFile; fileRef = 34ACAB2E2C142A0300F871A0 /* libgraphite2.3.dylib */; };
		34ACAB742C142A0500F871A0 /* liblcms2.2.dylib in Frameworks */ = {isa = PBXBuildFile; fileRef = 34ACAB2F2C142A0300F871A0 /* liblcms2.2.dylib */; };
		34ACAB752C142A0500F871A0 /* libp11-kit.0.dylib in Frameworks */ = {isa = PBXBuildFile; fileRef = 34ACAB302C142A0300F871A0 /* libp11-kit.0.dylib */; };
		34ACAB762C142A0500F871A0 /* libgnutls.30.dylib in Frameworks */ = {isa = PBXBuildFile; fileRef = 34ACAB312C142A0300F871A0 /* libgnutls.30.dylib */; };
		34ACAB772C142A0500F871A0 /* libxcb-shape.0.dylib in Frameworks */ = {isa = PBXBuildFile; fileRef = 34ACAB322C142A0300F871A0 /* libxcb-shape.0.dylib */; };
		34ACAB782C142A0500F871A0 /* libsharpyuv.0.dylib in Frameworks */ = {isa = PBXBuildFile; fileRef = 34ACAB332C142A0300F871A0 /* libsharpyuv.0.dylib */; };
		34ACAB792C142A0500F871A0 /* libshaderc_shared.1.dylib in Frameworks */ = {isa = PBXBuildFile; fileRef = 34ACAB342C142A0300F871A0 /* libshaderc_shared.1.dylib */; };
		34ACAB7A2C142A0500F871A0 /* libunistring.5.dylib in Frameworks */ = {isa = PBXBuildFile; fileRef = 34ACAB352C142A0300F871A0 /* libunistring.5.dylib */; };
		34ACAB7B2C142A0500F871A0 /* liblz4.1.dylib in Frameworks */ = {isa = PBXBuildFile; fileRef = 34ACAB362C142A0300F871A0 /* liblz4.1.dylib */; };
		34ACAB7C2C142A0500F871A0 /* libwebpmux.3.dylib in Frameworks */ = {isa = PBXBuildFile; fileRef = 34ACAB372C142A0300F871A0 /* libwebpmux.3.dylib */; };
		34ACAB7D2C142A0500F871A0 /* libzmq.5.dylib in Frameworks */ = {isa = PBXBuildFile; fileRef = 34ACAB382C142A0300F871A0 /* libzmq.5.dylib */; };
		34ACAB7E2C142A0500F871A0 /* libvulkan.1.dylib in Frameworks */ = {isa = PBXBuildFile; fileRef = 34ACAB392C142A0300F871A0 /* libvulkan.1.dylib */; };
		34ACAB7F2C142A0500F871A0 /* libluajit-5.1.2.dylib in Frameworks */ = {isa = PBXBuildFile; fileRef = 34ACAB3A2C142A0300F871A0 /* libluajit-5.1.2.dylib */; };
		34ACAB802C142A0500F871A0 /* libfribidi.0.dylib in Frameworks */ = {isa = PBXBuildFile; fileRef = 34ACAB3B2C142A0300F871A0 /* libfribidi.0.dylib */; };
		34ACAB812C142A0500F871A0 /* libvidstab.1.2.dylib in Frameworks */ = {isa = PBXBuildFile; fileRef = 34ACAB3C2C142A0300F871A0 /* libvidstab.1.2.dylib */; };
		34ACAB822C142A0500F871A0 /* libwebp.7.dylib in Frameworks */ = {isa = PBXBuildFile; fileRef = 34ACAB3D2C142A0300F871A0 /* libwebp.7.dylib */; };
		34ACAB832C142A0500F871A0 /* libjxl.0.10.dylib in Frameworks */ = {isa = PBXBuildFile; fileRef = 34ACAB3E2C142A0300F871A0 /* libjxl.0.10.dylib */; };
		34ACAB842C142A0500F871A0 /* libXau.6.dylib in Frameworks */ = {isa = PBXBuildFile; fileRef = 34ACAB3F2C142A0300F871A0 /* libXau.6.dylib */; };
		34ACAB852C142A0500F871A0 /* libdav1d.7.dylib in Frameworks */ = {isa = PBXBuildFile; fileRef = 34ACAB402C142A0300F871A0 /* libdav1d.7.dylib */; };
		34ACAB862C142A0500F871A0 /* libXdmcp.6.dylib in Frameworks */ = {isa = PBXBuildFile; fileRef = 34ACAB412C142A0300F871A0 /* libXdmcp.6.dylib */; };
		34ACAB872C142A0500F871A0 /* libpostproc.58.dylib in Frameworks */ = {isa = PBXBuildFile; fileRef = 34ACAB422C142A0300F871A0 /* libpostproc.58.dylib */; };
		34ACAB882C142A0500F871A0 /* libswscale.8.dylib in Frameworks */ = {isa = PBXBuildFile; fileRef = 34ACAB432C142A0300F871A0 /* libswscale.8.dylib */; };
		34ACAB892C142A0500F871A0 /* libunibreak.6.dylib in Frameworks */ = {isa = PBXBuildFile; fileRef = 34ACAB442C142A0300F871A0 /* libunibreak.6.dylib */; };
		34ACAB8A2C142A0500F871A0 /* libfontconfig.1.dylib in Frameworks */ = {isa = PBXBuildFile; fileRef = 34ACAB452C142A0300F871A0 /* libfontconfig.1.dylib */; };
		34ACAB8B2C142A0500F871A0 /* libsnappy.1.dylib in Frameworks */ = {isa = PBXBuildFile; fileRef = 34ACAB462C142A0300F871A0 /* libsnappy.1.dylib */; };
		34ACAB8C2C142A0500F871A0 /* libxcb.1.dylib in Frameworks */ = {isa = PBXBuildFile; fileRef = 34ACAB472C142A0300F871A0 /* libxcb.1.dylib */; };
		34ACAB8D2C142A0500F871A0 /* libavfilter.10.dylib in Frameworks */ = {isa = PBXBuildFile; fileRef = 34ACAB482C142A0300F871A0 /* libavfilter.10.dylib */; };
		34ACAB8E2C142A0500F871A0 /* libxcb-xfixes.0.dylib in Frameworks */ = {isa = PBXBuildFile; fileRef = 34ACAB492C142A0300F871A0 /* libxcb-xfixes.0.dylib */; };
		34ACAB8F2C142A0500F871A0 /* libbrotlidec.1.dylib in Frameworks */ = {isa = PBXBuildFile; fileRef = 34ACAB4A2C142A0400F871A0 /* libbrotlidec.1.dylib */; };
		34ACAB902C142A0500F871A0 /* libharfbuzz.0.dylib in Frameworks */ = {isa = PBXBuildFile; fileRef = 34ACAB4B2C142A0400F871A0 /* libharfbuzz.0.dylib */; };
		34ACAB912C142A0500F871A0 /* libpcre2-8.0.dylib in Frameworks */ = {isa = PBXBuildFile; fileRef = 34ACAB4C2C142A0400F871A0 /* libpcre2-8.0.dylib */; };
		34ACAB922C142A0500F871A0 /* libtasn1.6.dylib in Frameworks */ = {isa = PBXBuildFile; fileRef = 34ACAB4D2C142A0400F871A0 /* libtasn1.6.dylib */; };
		34ACAB932C142A0500F871A0 /* libzstd.1.dylib in Frameworks */ = {isa = PBXBuildFile; fileRef = 34ACAB4E2C142A0400F871A0 /* libzstd.1.dylib */; };
		34ACAB942C142A0500F871A0 /* libglib-2.0.0.dylib in Frameworks */ = {isa = PBXBuildFile; fileRef = 34ACAB4F2C142A0400F871A0 /* libglib-2.0.0.dylib */; };
		34ACAB952C142A0500F871A0 /* libbrotlienc.1.dylib in Frameworks */ = {isa = PBXBuildFile; fileRef = 34ACAB502C142A0400F871A0 /* libbrotlienc.1.dylib */; };
		34ACAB962C142A0500F871A0 /* libbrotlicommon.1.dylib in Frameworks */ = {isa = PBXBuildFile; fileRef = 34ACAB512C142A0400F871A0 /* libbrotlicommon.1.dylib */; };
		34ACAB972C142A0500F871A0 /* libjxl_threads.0.10.dylib in Frameworks */ = {isa = PBXBuildFile; fileRef = 34ACAB522C142A0400F871A0 /* libjxl_threads.0.10.dylib */; };
		34ACAB982C142A0500F871A0 /* libpng16.16.dylib in Frameworks */ = {isa = PBXBuildFile; fileRef = 34ACAB532C142A0400F871A0 /* libpng16.16.dylib */; };
		34ACAB992C142A0500F871A0 /* libbluray.2.dylib in Frameworks */ = {isa = PBXBuildFile; fileRef = 34ACAB542C142A0400F871A0 /* libbluray.2.dylib */; };
		34ACAB9A2C142A0500F871A0 /* libuchardet.0.dylib in Frameworks */ = {isa = PBXBuildFile; fileRef = 34ACAB552C142A0400F871A0 /* libuchardet.0.dylib */; };
		34ACAB9B2C142A0500F871A0 /* libmujs.dylib in Frameworks */ = {isa = PBXBuildFile; fileRef = 34ACAB562C142A0400F871A0 /* libmujs.dylib */; };
		34ACAB9C2C142A0500F871A0 /* libavformat.61.dylib in Frameworks */ = {isa = PBXBuildFile; fileRef = 34ACAB572C142A0400F871A0 /* libavformat.61.dylib */; };
		34ACAB9D2C142A0500F871A0 /* libavutil.59.dylib in Frameworks */ = {isa = PBXBuildFile; fileRef = 34ACAB582C142A0400F871A0 /* libavutil.59.dylib */; };
		34ACAB9E2C142A0500F871A0 /* libarchive.13.dylib in Frameworks */ = {isa = PBXBuildFile; fileRef = 34ACAB592C142A0400F871A0 /* libarchive.13.dylib */; };
		34ACAB9F2C142A0500F871A0 /* libidn2.0.dylib in Frameworks */ = {isa = PBXBuildFile; fileRef = 34ACAB5A2C142A0400F871A0 /* libidn2.0.dylib */; };
		34ACABA02C142A0500F871A0 /* libplacebo.338.dylib in Frameworks */ = {isa = PBXBuildFile; fileRef = 34ACAB5B2C142A0400F871A0 /* libplacebo.338.dylib */; };
		34ACABA12C142A0500F871A0 /* libX11.6.dylib in Frameworks */ = {isa = PBXBuildFile; fileRef = 34ACAB5C2C142A0400F871A0 /* libX11.6.dylib */; };
		34ACABA22C142A0500F871A0 /* liblzma.5.dylib in Frameworks */ = {isa = PBXBuildFile; fileRef = 34ACAB5D2C142A0400F871A0 /* liblzma.5.dylib */; };
		34ACABA32C142A0500F871A0 /* libsoxr.0.dylib in Frameworks */ = {isa = PBXBuildFile; fileRef = 34ACAB5E2C142A0400F871A0 /* libsoxr.0.dylib */; };
		34ACABA42C142A0500F871A0 /* librubberband.2.dylib in Frameworks */ = {isa = PBXBuildFile; fileRef = 34ACAB5F2C142A0400F871A0 /* librubberband.2.dylib */; };
		34ACABA52C142A0500F871A0 /* libavcodec.61.dylib in Frameworks */ = {isa = PBXBuildFile; fileRef = 34ACAB602C142A0400F871A0 /* libavcodec.61.dylib */; };
		34ACABA62C142A0500F871A0 /* libhogweed.6.dylib in Frameworks */ = {isa = PBXBuildFile; fileRef = 34ACAB612C142A0400F871A0 /* libhogweed.6.dylib */; };
		34ACABA72C142A0500F871A0 /* libsodium.26.dylib in Frameworks */ = {isa = PBXBuildFile; fileRef = 34ACAB622C142A0400F871A0 /* libsodium.26.dylib */; };
		34ACABA82C142A0500F871A0 /* libsamplerate.0.dylib in Frameworks */ = {isa = PBXBuildFile; fileRef = 34ACAB632C142A0400F871A0 /* libsamplerate.0.dylib */; };
		34ACABA92C142A0500F871A0 /* libxcb-shm.0.dylib in Frameworks */ = {isa = PBXBuildFile; fileRef = 34ACAB642C142A0400F871A0 /* libxcb-shm.0.dylib */; };
		34ACABAA2C142A0500F871A0 /* libjpeg.8.dylib in Frameworks */ = {isa = PBXBuildFile; fileRef = 34ACAB652C142A0400F871A0 /* libjpeg.8.dylib */; };
		34ACABAB2C142A0500F871A0 /* libzimg.2.dylib in Frameworks */ = {isa = PBXBuildFile; fileRef = 34ACAB662C142A0500F871A0 /* libzimg.2.dylib */; };
		34ACABAC2C142A0500F871A0 /* libnettle.8.dylib in Frameworks */ = {isa = PBXBuildFile; fileRef = 34ACAB672C142A0500F871A0 /* libnettle.8.dylib */; };
		34ACABAD2C142A0500F871A0 /* libavdevice.61.dylib in Frameworks */ = {isa = PBXBuildFile; fileRef = 34ACAB682C142A0500F871A0 /* libavdevice.61.dylib */; };
		34ACABAE2C142A0500F871A0 /* libhwy.1.dylib in Frameworks */ = {isa = PBXBuildFile; fileRef = 34ACAB692C142A0500F871A0 /* libhwy.1.dylib */; };
		34ACABAF2C142A0500F871A0 /* libb2.1.dylib in Frameworks */ = {isa = PBXBuildFile; fileRef = 34ACAB6A2C142A0500F871A0 /* libb2.1.dylib */; };
		34ACABB02C142A0500F871A0 /* libgmp.10.dylib in Frameworks */ = {isa = PBXBuildFile; fileRef = 34ACAB6B2C142A0500F871A0 /* libgmp.10.dylib */; };
		34ACABB12C142A0500F871A0 /* libswresample.5.dylib in Frameworks */ = {isa = PBXBuildFile; fileRef = 34ACAB6C2C142A0500F871A0 /* libswresample.5.dylib */; };
		34ACABB22C142A0500F871A0 /* libfreetype.6.dylib in Frameworks */ = {isa = PBXBuildFile; fileRef = 34ACAB6D2C142A0500F871A0 /* libfreetype.6.dylib */; };
		34ACABB32C142A0500F871A0 /* libjxl_cms.0.10.dylib in Frameworks */ = {isa = PBXBuildFile; fileRef = 34ACAB6E2C142A0500F871A0 /* libjxl_cms.0.10.dylib */; };
		34ACABB42C142A0500F871A0 /* libmpv.2.dylib in Frameworks */ = {isa = PBXBuildFile; fileRef = 34ACAB6F2C142A0500F871A0 /* libmpv.2.dylib */; };
		34ACABB52C142A0500F871A0 /* libspeex.1.dylib in Frameworks */ = {isa = PBXBuildFile; fileRef = 34ACAB702C142A0500F871A0 /* libspeex.1.dylib */; };
		34ACABB62C142A0500F871A0 /* libass.9.dylib in Frameworks */ = {isa = PBXBuildFile; fileRef = 34ACAB712C142A0500F871A0 /* libass.9.dylib */; };
		34ACABB72C142A0C00F871A0 /* libarchive.13.dylib in Copy Dylibs */ = {isa = PBXBuildFile; fileRef = 34ACAB592C142A0400F871A0 /* libarchive.13.dylib */; settings = {ATTRIBUTES = (CodeSignOnCopy, ); }; };
		34ACABB82C142A0C00F871A0 /* libass.9.dylib in Copy Dylibs */ = {isa = PBXBuildFile; fileRef = 34ACAB712C142A0500F871A0 /* libass.9.dylib */; settings = {ATTRIBUTES = (CodeSignOnCopy, ); }; };
		34ACABB92C142A0C00F871A0 /* libavcodec.61.dylib in Copy Dylibs */ = {isa = PBXBuildFile; fileRef = 34ACAB602C142A0400F871A0 /* libavcodec.61.dylib */; settings = {ATTRIBUTES = (CodeSignOnCopy, ); }; };
		34ACABBA2C142A0C00F871A0 /* libavdevice.61.dylib in Copy Dylibs */ = {isa = PBXBuildFile; fileRef = 34ACAB682C142A0500F871A0 /* libavdevice.61.dylib */; settings = {ATTRIBUTES = (CodeSignOnCopy, ); }; };
		34ACABBB2C142A0C00F871A0 /* libavfilter.10.dylib in Copy Dylibs */ = {isa = PBXBuildFile; fileRef = 34ACAB482C142A0300F871A0 /* libavfilter.10.dylib */; settings = {ATTRIBUTES = (CodeSignOnCopy, ); }; };
		34ACABBC2C142A0C00F871A0 /* libavformat.61.dylib in Copy Dylibs */ = {isa = PBXBuildFile; fileRef = 34ACAB572C142A0400F871A0 /* libavformat.61.dylib */; settings = {ATTRIBUTES = (CodeSignOnCopy, ); }; };
		34ACABBD2C142A0C00F871A0 /* libavutil.59.dylib in Copy Dylibs */ = {isa = PBXBuildFile; fileRef = 34ACAB582C142A0400F871A0 /* libavutil.59.dylib */; settings = {ATTRIBUTES = (CodeSignOnCopy, ); }; };
		34ACABBE2C142A0C00F871A0 /* libb2.1.dylib in Copy Dylibs */ = {isa = PBXBuildFile; fileRef = 34ACAB6A2C142A0500F871A0 /* libb2.1.dylib */; settings = {ATTRIBUTES = (CodeSignOnCopy, ); }; };
		34ACABBF2C142A0C00F871A0 /* libbluray.2.dylib in Copy Dylibs */ = {isa = PBXBuildFile; fileRef = 34ACAB542C142A0400F871A0 /* libbluray.2.dylib */; settings = {ATTRIBUTES = (CodeSignOnCopy, ); }; };
		34ACABC02C142A0C00F871A0 /* libbrotlicommon.1.dylib in Copy Dylibs */ = {isa = PBXBuildFile; fileRef = 34ACAB512C142A0400F871A0 /* libbrotlicommon.1.dylib */; settings = {ATTRIBUTES = (CodeSignOnCopy, ); }; };
		34ACABC12C142A0C00F871A0 /* libbrotlidec.1.dylib in Copy Dylibs */ = {isa = PBXBuildFile; fileRef = 34ACAB4A2C142A0400F871A0 /* libbrotlidec.1.dylib */; settings = {ATTRIBUTES = (CodeSignOnCopy, ); }; };
		34ACABC22C142A0C00F871A0 /* libbrotlienc.1.dylib in Copy Dylibs */ = {isa = PBXBuildFile; fileRef = 34ACAB502C142A0400F871A0 /* libbrotlienc.1.dylib */; settings = {ATTRIBUTES = (CodeSignOnCopy, ); }; };
		34ACABC32C142A0C00F871A0 /* libdav1d.7.dylib in Copy Dylibs */ = {isa = PBXBuildFile; fileRef = 34ACAB402C142A0300F871A0 /* libdav1d.7.dylib */; settings = {ATTRIBUTES = (CodeSignOnCopy, ); }; };
		34ACABC42C142A0C00F871A0 /* libfontconfig.1.dylib in Copy Dylibs */ = {isa = PBXBuildFile; fileRef = 34ACAB452C142A0300F871A0 /* libfontconfig.1.dylib */; settings = {ATTRIBUTES = (CodeSignOnCopy, ); }; };
		34ACABC52C142A0C00F871A0 /* libfreetype.6.dylib in Copy Dylibs */ = {isa = PBXBuildFile; fileRef = 34ACAB6D2C142A0500F871A0 /* libfreetype.6.dylib */; settings = {ATTRIBUTES = (CodeSignOnCopy, ); }; };
		34ACABC62C142A0C00F871A0 /* libfribidi.0.dylib in Copy Dylibs */ = {isa = PBXBuildFile; fileRef = 34ACAB3B2C142A0300F871A0 /* libfribidi.0.dylib */; settings = {ATTRIBUTES = (CodeSignOnCopy, ); }; };
		34ACABC72C142A0C00F871A0 /* libglib-2.0.0.dylib in Copy Dylibs */ = {isa = PBXBuildFile; fileRef = 34ACAB4F2C142A0400F871A0 /* libglib-2.0.0.dylib */; settings = {ATTRIBUTES = (CodeSignOnCopy, ); }; };
		34ACABC82C142A0C00F871A0 /* libgmp.10.dylib in Copy Dylibs */ = {isa = PBXBuildFile; fileRef = 34ACAB6B2C142A0500F871A0 /* libgmp.10.dylib */; settings = {ATTRIBUTES = (CodeSignOnCopy, ); }; };
		34ACABC92C142A0C00F871A0 /* libgnutls.30.dylib in Copy Dylibs */ = {isa = PBXBuildFile; fileRef = 34ACAB312C142A0300F871A0 /* libgnutls.30.dylib */; settings = {ATTRIBUTES = (CodeSignOnCopy, ); }; };
		34ACABCA2C142A0C00F871A0 /* libgraphite2.3.dylib in Copy Dylibs */ = {isa = PBXBuildFile; fileRef = 34ACAB2E2C142A0300F871A0 /* libgraphite2.3.dylib */; settings = {ATTRIBUTES = (CodeSignOnCopy, ); }; };
		34ACABCB2C142A0C00F871A0 /* libharfbuzz.0.dylib in Copy Dylibs */ = {isa = PBXBuildFile; fileRef = 34ACAB4B2C142A0400F871A0 /* libharfbuzz.0.dylib */; settings = {ATTRIBUTES = (CodeSignOnCopy, ); }; };
		34ACABCC2C142A0C00F871A0 /* libhogweed.6.dylib in Copy Dylibs */ = {isa = PBXBuildFile; fileRef = 34ACAB612C142A0400F871A0 /* libhogweed.6.dylib */; settings = {ATTRIBUTES = (CodeSignOnCopy, ); }; };
		34ACABCD2C142A0C00F871A0 /* libhwy.1.dylib in Copy Dylibs */ = {isa = PBXBuildFile; fileRef = 34ACAB692C142A0500F871A0 /* libhwy.1.dylib */; settings = {ATTRIBUTES = (CodeSignOnCopy, ); }; };
		34ACABCE2C142A0C00F871A0 /* libidn2.0.dylib in Copy Dylibs */ = {isa = PBXBuildFile; fileRef = 34ACAB5A2C142A0400F871A0 /* libidn2.0.dylib */; settings = {ATTRIBUTES = (CodeSignOnCopy, ); }; };
		34ACABCF2C142A0C00F871A0 /* libintl.8.dylib in Copy Dylibs */ = {isa = PBXBuildFile; fileRef = 34ACAB2D2C142A0300F871A0 /* libintl.8.dylib */; settings = {ATTRIBUTES = (CodeSignOnCopy, ); }; };
		34ACABD02C142A0C00F871A0 /* libjpeg.8.dylib in Copy Dylibs */ = {isa = PBXBuildFile; fileRef = 34ACAB652C142A0400F871A0 /* libjpeg.8.dylib */; settings = {ATTRIBUTES = (CodeSignOnCopy, ); }; };
		34ACABD12C142A0C00F871A0 /* libjxl_cms.0.10.dylib in Copy Dylibs */ = {isa = PBXBuildFile; fileRef = 34ACAB6E2C142A0500F871A0 /* libjxl_cms.0.10.dylib */; settings = {ATTRIBUTES = (CodeSignOnCopy, ); }; };
		34ACABD22C142A0C00F871A0 /* libjxl_threads.0.10.dylib in Copy Dylibs */ = {isa = PBXBuildFile; fileRef = 34ACAB522C142A0400F871A0 /* libjxl_threads.0.10.dylib */; settings = {ATTRIBUTES = (CodeSignOnCopy, ); }; };
		34ACABD32C142A0C00F871A0 /* libjxl.0.10.dylib in Copy Dylibs */ = {isa = PBXBuildFile; fileRef = 34ACAB3E2C142A0300F871A0 /* libjxl.0.10.dylib */; settings = {ATTRIBUTES = (CodeSignOnCopy, ); }; };
		34ACABD42C142A0C00F871A0 /* liblcms2.2.dylib in Copy Dylibs */ = {isa = PBXBuildFile; fileRef = 34ACAB2F2C142A0300F871A0 /* liblcms2.2.dylib */; settings = {ATTRIBUTES = (CodeSignOnCopy, ); }; };
		34ACABD52C142A0C00F871A0 /* libluajit-5.1.2.dylib in Copy Dylibs */ = {isa = PBXBuildFile; fileRef = 34ACAB3A2C142A0300F871A0 /* libluajit-5.1.2.dylib */; settings = {ATTRIBUTES = (CodeSignOnCopy, ); }; };
		34ACABD62C142A0C00F871A0 /* liblz4.1.dylib in Copy Dylibs */ = {isa = PBXBuildFile; fileRef = 34ACAB362C142A0300F871A0 /* liblz4.1.dylib */; settings = {ATTRIBUTES = (CodeSignOnCopy, ); }; };
		34ACABD72C142A0C00F871A0 /* liblzma.5.dylib in Copy Dylibs */ = {isa = PBXBuildFile; fileRef = 34ACAB5D2C142A0400F871A0 /* liblzma.5.dylib */; settings = {ATTRIBUTES = (CodeSignOnCopy, ); }; };
		34ACABD82C142A0C00F871A0 /* libmpv.2.dylib in Copy Dylibs */ = {isa = PBXBuildFile; fileRef = 34ACAB6F2C142A0500F871A0 /* libmpv.2.dylib */; settings = {ATTRIBUTES = (CodeSignOnCopy, ); }; };
		34ACABD92C142A0C00F871A0 /* libmujs.dylib in Copy Dylibs */ = {isa = PBXBuildFile; fileRef = 34ACAB562C142A0400F871A0 /* libmujs.dylib */; settings = {ATTRIBUTES = (CodeSignOnCopy, ); }; };
		34ACABDA2C142A0C00F871A0 /* libnettle.8.dylib in Copy Dylibs */ = {isa = PBXBuildFile; fileRef = 34ACAB672C142A0500F871A0 /* libnettle.8.dylib */; settings = {ATTRIBUTES = (CodeSignOnCopy, ); }; };
		34ACABDB2C142A0C00F871A0 /* libp11-kit.0.dylib in Copy Dylibs */ = {isa = PBXBuildFile; fileRef = 34ACAB302C142A0300F871A0 /* libp11-kit.0.dylib */; settings = {ATTRIBUTES = (CodeSignOnCopy, ); }; };
		34ACABDC2C142A0C00F871A0 /* libpcre2-8.0.dylib in Copy Dylibs */ = {isa = PBXBuildFile; fileRef = 34ACAB4C2C142A0400F871A0 /* libpcre2-8.0.dylib */; settings = {ATTRIBUTES = (CodeSignOnCopy, ); }; };
		34ACABDD2C142A0C00F871A0 /* libplacebo.338.dylib in Copy Dylibs */ = {isa = PBXBuildFile; fileRef = 34ACAB5B2C142A0400F871A0 /* libplacebo.338.dylib */; settings = {ATTRIBUTES = (CodeSignOnCopy, ); }; };
		34ACABDE2C142A0C00F871A0 /* libpng16.16.dylib in Copy Dylibs */ = {isa = PBXBuildFile; fileRef = 34ACAB532C142A0400F871A0 /* libpng16.16.dylib */; settings = {ATTRIBUTES = (CodeSignOnCopy, ); }; };
		34ACABDF2C142A0C00F871A0 /* libpostproc.58.dylib in Copy Dylibs */ = {isa = PBXBuildFile; fileRef = 34ACAB422C142A0300F871A0 /* libpostproc.58.dylib */; settings = {ATTRIBUTES = (CodeSignOnCopy, ); }; };
		34ACABE02C142A0C00F871A0 /* librubberband.2.dylib in Copy Dylibs */ = {isa = PBXBuildFile; fileRef = 34ACAB5F2C142A0400F871A0 /* librubberband.2.dylib */; settings = {ATTRIBUTES = (CodeSignOnCopy, ); }; };
		34ACABE12C142A0C00F871A0 /* libsamplerate.0.dylib in Copy Dylibs */ = {isa = PBXBuildFile; fileRef = 34ACAB632C142A0400F871A0 /* libsamplerate.0.dylib */; settings = {ATTRIBUTES = (CodeSignOnCopy, ); }; };
		34ACABE22C142A0C00F871A0 /* libshaderc_shared.1.dylib in Copy Dylibs */ = {isa = PBXBuildFile; fileRef = 34ACAB342C142A0300F871A0 /* libshaderc_shared.1.dylib */; settings = {ATTRIBUTES = (CodeSignOnCopy, ); }; };
		34ACABE32C142A0C00F871A0 /* libsharpyuv.0.dylib in Copy Dylibs */ = {isa = PBXBuildFile; fileRef = 34ACAB332C142A0300F871A0 /* libsharpyuv.0.dylib */; settings = {ATTRIBUTES = (CodeSignOnCopy, ); }; };
		34ACABE42C142A0C00F871A0 /* libsnappy.1.dylib in Copy Dylibs */ = {isa = PBXBuildFile; fileRef = 34ACAB462C142A0300F871A0 /* libsnappy.1.dylib */; settings = {ATTRIBUTES = (CodeSignOnCopy, ); }; };
		34ACABE52C142A0C00F871A0 /* libsodium.26.dylib in Copy Dylibs */ = {isa = PBXBuildFile; fileRef = 34ACAB622C142A0400F871A0 /* libsodium.26.dylib */; settings = {ATTRIBUTES = (CodeSignOnCopy, ); }; };
		34ACABE62C142A0C00F871A0 /* libsoxr.0.dylib in Copy Dylibs */ = {isa = PBXBuildFile; fileRef = 34ACAB5E2C142A0400F871A0 /* libsoxr.0.dylib */; settings = {ATTRIBUTES = (CodeSignOnCopy, ); }; };
		34ACABE72C142A0C00F871A0 /* libspeex.1.dylib in Copy Dylibs */ = {isa = PBXBuildFile; fileRef = 34ACAB702C142A0500F871A0 /* libspeex.1.dylib */; settings = {ATTRIBUTES = (CodeSignOnCopy, ); }; };
		34ACABE82C142A0C00F871A0 /* libswresample.5.dylib in Copy Dylibs */ = {isa = PBXBuildFile; fileRef = 34ACAB6C2C142A0500F871A0 /* libswresample.5.dylib */; settings = {ATTRIBUTES = (CodeSignOnCopy, ); }; };
		34ACABE92C142A0C00F871A0 /* libswscale.8.dylib in Copy Dylibs */ = {isa = PBXBuildFile; fileRef = 34ACAB432C142A0300F871A0 /* libswscale.8.dylib */; settings = {ATTRIBUTES = (CodeSignOnCopy, ); }; };
		34ACABEA2C142A0C00F871A0 /* libtasn1.6.dylib in Copy Dylibs */ = {isa = PBXBuildFile; fileRef = 34ACAB4D2C142A0400F871A0 /* libtasn1.6.dylib */; settings = {ATTRIBUTES = (CodeSignOnCopy, ); }; };
		34ACABEB2C142A0C00F871A0 /* libuchardet.0.dylib in Copy Dylibs */ = {isa = PBXBuildFile; fileRef = 34ACAB552C142A0400F871A0 /* libuchardet.0.dylib */; settings = {ATTRIBUTES = (CodeSignOnCopy, ); }; };
		34ACABEC2C142A0C00F871A0 /* libunibreak.6.dylib in Copy Dylibs */ = {isa = PBXBuildFile; fileRef = 34ACAB442C142A0300F871A0 /* libunibreak.6.dylib */; settings = {ATTRIBUTES = (CodeSignOnCopy, ); }; };
		34ACABED2C142A0C00F871A0 /* libunistring.5.dylib in Copy Dylibs */ = {isa = PBXBuildFile; fileRef = 34ACAB352C142A0300F871A0 /* libunistring.5.dylib */; settings = {ATTRIBUTES = (CodeSignOnCopy, ); }; };
		34ACABEE2C142A0C00F871A0 /* libvidstab.1.2.dylib in Copy Dylibs */ = {isa = PBXBuildFile; fileRef = 34ACAB3C2C142A0300F871A0 /* libvidstab.1.2.dylib */; settings = {ATTRIBUTES = (CodeSignOnCopy, ); }; };
		34ACABEF2C142A0C00F871A0 /* libvulkan.1.dylib in Copy Dylibs */ = {isa = PBXBuildFile; fileRef = 34ACAB392C142A0300F871A0 /* libvulkan.1.dylib */; settings = {ATTRIBUTES = (CodeSignOnCopy, ); }; };
		34ACABF02C142A0C00F871A0 /* libwebp.7.dylib in Copy Dylibs */ = {isa = PBXBuildFile; fileRef = 34ACAB3D2C142A0300F871A0 /* libwebp.7.dylib */; settings = {ATTRIBUTES = (CodeSignOnCopy, ); }; };
		34ACABF12C142A0C00F871A0 /* libwebpmux.3.dylib in Copy Dylibs */ = {isa = PBXBuildFile; fileRef = 34ACAB372C142A0300F871A0 /* libwebpmux.3.dylib */; settings = {ATTRIBUTES = (CodeSignOnCopy, ); }; };
		34ACABF22C142A0C00F871A0 /* libX11.6.dylib in Copy Dylibs */ = {isa = PBXBuildFile; fileRef = 34ACAB5C2C142A0400F871A0 /* libX11.6.dylib */; settings = {ATTRIBUTES = (CodeSignOnCopy, ); }; };
		34ACABF32C142A0C00F871A0 /* libXau.6.dylib in Copy Dylibs */ = {isa = PBXBuildFile; fileRef = 34ACAB3F2C142A0300F871A0 /* libXau.6.dylib */; settings = {ATTRIBUTES = (CodeSignOnCopy, ); }; };
		34ACABF42C142A0C00F871A0 /* libxcb-shape.0.dylib in Copy Dylibs */ = {isa = PBXBuildFile; fileRef = 34ACAB322C142A0300F871A0 /* libxcb-shape.0.dylib */; settings = {ATTRIBUTES = (CodeSignOnCopy, ); }; };
		34ACABF52C142A0C00F871A0 /* libxcb-shm.0.dylib in Copy Dylibs */ = {isa = PBXBuildFile; fileRef = 34ACAB642C142A0400F871A0 /* libxcb-shm.0.dylib */; settings = {ATTRIBUTES = (CodeSignOnCopy, ); }; };
		34ACABF62C142A0C00F871A0 /* libxcb-xfixes.0.dylib in Copy Dylibs */ = {isa = PBXBuildFile; fileRef = 34ACAB492C142A0300F871A0 /* libxcb-xfixes.0.dylib */; settings = {ATTRIBUTES = (CodeSignOnCopy, ); }; };
		34ACABF72C142A0C00F871A0 /* libxcb.1.dylib in Copy Dylibs */ = {isa = PBXBuildFile; fileRef = 34ACAB472C142A0300F871A0 /* libxcb.1.dylib */; settings = {ATTRIBUTES = (CodeSignOnCopy, ); }; };
		34ACABF82C142A0C00F871A0 /* libXdmcp.6.dylib in Copy Dylibs */ = {isa = PBXBuildFile; fileRef = 34ACAB412C142A0300F871A0 /* libXdmcp.6.dylib */; settings = {ATTRIBUTES = (CodeSignOnCopy, ); }; };
		34ACABF92C142A0C00F871A0 /* libzimg.2.dylib in Copy Dylibs */ = {isa = PBXBuildFile; fileRef = 34ACAB662C142A0500F871A0 /* libzimg.2.dylib */; settings = {ATTRIBUTES = (CodeSignOnCopy, ); }; };
		34ACABFA2C142A0C00F871A0 /* libzmq.5.dylib in Copy Dylibs */ = {isa = PBXBuildFile; fileRef = 34ACAB382C142A0300F871A0 /* libzmq.5.dylib */; settings = {ATTRIBUTES = (CodeSignOnCopy, ); }; };
		34ACABFB2C142A0C00F871A0 /* libzstd.1.dylib in Copy Dylibs */ = {isa = PBXBuildFile; fileRef = 34ACAB4E2C142A0400F871A0 /* libzstd.1.dylib */; settings = {ATTRIBUTES = (CodeSignOnCopy, ); }; };
		34F294C02C0B68B300F14962 /* Contribution.rtf in Resources */ = {isa = PBXBuildFile; fileRef = 34F294BF2C0B68B300F14962 /* Contribution.rtf */; };
		34FD798E291C76A600963EDE /* LogWindowController.swift in Sources */ = {isa = PBXBuildFile; fileRef = 34FD798D291C76A600963EDE /* LogWindowController.swift */; };
		49542975216C34950058F680 /* Cocoa.framework in Frameworks */ = {isa = PBXBuildFile; fileRef = 49542974216C34950058F680 /* Cocoa.framework */; };
		49542978216C34950058F680 /* SafariExtensionHandler.swift in Sources */ = {isa = PBXBuildFile; fileRef = 49542977216C34950058F680 /* SafariExtensionHandler.swift */; };
		49542980216C34950058F680 /* open-in-iina.js in Resources */ = {isa = PBXBuildFile; fileRef = 4954297F216C34950058F680 /* open-in-iina.js */; };
		49542982216C34950058F680 /* ToolbarItemIcon.pdf in Resources */ = {isa = PBXBuildFile; fileRef = 49542981216C34950058F680 /* ToolbarItemIcon.pdf */; };
		49542986216C34950058F680 /* OpenInIINA.appex in Embed Foundation Extensions */ = {isa = PBXBuildFile; fileRef = 49542973216C34950058F680 /* OpenInIINA.appex */; settings = {ATTRIBUTES = (RemoveHeadersOnCopy, ); }; };
		496B19921E2968530035AF10 /* PIP.framework in Frameworks */ = {isa = PBXBuildFile; fileRef = 496B19911E2968530035AF10 /* PIP.framework */; };
		512B8FDD2BC2376E00AF41BF /* OutlineView.swift in Sources */ = {isa = PBXBuildFile; fileRef = 512B8FDC2BC2376E00AF41BF /* OutlineView.swift */; };
		513A4FFA29B53F8100A8EA7D /* Atomic.swift in Sources */ = {isa = PBXBuildFile; fileRef = 513A4FF929B53F8100A8EA7D /* Atomic.swift */; };
		515B5E5A2A579903001FCD49 /* iina-plugin in Copy Executables */ = {isa = PBXBuildFile; fileRef = E38558872A484A2D0083772D /* iina-plugin */; settings = {ATTRIBUTES = (CodeSignOnCopy, ); }; };
		518376DD2C23DD2300574F00 /* libgcc_s.1.1.dylib in Copy Dylibs */ = {isa = PBXBuildFile; fileRef = 518376D92C23DB1400574F00 /* libgcc_s.1.1.dylib */; settings = {ATTRIBUTES = (CodeSignOnCopy, ); }; };
		518376DE2C23DD2300574F00 /* libstdc++.6.dylib in Copy Dylibs */ = {isa = PBXBuildFile; fileRef = 518376DB2C23DB2F00574F00 /* libstdc++.6.dylib */; settings = {ATTRIBUTES = (CodeSignOnCopy, ); }; };
		51854CDA2A1C489300C40B78 /* FFmpegLogger.swift in Sources */ = {isa = PBXBuildFile; fileRef = 51854CD92A1C489300C40B78 /* FFmpegLogger.swift */; };
		5196819A29EC963F00B05D55 /* CoreDisplay.framework in Frameworks */ = {isa = PBXBuildFile; fileRef = 5196819929EC963F00B05D55 /* CoreDisplay.framework */; };
		519872FF26879B9B00F84BCC /* AccessibilityPreferences.swift in Sources */ = {isa = PBXBuildFile; fileRef = 519872FE26879B9B00F84BCC /* AccessibilityPreferences.swift */; };
		519CCABD2BFFAEF10079DCAF /* HardwareDecodeCapabilities.swift in Sources */ = {isa = PBXBuildFile; fileRef = 519CCABC2BFFAEF10079DCAF /* HardwareDecodeCapabilities.swift */; };
		51AC1CAB2A9FBF3700DF7079 /* OpenSubClient.swift in Sources */ = {isa = PBXBuildFile; fileRef = 51AC1CAA2A9FBF3700DF7079 /* OpenSubClient.swift */; };
		51C1BA3A291CA76700C1208A /* InfoDictionary.swift in Sources */ = {isa = PBXBuildFile; fileRef = 51C1BA39291CA76700C1208A /* InfoDictionary.swift */; };
		51CACB9529D500290034CEE5 /* VideoPIPViewController.swift in Sources */ = {isa = PBXBuildFile; fileRef = 51CACB9429D500290034CEE5 /* VideoPIPViewController.swift */; };
		51DE55C92A6646710050AD06 /* Sysctl.swift in Sources */ = {isa = PBXBuildFile; fileRef = 51DE55C82A6646710050AD06 /* Sysctl.swift */; };
		51E63DFB29CFB031008AFC20 /* PlaySlider.swift in Sources */ = {isa = PBXBuildFile; fileRef = 51E63DFA29CFB031008AFC20 /* PlaySlider.swift */; };
		51E63DFD29CFB04C008AFC20 /* PlaySliderLoopKnob.swift in Sources */ = {isa = PBXBuildFile; fileRef = 51E63DFC29CFB04B008AFC20 /* PlaySliderLoopKnob.swift */; };
		51F7974728C7E00200812D0D /* Lock.swift in Sources */ = {isa = PBXBuildFile; fileRef = 51F7974628C7E00200812D0D /* Lock.swift */; };
		6100FF2B1EDF9806002CF0FB /* dsa_pub.pem in Resources */ = {isa = PBXBuildFile; fileRef = 6100FF2A1EDF9806002CF0FB /* dsa_pub.pem */; };
		8400D5C41E17C6D2006785F5 /* AboutWindowController.swift in Sources */ = {isa = PBXBuildFile; fileRef = 8400D5C21E17C6D2006785F5 /* AboutWindowController.swift */; };
		8400D5C61E1AB2F1006785F5 /* PlayerWindowController.xib in Resources */ = {isa = PBXBuildFile; fileRef = 8400D5C81E1AB2F1006785F5 /* PlayerWindowController.xib */; };
		8400D5C91E1AB2F9006785F5 /* QuickSettingViewController.xib in Resources */ = {isa = PBXBuildFile; fileRef = 8400D5CB1E1AB2F9006785F5 /* QuickSettingViewController.xib */; };
		8400D5CC1E1AB2FF006785F5 /* PlaylistViewController.xib in Resources */ = {isa = PBXBuildFile; fileRef = 8400D5CE1E1AB2FF006785F5 /* PlaylistViewController.xib */; };
		8400D5CF1E1AB306006785F5 /* CropSettingsViewController.xib in Resources */ = {isa = PBXBuildFile; fileRef = 8400D5D11E1AB306006785F5 /* CropSettingsViewController.xib */; };
		8400D5D21E1AB312006785F5 /* InspectorWindowController.xib in Resources */ = {isa = PBXBuildFile; fileRef = 8400D5D41E1AB312006785F5 /* InspectorWindowController.xib */; };
		8400D5D51E1AB317006785F5 /* FilterWindowController.xib in Resources */ = {isa = PBXBuildFile; fileRef = 8400D5D71E1AB317006785F5 /* FilterWindowController.xib */; };
		8400D5D81E1AB31B006785F5 /* AboutWindowController.xib in Resources */ = {isa = PBXBuildFile; fileRef = 8400D5DA1E1AB31B006785F5 /* AboutWindowController.xib */; };
		8400D5DB1E1AB326006785F5 /* FontPickerWindowController.xib in Resources */ = {isa = PBXBuildFile; fileRef = 8400D5DD1E1AB326006785F5 /* FontPickerWindowController.xib */; };
		8400D5DE1E1AB32A006785F5 /* PrefGeneralViewController.xib in Resources */ = {isa = PBXBuildFile; fileRef = 8400D5E01E1AB32A006785F5 /* PrefGeneralViewController.xib */; };
		8400D5E11E1AB32F006785F5 /* PrefUIViewController.xib in Resources */ = {isa = PBXBuildFile; fileRef = 8400D5E31E1AB32F006785F5 /* PrefUIViewController.xib */; };
		8400D5E41E1AB333006785F5 /* PrefControlViewController.xib in Resources */ = {isa = PBXBuildFile; fileRef = 8400D5E61E1AB333006785F5 /* PrefControlViewController.xib */; };
		8400D5E71E1AB337006785F5 /* PrefKeyBindingViewController.xib in Resources */ = {isa = PBXBuildFile; fileRef = 8400D5E91E1AB337006785F5 /* PrefKeyBindingViewController.xib */; };
		8400D5EA1E1AB33B006785F5 /* KeyRecordViewController.xib in Resources */ = {isa = PBXBuildFile; fileRef = 8400D5EC1E1AB33B006785F5 /* KeyRecordViewController.xib */; };
		8400D5ED1E1AB33F006785F5 /* PrefAdvancedViewController.xib in Resources */ = {isa = PBXBuildFile; fileRef = 8400D5EF1E1AB33F006785F5 /* PrefAdvancedViewController.xib */; };
		8400D5F01E1AB344006785F5 /* PrefCodecViewController.xib in Resources */ = {isa = PBXBuildFile; fileRef = 8400D5F21E1AB344006785F5 /* PrefCodecViewController.xib */; };
		8400D5F31E1AB348006785F5 /* PrefSubViewController.xib in Resources */ = {isa = PBXBuildFile; fileRef = 8400D5F51E1AB348006785F5 /* PrefSubViewController.xib */; };
		8400D5F61E1AB34D006785F5 /* PrefNetworkViewController.xib in Resources */ = {isa = PBXBuildFile; fileRef = 8400D5F81E1AB34D006785F5 /* PrefNetworkViewController.xib */; };
		8403CEA72007CBD400645516 /* MediaPlayer.framework in Frameworks */ = {isa = PBXBuildFile; fileRef = 8403CEA62007CBD300645516 /* MediaPlayer.framework */; };
		8407D1401E3A684C0043895D /* GLVideoLayer.swift in Sources */ = {isa = PBXBuildFile; fileRef = 8407D13F1E3A684C0043895D /* GLVideoLayer.swift */; };
		840820111ECF6C1800361416 /* FileGroup.swift in Sources */ = {isa = PBXBuildFile; fileRef = 840820101ECF6C1800361416 /* FileGroup.swift */; };
		840AF5821E732C8F00F4AF92 /* JustXMLRPC.swift in Sources */ = {isa = PBXBuildFile; fileRef = 840AF5811E732C8F00F4AF92 /* JustXMLRPC.swift */; };
		840AF5841E73CE3900F4AF92 /* OpenSubSubtitle.swift in Sources */ = {isa = PBXBuildFile; fileRef = 840AF5831E73CE3900F4AF92 /* OpenSubSubtitle.swift */; };
		840D47981DFEEE6A000D9A64 /* KeyMapping.swift in Sources */ = {isa = PBXBuildFile; fileRef = 840D47971DFEEE6A000D9A64 /* KeyMapping.swift */; };
		840D479B1DFEF649000D9A64 /* KeyRecordViewController.swift in Sources */ = {isa = PBXBuildFile; fileRef = 840D47991DFEF649000D9A64 /* KeyRecordViewController.swift */; };
		840D47A01DFEFC49000D9A64 /* KeyRecordView.swift in Sources */ = {isa = PBXBuildFile; fileRef = 840D479F1DFEFC49000D9A64 /* KeyRecordView.swift */; };
		8418A2F5213F5791003166AC /* OpenURLWindowController.xib in Resources */ = {isa = PBXBuildFile; fileRef = 8418A2F7213F5791003166AC /* OpenURLWindowController.xib */; };
		841A599D1E1FF5800079E177 /* SleepPreventer.swift in Sources */ = {isa = PBXBuildFile; fileRef = 841A599C1E1FF5800079E177 /* SleepPreventer.swift */; };
		842904E21F0EC01600478376 /* AutoFileMatcher.swift in Sources */ = {isa = PBXBuildFile; fileRef = 842904E11F0EC01600478376 /* AutoFileMatcher.swift */; };
		842F55A51EA17E7E0081D475 /* IINACommand.swift in Sources */ = {isa = PBXBuildFile; fileRef = 842F55A41EA17E7E0081D475 /* IINACommand.swift */; };
		8434BAA71D5DF2DA003BECF2 /* Extensions.swift in Sources */ = {isa = PBXBuildFile; fileRef = 8434BAA61D5DF2DA003BECF2 /* Extensions.swift */; };
		8434BAAD1D5E4546003BECF2 /* SlideUpButton.swift in Sources */ = {isa = PBXBuildFile; fileRef = 8434BAAC1D5E4546003BECF2 /* SlideUpButton.swift */; };
		844C59E71F7C143D008D1B00 /* ThumbnailCacheManager.swift in Sources */ = {isa = PBXBuildFile; fileRef = 844C59E61F7C143D008D1B00 /* ThumbnailCacheManager.swift */; };
		844D72EF1E056E1400522E5E /* input.conf in Copy Configs */ = {isa = PBXBuildFile; fileRef = 84E745D81DFDE8C100588DED /* input.conf */; };
		844DE1BF1D3E2B9900272589 /* MPVEvent.swift in Sources */ = {isa = PBXBuildFile; fileRef = 844DE1BE1D3E2B9900272589 /* MPVEvent.swift */; };
		8450403D1E0A9EE20079C194 /* InspectorWindowController.swift in Sources */ = {isa = PBXBuildFile; fileRef = 8450403B1E0A9EE20079C194 /* InspectorWindowController.swift */; };
		845040401E0ACADD0079C194 /* MPVNode.swift in Sources */ = {isa = PBXBuildFile; fileRef = 8450403F1E0ACADD0079C194 /* MPVNode.swift */; };
		845040471E0B0F500079C194 /* CropSettingsViewController.swift in Sources */ = {isa = PBXBuildFile; fileRef = 845040451E0B0F500079C194 /* CropSettingsViewController.swift */; };
		8450404A1E0B13230079C194 /* CropBoxView.swift in Sources */ = {isa = PBXBuildFile; fileRef = 845040491E0B13230079C194 /* CropBoxView.swift */; };
		8451E6D92604AEFC009A15D7 /* Just in Frameworks */ = {isa = PBXBuildFile; productRef = 8451E6D82604AEFC009A15D7 /* Just */; };
		8452DD851D3B956D008A543A /* Preference.swift in Sources */ = {isa = PBXBuildFile; fileRef = 8452DD841D3B956D008A543A /* Preference.swift */; };
		845404AA1E4396F500B02B12 /* ScriptLoader.swift in Sources */ = {isa = PBXBuildFile; fileRef = 845404A91E4396F500B02B12 /* ScriptLoader.swift */; };
		845404AC1E43980900B02B12 /* LuaScript.swift in Sources */ = {isa = PBXBuildFile; fileRef = 845404AB1E43980900B02B12 /* LuaScript.swift */; };
		845ABEAC1D4D19C000BFB15B /* MPVTrack.swift in Sources */ = {isa = PBXBuildFile; fileRef = 845ABEAB1D4D19C000BFB15B /* MPVTrack.swift */; };
		845AC09C1E1AE6C10080B614 /* Localizable.strings in Resources */ = {isa = PBXBuildFile; fileRef = 845AC09E1E1AE6C10080B614 /* Localizable.strings */; };
		845E70B2210CB59D00D06C42 /* ScrollingTextField.swift in Sources */ = {isa = PBXBuildFile; fileRef = 845E70B1210CB59D00D06C42 /* ScrollingTextField.swift */; };
		845FB0C71D39462E00C011E0 /* FloatingControlBarView.swift in Sources */ = {isa = PBXBuildFile; fileRef = 845FB0C61D39462E00C011E0 /* FloatingControlBarView.swift */; };
		8460FBA91D6497490081841B /* PlaylistViewController.swift in Sources */ = {isa = PBXBuildFile; fileRef = 8460FBA71D6497490081841B /* PlaylistViewController.swift */; };
		846121BD1F35FCA500ABB39C /* DraggingDetect.swift in Sources */ = {isa = PBXBuildFile; fileRef = 846121BC1F35FCA500ABB39C /* DraggingDetect.swift */; };
		8461BA681E4237C7008BB852 /* youtube-dl in Copy Executables */ = {isa = PBXBuildFile; fileRef = 8461BA671E4237C2008BB852 /* youtube-dl */; settings = {ATTRIBUTES = (CodeSignOnCopy, ); }; };
		8461C52E1D45FFF6006E91FF /* PlaySliderCell.swift in Sources */ = {isa = PBXBuildFile; fileRef = 8461C52D1D45FFF6006E91FF /* PlaySliderCell.swift */; };
		8461C5301D462488006E91FF /* VideoTime.swift in Sources */ = {isa = PBXBuildFile; fileRef = 8461C52F1D462488006E91FF /* VideoTime.swift */; };
		846352581EEEE11A0043F0CC /* ThumbnailPeekView.swift in Sources */ = {isa = PBXBuildFile; fileRef = 846352571EEEE11A0043F0CC /* ThumbnailPeekView.swift */; };
		846654941F4EEBE300C91B8C /* vlc-default-input.conf in Copy Configs */ = {isa = PBXBuildFile; fileRef = 846654921F4EEA5500C91B8C /* vlc-default-input.conf */; };
		8466BE181D5CDD0300039D03 /* QuickSettingViewController.swift in Sources */ = {isa = PBXBuildFile; fileRef = 8466BE161D5CDD0300039D03 /* QuickSettingViewController.swift */; };
		846DD8CA1FB39B2500991A81 /* movist-default-input.conf in Copy Configs */ = {isa = PBXBuildFile; fileRef = 846DD8C81FB39A9800991A81 /* movist-default-input.conf */; };
		847644081D48B413004F6DF5 /* MPVOption.swift in Sources */ = {isa = PBXBuildFile; fileRef = 847644071D48B413004F6DF5 /* MPVOption.swift */; };
		8476440A1D48CC3D004F6DF5 /* MPVCommand.swift in Sources */ = {isa = PBXBuildFile; fileRef = 847644091D48CC3D004F6DF5 /* MPVCommand.swift */; };
		8476440C1D48F63D004F6DF5 /* OSDMessage.swift in Sources */ = {isa = PBXBuildFile; fileRef = 8476440B1D48F63D004F6DF5 /* OSDMessage.swift */; };
		84791C8B1D405E9D0069E28A /* PlaybackInfo.swift in Sources */ = {isa = PBXBuildFile; fileRef = 84791C8A1D405E9D0069E28A /* PlaybackInfo.swift */; };
		84795C371E0825AD0059A648 /* GifGenerator.swift in Sources */ = {isa = PBXBuildFile; fileRef = 84795C361E0825AD0059A648 /* GifGenerator.swift */; };
		84795C3A1E083EE30059A648 /* PrefControlViewController.swift in Sources */ = {isa = PBXBuildFile; fileRef = 84795C381E083EE30059A648 /* PrefControlViewController.swift */; };
		847C62CA1DC13CDA00E1EF16 /* PrefGeneralViewController.swift in Sources */ = {isa = PBXBuildFile; fileRef = 847C62C81DC13CDA00E1EF16 /* PrefGeneralViewController.swift */; };
		84817C961DBDCA5F00CC2279 /* SettingsListCellView.swift in Sources */ = {isa = PBXBuildFile; fileRef = 84817C951DBDCA5F00CC2279 /* SettingsListCellView.swift */; };
		84817C981DBDCE4300CC2279 /* RoundedColorWell.swift in Sources */ = {isa = PBXBuildFile; fileRef = 84817C971DBDCE4300CC2279 /* RoundedColorWell.swift */; };
		8483FB001EDFF325000F55D6 /* Credits.rtf in Resources */ = {isa = PBXBuildFile; fileRef = 8483FAFF1EDFF325000F55D6 /* Credits.rtf */; };
		84879A981E0FFC7E0004F894 /* PrefUIViewController.swift in Sources */ = {isa = PBXBuildFile; fileRef = 84879A961E0FFC7E0004F894 /* PrefUIViewController.swift */; };
		8487BEC11D744FA800FD17B0 /* FlippedView.swift in Sources */ = {isa = PBXBuildFile; fileRef = 8487BEC01D744FA800FD17B0 /* FlippedView.swift */; };
		8487BEC31D76A1AF00FD17B0 /* MenuController.swift in Sources */ = {isa = PBXBuildFile; fileRef = 8487BEC21D76A1AF00FD17B0 /* MenuController.swift */; };
		8488D6DC1E1167EF00D5B952 /* FloatingPointByteCountFormatter.swift in Sources */ = {isa = PBXBuildFile; fileRef = 8488D6DB1E1167EF00D5B952 /* FloatingPointByteCountFormatter.swift */; };
		8488D6DF1E11791300D5B952 /* PrefCodecViewController.swift in Sources */ = {isa = PBXBuildFile; fileRef = 8488D6DD1E11791300D5B952 /* PrefCodecViewController.swift */; };
		8488D6E31E1183D300D5B952 /* PrefSubViewController.swift in Sources */ = {isa = PBXBuildFile; fileRef = 8488D6E11E1183D300D5B952 /* PrefSubViewController.swift */; };
		8488D6E71E11ABE900D5B952 /* PrefNetworkViewController.swift in Sources */ = {isa = PBXBuildFile; fileRef = 8488D6E51E11ABE900D5B952 /* PrefNetworkViewController.swift */; };
		8492C2861E771FB200CE5825 /* ISO639.strings in Resources */ = {isa = PBXBuildFile; fileRef = 8492C2851E771FB200CE5825 /* ISO639.strings */; };
		8492C2881E7721A600CE5825 /* ISO639Helper.swift in Sources */ = {isa = PBXBuildFile; fileRef = 8492C2871E7721A600CE5825 /* ISO639Helper.swift */; };
		849581F11F02728700D3B359 /* InitialWindowController.swift in Sources */ = {isa = PBXBuildFile; fileRef = 849581EF1F02728700D3B359 /* InitialWindowController.swift */; };
		849581F31F03D55A00D3B359 /* InitialWindowController.xib in Resources */ = {isa = PBXBuildFile; fileRef = 849581F51F03D55A00D3B359 /* InitialWindowController.xib */; };
		84996F901EC11CE6009A8A39 /* HistoryWindowController.xib in Resources */ = {isa = PBXBuildFile; fileRef = 84996F921EC11CE6009A8A39 /* HistoryWindowController.xib */; };
		84A09A0E1F2DF596000FF343 /* MiniPlayerController.swift in Sources */ = {isa = PBXBuildFile; fileRef = 84A09A0C1F2DF596000FF343 /* MiniPlayerController.swift */; };
		84A0BA901D2F8D4100BC8DA1 /* IINAError.swift in Sources */ = {isa = PBXBuildFile; fileRef = 84A0BA8F1D2F8D4100BC8DA1 /* IINAError.swift */; };
		84A0BA951D2F9E9600BC8DA1 /* MainMenu.xib in Resources */ = {isa = PBXBuildFile; fileRef = 84A0BA931D2F9E9600BC8DA1 /* MainMenu.xib */; };
		84A0BA971D2FA1CE00BC8DA1 /* PlayerCore.swift in Sources */ = {isa = PBXBuildFile; fileRef = 84A0BA961D2FA1CE00BC8DA1 /* PlayerCore.swift */; };
		84A0BA991D2FAAA700BC8DA1 /* MPVController.swift in Sources */ = {isa = PBXBuildFile; fileRef = 84A0BA981D2FAAA700BC8DA1 /* MPVController.swift */; };
		84A0BA9B1D2FAB4100BC8DA1 /* Parameter.swift in Sources */ = {isa = PBXBuildFile; fileRef = 84A0BA9A1D2FAB4100BC8DA1 /* Parameter.swift */; };
		84A0BA9E1D2FAD4000BC8DA1 /* PlayerWindowController.swift in Sources */ = {isa = PBXBuildFile; fileRef = 84A0BA9C1D2FAD4000BC8DA1 /* PlayerWindowController.swift */; };
		84A0BAA11D2FAE7600BC8DA1 /* VideoView.swift in Sources */ = {isa = PBXBuildFile; fileRef = 84A0BAA01D2FAE7600BC8DA1 /* VideoView.swift */; };
		84A886E41E24F37D008755BB /* ShooterSubtitle.swift in Sources */ = {isa = PBXBuildFile; fileRef = 84A886E31E24F37D008755BB /* ShooterSubtitle.swift */; };
		84A886E61E24F3BD008755BB /* OnlineSubtitle.swift in Sources */ = {isa = PBXBuildFile; fileRef = 84A886E51E24F3BD008755BB /* OnlineSubtitle.swift */; };
		84A886EC1E2573A5008755BB /* JustExtension.swift in Sources */ = {isa = PBXBuildFile; fileRef = 84A886EB1E2573A5008755BB /* JustExtension.swift */; };
		84A886EF1E269E67008755BB /* iina-default-input.conf in Copy Configs */ = {isa = PBXBuildFile; fileRef = 84A886ED1E269A2A008755BB /* iina-default-input.conf */; };
		84A886F31E26CA24008755BB /* Regex.swift in Sources */ = {isa = PBXBuildFile; fileRef = 84A886F21E26CA24008755BB /* Regex.swift */; };
		84AABE8B1DBF634600D138FD /* CharEncoding.swift in Sources */ = {isa = PBXBuildFile; fileRef = 84AABE8A1DBF634600D138FD /* CharEncoding.swift */; };
		84AABE941DBFAF1A00D138FD /* FontPickerWindowController.swift in Sources */ = {isa = PBXBuildFile; fileRef = 84AABE921DBFAF1A00D138FD /* FontPickerWindowController.swift */; };
		84AABE981DBFB62F00D138FD /* FixedFontManager.m in Sources */ = {isa = PBXBuildFile; fileRef = 84AABE971DBFB62F00D138FD /* FixedFontManager.m */; };
		84AE59491E0FD65800771B7E /* PlayerWindowMenuActions.swift in Sources */ = {isa = PBXBuildFile; fileRef = 84AE59481E0FD65800771B7E /* PlayerWindowMenuActions.swift */; };
		84BEEC3F1DFEDE2F00F945CA /* PrefKeyBindingViewController.swift in Sources */ = {isa = PBXBuildFile; fileRef = 84BEEC3D1DFEDE2F00F945CA /* PrefKeyBindingViewController.swift */; };
		84BEEC421DFEE46200F945CA /* StreamReader.swift in Sources */ = {isa = PBXBuildFile; fileRef = 84BEEC411DFEE46200F945CA /* StreamReader.swift */; };
		84C3AB8B1E7BF22300FEFB7A /* MPVCommandFormat.strings in Resources */ = {isa = PBXBuildFile; fileRef = 84C3AB8A1E7BF22300FEFB7A /* MPVCommandFormat.strings */; };
		84C6D3621EAF8D63009BF721 /* HistoryController.swift in Sources */ = {isa = PBXBuildFile; fileRef = 84C6D3611EAF8D63009BF721 /* HistoryController.swift */; };
		84C6D3641EB276E9009BF721 /* PlaybackHistory.swift in Sources */ = {isa = PBXBuildFile; fileRef = 84C6D3631EB276E9009BF721 /* PlaybackHistory.swift */; };
		84C6D3671EB2A427009BF721 /* HistoryWindowController.swift in Sources */ = {isa = PBXBuildFile; fileRef = 84C6D3651EB2A427009BF721 /* HistoryWindowController.swift */; };
		84C8D58F1D794CE600D98A0E /* MPVFilter.swift in Sources */ = {isa = PBXBuildFile; fileRef = 84C8D58E1D794CE600D98A0E /* MPVFilter.swift */; };
		84C8D5911D796F9700D98A0E /* Aspect.swift in Sources */ = {isa = PBXBuildFile; fileRef = 84C8D5901D796F9700D98A0E /* Aspect.swift */; };
		84D0FB7E1F5E519300C6A6A7 /* FreeSelectingViewController.swift in Sources */ = {isa = PBXBuildFile; fileRef = 84D0FB7C1F5E519300C6A6A7 /* FreeSelectingViewController.swift */; };
		84D0FB811F5E5A4000C6A6A7 /* CropBoxViewController.swift in Sources */ = {isa = PBXBuildFile; fileRef = 84D0FB801F5E5A4000C6A6A7 /* CropBoxViewController.swift */; };
		84D0FB821F5E6A3800C6A6A7 /* FreeSelectingViewController.xib in Resources */ = {isa = PBXBuildFile; fileRef = 84D0FB841F5E6A3800C6A6A7 /* FreeSelectingViewController.xib */; };
		84D123B41ECAA405004E0D53 /* TouchBarSupport.swift in Sources */ = {isa = PBXBuildFile; fileRef = 84D123B31ECAA405004E0D53 /* TouchBarSupport.swift */; };
		84D377631D6B66DE007F7396 /* MPVPlaylistItem.swift in Sources */ = {isa = PBXBuildFile; fileRef = 84D377621D6B66DE007F7396 /* MPVPlaylistItem.swift */; };
		84D377671D737F58007F7396 /* MPVChapter.swift in Sources */ = {isa = PBXBuildFile; fileRef = 84D377661D737F58007F7396 /* MPVChapter.swift */; };
		84E295C01E2CF9F5006388F7 /* ObjcUtils.m in Sources */ = {isa = PBXBuildFile; fileRef = 84E295BF1E2CF9F4006388F7 /* ObjcUtils.m */; };
		84E48D4E1E0F1090002C7A3F /* FilterWindowController.swift in Sources */ = {isa = PBXBuildFile; fileRef = 84E48D4C1E0F1090002C7A3F /* FilterWindowController.swift */; };
		84E5221323FF3D080006FDA1 /* JavascriptAPIPlaylist.swift in Sources */ = {isa = PBXBuildFile; fileRef = 84E5221223FF3D080006FDA1 /* JavascriptAPIPlaylist.swift */; };
		84E745D61DFDD4FD00588DED /* KeyCodeHelper.swift in Sources */ = {isa = PBXBuildFile; fileRef = 84E745D51DFDD4FD00588DED /* KeyCodeHelper.swift */; };
		84EB1EDA1D2F51D3004FA5A1 /* AppDelegate.swift in Sources */ = {isa = PBXBuildFile; fileRef = 84EB1ED91D2F51D3004FA5A1 /* AppDelegate.swift */; };
		84EB1EDC1D2F51D3004FA5A1 /* Assets.xcassets in Resources */ = {isa = PBXBuildFile; fileRef = 84EB1EDB1D2F51D3004FA5A1 /* Assets.xcassets */; };
		84EB1F051D2F5C5B004FA5A1 /* AppData.swift in Sources */ = {isa = PBXBuildFile; fileRef = 84EB1F041D2F5C5B004FA5A1 /* AppData.swift */; };
		84EB1F071D2F5E76004FA5A1 /* Utility.swift in Sources */ = {isa = PBXBuildFile; fileRef = 84EB1F061D2F5E76004FA5A1 /* Utility.swift */; };
		84EC12831F4F939000137C1E /* FilterPresets.swift in Sources */ = {isa = PBXBuildFile; fileRef = 84EC12821F4F939000137C1E /* FilterPresets.swift */; };
		84EC12861F504D2500137C1E /* FilterPresets.strings in Resources */ = {isa = PBXBuildFile; fileRef = 84EC12881F504D2500137C1E /* FilterPresets.strings */; };
		84ED99FF1E009C8100A5159B /* PrefAdvancedViewController.swift in Sources */ = {isa = PBXBuildFile; fileRef = 84ED99FD1E009C8100A5159B /* PrefAdvancedViewController.swift */; };
		84F5D4951E44D5230060A838 /* KeyBindingCriterion.swift in Sources */ = {isa = PBXBuildFile; fileRef = 84F5D4941E44D5230060A838 /* KeyBindingCriterion.swift */; };
		84F5D4991E44E8AC0060A838 /* KeyBindingDataLoader.swift in Sources */ = {isa = PBXBuildFile; fileRef = 84F5D4981E44E8AC0060A838 /* KeyBindingDataLoader.swift */; };
		84F5D49A1E44E9A50060A838 /* KeyBinding.strings in Resources */ = {isa = PBXBuildFile; fileRef = 84F5D49C1E44E9A50060A838 /* KeyBinding.strings */; };
		84F5D4A01E44F9DB0060A838 /* KeyBindingItem.swift in Sources */ = {isa = PBXBuildFile; fileRef = 84F5D49F1E44F9DB0060A838 /* KeyBindingItem.swift */; };
		84F5D4A21E4796F50060A838 /* KeyBindingTranslator.swift in Sources */ = {isa = PBXBuildFile; fileRef = 84F5D4A11E4796F50060A838 /* KeyBindingTranslator.swift */; };
		84F725561D4783EE000DEF1B /* VolumeSliderCell.swift in Sources */ = {isa = PBXBuildFile; fileRef = 84F725551D4783EE000DEF1B /* VolumeSliderCell.swift */; };
		84F7258F1D486185000DEF1B /* MPVProperty.swift in Sources */ = {isa = PBXBuildFile; fileRef = 84F7258E1D486185000DEF1B /* MPVProperty.swift */; };
		84FBCB381EEACDDD0076C77C /* FFmpegController.m in Sources */ = {isa = PBXBuildFile; fileRef = 84FBCB371EEACDDD0076C77C /* FFmpegController.m */; };
		84FBF23E1EF06A90003EA491 /* ThumbnailCache.swift in Sources */ = {isa = PBXBuildFile; fileRef = 84FBF23D1EF06A90003EA491 /* ThumbnailCache.swift */; };
		8F49C36E213EFB7E0076C4F9 /* MiniPlayerController.xib in Resources */ = {isa = PBXBuildFile; fileRef = 8F49C370213EFB7E0076C4F9 /* MiniPlayerController.xib */; };
		9E47DAC01E3CFA6D00457420 /* DurationDisplayTextField.swift in Sources */ = {isa = PBXBuildFile; fileRef = 9E47DABF1E3CFA6D00457420 /* DurationDisplayTextField.swift */; };
		B4E446E825CB53920069F06E /* PromiseKit in Frameworks */ = {isa = PBXBuildFile; productRef = B4E446E725CB53920069F06E /* PromiseKit */; };
		B4E446F725CB54EF0069F06E /* Mustache in Frameworks */ = {isa = PBXBuildFile; productRef = B4E446F625CB54EF0069F06E /* Mustache */; };
		B4E4470125CE3F930069F06E /* Sparkle in Frameworks */ = {isa = PBXBuildFile; productRef = B4E4470025CE3F930069F06E /* Sparkle */; };
		C789872F1E34EF170005769F /* InfoPlist.strings in Resources */ = {isa = PBXBuildFile; fileRef = C78987311E34EF170005769F /* InfoPlist.strings */; };
		D101635D2C197D4D00D1D663 /* PWOSDExt.swift in Sources */ = {isa = PBXBuildFile; fileRef = D101635C2C197D4D00D1D663 /* PWOSDExt.swift */; };
		D1049C852872C154003D47C1 /* ConfTableViewController.swift in Sources */ = {isa = PBXBuildFile; fileRef = D1049C842872C154003D47C1 /* ConfTableViewController.swift */; };
		D1049C872872C17F003D47C1 /* BindingTableViewController.swift in Sources */ = {isa = PBXBuildFile; fileRef = D1049C862872C17F003D47C1 /* BindingTableViewController.swift */; };
		D1049C892872CAD6003D47C1 /* ConfTableState.swift in Sources */ = {isa = PBXBuildFile; fileRef = D1049C882872CAD6003D47C1 /* ConfTableState.swift */; };
		D114C7AE2BEDEE150002D077 /* PrefDataViewController.swift in Sources */ = {isa = PBXBuildFile; fileRef = D114C7AD2BEDEE150002D077 /* PrefDataViewController.swift */; };
		D114C7B12BEDEF3E0002D077 /* PrefDataViewController.xib in Resources */ = {isa = PBXBuildFile; fileRef = D114C7AF2BEDEF3E0002D077 /* PrefDataViewController.xib */; };
		D11AB83628EEE72A00673A90 /* EditableTableViewDelegate.swift in Sources */ = {isa = PBXBuildFile; fileRef = D11AB83528EEE72A00673A90 /* EditableTableViewDelegate.swift */; };
		D12C074028EAEA4400FA9958 /* AppInputConfigBuilder.swift in Sources */ = {isa = PBXBuildFile; fileRef = D12C073F28EAEA4400FA9958 /* AppInputConfigBuilder.swift */; };
		D13209BB2B90596000069C94 /* AspectTokenField.swift in Sources */ = {isa = PBXBuildFile; fileRef = D13209BA2B90596000069C94 /* AspectTokenField.swift */; };
		D1347A2D2B04879C00B37B0E /* VideoGeometry.swift in Sources */ = {isa = PBXBuildFile; fileRef = D1347A2C2B04879C00B37B0E /* VideoGeometry.swift */; };
		D13E807E2C026A2700537954 /* PWinGeoSet.swift in Sources */ = {isa = PBXBuildFile; fileRef = D13E807D2C026A2700537954 /* PWinGeoSet.swift */; };
		D140E81C285A0BEF00067094 /* LinkedList.swift in Sources */ = {isa = PBXBuildFile; fileRef = D140E81B285A0BEF00067094 /* LinkedList.swift */; };
		D15CABE62B1EECFD004A8985 /* SingleMediaThumbnailsLoader.swift in Sources */ = {isa = PBXBuildFile; fileRef = D15CABE52B1EECFD004A8985 /* SingleMediaThumbnailsLoader.swift */; };
		D1724A692BF80C9A00BCE335 /* FolderMonitor.swift in Sources */ = {isa = PBXBuildFile; fileRef = D1724A682BF80C9A00BCE335 /* FolderMonitor.swift */; };
		D17504A629167ACF005C3DD0 /* CascadingMenuItemBuilder.swift in Sources */ = {isa = PBXBuildFile; fileRef = D17504A529167ACF005C3DD0 /* CascadingMenuItemBuilder.swift */; };
		D17504A82918F13E005C3DD0 /* OSCToolbarButton.swift in Sources */ = {isa = PBXBuildFile; fileRef = D17504A72918F13E005C3DD0 /* OSCToolbarButton.swift */; };
		D18333BC2834CDF40060A4E9 /* RingBuffer.swift in Sources */ = {isa = PBXBuildFile; fileRef = D18333BB2834CDF40060A4E9 /* RingBuffer.swift */; };
		D18333BE2834CE620060A4E9 /* PlayerBindingController.swift in Sources */ = {isa = PBXBuildFile; fileRef = D18333BD2834CE620060A4E9 /* PlayerBindingController.swift */; };
		D188CB2228D6DE1900F166FD /* InputBinding.swift in Sources */ = {isa = PBXBuildFile; fileRef = D188CB2128D6DE1900F166FD /* InputBinding.swift */; };
		D188CB2628D9E95500F166FD /* BindingTableState.swift in Sources */ = {isa = PBXBuildFile; fileRef = D188CB2528D9E95500F166FD /* BindingTableState.swift */; };
		D191EE152ACE763A00FEF801 /* PWLayoutTransSteps.swift in Sources */ = {isa = PBXBuildFile; fileRef = D191EE142ACE763A00FEF801 /* PWLayoutTransSteps.swift */; };
		D19247FD2BC634D3003BEEE8 /* PlayerCrop.swift in Sources */ = {isa = PBXBuildFile; fileRef = D19247FC2BC634D3003BEEE8 /* PlayerCrop.swift */; };
		D19690CC2B56770F002B0458 /* MPVLogLevel.swift in Sources */ = {isa = PBXBuildFile; fileRef = D19690CB2B56770F002B0458 /* MPVLogLevel.swift */; };
		D19AF88428A3CBCE009B598C /* InputConfFileCache.swift in Sources */ = {isa = PBXBuildFile; fileRef = D19AF88328A3CBCE009B598C /* InputConfFileCache.swift */; };
		D19CF7162AB846D300511F80 /* MusicModeGeo.swift in Sources */ = {isa = PBXBuildFile; fileRef = D19CF7152AB846D300511F80 /* MusicModeGeo.swift */; };
		D19F9DAA28645C860054CC45 /* EditableTableView.swift in Sources */ = {isa = PBXBuildFile; fileRef = D19F9DA928645C860054CC45 /* EditableTableView.swift */; };
		D1A44D8A2A5E18D00089B283 /* PWinGeometry.swift in Sources */ = {isa = PBXBuildFile; fileRef = D1A44D892A5E18D00089B283 /* PWinGeometry.swift */; };
		D1A4C2DC2BF97BB200CE32A9 /* FileMonitor.swift in Sources */ = {isa = PBXBuildFile; fileRef = D1A4C2DB2BF97BB200CE32A9 /* FileMonitor.swift */; };
		D1A4C2DE2BFB087C00CE32A9 /* MD5.swift in Sources */ = {isa = PBXBuildFile; fileRef = D1A4C2DD2BFB087C00CE32A9 /* MD5.swift */; };
		D1A4C2E02BFC68DB00CE32A9 /* MarginQuad.swift in Sources */ = {isa = PBXBuildFile; fileRef = D1A4C2DF2BFC68DB00CE32A9 /* MarginQuad.swift */; };
		D1A4D9882B1486A10009AB4E /* LegacyMigration.swift in Sources */ = {isa = PBXBuildFile; fileRef = D1A4D9872B1486A10009AB4E /* LegacyMigration.swift */; };
		D1A8878C29D16452000D1AE4 /* RotGestureHandler.swift in Sources */ = {isa = PBXBuildFile; fileRef = D1A8878B29D16452000D1AE4 /* RotGestureHandler.swift */; };
		D1A8878E29D1696C000D1AE4 /* PWSidebarExt.swift in Sources */ = {isa = PBXBuildFile; fileRef = D1A8878D29D1696C000D1AE4 /* PWSidebarExt.swift */; };
		D1AD325A2ACC078600F86EE8 /* LayoutState.swift in Sources */ = {isa = PBXBuildFile; fileRef = D1AD32592ACC078600F86EE8 /* LayoutState.swift */; };
		D1AD325C2ACC07E500F86EE8 /* LayoutTransition.swift in Sources */ = {isa = PBXBuildFile; fileRef = D1AD325B2ACC07E500F86EE8 /* LayoutTransition.swift */; };
		D1AE04CE2A9317CD00F58860 /* PWLayoutTransBldr.swift in Sources */ = {isa = PBXBuildFile; fileRef = D1AE04CD2A9317CD00F58860 /* PWLayoutTransBldr.swift */; };
		D1AF3D7928F16CA4002A15A7 /* CellEditTracker.swift in Sources */ = {isa = PBXBuildFile; fileRef = D1AF3D7828F16CA4002A15A7 /* CellEditTracker.swift */; };
		D1B492E62AA0BB9A00212E9C /* MagGestureHandler.swift in Sources */ = {isa = PBXBuildFile; fileRef = D1B492E52AA0BB9A00212E9C /* MagGestureHandler.swift */; };
		D1B787DB29AF883800DABC9C /* PlayerWindowPreviewImageBuilder.swift in Sources */ = {isa = PBXBuildFile; fileRef = D1B787DA29AF883800DABC9C /* PlayerWindowPreviewImageBuilder.swift */; };
		D1D29A282ADE2E8000D8660F /* CustomTitleBar.swift in Sources */ = {isa = PBXBuildFile; fileRef = D1D29A272ADE2E8000D8660F /* CustomTitleBar.swift */; };
		D1D4C7422B0F3219003B09C2 /* MPVHookValue.swift in Sources */ = {isa = PBXBuildFile; fileRef = D1D4C7412B0F3219003B09C2 /* MPVHookValue.swift */; };
		D1D4C7442B10B7D2003B09C2 /* ViewportView.swift in Sources */ = {isa = PBXBuildFile; fileRef = D1D4C7432B10B7D2003B09C2 /* ViewportView.swift */; };
		D1D579542B16C38F009E3520 /* ClickThroughView.swift in Sources */ = {isa = PBXBuildFile; fileRef = D1D579532B16C38F009E3520 /* ClickThroughView.swift */; };
		D1D579562B192946009E3520 /* CustomWindowBorderBox.swift in Sources */ = {isa = PBXBuildFile; fileRef = D1D579552B192946009E3520 /* CustomWindowBorderBox.swift */; };
		D1D87DFC2923A4E500737886 /* BindingTableStateManager.swift in Sources */ = {isa = PBXBuildFile; fileRef = D1D87DFB2923A4E500737886 /* BindingTableStateManager.swift */; };
		D1D87E002924F92100737886 /* ConfTableStateManager.swift in Sources */ = {isa = PBXBuildFile; fileRef = D1D87DFF2924F92100737886 /* ConfTableStateManager.swift */; };
		D1D87E02292B2AEE00737886 /* BiDictionary.swift in Sources */ = {isa = PBXBuildFile; fileRef = D1D87E01292B2AEE00737886 /* BiDictionary.swift */; };
		D1D87E042932086000737886 /* TableUIChangeBuilder.swift in Sources */ = {isa = PBXBuildFile; fileRef = D1D87E032932086000737886 /* TableUIChangeBuilder.swift */; };
		D1D87E0629320F7C00737886 /* UndoHelper.swift in Sources */ = {isa = PBXBuildFile; fileRef = D1D87E0529320F7C00737886 /* UndoHelper.swift */; };
		D1DC673128ED682100C419CB /* RemainingRemovalTracker.swift in Sources */ = {isa = PBXBuildFile; fileRef = D1DC673028ED682100C419CB /* RemainingRemovalTracker.swift */; };
		D1E1446C29E3971C005DCEA3 /* IINAAnimation.swift in Sources */ = {isa = PBXBuildFile; fileRef = D1E1446B29E3971C005DCEA3 /* IINAAnimation.swift */; };
		D1EAF5E528E6B5DD0023BACF /* EditableTextField.swift in Sources */ = {isa = PBXBuildFile; fileRef = D1EAF5E428E6B5DD0023BACF /* EditableTextField.swift */; };
		D1EAF5E728E6B6780023BACF /* TableUIChange.swift in Sources */ = {isa = PBXBuildFile; fileRef = D1EAF5E628E6B6780023BACF /* TableUIChange.swift */; };
		D1F64E902B2A655C0030E07E /* PWResizeExt.swift in Sources */ = {isa = PBXBuildFile; fileRef = D1F64E8F2B2A655C0030E07E /* PWResizeExt.swift */; };
		D1FA42E328E4323E00DF49DD /* InputSectionStack.swift in Sources */ = {isa = PBXBuildFile; fileRef = D1FA42E228E4323E00DF49DD /* InputSectionStack.swift */; };
		D1FA42E528E5E54700DF49DD /* AppInputConfig.swift in Sources */ = {isa = PBXBuildFile; fileRef = D1FA42E428E5E54700DF49DD /* AppInputConfig.swift */; };
		D1FD2DD828521AD500CF7B35 /* MPVLogScanner.swift in Sources */ = {isa = PBXBuildFile; fileRef = D1FD2DD728521AD500CF7B35 /* MPVLogScanner.swift */; };
		D1FD2DDC28533EE700CF7B35 /* InputSection.swift in Sources */ = {isa = PBXBuildFile; fileRef = D1FD2DDB28533EE700CF7B35 /* InputSection.swift */; };
		D1FF15752A7E072200C0CE86 /* PlayerCoreManager.swift in Sources */ = {isa = PBXBuildFile; fileRef = D1FF15742A7E072200C0CE86 /* PlayerCoreManager.swift */; };
		D1FF15772A7E35F300C0CE86 /* WindowAutosaveName.swift in Sources */ = {isa = PBXBuildFile; fileRef = D1FF15762A7E35F300C0CE86 /* WindowAutosaveName.swift */; };
		D1FF15792A7FA6A300C0CE86 /* PlayerSaveState.swift in Sources */ = {isa = PBXBuildFile; fileRef = D1FF15782A7FA6A300C0CE86 /* PlayerSaveState.swift */; };
		D1FF157B2A7FAE9100C0CE86 /* UIState.swift in Sources */ = {isa = PBXBuildFile; fileRef = D1FF157A2A7FAE9100C0CE86 /* UIState.swift */; };
		E301EFDA21312AB300BC8588 /* KeychainAccess.swift in Sources */ = {isa = PBXBuildFile; fileRef = E301EFD921312AB300BC8588 /* KeychainAccess.swift */; };
		E30D2EBD21F5FD2600E1FF0D /* PluginOverlayView.swift in Sources */ = {isa = PBXBuildFile; fileRef = E30D2EBC21F5FD2600E1FF0D /* PluginOverlayView.swift */; };
		E322A4F820A8442E00C67D32 /* PlaylistPlaybackProgressView.swift in Sources */ = {isa = PBXBuildFile; fileRef = E322A4F720A8442E00C67D32 /* PlaylistPlaybackProgressView.swift */; };
		E32693F924BA138000BF7ADC /* JavascriptPluginSubtitleItem.swift in Sources */ = {isa = PBXBuildFile; fileRef = E32693F824BA138000BF7ADC /* JavascriptPluginSubtitleItem.swift */; };
		E32712B024EAA14500359DAB /* ScreenshootOSDView.swift in Sources */ = {isa = PBXBuildFile; fileRef = E32712AE24EAA14500359DAB /* ScreenshootOSDView.swift */; };
		E32712B224F2B8CA00359DAB /* ScreenshootOSDView.xib in Resources */ = {isa = PBXBuildFile; fileRef = E32712B424F2B8CA00359DAB /* ScreenshootOSDView.xib */; };
		E32B157D21BC27B100CDBCEA /* JavascriptAPIMenu.swift in Sources */ = {isa = PBXBuildFile; fileRef = E32B157C21BC27B100CDBCEA /* JavascriptAPIMenu.swift */; };
		E32B157F21BE219700CDBCEA /* JavascriptPluginMenuItem.swift in Sources */ = {isa = PBXBuildFile; fileRef = E32B157E21BE219700CDBCEA /* JavascriptPluginMenuItem.swift */; };
		E3366AFA224A039500EF3C32 /* JavascriptAPIPreferences.swift in Sources */ = {isa = PBXBuildFile; fileRef = E3366AF9224A039500EF3C32 /* JavascriptAPIPreferences.swift */; };
		E337D5E22411B64A00B5729A /* JavascriptPolyfill.swift in Sources */ = {isa = PBXBuildFile; fileRef = E337D5E12411B64900B5729A /* JavascriptPolyfill.swift */; };
		E337D5E4241C12BE00B5729A /* PrefPluginPermissionListView.swift in Sources */ = {isa = PBXBuildFile; fileRef = E337D5E3241C12BE00B5729A /* PrefPluginPermissionListView.swift */; };
		E337D5E6241EF60400B5729A /* JavascriptAPISubtitle.swift in Sources */ = {isa = PBXBuildFile; fileRef = E337D5E5241EF60400B5729A /* JavascriptAPISubtitle.swift */; };
		E33836852026223800ABC812 /* PrefOSCToolbarSettingsSheetController.swift in Sources */ = {isa = PBXBuildFile; fileRef = E33836832026223800ABC812 /* PrefOSCToolbarSettingsSheetController.swift */; };
		E3383689202651CF00ABC812 /* PrefOSCToolbarDraggingItemViewController.swift in Sources */ = {isa = PBXBuildFile; fileRef = E3383687202651CF00ABC812 /* PrefOSCToolbarDraggingItemViewController.swift */; };
		E338368A202651CF00ABC812 /* PrefOSCToolbarDraggingItemViewController.xib in Resources */ = {isa = PBXBuildFile; fileRef = E3383688202651CF00ABC812 /* PrefOSCToolbarDraggingItemViewController.xib */; };
		E33BA5C4204315740069A0F6 /* AssrtSubtitle.swift in Sources */ = {isa = PBXBuildFile; fileRef = E33BA5C3204315740069A0F6 /* AssrtSubtitle.swift */; };
		E33BA5C7204BD9FE0069A0F6 /* SubChooseViewController.swift in Sources */ = {isa = PBXBuildFile; fileRef = E33BA5C5204BD9FE0069A0F6 /* SubChooseViewController.swift */; };
		E33FEEB52229A44F00B59711 /* JavascriptAPIUtils.swift in Sources */ = {isa = PBXBuildFile; fileRef = E33FEEB42229A44F00B59711 /* JavascriptAPIUtils.swift */; };
		E342832F20B7149800139865 /* Logger.swift in Sources */ = {isa = PBXBuildFile; fileRef = E342832E20B7149800139865 /* Logger.swift */; };
		E34A0E012053F93A00B50097 /* PrefOSCToolbarSettingsSheetController.xib in Resources */ = {isa = PBXBuildFile; fileRef = E34A0E032053F93A00B50097 /* PrefOSCToolbarSettingsSheetController.xib */; };
		E34E909A24F821280073BF04 /* GuideWindowController.xib in Resources */ = {isa = PBXBuildFile; fileRef = E34E909C24F821280073BF04 /* GuideWindowController.xib */; };
		E34EAA83251A36CE00057F27 /* JavascriptAPIFile.swift in Sources */ = {isa = PBXBuildFile; fileRef = E34EAA82251A36CE00057F27 /* JavascriptAPIFile.swift */; };
		E3513AF820EF79C500F8C347 /* PreferenceWindowController.swift in Sources */ = {isa = PBXBuildFile; fileRef = E3513AF620EF79C500F8C347 /* PreferenceWindowController.swift */; };
		E3513AFB20F120F600F8C347 /* PreferenceViewController.swift in Sources */ = {isa = PBXBuildFile; fileRef = E3513AFA20F120F600F8C347 /* PreferenceViewController.swift */; };
		E35306EF2147A8CE008FE492 /* JavascriptPlugin.swift in Sources */ = {isa = PBXBuildFile; fileRef = E35306EE2147A8CE008FE492 /* JavascriptPlugin.swift */; };
		E35306F42147F78D008FE492 /* JavascriptAPICore.swift in Sources */ = {isa = PBXBuildFile; fileRef = E35306F32147F78D008FE492 /* JavascriptAPICore.swift */; };
		E35306F62147F7AF008FE492 /* JavascriptAPIMpv.swift in Sources */ = {isa = PBXBuildFile; fileRef = E35306F52147F7AF008FE492 /* JavascriptAPIMpv.swift */; };
		E35306FA214808AB008FE492 /* JavascriptAPIEvent.swift in Sources */ = {isa = PBXBuildFile; fileRef = E35306F9214808AB008FE492 /* JavascriptAPIEvent.swift */; };
		E35306FC214813B7008FE492 /* JavascriptPluginInstance.swift in Sources */ = {isa = PBXBuildFile; fileRef = E35306FB214813B7008FE492 /* JavascriptPluginInstance.swift */; };
		E3530700214908DD008FE492 /* JavascriptAPIHttp.swift in Sources */ = {isa = PBXBuildFile; fileRef = E35306FF214908DC008FE492 /* JavascriptAPIHttp.swift */; };
		E3530702214935DE008FE492 /* JavascriptAPIConsole.swift in Sources */ = {isa = PBXBuildFile; fileRef = E3530701214935DE008FE492 /* JavascriptAPIConsole.swift */; };
		E353070521496CE4008FE492 /* PrefPluginViewController.swift in Sources */ = {isa = PBXBuildFile; fileRef = E353070321496CE4008FE492 /* PrefPluginViewController.swift */; };
		E353070621496CE4008FE492 /* PrefPluginViewController.xib in Resources */ = {isa = PBXBuildFile; fileRef = E353070421496CE4008FE492 /* PrefPluginViewController.xib */; };
		E36E8D7C24F6052F00B8C097 /* GuideWindowController.swift in Sources */ = {isa = PBXBuildFile; fileRef = E36E8D7A24F6052F00B8C097 /* GuideWindowController.swift */; };
		E374160C20F138A900B4F7F9 /* CollapseView.swift in Sources */ = {isa = PBXBuildFile; fileRef = E374160B20F138A900B4F7F9 /* CollapseView.swift */; };
		E374160F20F3AF7E00B4F7F9 /* PrefUtilsViewController.swift in Sources */ = {isa = PBXBuildFile; fileRef = E374160D20F3AF7E00B4F7F9 /* PrefUtilsViewController.swift */; };
		E374161120F3C0AB00B4F7F9 /* PrefUtilsViewController.xib in Resources */ = {isa = PBXBuildFile; fileRef = E374161320F3C0AB00B4F7F9 /* PrefUtilsViewController.xib */; };
		E3785B072A83039600787CB7 /* JavascriptAPIWebSocket.swift in Sources */ = {isa = PBXBuildFile; fileRef = E3785B062A83039600787CB7 /* JavascriptAPIWebSocket.swift */; };
		E3785B092A83380E00787CB7 /* WebSocketServer.swift in Sources */ = {isa = PBXBuildFile; fileRef = E3785B082A83380E00787CB7 /* WebSocketServer.swift */; };
		E38372922443634500F57718 /* LanguageTokenField.swift in Sources */ = {isa = PBXBuildFile; fileRef = E38372912443634500F57718 /* LanguageTokenField.swift */; };
		E3839C5724FFF201007D0AB4 /* PluginStandaloneWindow.swift in Sources */ = {isa = PBXBuildFile; fileRef = E3839C5624FFF201007D0AB4 /* PluginStandaloneWindow.swift */; };
		E3839C5924FFF817007D0AB4 /* JavascriptAPIStandaloneWindow.swift in Sources */ = {isa = PBXBuildFile; fileRef = E3839C5824FFF817007D0AB4 /* JavascriptAPIStandaloneWindow.swift */; };
		E385588A2A484A2D0083772D /* main.swift in Sources */ = {isa = PBXBuildFile; fileRef = E38558892A484A2D0083772D /* main.swift */; };
		E38558912A486E060083772D /* Mustache in Frameworks */ = {isa = PBXBuildFile; productRef = E38558902A486E060083772D /* Mustache */; };
		E38B3213214FB9EA000F6D27 /* PrefPluginPermissionView.swift in Sources */ = {isa = PBXBuildFile; fileRef = E38B3211214FB9EA000F6D27 /* PrefPluginPermissionView.swift */; };
		E38B3214214FB9EA000F6D27 /* PrefPluginPermissionView.xib in Resources */ = {isa = PBXBuildFile; fileRef = E38B3212214FB9EA000F6D27 /* PrefPluginPermissionView.xib */; };
		E38B3216214FF700000F6D27 /* EventController.swift in Sources */ = {isa = PBXBuildFile; fileRef = E38B3215214FF700000F6D27 /* EventController.swift */; };
		E38BA1C0253E54F2000B551D /* JavascriptAPIGlobal.swift in Sources */ = {isa = PBXBuildFile; fileRef = E38BA1BF253E54F2000B551D /* JavascriptAPIGlobal.swift */; };
		E38BA1C4254110BE000B551D /* JavascriptMessageHub.swift in Sources */ = {isa = PBXBuildFile; fileRef = E38BA1C3254110BD000B551D /* JavascriptMessageHub.swift */; };
		E38BD4AF20054BD9007635FC /* PlayerWindow.swift in Sources */ = {isa = PBXBuildFile; fileRef = E38BD4AE20054BD9007635FC /* PlayerWindow.swift */; };
		E3958565253133E80096811F /* SidebarTabView.swift in Sources */ = {isa = PBXBuildFile; fileRef = E3958563253133E80096811F /* SidebarTabView.swift */; };
		E3958586253309C90096811F /* PluginSidebarView.swift in Sources */ = {isa = PBXBuildFile; fileRef = E3958585253309C90096811F /* PluginSidebarView.swift */; };
		E395858A253314400096811F /* JavascriptAPISidebarView.swift in Sources */ = {isa = PBXBuildFile; fileRef = E39585892533143F0096811F /* JavascriptAPISidebarView.swift */; };
		E3965E1A2487C99900607EB4 /* JavascriptPluginSubtitle.swift in Sources */ = {isa = PBXBuildFile; fileRef = E3965E192487C99900607EB4 /* JavascriptPluginSubtitle.swift */; };
		E39A11FD240F176E00A67F9F /* StringEncodingName.swift in Sources */ = {isa = PBXBuildFile; fileRef = E39A11FC240F176E00A67F9F /* StringEncodingName.swift */; };
		E3B3DD5720FDB8A600325184 /* PreferenceWindowController.xib in Resources */ = {isa = PBXBuildFile; fileRef = E3B3DD5920FDB8A600325184 /* PreferenceWindowController.xib */; };
		E3BA79EE2131443A00529D99 /* OpenURLWindowController.swift in Sources */ = {isa = PBXBuildFile; fileRef = E3BA79EC2131443A00529D99 /* OpenURLWindowController.swift */; };
		E3C12F6B201F281F00297964 /* FirstRunManager.swift in Sources */ = {isa = PBXBuildFile; fileRef = E3C12F6A201F281F00297964 /* FirstRunManager.swift */; };
		E3CAD4AF2146DB47000B373A /* JavascriptAPI.swift in Sources */ = {isa = PBXBuildFile; fileRef = E3CAD4AE2146DB47000B373A /* JavascriptAPI.swift */; };
		E3CB258B2222885E00A62C47 /* JavascriptAPIOverlay.swift in Sources */ = {isa = PBXBuildFile; fileRef = E3CB258A2222885E00A62C47 /* JavascriptAPIOverlay.swift */; };
		E3CB258F222799B800A62C47 /* MPVHook.swift in Sources */ = {isa = PBXBuildFile; fileRef = E3CB258E222799B800A62C47 /* MPVHook.swift */; };
		E3CB75BB1FD998F5004DB10A /* Regex.swift in Sources */ = {isa = PBXBuildFile; fileRef = 84A886F21E26CA24008755BB /* Regex.swift */; };
		E3CB75BD1FDACB82004DB10A /* SavedFilter.swift in Sources */ = {isa = PBXBuildFile; fileRef = E3CB75BC1FDACB82004DB10A /* SavedFilter.swift */; };
		E3DBD23E218EF4F100B3AFBF /* AboutWindowContributorAvatarItem.swift in Sources */ = {isa = PBXBuildFile; fileRef = E3DBD23C218EF4F100B3AFBF /* AboutWindowContributorAvatarItem.swift */; };
		E3DBD23F218EF4F100B3AFBF /* AboutWindowContributorAvatarItem.xib in Resources */ = {isa = PBXBuildFile; fileRef = E3DBD23D218EF4F100B3AFBF /* AboutWindowContributorAvatarItem.xib */; };
		E3DC53982A28F0DC002A5A48 /* JavascriptAPIInput.swift in Sources */ = {isa = PBXBuildFile; fileRef = E3DC53972A28F0DC002A5A48 /* JavascriptAPIInput.swift */; };
		E3DE8DCD1FD8166A0021921C /* main.swift in Sources */ = {isa = PBXBuildFile; fileRef = E3DE8DCC1FD8166A0021921C /* main.swift */; };
		E3DE8DD31FD848BA0021921C /* iina-cli in Copy Executables */ = {isa = PBXBuildFile; fileRef = E3DE8DCA1FD8166A0021921C /* iina-cli */; settings = {ATTRIBUTES = (CodeSignOnCopy, ); }; };
		E3ECC89E1FE9A6D900BED8C7 /* MPVGeometryDef.swift in Sources */ = {isa = PBXBuildFile; fileRef = E3ECC89D1FE9A6D900BED8C7 /* MPVGeometryDef.swift */; };
		E3F698872120D878005792C9 /* ExtendedColors.swift in Sources */ = {isa = PBXBuildFile; fileRef = E3F698862120D878005792C9 /* ExtendedColors.swift */; };
		E3FC31461FE1501E00B9B86F /* PowerSource.swift in Sources */ = {isa = PBXBuildFile; fileRef = E3FC31451FE1501E00B9B86F /* PowerSource.swift */; };
		E3FEC1332A30400F00CFD845 /* PluginInputManager.swift in Sources */ = {isa = PBXBuildFile; fileRef = E3FEC1322A30400F00CFD845 /* PluginInputManager.swift */; };
		E3FF5AC02938582F0019CE45 /* JavascriptDevTool.swift in Sources */ = {isa = PBXBuildFile; fileRef = E3FF5ABF2938582F0019CE45 /* JavascriptDevTool.swift */; };
/* End PBXBuildFile section */

/* Begin PBXContainerItemProxy section */
		49542984216C34950058F680 /* PBXContainerItemProxy */ = {
			isa = PBXContainerItemProxy;
			containerPortal = 84EB1ECE1D2F51D3004FA5A1 /* Project object */;
			proxyType = 1;
			remoteGlobalIDString = 49542972216C34950058F680;
			remoteInfo = OpenInIINA;
		};
		497747ED20D287C1004B243A /* PBXContainerItemProxy */ = {
			isa = PBXContainerItemProxy;
			containerPortal = 84EB1ECE1D2F51D3004FA5A1 /* Project object */;
			proxyType = 1;
			remoteGlobalIDString = E3DE8DC91FD8166A0021921C;
			remoteInfo = "iina-cli";
		};
		5180D7782C17DB0D00CC9C1C /* PBXContainerItemProxy */ = {
			isa = PBXContainerItemProxy;
			containerPortal = 84EB1ECE1D2F51D3004FA5A1 /* Project object */;
			proxyType = 1;
			remoteGlobalIDString = E38558862A484A2D0083772D;
			remoteInfo = "iina-plugin";
		};
/* End PBXContainerItemProxy section */

/* Begin PBXCopyFilesBuildPhase section */
		4954298A216C34960058F680 /* Embed Foundation Extensions */ = {
			isa = PBXCopyFilesBuildPhase;
			buildActionMask = 2147483647;
			dstPath = "";
			dstSubfolderSpec = 13;
			files = (
				49542986216C34950058F680 /* OpenInIINA.appex in Embed Foundation Extensions */,
			);
			name = "Embed Foundation Extensions";
			runOnlyForDeploymentPostprocessing = 0;
		};
		8461BA631E423423008BB852 /* Copy Executables */ = {
			isa = PBXCopyFilesBuildPhase;
			buildActionMask = 12;
			dstPath = "";
			dstSubfolderSpec = 6;
			files = (
				E3DE8DD31FD848BA0021921C /* iina-cli in Copy Executables */,
				515B5E5A2A579903001FCD49 /* iina-plugin in Copy Executables */,
				8461BA681E4237C7008BB852 /* youtube-dl in Copy Executables */,
			);
			name = "Copy Executables";
			runOnlyForDeploymentPostprocessing = 0;
		};
		84817C991DBDF57C00CC2279 /* Copy Dylibs */ = {
			isa = PBXCopyFilesBuildPhase;
			buildActionMask = 2147483647;
			dstPath = "";
			dstSubfolderSpec = 10;
			files = (
				518376DD2C23DD2300574F00 /* libgcc_s.1.1.dylib in Copy Dylibs */,
				518376DE2C23DD2300574F00 /* libstdc++.6.dylib in Copy Dylibs */,
				34ACABB72C142A0C00F871A0 /* libarchive.13.dylib in Copy Dylibs */,
				34ACABB82C142A0C00F871A0 /* libass.9.dylib in Copy Dylibs */,
				34ACABB92C142A0C00F871A0 /* libavcodec.61.dylib in Copy Dylibs */,
				34ACABBA2C142A0C00F871A0 /* libavdevice.61.dylib in Copy Dylibs */,
				34ACABBB2C142A0C00F871A0 /* libavfilter.10.dylib in Copy Dylibs */,
				34ACABBC2C142A0C00F871A0 /* libavformat.61.dylib in Copy Dylibs */,
				34ACABBD2C142A0C00F871A0 /* libavutil.59.dylib in Copy Dylibs */,
				34ACABBE2C142A0C00F871A0 /* libb2.1.dylib in Copy Dylibs */,
				34ACABBF2C142A0C00F871A0 /* libbluray.2.dylib in Copy Dylibs */,
				34ACABC02C142A0C00F871A0 /* libbrotlicommon.1.dylib in Copy Dylibs */,
				34ACABC12C142A0C00F871A0 /* libbrotlidec.1.dylib in Copy Dylibs */,
				34ACABC22C142A0C00F871A0 /* libbrotlienc.1.dylib in Copy Dylibs */,
				34ACABC32C142A0C00F871A0 /* libdav1d.7.dylib in Copy Dylibs */,
				34ACABC42C142A0C00F871A0 /* libfontconfig.1.dylib in Copy Dylibs */,
				34ACABC52C142A0C00F871A0 /* libfreetype.6.dylib in Copy Dylibs */,
				34ACABC62C142A0C00F871A0 /* libfribidi.0.dylib in Copy Dylibs */,
				34ACABC72C142A0C00F871A0 /* libglib-2.0.0.dylib in Copy Dylibs */,
				34ACABC82C142A0C00F871A0 /* libgmp.10.dylib in Copy Dylibs */,
				34ACABC92C142A0C00F871A0 /* libgnutls.30.dylib in Copy Dylibs */,
				34ACABCA2C142A0C00F871A0 /* libgraphite2.3.dylib in Copy Dylibs */,
				34ACABCB2C142A0C00F871A0 /* libharfbuzz.0.dylib in Copy Dylibs */,
				34ACABCC2C142A0C00F871A0 /* libhogweed.6.dylib in Copy Dylibs */,
				34ACABCD2C142A0C00F871A0 /* libhwy.1.dylib in Copy Dylibs */,
				34ACABCE2C142A0C00F871A0 /* libidn2.0.dylib in Copy Dylibs */,
				34ACABCF2C142A0C00F871A0 /* libintl.8.dylib in Copy Dylibs */,
				34ACABD02C142A0C00F871A0 /* libjpeg.8.dylib in Copy Dylibs */,
				34ACABD12C142A0C00F871A0 /* libjxl_cms.0.10.dylib in Copy Dylibs */,
				34ACABD22C142A0C00F871A0 /* libjxl_threads.0.10.dylib in Copy Dylibs */,
				34ACABD32C142A0C00F871A0 /* libjxl.0.10.dylib in Copy Dylibs */,
				34ACABD42C142A0C00F871A0 /* liblcms2.2.dylib in Copy Dylibs */,
				34ACABD52C142A0C00F871A0 /* libluajit-5.1.2.dylib in Copy Dylibs */,
				34ACABD62C142A0C00F871A0 /* liblz4.1.dylib in Copy Dylibs */,
				34ACABD72C142A0C00F871A0 /* liblzma.5.dylib in Copy Dylibs */,
				34ACABD82C142A0C00F871A0 /* libmpv.2.dylib in Copy Dylibs */,
				34ACABD92C142A0C00F871A0 /* libmujs.dylib in Copy Dylibs */,
				34ACABDA2C142A0C00F871A0 /* libnettle.8.dylib in Copy Dylibs */,
				34ACABDB2C142A0C00F871A0 /* libp11-kit.0.dylib in Copy Dylibs */,
				34ACABDC2C142A0C00F871A0 /* libpcre2-8.0.dylib in Copy Dylibs */,
				34ACABDD2C142A0C00F871A0 /* libplacebo.338.dylib in Copy Dylibs */,
				34ACABDE2C142A0C00F871A0 /* libpng16.16.dylib in Copy Dylibs */,
				34ACABDF2C142A0C00F871A0 /* libpostproc.58.dylib in Copy Dylibs */,
				34ACABE02C142A0C00F871A0 /* librubberband.2.dylib in Copy Dylibs */,
				34ACABE12C142A0C00F871A0 /* libsamplerate.0.dylib in Copy Dylibs */,
				34ACABE22C142A0C00F871A0 /* libshaderc_shared.1.dylib in Copy Dylibs */,
				34ACABE32C142A0C00F871A0 /* libsharpyuv.0.dylib in Copy Dylibs */,
				34ACABE42C142A0C00F871A0 /* libsnappy.1.dylib in Copy Dylibs */,
				34ACABE52C142A0C00F871A0 /* libsodium.26.dylib in Copy Dylibs */,
				34ACABE62C142A0C00F871A0 /* libsoxr.0.dylib in Copy Dylibs */,
				34ACABE72C142A0C00F871A0 /* libspeex.1.dylib in Copy Dylibs */,
				34ACABE82C142A0C00F871A0 /* libswresample.5.dylib in Copy Dylibs */,
				34ACABE92C142A0C00F871A0 /* libswscale.8.dylib in Copy Dylibs */,
				34ACABEA2C142A0C00F871A0 /* libtasn1.6.dylib in Copy Dylibs */,
				34ACABEB2C142A0C00F871A0 /* libuchardet.0.dylib in Copy Dylibs */,
				34ACABEC2C142A0C00F871A0 /* libunibreak.6.dylib in Copy Dylibs */,
				34ACABED2C142A0C00F871A0 /* libunistring.5.dylib in Copy Dylibs */,
				34ACABEE2C142A0C00F871A0 /* libvidstab.1.2.dylib in Copy Dylibs */,
				34ACABEF2C142A0C00F871A0 /* libvulkan.1.dylib in Copy Dylibs */,
				34ACABF02C142A0C00F871A0 /* libwebp.7.dylib in Copy Dylibs */,
				34ACABF12C142A0C00F871A0 /* libwebpmux.3.dylib in Copy Dylibs */,
				34ACABF22C142A0C00F871A0 /* libX11.6.dylib in Copy Dylibs */,
				34ACABF32C142A0C00F871A0 /* libXau.6.dylib in Copy Dylibs */,
				34ACABF42C142A0C00F871A0 /* libxcb-shape.0.dylib in Copy Dylibs */,
				34ACABF52C142A0C00F871A0 /* libxcb-shm.0.dylib in Copy Dylibs */,
				34ACABF62C142A0C00F871A0 /* libxcb-xfixes.0.dylib in Copy Dylibs */,
				34ACABF72C142A0C00F871A0 /* libxcb.1.dylib in Copy Dylibs */,
				34ACABF82C142A0C00F871A0 /* libXdmcp.6.dylib in Copy Dylibs */,
				34ACABF92C142A0C00F871A0 /* libzimg.2.dylib in Copy Dylibs */,
				34ACABFA2C142A0C00F871A0 /* libzmq.5.dylib in Copy Dylibs */,
				34ACABFB2C142A0C00F871A0 /* libzstd.1.dylib in Copy Dylibs */,
			);
			name = "Copy Dylibs";
			runOnlyForDeploymentPostprocessing = 0;
		};
		84817CE81DBE2E3200CC2279 /* Copy Lua Scripts */ = {
			isa = PBXCopyFilesBuildPhase;
			buildActionMask = 2147483647;
			dstPath = scripts;
			dstSubfolderSpec = 7;
			files = (
			);
			name = "Copy Lua Scripts";
			runOnlyForDeploymentPostprocessing = 0;
		};
		84E745DA1DFDE9C600588DED /* Copy Configs */ = {
			isa = PBXCopyFilesBuildPhase;
			buildActionMask = 2147483647;
			dstPath = config;
			dstSubfolderSpec = 7;
			files = (
				846DD8CA1FB39B2500991A81 /* movist-default-input.conf in Copy Configs */,
				846654941F4EEBE300C91B8C /* vlc-default-input.conf in Copy Configs */,
				84A886EF1E269E67008755BB /* iina-default-input.conf in Copy Configs */,
				844D72EF1E056E1400522E5E /* input.conf in Copy Configs */,
			);
			name = "Copy Configs";
			runOnlyForDeploymentPostprocessing = 0;
		};
		E38558852A484A2D0083772D /* CopyFiles */ = {
			isa = PBXCopyFilesBuildPhase;
			buildActionMask = 2147483647;
			dstPath = /usr/share/man/man1/;
			dstSubfolderSpec = 0;
			files = (
			);
			runOnlyForDeploymentPostprocessing = 1;
		};
		E3DE8DC81FD8166A0021921C /* CopyFiles */ = {
			isa = PBXCopyFilesBuildPhase;
			buildActionMask = 2147483647;
			dstPath = /usr/share/man/man1/;
			dstSubfolderSpec = 0;
			files = (
			);
			runOnlyForDeploymentPostprocessing = 1;
		};
/* End PBXCopyFilesBuildPhase section */

/* Begin PBXFileReference section */
		0507C25E2B5617650043AD05 /* he */ = {isa = PBXFileReference; lastKnownFileType = text.plist.strings; name = he; path = he.lproj/MainMenu.strings; sourceTree = "<group>"; };
		0507C25F2B5617660043AD05 /* he */ = {isa = PBXFileReference; lastKnownFileType = text.plist.strings; name = he; path = he.lproj/MainWindowController.strings; sourceTree = "<group>"; };
		0507C2602B5617660043AD05 /* he */ = {isa = PBXFileReference; lastKnownFileType = text.plist.strings; name = he; path = he.lproj/QuickSettingViewController.strings; sourceTree = "<group>"; };
		0507C2612B5617660043AD05 /* he */ = {isa = PBXFileReference; lastKnownFileType = text.plist.strings; name = he; path = he.lproj/PlaylistViewController.strings; sourceTree = "<group>"; };
		0507C2622B5617660043AD05 /* he */ = {isa = PBXFileReference; lastKnownFileType = text.plist.strings; name = he; path = he.lproj/InspectorWindowController.strings; sourceTree = "<group>"; };
		0507C2632B5617660043AD05 /* he */ = {isa = PBXFileReference; lastKnownFileType = text.plist.strings; name = he; path = he.lproj/FilterWindowController.strings; sourceTree = "<group>"; };
		0507C2642B5617660043AD05 /* he */ = {isa = PBXFileReference; lastKnownFileType = text.plist.strings; name = he; path = he.lproj/AboutWindowController.strings; sourceTree = "<group>"; };
		0507C2652B5617660043AD05 /* he */ = {isa = PBXFileReference; lastKnownFileType = text.plist.strings; name = he; path = he.lproj/OpenURLWindowController.strings; sourceTree = "<group>"; };
		0507C2662B5617660043AD05 /* he */ = {isa = PBXFileReference; lastKnownFileType = text.plist.strings; name = he; path = he.lproj/HistoryWindowController.strings; sourceTree = "<group>"; };
		0507C2672B5617660043AD05 /* he */ = {isa = PBXFileReference; lastKnownFileType = text.plist.strings; name = he; path = he.lproj/InitialWindowController.strings; sourceTree = "<group>"; };
		0507C2682B5617660043AD05 /* he */ = {isa = PBXFileReference; lastKnownFileType = text.plist.strings; name = he; path = he.lproj/MiniPlayerWindowController.strings; sourceTree = "<group>"; };
		0507C2692B5617660043AD05 /* he */ = {isa = PBXFileReference; lastKnownFileType = text.plist.strings; name = he; path = he.lproj/GuideWindowController.strings; sourceTree = "<group>"; };
		0507C26A2B5617670043AD05 /* he */ = {isa = PBXFileReference; lastKnownFileType = text.plist.strings; name = he; path = he.lproj/LogWindowController.strings; sourceTree = "<group>"; };
		0507C26B2B5617670043AD05 /* he */ = {isa = PBXFileReference; lastKnownFileType = text.plist.strings; name = he; path = he.lproj/CropSettingsViewController.strings; sourceTree = "<group>"; };
		0507C26C2B5617670043AD05 /* he */ = {isa = PBXFileReference; lastKnownFileType = text.plist.strings; name = he; path = he.lproj/FreeSelectingViewController.strings; sourceTree = "<group>"; };
		0507C26D2B5617670043AD05 /* he */ = {isa = PBXFileReference; lastKnownFileType = text.plist.strings; name = he; path = he.lproj/FontPickerWindowController.strings; sourceTree = "<group>"; };
		0507C26E2B5617670043AD05 /* he */ = {isa = PBXFileReference; lastKnownFileType = text.plist.strings; name = he; path = he.lproj/ScreenshootOSDView.strings; sourceTree = "<group>"; };
		0507C26F2B5617670043AD05 /* he */ = {isa = PBXFileReference; lastKnownFileType = text.plist.strings; name = he; path = he.lproj/PrefGeneralViewController.strings; sourceTree = "<group>"; };
		0507C2702B5617670043AD05 /* he */ = {isa = PBXFileReference; lastKnownFileType = text.plist.strings; name = he; path = he.lproj/PrefUIViewController.strings; sourceTree = "<group>"; };
		0507C2712B5617670043AD05 /* he */ = {isa = PBXFileReference; lastKnownFileType = text.plist.strings; name = he; path = he.lproj/PrefOSCToolbarSettingsSheetController.strings; sourceTree = "<group>"; };
		0507C2722B5617670043AD05 /* he */ = {isa = PBXFileReference; lastKnownFileType = text.plist.strings; name = he; path = he.lproj/PrefControlViewController.strings; sourceTree = "<group>"; };
		0507C2732B5617670043AD05 /* he */ = {isa = PBXFileReference; lastKnownFileType = text.plist.strings; name = he; path = he.lproj/PrefKeyBindingViewController.strings; sourceTree = "<group>"; };
		0507C2742B5617670043AD05 /* he */ = {isa = PBXFileReference; lastKnownFileType = text.plist.strings; name = he; path = he.lproj/KeyRecordViewController.strings; sourceTree = "<group>"; };
		0507C2752B5617670043AD05 /* he */ = {isa = PBXFileReference; lastKnownFileType = text.plist.strings; name = he; path = he.lproj/PrefAdvancedViewController.strings; sourceTree = "<group>"; };
		0507C2762B5617670043AD05 /* he */ = {isa = PBXFileReference; lastKnownFileType = text.plist.strings; name = he; path = he.lproj/PrefCodecViewController.strings; sourceTree = "<group>"; };
		0507C2772B5617680043AD05 /* he */ = {isa = PBXFileReference; lastKnownFileType = text.plist.strings; name = he; path = he.lproj/PrefSubViewController.strings; sourceTree = "<group>"; };
		0507C2782B5617680043AD05 /* he */ = {isa = PBXFileReference; lastKnownFileType = text.plist.strings; name = he; path = he.lproj/PrefNetworkViewController.strings; sourceTree = "<group>"; };
		0507C2792B5617680043AD05 /* he */ = {isa = PBXFileReference; lastKnownFileType = text.plist.strings; name = he; path = he.lproj/PrefUtilsViewController.strings; sourceTree = "<group>"; };
		0507C27A2B5617680043AD05 /* he */ = {isa = PBXFileReference; lastKnownFileType = text.plist.strings; name = he; path = he.lproj/PreferenceWindowController.strings; sourceTree = "<group>"; };
		0507C27B2B5617680043AD05 /* he */ = {isa = PBXFileReference; lastKnownFileType = text.plist.strings; name = he; path = he.lproj/SubChooseViewController.strings; sourceTree = "<group>"; };
		0507C27D2B5624AE0043AD05 /* he */ = {isa = PBXFileReference; lastKnownFileType = text.plist.strings; name = he; path = he.lproj/Localizable.strings; sourceTree = "<group>"; };
		0507C27E2B563C1D0043AD05 /* he */ = {isa = PBXFileReference; lastKnownFileType = text.plist.strings; name = he; path = he.lproj/FilterPresets.strings; sourceTree = "<group>"; };
		05B91AB22BFEE5E70012631C /* he */ = {isa = PBXFileReference; lastKnownFileType = text.plist.strings; name = he; path = he.lproj/KeyBinding.strings; sourceTree = "<group>"; };
		1326717F20852D0D000FA7E2 /* Base */ = {isa = PBXFileReference; lastKnownFileType = file.xib; name = Base; path = Base.lproj/SubChooseViewController.xib; sourceTree = "<group>"; };
		133400111EB3831C007FE17E /* ja */ = {isa = PBXFileReference; lastKnownFileType = text.plist.strings; name = ja; path = ja.lproj/MainMenu.strings; sourceTree = "<group>"; };
		133400121EB3831D007FE17E /* ja */ = {isa = PBXFileReference; lastKnownFileType = text.plist.strings; name = ja; path = ja.lproj/PlayerWindowController.strings; sourceTree = "<group>"; };
		133400131EB3831D007FE17E /* ja */ = {isa = PBXFileReference; lastKnownFileType = text.plist.strings; name = ja; path = ja.lproj/QuickSettingViewController.strings; sourceTree = "<group>"; };
		133400141EB3831D007FE17E /* ja */ = {isa = PBXFileReference; lastKnownFileType = text.plist.strings; name = ja; path = ja.lproj/PlaylistViewController.strings; sourceTree = "<group>"; };
		133400151EB3831D007FE17E /* ja */ = {isa = PBXFileReference; lastKnownFileType = text.plist.strings; name = ja; path = ja.lproj/CropSettingsViewController.strings; sourceTree = "<group>"; };
		133400161EB3831D007FE17E /* ja */ = {isa = PBXFileReference; lastKnownFileType = text.plist.strings; name = ja; path = ja.lproj/InspectorWindowController.strings; sourceTree = "<group>"; };
		133400171EB3831D007FE17E /* ja */ = {isa = PBXFileReference; lastKnownFileType = text.plist.strings; name = ja; path = ja.lproj/FilterWindowController.strings; sourceTree = "<group>"; };
		133400181EB3831D007FE17E /* ja */ = {isa = PBXFileReference; lastKnownFileType = text.plist.strings; name = ja; path = ja.lproj/AboutWindowController.strings; sourceTree = "<group>"; };
		1334001A1EB3831D007FE17E /* ja */ = {isa = PBXFileReference; lastKnownFileType = text.plist.strings; name = ja; path = ja.lproj/FontPickerWindowController.strings; sourceTree = "<group>"; };
		1334001B1EB3831D007FE17E /* ja */ = {isa = PBXFileReference; lastKnownFileType = text.plist.strings; name = ja; path = ja.lproj/PrefGeneralViewController.strings; sourceTree = "<group>"; };
		1334001C1EB3831E007FE17E /* ja */ = {isa = PBXFileReference; lastKnownFileType = text.plist.strings; name = ja; path = ja.lproj/PrefUIViewController.strings; sourceTree = "<group>"; };
		1334001D1EB3831E007FE17E /* ja */ = {isa = PBXFileReference; lastKnownFileType = text.plist.strings; name = ja; path = ja.lproj/PrefControlViewController.strings; sourceTree = "<group>"; };
		1334001E1EB3831E007FE17E /* ja */ = {isa = PBXFileReference; lastKnownFileType = text.plist.strings; name = ja; path = ja.lproj/PrefKeyBindingViewController.strings; sourceTree = "<group>"; };
		1334001F1EB3831E007FE17E /* ja */ = {isa = PBXFileReference; lastKnownFileType = text.plist.strings; name = ja; path = ja.lproj/KeyRecordViewController.strings; sourceTree = "<group>"; };
		133400201EB3831E007FE17E /* ja */ = {isa = PBXFileReference; lastKnownFileType = text.plist.strings; name = ja; path = ja.lproj/PrefAdvancedViewController.strings; sourceTree = "<group>"; };
		133400211EB3831E007FE17E /* ja */ = {isa = PBXFileReference; lastKnownFileType = text.plist.strings; name = ja; path = ja.lproj/PrefCodecViewController.strings; sourceTree = "<group>"; };
		133400221EB3831E007FE17E /* ja */ = {isa = PBXFileReference; lastKnownFileType = text.plist.strings; name = ja; path = ja.lproj/PrefSubViewController.strings; sourceTree = "<group>"; };
		133400231EB3831E007FE17E /* ja */ = {isa = PBXFileReference; lastKnownFileType = text.plist.strings; name = ja; path = ja.lproj/PrefNetworkViewController.strings; sourceTree = "<group>"; };
		133400251EB3831E007FE17E /* ja */ = {isa = PBXFileReference; lastKnownFileType = text.plist.strings; name = ja; path = ja.lproj/InfoPlist.strings; sourceTree = "<group>"; };
		133400261EB3831F007FE17E /* ja */ = {isa = PBXFileReference; lastKnownFileType = text.plist.strings; name = ja; path = ja.lproj/Localizable.strings; sourceTree = "<group>"; };
		133400281EB3831F007FE17E /* ja */ = {isa = PBXFileReference; lastKnownFileType = text.plist.strings; name = ja; path = ja.lproj/KeyBinding.strings; sourceTree = "<group>"; };
		134C1370205FB181002C7BE4 /* ja */ = {isa = PBXFileReference; lastKnownFileType = text.plist.strings; name = ja; path = ja.lproj/PrefOSCToolbarSettingsSheetController.strings; sourceTree = "<group>"; };
		13B82A33218D4A3B00F515A1 /* ja */ = {isa = PBXFileReference; lastKnownFileType = text.plist.strings; name = ja; path = ja.lproj/MiniPlayerController.strings; sourceTree = "<group>"; };
		13D511921ED0396D0072D1C0 /* ja */ = {isa = PBXFileReference; lastKnownFileType = text.plist.strings; name = ja; path = ja.lproj/HistoryWindowController.strings; sourceTree = "<group>"; };
		13D77DE01F85A2980076990A /* ja */ = {isa = PBXFileReference; lastKnownFileType = text.plist.strings; name = ja; path = ja.lproj/FilterPresets.strings; sourceTree = "<group>"; };
		13D77DE21F8656FC0076990A /* ja */ = {isa = PBXFileReference; lastKnownFileType = text.plist.strings; name = ja; path = ja.lproj/FreeSelectingViewController.strings; sourceTree = "<group>"; };
		2FE1FC961F98D3D8004C4D6B /* sk */ = {isa = PBXFileReference; lastKnownFileType = text.plist.strings; name = sk; path = sk.lproj/MainMenu.strings; sourceTree = "<group>"; };
		2FE1FC971F98D3D8004C4D6B /* sk */ = {isa = PBXFileReference; lastKnownFileType = text.plist.strings; name = sk; path = sk.lproj/PlayerWindowController.strings; sourceTree = "<group>"; };
		2FE1FC981F98D3D8004C4D6B /* sk */ = {isa = PBXFileReference; lastKnownFileType = text.plist.strings; name = sk; path = sk.lproj/QuickSettingViewController.strings; sourceTree = "<group>"; };
		2FE1FC991F98D3D8004C4D6B /* sk */ = {isa = PBXFileReference; lastKnownFileType = text.plist.strings; name = sk; path = sk.lproj/PlaylistViewController.strings; sourceTree = "<group>"; };
		2FE1FC9A1F98D3D8004C4D6B /* sk */ = {isa = PBXFileReference; lastKnownFileType = text.plist.strings; name = sk; path = sk.lproj/InspectorWindowController.strings; sourceTree = "<group>"; };
		2FE1FC9B1F98D3D9004C4D6B /* sk */ = {isa = PBXFileReference; lastKnownFileType = text.plist.strings; name = sk; path = sk.lproj/FilterWindowController.strings; sourceTree = "<group>"; };
		2FE1FC9C1F98D3D9004C4D6B /* sk */ = {isa = PBXFileReference; lastKnownFileType = text.plist.strings; name = sk; path = sk.lproj/AboutWindowController.strings; sourceTree = "<group>"; };
		2FE1FC9E1F98D3D9004C4D6B /* sk */ = {isa = PBXFileReference; lastKnownFileType = text.plist.strings; name = sk; path = sk.lproj/HistoryWindowController.strings; sourceTree = "<group>"; };
		2FE1FC9F1F98D3D9004C4D6B /* sk */ = {isa = PBXFileReference; lastKnownFileType = text.plist.strings; name = sk; path = sk.lproj/InitialWindowController.strings; sourceTree = "<group>"; };
		2FE1FCA01F98D3D9004C4D6B /* sk */ = {isa = PBXFileReference; lastKnownFileType = text.plist.strings; name = sk; path = sk.lproj/CropSettingsViewController.strings; sourceTree = "<group>"; };
		2FE1FCA11F98D3D9004C4D6B /* sk */ = {isa = PBXFileReference; lastKnownFileType = text.plist.strings; name = sk; path = sk.lproj/FreeSelectingViewController.strings; sourceTree = "<group>"; };
		2FE1FCA21F98D3D9004C4D6B /* sk */ = {isa = PBXFileReference; lastKnownFileType = text.plist.strings; name = sk; path = sk.lproj/FontPickerWindowController.strings; sourceTree = "<group>"; };
		2FE1FCA31F98D3D9004C4D6B /* sk */ = {isa = PBXFileReference; lastKnownFileType = text.plist.strings; name = sk; path = sk.lproj/PrefGeneralViewController.strings; sourceTree = "<group>"; };
		2FE1FCA41F98D3D9004C4D6B /* sk */ = {isa = PBXFileReference; lastKnownFileType = text.plist.strings; name = sk; path = sk.lproj/PrefUIViewController.strings; sourceTree = "<group>"; };
		2FE1FCA51F98D3DA004C4D6B /* sk */ = {isa = PBXFileReference; lastKnownFileType = text.plist.strings; name = sk; path = sk.lproj/PrefControlViewController.strings; sourceTree = "<group>"; };
		2FE1FCA61F98D3DA004C4D6B /* sk */ = {isa = PBXFileReference; lastKnownFileType = text.plist.strings; name = sk; path = sk.lproj/PrefKeyBindingViewController.strings; sourceTree = "<group>"; };
		2FE1FCA71F98D3DA004C4D6B /* sk */ = {isa = PBXFileReference; lastKnownFileType = text.plist.strings; name = sk; path = sk.lproj/KeyRecordViewController.strings; sourceTree = "<group>"; };
		2FE1FCA81F98D3DA004C4D6B /* sk */ = {isa = PBXFileReference; lastKnownFileType = text.plist.strings; name = sk; path = sk.lproj/PrefAdvancedViewController.strings; sourceTree = "<group>"; };
		2FE1FCA91F98D3DA004C4D6B /* sk */ = {isa = PBXFileReference; lastKnownFileType = text.plist.strings; name = sk; path = sk.lproj/PrefCodecViewController.strings; sourceTree = "<group>"; };
		2FE1FCAA1F98D3DA004C4D6B /* sk */ = {isa = PBXFileReference; lastKnownFileType = text.plist.strings; name = sk; path = sk.lproj/PrefSubViewController.strings; sourceTree = "<group>"; };
		2FE1FCAB1F98D3DA004C4D6B /* sk */ = {isa = PBXFileReference; lastKnownFileType = text.plist.strings; name = sk; path = sk.lproj/PrefNetworkViewController.strings; sourceTree = "<group>"; };
		2FE1FCAD1F98D3DA004C4D6B /* sk */ = {isa = PBXFileReference; lastKnownFileType = text.plist.strings; name = sk; path = sk.lproj/InfoPlist.strings; sourceTree = "<group>"; };
		2FE1FCAE1F98D3DA004C4D6B /* sk */ = {isa = PBXFileReference; lastKnownFileType = text.plist.strings; name = sk; path = sk.lproj/Localizable.strings; sourceTree = "<group>"; };
		2FE1FCB01F98D3DB004C4D6B /* sk */ = {isa = PBXFileReference; lastKnownFileType = text.plist.strings; name = sk; path = sk.lproj/FilterPresets.strings; sourceTree = "<group>"; };
		2FE1FCB11F98D3DB004C4D6B /* sk */ = {isa = PBXFileReference; lastKnownFileType = text.plist.strings; name = sk; path = sk.lproj/KeyBinding.strings; sourceTree = "<group>"; };
		348B000028DC688D0045F683 /* sr-Latn */ = {isa = PBXFileReference; lastKnownFileType = text.plist.strings; name = "sr-Latn"; path = "sr-Latn.lproj/MiniPlayerController.strings"; sourceTree = "<group>"; };
		348B000128DC688D0045F683 /* sr-Latn */ = {isa = PBXFileReference; lastKnownFileType = text.plist.strings; name = "sr-Latn"; path = "sr-Latn.lproj/GuideWindowController.strings"; sourceTree = "<group>"; };
		348B000228DC688E0045F683 /* sr-Latn */ = {isa = PBXFileReference; lastKnownFileType = text.plist.strings; name = "sr-Latn"; path = "sr-Latn.lproj/CropSettingsViewController.strings"; sourceTree = "<group>"; };
		348B000328DC688E0045F683 /* sr-Latn */ = {isa = PBXFileReference; lastKnownFileType = text.plist.strings; name = "sr-Latn"; path = "sr-Latn.lproj/FreeSelectingViewController.strings"; sourceTree = "<group>"; };
		348B000428DC688E0045F683 /* sr-Latn */ = {isa = PBXFileReference; lastKnownFileType = text.plist.strings; name = "sr-Latn"; path = "sr-Latn.lproj/FontPickerWindowController.strings"; sourceTree = "<group>"; };
		348B000528DC688E0045F683 /* sr-Latn */ = {isa = PBXFileReference; lastKnownFileType = text.plist.strings; name = "sr-Latn"; path = "sr-Latn.lproj/ScreenshootOSDView.strings"; sourceTree = "<group>"; };
		348B000628DC688E0045F683 /* sr-Latn */ = {isa = PBXFileReference; lastKnownFileType = text.plist.strings; name = "sr-Latn"; path = "sr-Latn.lproj/PrefGeneralViewController.strings"; sourceTree = "<group>"; };
		348B000728DC688E0045F683 /* sr-Latn */ = {isa = PBXFileReference; lastKnownFileType = text.plist.strings; name = "sr-Latn"; path = "sr-Latn.lproj/PrefUIViewController.strings"; sourceTree = "<group>"; };
		348B000828DC688E0045F683 /* sr-Latn */ = {isa = PBXFileReference; lastKnownFileType = text.plist.strings; name = "sr-Latn"; path = "sr-Latn.lproj/PrefOSCToolbarSettingsSheetController.strings"; sourceTree = "<group>"; };
		348B000928DC688E0045F683 /* sr-Latn */ = {isa = PBXFileReference; lastKnownFileType = text.plist.strings; name = "sr-Latn"; path = "sr-Latn.lproj/PrefControlViewController.strings"; sourceTree = "<group>"; };
		348B000A28DC688E0045F683 /* sr-Latn */ = {isa = PBXFileReference; lastKnownFileType = text.plist.strings; name = "sr-Latn"; path = "sr-Latn.lproj/PrefKeyBindingViewController.strings"; sourceTree = "<group>"; };
		348B000B28DC688E0045F683 /* sr-Latn */ = {isa = PBXFileReference; lastKnownFileType = text.plist.strings; name = "sr-Latn"; path = "sr-Latn.lproj/KeyRecordViewController.strings"; sourceTree = "<group>"; };
		348B000C28DC688E0045F683 /* sr-Latn */ = {isa = PBXFileReference; lastKnownFileType = text.plist.strings; name = "sr-Latn"; path = "sr-Latn.lproj/PrefAdvancedViewController.strings"; sourceTree = "<group>"; };
		348B000D28DC688F0045F683 /* sr-Latn */ = {isa = PBXFileReference; lastKnownFileType = text.plist.strings; name = "sr-Latn"; path = "sr-Latn.lproj/PrefCodecViewController.strings"; sourceTree = "<group>"; };
		348B000E28DC688F0045F683 /* sr-Latn */ = {isa = PBXFileReference; lastKnownFileType = text.plist.strings; name = "sr-Latn"; path = "sr-Latn.lproj/PrefSubViewController.strings"; sourceTree = "<group>"; };
		348B000F28DC688F0045F683 /* sr-Latn */ = {isa = PBXFileReference; lastKnownFileType = text.plist.strings; name = "sr-Latn"; path = "sr-Latn.lproj/PrefNetworkViewController.strings"; sourceTree = "<group>"; };
		348B001028DC688F0045F683 /* sr-Latn */ = {isa = PBXFileReference; lastKnownFileType = text.plist.strings; name = "sr-Latn"; path = "sr-Latn.lproj/PrefUtilsViewController.strings"; sourceTree = "<group>"; };
		348B001128DC688F0045F683 /* sr-Latn */ = {isa = PBXFileReference; lastKnownFileType = text.plist.strings; name = "sr-Latn"; path = "sr-Latn.lproj/PreferenceWindowController.strings"; sourceTree = "<group>"; };
		348B001228DC688F0045F683 /* sr-Latn */ = {isa = PBXFileReference; lastKnownFileType = text.plist.strings; name = "sr-Latn"; path = "sr-Latn.lproj/SubChooseViewController.strings"; sourceTree = "<group>"; };
		348B001328DC688F0045F683 /* sr-Latn */ = {isa = PBXFileReference; lastKnownFileType = text.plist.strings; name = "sr-Latn"; path = "sr-Latn.lproj/InfoPlist.strings"; sourceTree = "<group>"; };
		348B001428DC688F0045F683 /* sr-Latn */ = {isa = PBXFileReference; lastKnownFileType = text.plist.strings; name = "sr-Latn"; path = "sr-Latn.lproj/Localizable.strings"; sourceTree = "<group>"; };
		348BFF2B28DC5F2C0045F683 /* af */ = {isa = PBXFileReference; lastKnownFileType = text.plist.strings; name = af; path = af.lproj/MainMenu.strings; sourceTree = "<group>"; };
		348BFF2C28DC5F2C0045F683 /* af */ = {isa = PBXFileReference; lastKnownFileType = text.plist.strings; name = af; path = af.lproj/PlayerWindowController.strings; sourceTree = "<group>"; };
		348BFF2D28DC5F2D0045F683 /* af */ = {isa = PBXFileReference; lastKnownFileType = text.plist.strings; name = af; path = af.lproj/QuickSettingViewController.strings; sourceTree = "<group>"; };
		348BFF2E28DC5F2D0045F683 /* af */ = {isa = PBXFileReference; lastKnownFileType = text.plist.strings; name = af; path = af.lproj/PlaylistViewController.strings; sourceTree = "<group>"; };
		348BFF2F28DC5F2D0045F683 /* af */ = {isa = PBXFileReference; lastKnownFileType = text.plist.strings; name = af; path = af.lproj/InspectorWindowController.strings; sourceTree = "<group>"; };
		348BFF3028DC5F2D0045F683 /* af */ = {isa = PBXFileReference; lastKnownFileType = text.plist.strings; name = af; path = af.lproj/FilterWindowController.strings; sourceTree = "<group>"; };
		348BFF3128DC5F2D0045F683 /* af */ = {isa = PBXFileReference; lastKnownFileType = text.plist.strings; name = af; path = af.lproj/AboutWindowController.strings; sourceTree = "<group>"; };
		348BFF3228DC5F2D0045F683 /* af */ = {isa = PBXFileReference; lastKnownFileType = text.plist.strings; name = af; path = af.lproj/OpenURLWindowController.strings; sourceTree = "<group>"; };
		348BFF3328DC5F2D0045F683 /* af */ = {isa = PBXFileReference; lastKnownFileType = text.plist.strings; name = af; path = af.lproj/HistoryWindowController.strings; sourceTree = "<group>"; };
		348BFF3428DC5F2D0045F683 /* af */ = {isa = PBXFileReference; lastKnownFileType = text.plist.strings; name = af; path = af.lproj/InitialWindowController.strings; sourceTree = "<group>"; };
		348BFF3528DC5F2D0045F683 /* af */ = {isa = PBXFileReference; lastKnownFileType = text.plist.strings; name = af; path = af.lproj/MiniPlayerController.strings; sourceTree = "<group>"; };
		348BFF3628DC5F2D0045F683 /* af */ = {isa = PBXFileReference; lastKnownFileType = text.plist.strings; name = af; path = af.lproj/GuideWindowController.strings; sourceTree = "<group>"; };
		348BFF3728DC5F2D0045F683 /* af */ = {isa = PBXFileReference; lastKnownFileType = text.plist.strings; name = af; path = af.lproj/CropSettingsViewController.strings; sourceTree = "<group>"; };
		348BFF3828DC5F2D0045F683 /* af */ = {isa = PBXFileReference; lastKnownFileType = text.plist.strings; name = af; path = af.lproj/FreeSelectingViewController.strings; sourceTree = "<group>"; };
		348BFF3928DC5F2D0045F683 /* af */ = {isa = PBXFileReference; lastKnownFileType = text.plist.strings; name = af; path = af.lproj/FontPickerWindowController.strings; sourceTree = "<group>"; };
		348BFF3A28DC5F2D0045F683 /* af */ = {isa = PBXFileReference; lastKnownFileType = text.plist.strings; name = af; path = af.lproj/ScreenshootOSDView.strings; sourceTree = "<group>"; };
		348BFF3B28DC5F2D0045F683 /* af */ = {isa = PBXFileReference; lastKnownFileType = text.plist.strings; name = af; path = af.lproj/PrefGeneralViewController.strings; sourceTree = "<group>"; };
		348BFF3C28DC5F2D0045F683 /* af */ = {isa = PBXFileReference; lastKnownFileType = text.plist.strings; name = af; path = af.lproj/PrefUIViewController.strings; sourceTree = "<group>"; };
		348BFF3D28DC5F2E0045F683 /* af */ = {isa = PBXFileReference; lastKnownFileType = text.plist.strings; name = af; path = af.lproj/PrefOSCToolbarSettingsSheetController.strings; sourceTree = "<group>"; };
		348BFF3E28DC5F2E0045F683 /* af */ = {isa = PBXFileReference; lastKnownFileType = text.plist.strings; name = af; path = af.lproj/PrefControlViewController.strings; sourceTree = "<group>"; };
		348BFF3F28DC5F2E0045F683 /* af */ = {isa = PBXFileReference; lastKnownFileType = text.plist.strings; name = af; path = af.lproj/PrefKeyBindingViewController.strings; sourceTree = "<group>"; };
		348BFF4028DC5F2E0045F683 /* af */ = {isa = PBXFileReference; lastKnownFileType = text.plist.strings; name = af; path = af.lproj/KeyRecordViewController.strings; sourceTree = "<group>"; };
		348BFF4128DC5F2E0045F683 /* af */ = {isa = PBXFileReference; lastKnownFileType = text.plist.strings; name = af; path = af.lproj/PrefAdvancedViewController.strings; sourceTree = "<group>"; };
		348BFF4228DC5F2E0045F683 /* af */ = {isa = PBXFileReference; lastKnownFileType = text.plist.strings; name = af; path = af.lproj/PrefCodecViewController.strings; sourceTree = "<group>"; };
		348BFF4328DC5F2E0045F683 /* af */ = {isa = PBXFileReference; lastKnownFileType = text.plist.strings; name = af; path = af.lproj/PrefSubViewController.strings; sourceTree = "<group>"; };
		348BFF4428DC5F2E0045F683 /* af */ = {isa = PBXFileReference; lastKnownFileType = text.plist.strings; name = af; path = af.lproj/PrefNetworkViewController.strings; sourceTree = "<group>"; };
		348BFF4528DC5F2E0045F683 /* af */ = {isa = PBXFileReference; lastKnownFileType = text.plist.strings; name = af; path = af.lproj/PrefUtilsViewController.strings; sourceTree = "<group>"; };
		348BFF4628DC5F2E0045F683 /* af */ = {isa = PBXFileReference; lastKnownFileType = text.plist.strings; name = af; path = af.lproj/PreferenceWindowController.strings; sourceTree = "<group>"; };
		348BFF4728DC5F2E0045F683 /* af */ = {isa = PBXFileReference; lastKnownFileType = text.plist.strings; name = af; path = af.lproj/SubChooseViewController.strings; sourceTree = "<group>"; };
		348BFF4828DC5F2E0045F683 /* af */ = {isa = PBXFileReference; lastKnownFileType = text.plist.strings; name = af; path = af.lproj/InfoPlist.strings; sourceTree = "<group>"; };
		348BFF4928DC5F2E0045F683 /* af */ = {isa = PBXFileReference; lastKnownFileType = text.plist.strings; name = af; path = af.lproj/Localizable.strings; sourceTree = "<group>"; };
		348BFF4B28DC5F2E0045F683 /* af */ = {isa = PBXFileReference; lastKnownFileType = text.plist.strings; name = af; path = af.lproj/FilterPresets.strings; sourceTree = "<group>"; };
		348BFF4C28DC5F2E0045F683 /* af */ = {isa = PBXFileReference; lastKnownFileType = text.plist.strings; name = af; path = af.lproj/KeyBinding.strings; sourceTree = "<group>"; };
		348BFF4D28DC61AC0045F683 /* da */ = {isa = PBXFileReference; lastKnownFileType = text.plist.strings; name = da; path = da.lproj/MainMenu.strings; sourceTree = "<group>"; };
		348BFF4E28DC61AC0045F683 /* da */ = {isa = PBXFileReference; lastKnownFileType = text.plist.strings; name = da; path = da.lproj/PlayerWindowController.strings; sourceTree = "<group>"; };
		348BFF4F28DC61AC0045F683 /* da */ = {isa = PBXFileReference; lastKnownFileType = text.plist.strings; name = da; path = da.lproj/QuickSettingViewController.strings; sourceTree = "<group>"; };
		348BFF5028DC61AD0045F683 /* da */ = {isa = PBXFileReference; lastKnownFileType = text.plist.strings; name = da; path = da.lproj/PlaylistViewController.strings; sourceTree = "<group>"; };
		348BFF5128DC61AD0045F683 /* da */ = {isa = PBXFileReference; lastKnownFileType = text.plist.strings; name = da; path = da.lproj/InspectorWindowController.strings; sourceTree = "<group>"; };
		348BFF5228DC61AD0045F683 /* da */ = {isa = PBXFileReference; lastKnownFileType = text.plist.strings; name = da; path = da.lproj/FilterWindowController.strings; sourceTree = "<group>"; };
		348BFF5328DC61AD0045F683 /* da */ = {isa = PBXFileReference; lastKnownFileType = text.plist.strings; name = da; path = da.lproj/AboutWindowController.strings; sourceTree = "<group>"; };
		348BFF5428DC61AD0045F683 /* da */ = {isa = PBXFileReference; lastKnownFileType = text.plist.strings; name = da; path = da.lproj/OpenURLWindowController.strings; sourceTree = "<group>"; };
		348BFF5528DC61AD0045F683 /* da */ = {isa = PBXFileReference; lastKnownFileType = text.plist.strings; name = da; path = da.lproj/HistoryWindowController.strings; sourceTree = "<group>"; };
		348BFF5628DC61AD0045F683 /* da */ = {isa = PBXFileReference; lastKnownFileType = text.plist.strings; name = da; path = da.lproj/InitialWindowController.strings; sourceTree = "<group>"; };
		348BFF5728DC61AD0045F683 /* da */ = {isa = PBXFileReference; lastKnownFileType = text.plist.strings; name = da; path = da.lproj/MiniPlayerController.strings; sourceTree = "<group>"; };
		348BFF5828DC61AD0045F683 /* da */ = {isa = PBXFileReference; lastKnownFileType = text.plist.strings; name = da; path = da.lproj/GuideWindowController.strings; sourceTree = "<group>"; };
		348BFF5928DC61AD0045F683 /* da */ = {isa = PBXFileReference; lastKnownFileType = text.plist.strings; name = da; path = da.lproj/CropSettingsViewController.strings; sourceTree = "<group>"; };
		348BFF5A28DC61AD0045F683 /* da */ = {isa = PBXFileReference; lastKnownFileType = text.plist.strings; name = da; path = da.lproj/FreeSelectingViewController.strings; sourceTree = "<group>"; };
		348BFF5B28DC61AD0045F683 /* da */ = {isa = PBXFileReference; lastKnownFileType = text.plist.strings; name = da; path = da.lproj/FontPickerWindowController.strings; sourceTree = "<group>"; };
		348BFF5C28DC61AD0045F683 /* da */ = {isa = PBXFileReference; lastKnownFileType = text.plist.strings; name = da; path = da.lproj/ScreenshootOSDView.strings; sourceTree = "<group>"; };
		348BFF5D28DC61AE0045F683 /* da */ = {isa = PBXFileReference; lastKnownFileType = text.plist.strings; name = da; path = da.lproj/PrefGeneralViewController.strings; sourceTree = "<group>"; };
		348BFF5E28DC61AE0045F683 /* da */ = {isa = PBXFileReference; lastKnownFileType = text.plist.strings; name = da; path = da.lproj/PrefUIViewController.strings; sourceTree = "<group>"; };
		348BFF5F28DC61AE0045F683 /* da */ = {isa = PBXFileReference; lastKnownFileType = text.plist.strings; name = da; path = da.lproj/PrefOSCToolbarSettingsSheetController.strings; sourceTree = "<group>"; };
		348BFF6028DC61AE0045F683 /* da */ = {isa = PBXFileReference; lastKnownFileType = text.plist.strings; name = da; path = da.lproj/PrefControlViewController.strings; sourceTree = "<group>"; };
		348BFF6128DC61AE0045F683 /* da */ = {isa = PBXFileReference; lastKnownFileType = text.plist.strings; name = da; path = da.lproj/PrefKeyBindingViewController.strings; sourceTree = "<group>"; };
		348BFF6228DC61AE0045F683 /* da */ = {isa = PBXFileReference; lastKnownFileType = text.plist.strings; name = da; path = da.lproj/KeyRecordViewController.strings; sourceTree = "<group>"; };
		348BFF6328DC61AE0045F683 /* da */ = {isa = PBXFileReference; lastKnownFileType = text.plist.strings; name = da; path = da.lproj/PrefAdvancedViewController.strings; sourceTree = "<group>"; };
		348BFF6428DC61AE0045F683 /* da */ = {isa = PBXFileReference; lastKnownFileType = text.plist.strings; name = da; path = da.lproj/PrefCodecViewController.strings; sourceTree = "<group>"; };
		348BFF6528DC61AE0045F683 /* da */ = {isa = PBXFileReference; lastKnownFileType = text.plist.strings; name = da; path = da.lproj/PrefSubViewController.strings; sourceTree = "<group>"; };
		348BFF6628DC61AE0045F683 /* da */ = {isa = PBXFileReference; lastKnownFileType = text.plist.strings; name = da; path = da.lproj/PrefNetworkViewController.strings; sourceTree = "<group>"; };
		348BFF6728DC61AE0045F683 /* da */ = {isa = PBXFileReference; lastKnownFileType = text.plist.strings; name = da; path = da.lproj/PrefUtilsViewController.strings; sourceTree = "<group>"; };
		348BFF6828DC61AE0045F683 /* da */ = {isa = PBXFileReference; lastKnownFileType = text.plist.strings; name = da; path = da.lproj/PreferenceWindowController.strings; sourceTree = "<group>"; };
		348BFF6928DC61AE0045F683 /* da */ = {isa = PBXFileReference; lastKnownFileType = text.plist.strings; name = da; path = da.lproj/SubChooseViewController.strings; sourceTree = "<group>"; };
		348BFF6A28DC61B30045F683 /* da */ = {isa = PBXFileReference; lastKnownFileType = text.plist.strings; name = da; path = da.lproj/Localizable.strings; sourceTree = "<group>"; };
		348BFF6C28DC61B30045F683 /* da */ = {isa = PBXFileReference; lastKnownFileType = text.plist.strings; name = da; path = da.lproj/FilterPresets.strings; sourceTree = "<group>"; };
		348BFF6D28DC61B30045F683 /* da */ = {isa = PBXFileReference; lastKnownFileType = text.plist.strings; name = da; path = da.lproj/KeyBinding.strings; sourceTree = "<group>"; };
		348BFF6E28DC63C80045F683 /* en-GB */ = {isa = PBXFileReference; lastKnownFileType = text.plist.strings; name = "en-GB"; path = "en-GB.lproj/MainMenu.strings"; sourceTree = "<group>"; };
		348BFF6F28DC63C80045F683 /* en-GB */ = {isa = PBXFileReference; lastKnownFileType = text.plist.strings; name = "en-GB"; path = "en-GB.lproj/PlayerWindowController.strings"; sourceTree = "<group>"; };
		348BFF7028DC63C80045F683 /* en-GB */ = {isa = PBXFileReference; lastKnownFileType = text.plist.strings; name = "en-GB"; path = "en-GB.lproj/QuickSettingViewController.strings"; sourceTree = "<group>"; };
		348BFF7128DC63C80045F683 /* en-GB */ = {isa = PBXFileReference; lastKnownFileType = text.plist.strings; name = "en-GB"; path = "en-GB.lproj/PlaylistViewController.strings"; sourceTree = "<group>"; };
		348BFF7228DC63C80045F683 /* en-GB */ = {isa = PBXFileReference; lastKnownFileType = text.plist.strings; name = "en-GB"; path = "en-GB.lproj/InspectorWindowController.strings"; sourceTree = "<group>"; };
		348BFF7328DC63C80045F683 /* en-GB */ = {isa = PBXFileReference; lastKnownFileType = text.plist.strings; name = "en-GB"; path = "en-GB.lproj/FilterWindowController.strings"; sourceTree = "<group>"; };
		348BFF7428DC63C80045F683 /* en-GB */ = {isa = PBXFileReference; lastKnownFileType = text.plist.strings; name = "en-GB"; path = "en-GB.lproj/AboutWindowController.strings"; sourceTree = "<group>"; };
		348BFF7528DC63C80045F683 /* en-GB */ = {isa = PBXFileReference; lastKnownFileType = text.plist.strings; name = "en-GB"; path = "en-GB.lproj/OpenURLWindowController.strings"; sourceTree = "<group>"; };
		348BFF7628DC63C80045F683 /* en-GB */ = {isa = PBXFileReference; lastKnownFileType = text.plist.strings; name = "en-GB"; path = "en-GB.lproj/HistoryWindowController.strings"; sourceTree = "<group>"; };
		348BFF7728DC63C90045F683 /* en-GB */ = {isa = PBXFileReference; lastKnownFileType = text.plist.strings; name = "en-GB"; path = "en-GB.lproj/InitialWindowController.strings"; sourceTree = "<group>"; };
		348BFF7828DC63C90045F683 /* en-GB */ = {isa = PBXFileReference; lastKnownFileType = text.plist.strings; name = "en-GB"; path = "en-GB.lproj/MiniPlayerController.strings"; sourceTree = "<group>"; };
		348BFF7928DC63C90045F683 /* en-GB */ = {isa = PBXFileReference; lastKnownFileType = text.plist.strings; name = "en-GB"; path = "en-GB.lproj/GuideWindowController.strings"; sourceTree = "<group>"; };
		348BFF7A28DC63C90045F683 /* en-GB */ = {isa = PBXFileReference; lastKnownFileType = text.plist.strings; name = "en-GB"; path = "en-GB.lproj/CropSettingsViewController.strings"; sourceTree = "<group>"; };
		348BFF7B28DC63C90045F683 /* en-GB */ = {isa = PBXFileReference; lastKnownFileType = text.plist.strings; name = "en-GB"; path = "en-GB.lproj/FreeSelectingViewController.strings"; sourceTree = "<group>"; };
		348BFF7C28DC63C90045F683 /* en-GB */ = {isa = PBXFileReference; lastKnownFileType = text.plist.strings; name = "en-GB"; path = "en-GB.lproj/FontPickerWindowController.strings"; sourceTree = "<group>"; };
		348BFF7D28DC63C90045F683 /* en-GB */ = {isa = PBXFileReference; lastKnownFileType = text.plist.strings; name = "en-GB"; path = "en-GB.lproj/ScreenshootOSDView.strings"; sourceTree = "<group>"; };
		348BFF7E28DC63C90045F683 /* en-GB */ = {isa = PBXFileReference; lastKnownFileType = text.plist.strings; name = "en-GB"; path = "en-GB.lproj/PrefGeneralViewController.strings"; sourceTree = "<group>"; };
		348BFF7F28DC63C90045F683 /* en-GB */ = {isa = PBXFileReference; lastKnownFileType = text.plist.strings; name = "en-GB"; path = "en-GB.lproj/PrefUIViewController.strings"; sourceTree = "<group>"; };
		348BFF8028DC63C90045F683 /* en-GB */ = {isa = PBXFileReference; lastKnownFileType = text.plist.strings; name = "en-GB"; path = "en-GB.lproj/PrefOSCToolbarSettingsSheetController.strings"; sourceTree = "<group>"; };
		348BFF8128DC63C90045F683 /* en-GB */ = {isa = PBXFileReference; lastKnownFileType = text.plist.strings; name = "en-GB"; path = "en-GB.lproj/PrefControlViewController.strings"; sourceTree = "<group>"; };
		348BFF8228DC63C90045F683 /* en-GB */ = {isa = PBXFileReference; lastKnownFileType = text.plist.strings; name = "en-GB"; path = "en-GB.lproj/PrefKeyBindingViewController.strings"; sourceTree = "<group>"; };
		348BFF8328DC63C90045F683 /* en-GB */ = {isa = PBXFileReference; lastKnownFileType = text.plist.strings; name = "en-GB"; path = "en-GB.lproj/KeyRecordViewController.strings"; sourceTree = "<group>"; };
		348BFF8428DC63C90045F683 /* en-GB */ = {isa = PBXFileReference; lastKnownFileType = text.plist.strings; name = "en-GB"; path = "en-GB.lproj/PrefAdvancedViewController.strings"; sourceTree = "<group>"; };
		348BFF8528DC63C90045F683 /* en-GB */ = {isa = PBXFileReference; lastKnownFileType = text.plist.strings; name = "en-GB"; path = "en-GB.lproj/PrefCodecViewController.strings"; sourceTree = "<group>"; };
		348BFF8628DC63CA0045F683 /* en-GB */ = {isa = PBXFileReference; lastKnownFileType = text.plist.strings; name = "en-GB"; path = "en-GB.lproj/PrefSubViewController.strings"; sourceTree = "<group>"; };
		348BFF8728DC63CA0045F683 /* en-GB */ = {isa = PBXFileReference; lastKnownFileType = text.plist.strings; name = "en-GB"; path = "en-GB.lproj/PrefNetworkViewController.strings"; sourceTree = "<group>"; };
		348BFF8828DC63CA0045F683 /* en-GB */ = {isa = PBXFileReference; lastKnownFileType = text.plist.strings; name = "en-GB"; path = "en-GB.lproj/PrefUtilsViewController.strings"; sourceTree = "<group>"; };
		348BFF8928DC63CA0045F683 /* en-GB */ = {isa = PBXFileReference; lastKnownFileType = text.plist.strings; name = "en-GB"; path = "en-GB.lproj/PreferenceWindowController.strings"; sourceTree = "<group>"; };
		348BFF8A28DC63CA0045F683 /* en-GB */ = {isa = PBXFileReference; lastKnownFileType = text.plist.strings; name = "en-GB"; path = "en-GB.lproj/SubChooseViewController.strings"; sourceTree = "<group>"; };
		348BFF8B28DC63CA0045F683 /* en-GB */ = {isa = PBXFileReference; lastKnownFileType = text.plist.strings; name = "en-GB"; path = "en-GB.lproj/InfoPlist.strings"; sourceTree = "<group>"; };
		348BFF8C28DC63CA0045F683 /* en-GB */ = {isa = PBXFileReference; lastKnownFileType = text.plist.strings; name = "en-GB"; path = "en-GB.lproj/Localizable.strings"; sourceTree = "<group>"; };
		348BFF8E28DC63CA0045F683 /* en-GB */ = {isa = PBXFileReference; lastKnownFileType = text.plist.strings; name = "en-GB"; path = "en-GB.lproj/FilterPresets.strings"; sourceTree = "<group>"; };
		348BFF8F28DC63CA0045F683 /* en-GB */ = {isa = PBXFileReference; lastKnownFileType = text.plist.strings; name = "en-GB"; path = "en-GB.lproj/KeyBinding.strings"; sourceTree = "<group>"; };
		348BFF9028DC64470045F683 /* fi */ = {isa = PBXFileReference; lastKnownFileType = text.plist.strings; name = fi; path = fi.lproj/MainMenu.strings; sourceTree = "<group>"; };
		348BFF9128DC64470045F683 /* fi */ = {isa = PBXFileReference; lastKnownFileType = text.plist.strings; name = fi; path = fi.lproj/PlayerWindowController.strings; sourceTree = "<group>"; };
		348BFF9228DC64470045F683 /* fi */ = {isa = PBXFileReference; lastKnownFileType = text.plist.strings; name = fi; path = fi.lproj/QuickSettingViewController.strings; sourceTree = "<group>"; };
		348BFF9328DC64470045F683 /* fi */ = {isa = PBXFileReference; lastKnownFileType = text.plist.strings; name = fi; path = fi.lproj/PlaylistViewController.strings; sourceTree = "<group>"; };
		348BFF9428DC64470045F683 /* fi */ = {isa = PBXFileReference; lastKnownFileType = text.plist.strings; name = fi; path = fi.lproj/InspectorWindowController.strings; sourceTree = "<group>"; };
		348BFF9528DC64470045F683 /* fi */ = {isa = PBXFileReference; lastKnownFileType = text.plist.strings; name = fi; path = fi.lproj/FilterWindowController.strings; sourceTree = "<group>"; };
		348BFF9628DC64480045F683 /* fi */ = {isa = PBXFileReference; lastKnownFileType = text.plist.strings; name = fi; path = fi.lproj/AboutWindowController.strings; sourceTree = "<group>"; };
		348BFF9728DC64480045F683 /* fi */ = {isa = PBXFileReference; lastKnownFileType = text.plist.strings; name = fi; path = fi.lproj/OpenURLWindowController.strings; sourceTree = "<group>"; };
		348BFF9828DC64480045F683 /* fi */ = {isa = PBXFileReference; lastKnownFileType = text.plist.strings; name = fi; path = fi.lproj/HistoryWindowController.strings; sourceTree = "<group>"; };
		348BFF9928DC64480045F683 /* fi */ = {isa = PBXFileReference; lastKnownFileType = text.plist.strings; name = fi; path = fi.lproj/InitialWindowController.strings; sourceTree = "<group>"; };
		348BFF9A28DC64480045F683 /* fi */ = {isa = PBXFileReference; lastKnownFileType = text.plist.strings; name = fi; path = fi.lproj/MiniPlayerController.strings; sourceTree = "<group>"; };
		348BFF9B28DC64480045F683 /* fi */ = {isa = PBXFileReference; lastKnownFileType = text.plist.strings; name = fi; path = fi.lproj/GuideWindowController.strings; sourceTree = "<group>"; };
		348BFF9C28DC64480045F683 /* fi */ = {isa = PBXFileReference; lastKnownFileType = text.plist.strings; name = fi; path = fi.lproj/CropSettingsViewController.strings; sourceTree = "<group>"; };
		348BFF9D28DC64480045F683 /* fi */ = {isa = PBXFileReference; lastKnownFileType = text.plist.strings; name = fi; path = fi.lproj/FreeSelectingViewController.strings; sourceTree = "<group>"; };
		348BFF9E28DC64480045F683 /* fi */ = {isa = PBXFileReference; lastKnownFileType = text.plist.strings; name = fi; path = fi.lproj/FontPickerWindowController.strings; sourceTree = "<group>"; };
		348BFF9F28DC64480045F683 /* fi */ = {isa = PBXFileReference; lastKnownFileType = text.plist.strings; name = fi; path = fi.lproj/ScreenshootOSDView.strings; sourceTree = "<group>"; };
		348BFFA028DC64480045F683 /* fi */ = {isa = PBXFileReference; lastKnownFileType = text.plist.strings; name = fi; path = fi.lproj/PrefGeneralViewController.strings; sourceTree = "<group>"; };
		348BFFA128DC64480045F683 /* fi */ = {isa = PBXFileReference; lastKnownFileType = text.plist.strings; name = fi; path = fi.lproj/PrefUIViewController.strings; sourceTree = "<group>"; };
		348BFFA228DC64490045F683 /* fi */ = {isa = PBXFileReference; lastKnownFileType = text.plist.strings; name = fi; path = fi.lproj/PrefOSCToolbarSettingsSheetController.strings; sourceTree = "<group>"; };
		348BFFA328DC64490045F683 /* fi */ = {isa = PBXFileReference; lastKnownFileType = text.plist.strings; name = fi; path = fi.lproj/PrefControlViewController.strings; sourceTree = "<group>"; };
		348BFFA428DC64490045F683 /* fi */ = {isa = PBXFileReference; lastKnownFileType = text.plist.strings; name = fi; path = fi.lproj/PrefKeyBindingViewController.strings; sourceTree = "<group>"; };
		348BFFA528DC64490045F683 /* fi */ = {isa = PBXFileReference; lastKnownFileType = text.plist.strings; name = fi; path = fi.lproj/KeyRecordViewController.strings; sourceTree = "<group>"; };
		348BFFA628DC64490045F683 /* fi */ = {isa = PBXFileReference; lastKnownFileType = text.plist.strings; name = fi; path = fi.lproj/PrefAdvancedViewController.strings; sourceTree = "<group>"; };
		348BFFA728DC64490045F683 /* fi */ = {isa = PBXFileReference; lastKnownFileType = text.plist.strings; name = fi; path = fi.lproj/PrefCodecViewController.strings; sourceTree = "<group>"; };
		348BFFA828DC64490045F683 /* fi */ = {isa = PBXFileReference; lastKnownFileType = text.plist.strings; name = fi; path = fi.lproj/PrefSubViewController.strings; sourceTree = "<group>"; };
		348BFFA928DC64490045F683 /* fi */ = {isa = PBXFileReference; lastKnownFileType = text.plist.strings; name = fi; path = fi.lproj/PrefNetworkViewController.strings; sourceTree = "<group>"; };
		348BFFAA28DC64490045F683 /* fi */ = {isa = PBXFileReference; lastKnownFileType = text.plist.strings; name = fi; path = fi.lproj/PrefUtilsViewController.strings; sourceTree = "<group>"; };
		348BFFAB28DC64490045F683 /* fi */ = {isa = PBXFileReference; lastKnownFileType = text.plist.strings; name = fi; path = fi.lproj/PreferenceWindowController.strings; sourceTree = "<group>"; };
		348BFFAC28DC64490045F683 /* fi */ = {isa = PBXFileReference; lastKnownFileType = text.plist.strings; name = fi; path = fi.lproj/SubChooseViewController.strings; sourceTree = "<group>"; };
		348BFFAD28DC64490045F683 /* fi */ = {isa = PBXFileReference; lastKnownFileType = text.plist.strings; name = fi; path = fi.lproj/InfoPlist.strings; sourceTree = "<group>"; };
		348BFFAE28DC64490045F683 /* fi */ = {isa = PBXFileReference; lastKnownFileType = text.plist.strings; name = fi; path = fi.lproj/Localizable.strings; sourceTree = "<group>"; };
		348BFFB028DC644A0045F683 /* fi */ = {isa = PBXFileReference; lastKnownFileType = text.plist.strings; name = fi; path = fi.lproj/FilterPresets.strings; sourceTree = "<group>"; };
		348BFFB128DC644A0045F683 /* fi */ = {isa = PBXFileReference; lastKnownFileType = text.plist.strings; name = fi; path = fi.lproj/KeyBinding.strings; sourceTree = "<group>"; };
		348BFFB228DC64F90045F683 /* hu */ = {isa = PBXFileReference; lastKnownFileType = text.plist.strings; name = hu; path = hu.lproj/MainMenu.strings; sourceTree = "<group>"; };
		348BFFB328DC64F90045F683 /* hu */ = {isa = PBXFileReference; lastKnownFileType = text.plist.strings; name = hu; path = hu.lproj/PlayerWindowController.strings; sourceTree = "<group>"; };
		348BFFB428DC64F90045F683 /* hu */ = {isa = PBXFileReference; lastKnownFileType = text.plist.strings; name = hu; path = hu.lproj/QuickSettingViewController.strings; sourceTree = "<group>"; };
		348BFFB528DC64F90045F683 /* hu */ = {isa = PBXFileReference; lastKnownFileType = text.plist.strings; name = hu; path = hu.lproj/PlaylistViewController.strings; sourceTree = "<group>"; };
		348BFFB628DC64F90045F683 /* hu */ = {isa = PBXFileReference; lastKnownFileType = text.plist.strings; name = hu; path = hu.lproj/InspectorWindowController.strings; sourceTree = "<group>"; };
		348BFFB728DC64F90045F683 /* hu */ = {isa = PBXFileReference; lastKnownFileType = text.plist.strings; name = hu; path = hu.lproj/FilterWindowController.strings; sourceTree = "<group>"; };
		348BFFB828DC64F90045F683 /* hu */ = {isa = PBXFileReference; lastKnownFileType = text.plist.strings; name = hu; path = hu.lproj/AboutWindowController.strings; sourceTree = "<group>"; };
		348BFFB928DC64F90045F683 /* hu */ = {isa = PBXFileReference; lastKnownFileType = text.plist.strings; name = hu; path = hu.lproj/OpenURLWindowController.strings; sourceTree = "<group>"; };
		348BFFBA28DC64FA0045F683 /* hu */ = {isa = PBXFileReference; lastKnownFileType = text.plist.strings; name = hu; path = hu.lproj/HistoryWindowController.strings; sourceTree = "<group>"; };
		348BFFBB28DC64FA0045F683 /* hu */ = {isa = PBXFileReference; lastKnownFileType = text.plist.strings; name = hu; path = hu.lproj/InitialWindowController.strings; sourceTree = "<group>"; };
		348BFFBC28DC64FA0045F683 /* hu */ = {isa = PBXFileReference; lastKnownFileType = text.plist.strings; name = hu; path = hu.lproj/MiniPlayerController.strings; sourceTree = "<group>"; };
		348BFFBD28DC64FA0045F683 /* hu */ = {isa = PBXFileReference; lastKnownFileType = text.plist.strings; name = hu; path = hu.lproj/GuideWindowController.strings; sourceTree = "<group>"; };
		348BFFBE28DC64FA0045F683 /* hu */ = {isa = PBXFileReference; lastKnownFileType = text.plist.strings; name = hu; path = hu.lproj/CropSettingsViewController.strings; sourceTree = "<group>"; };
		348BFFBF28DC64FA0045F683 /* hu */ = {isa = PBXFileReference; lastKnownFileType = text.plist.strings; name = hu; path = hu.lproj/FreeSelectingViewController.strings; sourceTree = "<group>"; };
		348BFFC028DC64FA0045F683 /* hu */ = {isa = PBXFileReference; lastKnownFileType = text.plist.strings; name = hu; path = hu.lproj/FontPickerWindowController.strings; sourceTree = "<group>"; };
		348BFFC128DC64FA0045F683 /* hu */ = {isa = PBXFileReference; lastKnownFileType = text.plist.strings; name = hu; path = hu.lproj/ScreenshootOSDView.strings; sourceTree = "<group>"; };
		348BFFC228DC64FA0045F683 /* hu */ = {isa = PBXFileReference; lastKnownFileType = text.plist.strings; name = hu; path = hu.lproj/PrefGeneralViewController.strings; sourceTree = "<group>"; };
		348BFFC328DC64FA0045F683 /* hu */ = {isa = PBXFileReference; lastKnownFileType = text.plist.strings; name = hu; path = hu.lproj/PrefUIViewController.strings; sourceTree = "<group>"; };
		348BFFC428DC64FA0045F683 /* hu */ = {isa = PBXFileReference; lastKnownFileType = text.plist.strings; name = hu; path = hu.lproj/PrefOSCToolbarSettingsSheetController.strings; sourceTree = "<group>"; };
		348BFFC528DC64FA0045F683 /* hu */ = {isa = PBXFileReference; lastKnownFileType = text.plist.strings; name = hu; path = hu.lproj/PrefControlViewController.strings; sourceTree = "<group>"; };
		348BFFC628DC64FB0045F683 /* hu */ = {isa = PBXFileReference; lastKnownFileType = text.plist.strings; name = hu; path = hu.lproj/PrefKeyBindingViewController.strings; sourceTree = "<group>"; };
		348BFFC728DC64FB0045F683 /* hu */ = {isa = PBXFileReference; lastKnownFileType = text.plist.strings; name = hu; path = hu.lproj/KeyRecordViewController.strings; sourceTree = "<group>"; };
		348BFFC828DC64FB0045F683 /* hu */ = {isa = PBXFileReference; lastKnownFileType = text.plist.strings; name = hu; path = hu.lproj/PrefAdvancedViewController.strings; sourceTree = "<group>"; };
		348BFFC928DC64FB0045F683 /* hu */ = {isa = PBXFileReference; lastKnownFileType = text.plist.strings; name = hu; path = hu.lproj/PrefCodecViewController.strings; sourceTree = "<group>"; };
		348BFFCA28DC64FB0045F683 /* hu */ = {isa = PBXFileReference; lastKnownFileType = text.plist.strings; name = hu; path = hu.lproj/PrefSubViewController.strings; sourceTree = "<group>"; };
		348BFFCB28DC64FB0045F683 /* hu */ = {isa = PBXFileReference; lastKnownFileType = text.plist.strings; name = hu; path = hu.lproj/PrefNetworkViewController.strings; sourceTree = "<group>"; };
		348BFFCC28DC64FB0045F683 /* hu */ = {isa = PBXFileReference; lastKnownFileType = text.plist.strings; name = hu; path = hu.lproj/PrefUtilsViewController.strings; sourceTree = "<group>"; };
		348BFFCD28DC64FB0045F683 /* hu */ = {isa = PBXFileReference; lastKnownFileType = text.plist.strings; name = hu; path = hu.lproj/PreferenceWindowController.strings; sourceTree = "<group>"; };
		348BFFCE28DC64FB0045F683 /* hu */ = {isa = PBXFileReference; lastKnownFileType = text.plist.strings; name = hu; path = hu.lproj/SubChooseViewController.strings; sourceTree = "<group>"; };
		348BFFCF28DC64FB0045F683 /* hu */ = {isa = PBXFileReference; lastKnownFileType = text.plist.strings; name = hu; path = hu.lproj/InfoPlist.strings; sourceTree = "<group>"; };
		348BFFD028DC64FB0045F683 /* hu */ = {isa = PBXFileReference; lastKnownFileType = text.plist.strings; name = hu; path = hu.lproj/Localizable.strings; sourceTree = "<group>"; };
		348BFFD228DC64FB0045F683 /* hu */ = {isa = PBXFileReference; lastKnownFileType = text.plist.strings; name = hu; path = hu.lproj/FilterPresets.strings; sourceTree = "<group>"; };
		348BFFD328DC64FC0045F683 /* hu */ = {isa = PBXFileReference; lastKnownFileType = text.plist.strings; name = hu; path = hu.lproj/KeyBinding.strings; sourceTree = "<group>"; };
		348BFFD428DC657C0045F683 /* pt */ = {isa = PBXFileReference; lastKnownFileType = text.plist.strings; name = pt; path = pt.lproj/MainMenu.strings; sourceTree = "<group>"; };
		348BFFD528DC657C0045F683 /* pt */ = {isa = PBXFileReference; lastKnownFileType = text.plist.strings; name = pt; path = pt.lproj/PlayerWindowController.strings; sourceTree = "<group>"; };
		348BFFD628DC657C0045F683 /* pt */ = {isa = PBXFileReference; lastKnownFileType = text.plist.strings; name = pt; path = pt.lproj/QuickSettingViewController.strings; sourceTree = "<group>"; };
		348BFFD728DC657C0045F683 /* pt */ = {isa = PBXFileReference; lastKnownFileType = text.plist.strings; name = pt; path = pt.lproj/PlaylistViewController.strings; sourceTree = "<group>"; };
		348BFFD828DC657D0045F683 /* pt */ = {isa = PBXFileReference; lastKnownFileType = text.plist.strings; name = pt; path = pt.lproj/InspectorWindowController.strings; sourceTree = "<group>"; };
		348BFFD928DC657D0045F683 /* pt */ = {isa = PBXFileReference; lastKnownFileType = text.plist.strings; name = pt; path = pt.lproj/FilterWindowController.strings; sourceTree = "<group>"; };
		348BFFDA28DC657D0045F683 /* pt */ = {isa = PBXFileReference; lastKnownFileType = text.plist.strings; name = pt; path = pt.lproj/AboutWindowController.strings; sourceTree = "<group>"; };
		348BFFDB28DC657D0045F683 /* pt */ = {isa = PBXFileReference; lastKnownFileType = text.plist.strings; name = pt; path = pt.lproj/OpenURLWindowController.strings; sourceTree = "<group>"; };
		348BFFDC28DC657D0045F683 /* pt */ = {isa = PBXFileReference; lastKnownFileType = text.plist.strings; name = pt; path = pt.lproj/HistoryWindowController.strings; sourceTree = "<group>"; };
		348BFFDD28DC657D0045F683 /* pt */ = {isa = PBXFileReference; lastKnownFileType = text.plist.strings; name = pt; path = pt.lproj/InitialWindowController.strings; sourceTree = "<group>"; };
		348BFFDE28DC657D0045F683 /* pt */ = {isa = PBXFileReference; lastKnownFileType = text.plist.strings; name = pt; path = pt.lproj/MiniPlayerController.strings; sourceTree = "<group>"; };
		348BFFDF28DC657D0045F683 /* pt */ = {isa = PBXFileReference; lastKnownFileType = text.plist.strings; name = pt; path = pt.lproj/GuideWindowController.strings; sourceTree = "<group>"; };
		348BFFE028DC657D0045F683 /* pt */ = {isa = PBXFileReference; lastKnownFileType = text.plist.strings; name = pt; path = pt.lproj/CropSettingsViewController.strings; sourceTree = "<group>"; };
		348BFFE128DC657E0045F683 /* pt */ = {isa = PBXFileReference; lastKnownFileType = text.plist.strings; name = pt; path = pt.lproj/FreeSelectingViewController.strings; sourceTree = "<group>"; };
		348BFFE228DC657E0045F683 /* pt */ = {isa = PBXFileReference; lastKnownFileType = text.plist.strings; name = pt; path = pt.lproj/FontPickerWindowController.strings; sourceTree = "<group>"; };
		348BFFE328DC657E0045F683 /* pt */ = {isa = PBXFileReference; lastKnownFileType = text.plist.strings; name = pt; path = pt.lproj/ScreenshootOSDView.strings; sourceTree = "<group>"; };
		348BFFE428DC657E0045F683 /* pt */ = {isa = PBXFileReference; lastKnownFileType = text.plist.strings; name = pt; path = pt.lproj/PrefGeneralViewController.strings; sourceTree = "<group>"; };
		348BFFE528DC657E0045F683 /* pt */ = {isa = PBXFileReference; lastKnownFileType = text.plist.strings; name = pt; path = pt.lproj/PrefUIViewController.strings; sourceTree = "<group>"; };
		348BFFE628DC657E0045F683 /* pt */ = {isa = PBXFileReference; lastKnownFileType = text.plist.strings; name = pt; path = pt.lproj/PrefOSCToolbarSettingsSheetController.strings; sourceTree = "<group>"; };
		348BFFE728DC657E0045F683 /* pt */ = {isa = PBXFileReference; lastKnownFileType = text.plist.strings; name = pt; path = pt.lproj/PrefControlViewController.strings; sourceTree = "<group>"; };
		348BFFE828DC657E0045F683 /* pt */ = {isa = PBXFileReference; lastKnownFileType = text.plist.strings; name = pt; path = pt.lproj/PrefKeyBindingViewController.strings; sourceTree = "<group>"; };
		348BFFE928DC657E0045F683 /* pt */ = {isa = PBXFileReference; lastKnownFileType = text.plist.strings; name = pt; path = pt.lproj/KeyRecordViewController.strings; sourceTree = "<group>"; };
		348BFFEA28DC657E0045F683 /* pt */ = {isa = PBXFileReference; lastKnownFileType = text.plist.strings; name = pt; path = pt.lproj/PrefAdvancedViewController.strings; sourceTree = "<group>"; };
		348BFFEB28DC657E0045F683 /* pt */ = {isa = PBXFileReference; lastKnownFileType = text.plist.strings; name = pt; path = pt.lproj/PrefCodecViewController.strings; sourceTree = "<group>"; };
		348BFFEC28DC657F0045F683 /* pt */ = {isa = PBXFileReference; lastKnownFileType = text.plist.strings; name = pt; path = pt.lproj/PrefSubViewController.strings; sourceTree = "<group>"; };
		348BFFED28DC657F0045F683 /* pt */ = {isa = PBXFileReference; lastKnownFileType = text.plist.strings; name = pt; path = pt.lproj/PrefNetworkViewController.strings; sourceTree = "<group>"; };
		348BFFEE28DC657F0045F683 /* pt */ = {isa = PBXFileReference; lastKnownFileType = text.plist.strings; name = pt; path = pt.lproj/PrefUtilsViewController.strings; sourceTree = "<group>"; };
		348BFFEF28DC657F0045F683 /* pt */ = {isa = PBXFileReference; lastKnownFileType = text.plist.strings; name = pt; path = pt.lproj/PreferenceWindowController.strings; sourceTree = "<group>"; };
		348BFFF028DC657F0045F683 /* pt */ = {isa = PBXFileReference; lastKnownFileType = text.plist.strings; name = pt; path = pt.lproj/SubChooseViewController.strings; sourceTree = "<group>"; };
		348BFFF128DC657F0045F683 /* pt */ = {isa = PBXFileReference; lastKnownFileType = text.plist.strings; name = pt; path = pt.lproj/InfoPlist.strings; sourceTree = "<group>"; };
		348BFFF228DC657F0045F683 /* pt */ = {isa = PBXFileReference; lastKnownFileType = text.plist.strings; name = pt; path = pt.lproj/Localizable.strings; sourceTree = "<group>"; };
		348BFFF428DC657F0045F683 /* pt */ = {isa = PBXFileReference; lastKnownFileType = text.plist.strings; name = pt; path = pt.lproj/FilterPresets.strings; sourceTree = "<group>"; };
		348BFFF528DC657F0045F683 /* pt */ = {isa = PBXFileReference; lastKnownFileType = text.plist.strings; name = pt; path = pt.lproj/KeyBinding.strings; sourceTree = "<group>"; };
		348BFFF628DC688C0045F683 /* sr-Latn */ = {isa = PBXFileReference; lastKnownFileType = text.plist.strings; name = "sr-Latn"; path = "sr-Latn.lproj/MainMenu.strings"; sourceTree = "<group>"; };
		348BFFF728DC688C0045F683 /* sr-Latn */ = {isa = PBXFileReference; lastKnownFileType = text.plist.strings; name = "sr-Latn"; path = "sr-Latn.lproj/PlayerWindowController.strings"; sourceTree = "<group>"; };
		348BFFF828DC688C0045F683 /* sr-Latn */ = {isa = PBXFileReference; lastKnownFileType = text.plist.strings; name = "sr-Latn"; path = "sr-Latn.lproj/QuickSettingViewController.strings"; sourceTree = "<group>"; };
		348BFFF928DC688D0045F683 /* sr-Latn */ = {isa = PBXFileReference; lastKnownFileType = text.plist.strings; name = "sr-Latn"; path = "sr-Latn.lproj/PlaylistViewController.strings"; sourceTree = "<group>"; };
		348BFFFA28DC688D0045F683 /* sr-Latn */ = {isa = PBXFileReference; lastKnownFileType = text.plist.strings; name = "sr-Latn"; path = "sr-Latn.lproj/InspectorWindowController.strings"; sourceTree = "<group>"; };
		348BFFFB28DC688D0045F683 /* sr-Latn */ = {isa = PBXFileReference; lastKnownFileType = text.plist.strings; name = "sr-Latn"; path = "sr-Latn.lproj/FilterWindowController.strings"; sourceTree = "<group>"; };
		348BFFFC28DC688D0045F683 /* sr-Latn */ = {isa = PBXFileReference; lastKnownFileType = text.plist.strings; name = "sr-Latn"; path = "sr-Latn.lproj/AboutWindowController.strings"; sourceTree = "<group>"; };
		348BFFFD28DC688D0045F683 /* sr-Latn */ = {isa = PBXFileReference; lastKnownFileType = text.plist.strings; name = "sr-Latn"; path = "sr-Latn.lproj/OpenURLWindowController.strings"; sourceTree = "<group>"; };
		348BFFFE28DC688D0045F683 /* sr-Latn */ = {isa = PBXFileReference; lastKnownFileType = text.plist.strings; name = "sr-Latn"; path = "sr-Latn.lproj/HistoryWindowController.strings"; sourceTree = "<group>"; };
		348BFFFF28DC688D0045F683 /* sr-Latn */ = {isa = PBXFileReference; lastKnownFileType = text.plist.strings; name = "sr-Latn"; path = "sr-Latn.lproj/InitialWindowController.strings"; sourceTree = "<group>"; };
		3494B3F42C00254500F57FC2 /* he */ = {isa = PBXFileReference; lastKnownFileType = text.plist.strings; name = he; path = he.lproj/InfoPlist.strings; sourceTree = "<group>"; };
		3494B3F52C00254800F57FC2 /* da */ = {isa = PBXFileReference; lastKnownFileType = text.plist.strings; name = da; path = da.lproj/InfoPlist.strings; sourceTree = "<group>"; };
		34ACA04C29DBB0090030C09C /* Base */ = {isa = PBXFileReference; lastKnownFileType = file.xib; name = Base; path = Base.lproj/LogWindowController.xib; sourceTree = "<group>"; };
		34ACA04F29DBB0180030C09C /* en */ = {isa = PBXFileReference; lastKnownFileType = text.plist.strings; name = en; path = en.lproj/LogWindowController.strings; sourceTree = "<group>"; };
		34ACA05129DBB0190030C09C /* af */ = {isa = PBXFileReference; lastKnownFileType = text.plist.strings; name = af; path = af.lproj/LogWindowController.strings; sourceTree = "<group>"; };
		34ACA05329DBB01A0030C09C /* ca */ = {isa = PBXFileReference; lastKnownFileType = text.plist.strings; name = ca; path = ca.lproj/LogWindowController.strings; sourceTree = "<group>"; };
		34ACA05529DBB01B0030C09C /* zh-Hans */ = {isa = PBXFileReference; lastKnownFileType = text.plist.strings; name = "zh-Hans"; path = "zh-Hans.lproj/LogWindowController.strings"; sourceTree = "<group>"; };
		34ACA05729DBB01B0030C09C /* zh-Hant */ = {isa = PBXFileReference; lastKnownFileType = text.plist.strings; name = "zh-Hant"; path = "zh-Hant.lproj/LogWindowController.strings"; sourceTree = "<group>"; };
		34ACA05929DBB01C0030C09C /* cs */ = {isa = PBXFileReference; lastKnownFileType = text.plist.strings; name = cs; path = cs.lproj/LogWindowController.strings; sourceTree = "<group>"; };
		34ACA05B29DBB01C0030C09C /* da */ = {isa = PBXFileReference; lastKnownFileType = text.plist.strings; name = da; path = da.lproj/LogWindowController.strings; sourceTree = "<group>"; };
		34ACA05D29DBB01E0030C09C /* nl */ = {isa = PBXFileReference; lastKnownFileType = text.plist.strings; name = nl; path = nl.lproj/LogWindowController.strings; sourceTree = "<group>"; };
		34ACA05F29DBB01F0030C09C /* en-GB */ = {isa = PBXFileReference; lastKnownFileType = text.plist.strings; name = "en-GB"; path = "en-GB.lproj/LogWindowController.strings"; sourceTree = "<group>"; };
		34ACA06129DBB01F0030C09C /* fi */ = {isa = PBXFileReference; lastKnownFileType = text.plist.strings; name = fi; path = fi.lproj/LogWindowController.strings; sourceTree = "<group>"; };
		34ACA06329DBB01F0030C09C /* fr */ = {isa = PBXFileReference; lastKnownFileType = text.plist.strings; name = fr; path = fr.lproj/LogWindowController.strings; sourceTree = "<group>"; };
		34ACA06529DBB0200030C09C /* de */ = {isa = PBXFileReference; lastKnownFileType = text.plist.strings; name = de; path = de.lproj/LogWindowController.strings; sourceTree = "<group>"; };
		34ACA06729DBB0200030C09C /* hi */ = {isa = PBXFileReference; lastKnownFileType = text.plist.strings; name = hi; path = hi.lproj/LogWindowController.strings; sourceTree = "<group>"; };
		34ACA06929DBB0200030C09C /* hu */ = {isa = PBXFileReference; lastKnownFileType = text.plist.strings; name = hu; path = hu.lproj/LogWindowController.strings; sourceTree = "<group>"; };
		34ACA06B29DBB0210030C09C /* it */ = {isa = PBXFileReference; lastKnownFileType = text.plist.strings; name = it; path = it.lproj/LogWindowController.strings; sourceTree = "<group>"; };
		34ACA06D29DBB0210030C09C /* ja */ = {isa = PBXFileReference; lastKnownFileType = text.plist.strings; name = ja; path = ja.lproj/LogWindowController.strings; sourceTree = "<group>"; };
		34ACA06F29DBB0210030C09C /* ko */ = {isa = PBXFileReference; lastKnownFileType = text.plist.strings; name = ko; path = ko.lproj/LogWindowController.strings; sourceTree = "<group>"; };
		34ACA07129DBB0220030C09C /* pl */ = {isa = PBXFileReference; lastKnownFileType = text.plist.strings; name = pl; path = pl.lproj/LogWindowController.strings; sourceTree = "<group>"; };
		34ACA07329DBB0220030C09C /* pt */ = {isa = PBXFileReference; lastKnownFileType = text.plist.strings; name = pt; path = pt.lproj/LogWindowController.strings; sourceTree = "<group>"; };
		34ACA07529DBB0230030C09C /* pt-BR */ = {isa = PBXFileReference; lastKnownFileType = text.plist.strings; name = "pt-BR"; path = "pt-BR.lproj/LogWindowController.strings"; sourceTree = "<group>"; };
		34ACA07729DBB0230030C09C /* ro */ = {isa = PBXFileReference; lastKnownFileType = text.plist.strings; name = ro; path = ro.lproj/LogWindowController.strings; sourceTree = "<group>"; };
		34ACA07929DBB0230030C09C /* ru */ = {isa = PBXFileReference; lastKnownFileType = text.plist.strings; name = ru; path = ru.lproj/LogWindowController.strings; sourceTree = "<group>"; };
		34ACA07B29DBB0230030C09C /* sr-Latn */ = {isa = PBXFileReference; lastKnownFileType = text.plist.strings; name = "sr-Latn"; path = "sr-Latn.lproj/LogWindowController.strings"; sourceTree = "<group>"; };
		34ACA07D29DBB0240030C09C /* sk */ = {isa = PBXFileReference; lastKnownFileType = text.plist.strings; name = sk; path = sk.lproj/LogWindowController.strings; sourceTree = "<group>"; };
		34ACA07F29DBB0240030C09C /* es */ = {isa = PBXFileReference; lastKnownFileType = text.plist.strings; name = es; path = es.lproj/LogWindowController.strings; sourceTree = "<group>"; };
		34ACA08129DBB0250030C09C /* sv */ = {isa = PBXFileReference; lastKnownFileType = text.plist.strings; name = sv; path = sv.lproj/LogWindowController.strings; sourceTree = "<group>"; };
		34ACA08329DBB0260030C09C /* uk */ = {isa = PBXFileReference; lastKnownFileType = text.plist.strings; name = uk; path = uk.lproj/LogWindowController.strings; sourceTree = "<group>"; };
		34ACA08529DBB0260030C09C /* tr */ = {isa = PBXFileReference; lastKnownFileType = text.plist.strings; name = tr; path = tr.lproj/LogWindowController.strings; sourceTree = "<group>"; };
		34ACAB2D2C142A0300F871A0 /* libintl.8.dylib */ = {isa = PBXFileReference; lastKnownFileType = "compiled.mach-o.dylib"; name = libintl.8.dylib; path = deps/lib/libintl.8.dylib; sourceTree = "<group>"; };
		34ACAB2E2C142A0300F871A0 /* libgraphite2.3.dylib */ = {isa = PBXFileReference; lastKnownFileType = "compiled.mach-o.dylib"; name = libgraphite2.3.dylib; path = deps/lib/libgraphite2.3.dylib; sourceTree = "<group>"; };
		34ACAB2F2C142A0300F871A0 /* liblcms2.2.dylib */ = {isa = PBXFileReference; lastKnownFileType = "compiled.mach-o.dylib"; name = liblcms2.2.dylib; path = deps/lib/liblcms2.2.dylib; sourceTree = "<group>"; };
		34ACAB302C142A0300F871A0 /* libp11-kit.0.dylib */ = {isa = PBXFileReference; lastKnownFileType = "compiled.mach-o.dylib"; name = "libp11-kit.0.dylib"; path = "deps/lib/libp11-kit.0.dylib"; sourceTree = "<group>"; };
		34ACAB312C142A0300F871A0 /* libgnutls.30.dylib */ = {isa = PBXFileReference; lastKnownFileType = "compiled.mach-o.dylib"; name = libgnutls.30.dylib; path = deps/lib/libgnutls.30.dylib; sourceTree = "<group>"; };
		34ACAB322C142A0300F871A0 /* libxcb-shape.0.dylib */ = {isa = PBXFileReference; lastKnownFileType = "compiled.mach-o.dylib"; name = "libxcb-shape.0.dylib"; path = "deps/lib/libxcb-shape.0.dylib"; sourceTree = "<group>"; };
		34ACAB332C142A0300F871A0 /* libsharpyuv.0.dylib */ = {isa = PBXFileReference; lastKnownFileType = "compiled.mach-o.dylib"; name = libsharpyuv.0.dylib; path = deps/lib/libsharpyuv.0.dylib; sourceTree = "<group>"; };
		34ACAB342C142A0300F871A0 /* libshaderc_shared.1.dylib */ = {isa = PBXFileReference; lastKnownFileType = "compiled.mach-o.dylib"; name = libshaderc_shared.1.dylib; path = deps/lib/libshaderc_shared.1.dylib; sourceTree = "<group>"; };
		34ACAB352C142A0300F871A0 /* libunistring.5.dylib */ = {isa = PBXFileReference; lastKnownFileType = "compiled.mach-o.dylib"; name = libunistring.5.dylib; path = deps/lib/libunistring.5.dylib; sourceTree = "<group>"; };
		34ACAB362C142A0300F871A0 /* liblz4.1.dylib */ = {isa = PBXFileReference; lastKnownFileType = "compiled.mach-o.dylib"; name = liblz4.1.dylib; path = deps/lib/liblz4.1.dylib; sourceTree = "<group>"; };
		34ACAB372C142A0300F871A0 /* libwebpmux.3.dylib */ = {isa = PBXFileReference; lastKnownFileType = "compiled.mach-o.dylib"; name = libwebpmux.3.dylib; path = deps/lib/libwebpmux.3.dylib; sourceTree = "<group>"; };
		34ACAB382C142A0300F871A0 /* libzmq.5.dylib */ = {isa = PBXFileReference; lastKnownFileType = "compiled.mach-o.dylib"; name = libzmq.5.dylib; path = deps/lib/libzmq.5.dylib; sourceTree = "<group>"; };
		34ACAB392C142A0300F871A0 /* libvulkan.1.dylib */ = {isa = PBXFileReference; lastKnownFileType = "compiled.mach-o.dylib"; name = libvulkan.1.dylib; path = deps/lib/libvulkan.1.dylib; sourceTree = "<group>"; };
		34ACAB3A2C142A0300F871A0 /* libluajit-5.1.2.dylib */ = {isa = PBXFileReference; lastKnownFileType = "compiled.mach-o.dylib"; name = "libluajit-5.1.2.dylib"; path = "deps/lib/libluajit-5.1.2.dylib"; sourceTree = "<group>"; };
		34ACAB3B2C142A0300F871A0 /* libfribidi.0.dylib */ = {isa = PBXFileReference; lastKnownFileType = "compiled.mach-o.dylib"; name = libfribidi.0.dylib; path = deps/lib/libfribidi.0.dylib; sourceTree = "<group>"; };
		34ACAB3C2C142A0300F871A0 /* libvidstab.1.2.dylib */ = {isa = PBXFileReference; lastKnownFileType = "compiled.mach-o.dylib"; name = libvidstab.1.2.dylib; path = deps/lib/libvidstab.1.2.dylib; sourceTree = "<group>"; };
		34ACAB3D2C142A0300F871A0 /* libwebp.7.dylib */ = {isa = PBXFileReference; lastKnownFileType = "compiled.mach-o.dylib"; name = libwebp.7.dylib; path = deps/lib/libwebp.7.dylib; sourceTree = "<group>"; };
		34ACAB3E2C142A0300F871A0 /* libjxl.0.10.dylib */ = {isa = PBXFileReference; lastKnownFileType = "compiled.mach-o.dylib"; name = libjxl.0.10.dylib; path = deps/lib/libjxl.0.10.dylib; sourceTree = "<group>"; };
		34ACAB3F2C142A0300F871A0 /* libXau.6.dylib */ = {isa = PBXFileReference; lastKnownFileType = "compiled.mach-o.dylib"; name = libXau.6.dylib; path = deps/lib/libXau.6.dylib; sourceTree = "<group>"; };
		34ACAB402C142A0300F871A0 /* libdav1d.7.dylib */ = {isa = PBXFileReference; lastKnownFileType = "compiled.mach-o.dylib"; name = libdav1d.7.dylib; path = deps/lib/libdav1d.7.dylib; sourceTree = "<group>"; };
		34ACAB412C142A0300F871A0 /* libXdmcp.6.dylib */ = {isa = PBXFileReference; lastKnownFileType = "compiled.mach-o.dylib"; name = libXdmcp.6.dylib; path = deps/lib/libXdmcp.6.dylib; sourceTree = "<group>"; };
		34ACAB422C142A0300F871A0 /* libpostproc.58.dylib */ = {isa = PBXFileReference; lastKnownFileType = "compiled.mach-o.dylib"; name = libpostproc.58.dylib; path = deps/lib/libpostproc.58.dylib; sourceTree = "<group>"; };
		34ACAB432C142A0300F871A0 /* libswscale.8.dylib */ = {isa = PBXFileReference; lastKnownFileType = "compiled.mach-o.dylib"; name = libswscale.8.dylib; path = deps/lib/libswscale.8.dylib; sourceTree = "<group>"; };
		34ACAB442C142A0300F871A0 /* libunibreak.6.dylib */ = {isa = PBXFileReference; lastKnownFileType = "compiled.mach-o.dylib"; name = libunibreak.6.dylib; path = deps/lib/libunibreak.6.dylib; sourceTree = "<group>"; };
		34ACAB452C142A0300F871A0 /* libfontconfig.1.dylib */ = {isa = PBXFileReference; lastKnownFileType = "compiled.mach-o.dylib"; name = libfontconfig.1.dylib; path = deps/lib/libfontconfig.1.dylib; sourceTree = "<group>"; };
		34ACAB462C142A0300F871A0 /* libsnappy.1.dylib */ = {isa = PBXFileReference; lastKnownFileType = "compiled.mach-o.dylib"; name = libsnappy.1.dylib; path = deps/lib/libsnappy.1.dylib; sourceTree = "<group>"; };
		34ACAB472C142A0300F871A0 /* libxcb.1.dylib */ = {isa = PBXFileReference; lastKnownFileType = "compiled.mach-o.dylib"; name = libxcb.1.dylib; path = deps/lib/libxcb.1.dylib; sourceTree = "<group>"; };
		34ACAB482C142A0300F871A0 /* libavfilter.10.dylib */ = {isa = PBXFileReference; lastKnownFileType = "compiled.mach-o.dylib"; name = libavfilter.10.dylib; path = deps/lib/libavfilter.10.dylib; sourceTree = "<group>"; };
		34ACAB492C142A0300F871A0 /* libxcb-xfixes.0.dylib */ = {isa = PBXFileReference; lastKnownFileType = "compiled.mach-o.dylib"; name = "libxcb-xfixes.0.dylib"; path = "deps/lib/libxcb-xfixes.0.dylib"; sourceTree = "<group>"; };
		34ACAB4A2C142A0400F871A0 /* libbrotlidec.1.dylib */ = {isa = PBXFileReference; lastKnownFileType = "compiled.mach-o.dylib"; name = libbrotlidec.1.dylib; path = deps/lib/libbrotlidec.1.dylib; sourceTree = "<group>"; };
		34ACAB4B2C142A0400F871A0 /* libharfbuzz.0.dylib */ = {isa = PBXFileReference; lastKnownFileType = "compiled.mach-o.dylib"; name = libharfbuzz.0.dylib; path = deps/lib/libharfbuzz.0.dylib; sourceTree = "<group>"; };
		34ACAB4C2C142A0400F871A0 /* libpcre2-8.0.dylib */ = {isa = PBXFileReference; lastKnownFileType = "compiled.mach-o.dylib"; name = "libpcre2-8.0.dylib"; path = "deps/lib/libpcre2-8.0.dylib"; sourceTree = "<group>"; };
		34ACAB4D2C142A0400F871A0 /* libtasn1.6.dylib */ = {isa = PBXFileReference; lastKnownFileType = "compiled.mach-o.dylib"; name = libtasn1.6.dylib; path = deps/lib/libtasn1.6.dylib; sourceTree = "<group>"; };
		34ACAB4E2C142A0400F871A0 /* libzstd.1.dylib */ = {isa = PBXFileReference; lastKnownFileType = "compiled.mach-o.dylib"; name = libzstd.1.dylib; path = deps/lib/libzstd.1.dylib; sourceTree = "<group>"; };
		34ACAB4F2C142A0400F871A0 /* libglib-2.0.0.dylib */ = {isa = PBXFileReference; lastKnownFileType = "compiled.mach-o.dylib"; name = "libglib-2.0.0.dylib"; path = "deps/lib/libglib-2.0.0.dylib"; sourceTree = "<group>"; };
		34ACAB502C142A0400F871A0 /* libbrotlienc.1.dylib */ = {isa = PBXFileReference; lastKnownFileType = "compiled.mach-o.dylib"; name = libbrotlienc.1.dylib; path = deps/lib/libbrotlienc.1.dylib; sourceTree = "<group>"; };
		34ACAB512C142A0400F871A0 /* libbrotlicommon.1.dylib */ = {isa = PBXFileReference; lastKnownFileType = "compiled.mach-o.dylib"; name = libbrotlicommon.1.dylib; path = deps/lib/libbrotlicommon.1.dylib; sourceTree = "<group>"; };
		34ACAB522C142A0400F871A0 /* libjxl_threads.0.10.dylib */ = {isa = PBXFileReference; lastKnownFileType = "compiled.mach-o.dylib"; name = libjxl_threads.0.10.dylib; path = deps/lib/libjxl_threads.0.10.dylib; sourceTree = "<group>"; };
		34ACAB532C142A0400F871A0 /* libpng16.16.dylib */ = {isa = PBXFileReference; lastKnownFileType = "compiled.mach-o.dylib"; name = libpng16.16.dylib; path = deps/lib/libpng16.16.dylib; sourceTree = "<group>"; };
		34ACAB542C142A0400F871A0 /* libbluray.2.dylib */ = {isa = PBXFileReference; lastKnownFileType = "compiled.mach-o.dylib"; name = libbluray.2.dylib; path = deps/lib/libbluray.2.dylib; sourceTree = "<group>"; };
		34ACAB552C142A0400F871A0 /* libuchardet.0.dylib */ = {isa = PBXFileReference; lastKnownFileType = "compiled.mach-o.dylib"; name = libuchardet.0.dylib; path = deps/lib/libuchardet.0.dylib; sourceTree = "<group>"; };
		34ACAB562C142A0400F871A0 /* libmujs.dylib */ = {isa = PBXFileReference; lastKnownFileType = "compiled.mach-o.dylib"; name = libmujs.dylib; path = deps/lib/libmujs.dylib; sourceTree = "<group>"; };
		34ACAB572C142A0400F871A0 /* libavformat.61.dylib */ = {isa = PBXFileReference; lastKnownFileType = "compiled.mach-o.dylib"; name = libavformat.61.dylib; path = deps/lib/libavformat.61.dylib; sourceTree = "<group>"; };
		34ACAB582C142A0400F871A0 /* libavutil.59.dylib */ = {isa = PBXFileReference; lastKnownFileType = "compiled.mach-o.dylib"; name = libavutil.59.dylib; path = deps/lib/libavutil.59.dylib; sourceTree = "<group>"; };
		34ACAB592C142A0400F871A0 /* libarchive.13.dylib */ = {isa = PBXFileReference; lastKnownFileType = "compiled.mach-o.dylib"; name = libarchive.13.dylib; path = deps/lib/libarchive.13.dylib; sourceTree = "<group>"; };
		34ACAB5A2C142A0400F871A0 /* libidn2.0.dylib */ = {isa = PBXFileReference; lastKnownFileType = "compiled.mach-o.dylib"; name = libidn2.0.dylib; path = deps/lib/libidn2.0.dylib; sourceTree = "<group>"; };
		34ACAB5B2C142A0400F871A0 /* libplacebo.338.dylib */ = {isa = PBXFileReference; lastKnownFileType = "compiled.mach-o.dylib"; name = libplacebo.338.dylib; path = deps/lib/libplacebo.338.dylib; sourceTree = "<group>"; };
		34ACAB5C2C142A0400F871A0 /* libX11.6.dylib */ = {isa = PBXFileReference; lastKnownFileType = "compiled.mach-o.dylib"; name = libX11.6.dylib; path = deps/lib/libX11.6.dylib; sourceTree = "<group>"; };
		34ACAB5D2C142A0400F871A0 /* liblzma.5.dylib */ = {isa = PBXFileReference; lastKnownFileType = "compiled.mach-o.dylib"; name = liblzma.5.dylib; path = deps/lib/liblzma.5.dylib; sourceTree = "<group>"; };
		34ACAB5E2C142A0400F871A0 /* libsoxr.0.dylib */ = {isa = PBXFileReference; lastKnownFileType = "compiled.mach-o.dylib"; name = libsoxr.0.dylib; path = deps/lib/libsoxr.0.dylib; sourceTree = "<group>"; };
		34ACAB5F2C142A0400F871A0 /* librubberband.2.dylib */ = {isa = PBXFileReference; lastKnownFileType = "compiled.mach-o.dylib"; name = librubberband.2.dylib; path = deps/lib/librubberband.2.dylib; sourceTree = "<group>"; };
		34ACAB602C142A0400F871A0 /* libavcodec.61.dylib */ = {isa = PBXFileReference; lastKnownFileType = "compiled.mach-o.dylib"; name = libavcodec.61.dylib; path = deps/lib/libavcodec.61.dylib; sourceTree = "<group>"; };
		34ACAB612C142A0400F871A0 /* libhogweed.6.dylib */ = {isa = PBXFileReference; lastKnownFileType = "compiled.mach-o.dylib"; name = libhogweed.6.dylib; path = deps/lib/libhogweed.6.dylib; sourceTree = "<group>"; };
		34ACAB622C142A0400F871A0 /* libsodium.26.dylib */ = {isa = PBXFileReference; lastKnownFileType = "compiled.mach-o.dylib"; name = libsodium.26.dylib; path = deps/lib/libsodium.26.dylib; sourceTree = "<group>"; };
		34ACAB632C142A0400F871A0 /* libsamplerate.0.dylib */ = {isa = PBXFileReference; lastKnownFileType = "compiled.mach-o.dylib"; name = libsamplerate.0.dylib; path = deps/lib/libsamplerate.0.dylib; sourceTree = "<group>"; };
		34ACAB642C142A0400F871A0 /* libxcb-shm.0.dylib */ = {isa = PBXFileReference; lastKnownFileType = "compiled.mach-o.dylib"; name = "libxcb-shm.0.dylib"; path = "deps/lib/libxcb-shm.0.dylib"; sourceTree = "<group>"; };
		34ACAB652C142A0400F871A0 /* libjpeg.8.dylib */ = {isa = PBXFileReference; lastKnownFileType = "compiled.mach-o.dylib"; name = libjpeg.8.dylib; path = deps/lib/libjpeg.8.dylib; sourceTree = "<group>"; };
		34ACAB662C142A0500F871A0 /* libzimg.2.dylib */ = {isa = PBXFileReference; lastKnownFileType = "compiled.mach-o.dylib"; name = libzimg.2.dylib; path = deps/lib/libzimg.2.dylib; sourceTree = "<group>"; };
		34ACAB672C142A0500F871A0 /* libnettle.8.dylib */ = {isa = PBXFileReference; lastKnownFileType = "compiled.mach-o.dylib"; name = libnettle.8.dylib; path = deps/lib/libnettle.8.dylib; sourceTree = "<group>"; };
		34ACAB682C142A0500F871A0 /* libavdevice.61.dylib */ = {isa = PBXFileReference; lastKnownFileType = "compiled.mach-o.dylib"; name = libavdevice.61.dylib; path = deps/lib/libavdevice.61.dylib; sourceTree = "<group>"; };
		34ACAB692C142A0500F871A0 /* libhwy.1.dylib */ = {isa = PBXFileReference; lastKnownFileType = "compiled.mach-o.dylib"; name = libhwy.1.dylib; path = deps/lib/libhwy.1.dylib; sourceTree = "<group>"; };
		34ACAB6A2C142A0500F871A0 /* libb2.1.dylib */ = {isa = PBXFileReference; lastKnownFileType = "compiled.mach-o.dylib"; name = libb2.1.dylib; path = deps/lib/libb2.1.dylib; sourceTree = "<group>"; };
		34ACAB6B2C142A0500F871A0 /* libgmp.10.dylib */ = {isa = PBXFileReference; lastKnownFileType = "compiled.mach-o.dylib"; name = libgmp.10.dylib; path = deps/lib/libgmp.10.dylib; sourceTree = "<group>"; };
		34ACAB6C2C142A0500F871A0 /* libswresample.5.dylib */ = {isa = PBXFileReference; lastKnownFileType = "compiled.mach-o.dylib"; name = libswresample.5.dylib; path = deps/lib/libswresample.5.dylib; sourceTree = "<group>"; };
		34ACAB6D2C142A0500F871A0 /* libfreetype.6.dylib */ = {isa = PBXFileReference; lastKnownFileType = "compiled.mach-o.dylib"; name = libfreetype.6.dylib; path = deps/lib/libfreetype.6.dylib; sourceTree = "<group>"; };
		34ACAB6E2C142A0500F871A0 /* libjxl_cms.0.10.dylib */ = {isa = PBXFileReference; lastKnownFileType = "compiled.mach-o.dylib"; name = libjxl_cms.0.10.dylib; path = deps/lib/libjxl_cms.0.10.dylib; sourceTree = "<group>"; };
		34ACAB6F2C142A0500F871A0 /* libmpv.2.dylib */ = {isa = PBXFileReference; lastKnownFileType = "compiled.mach-o.dylib"; name = libmpv.2.dylib; path = deps/lib/libmpv.2.dylib; sourceTree = "<group>"; };
		34ACAB702C142A0500F871A0 /* libspeex.1.dylib */ = {isa = PBXFileReference; lastKnownFileType = "compiled.mach-o.dylib"; name = libspeex.1.dylib; path = deps/lib/libspeex.1.dylib; sourceTree = "<group>"; };
		34ACAB712C142A0500F871A0 /* libass.9.dylib */ = {isa = PBXFileReference; lastKnownFileType = "compiled.mach-o.dylib"; name = libass.9.dylib; path = deps/lib/libass.9.dylib; sourceTree = "<group>"; };
		34ACABFC2C142C5400F871A0 /* codec_desc.h */ = {isa = PBXFileReference; lastKnownFileType = sourcecode.c.h; path = codec_desc.h; sourceTree = "<group>"; };
		34ACAC012C142C5400F871A0 /* codec_id.h */ = {isa = PBXFileReference; lastKnownFileType = sourcecode.c.h; path = codec_id.h; sourceTree = "<group>"; };
		34ACAC022C142C5400F871A0 /* version_major.h */ = {isa = PBXFileReference; lastKnownFileType = sourcecode.c.h; path = version_major.h; sourceTree = "<group>"; };
		34ACAC042C142C5400F871A0 /* codec_par.h */ = {isa = PBXFileReference; lastKnownFileType = sourcecode.c.h; path = codec_par.h; sourceTree = "<group>"; };
		34ACAC072C142C5400F871A0 /* codec.h */ = {isa = PBXFileReference; lastKnownFileType = sourcecode.c.h; path = codec.h; sourceTree = "<group>"; };
		34ACAC082C142C5400F871A0 /* avcodec.h */ = {isa = PBXFileReference; lastKnownFileType = sourcecode.c.h; path = avcodec.h; sourceTree = "<group>"; };
		34ACAC0F2C142C5500F871A0 /* packet.h */ = {isa = PBXFileReference; lastKnownFileType = sourcecode.c.h; path = packet.h; sourceTree = "<group>"; };
		34ACAC102C142C5500F871A0 /* version.h */ = {isa = PBXFileReference; lastKnownFileType = sourcecode.c.h; path = version.h; sourceTree = "<group>"; };
		34ACAC112C142C5500F871A0 /* defs.h */ = {isa = PBXFileReference; lastKnownFileType = sourcecode.c.h; path = defs.h; sourceTree = "<group>"; };
		34ACAC142C142C7100F871A0 /* version.h */ = {isa = PBXFileReference; lastKnownFileType = sourcecode.c.h; path = version.h; sourceTree = "<group>"; };
		34ACAC152C142C7100F871A0 /* version_major.h */ = {isa = PBXFileReference; lastKnownFileType = sourcecode.c.h; path = version_major.h; sourceTree = "<group>"; };
		34ACAC162C142C7100F871A0 /* avformat.h */ = {isa = PBXFileReference; lastKnownFileType = sourcecode.c.h; path = avformat.h; sourceTree = "<group>"; };
		34ACAC172C142C7100F871A0 /* avio.h */ = {isa = PBXFileReference; lastKnownFileType = sourcecode.c.h; path = avio.h; sourceTree = "<group>"; };
		34ACAC262C142C8400F871A0 /* avutil.h */ = {isa = PBXFileReference; lastKnownFileType = sourcecode.c.h; path = avutil.h; sourceTree = "<group>"; };
		34ACAC292C142C8400F871A0 /* macros.h */ = {isa = PBXFileReference; lastKnownFileType = sourcecode.c.h; path = macros.h; sourceTree = "<group>"; };
		34ACAC2B2C142C8400F871A0 /* mathematics.h */ = {isa = PBXFileReference; lastKnownFileType = sourcecode.c.h; path = mathematics.h; sourceTree = "<group>"; };
		34ACAC2F2C142C8500F871A0 /* samplefmt.h */ = {isa = PBXFileReference; lastKnownFileType = sourcecode.c.h; path = samplefmt.h; sourceTree = "<group>"; };
		34ACAC452C142C8600F871A0 /* intfloat.h */ = {isa = PBXFileReference; lastKnownFileType = sourcecode.c.h; path = intfloat.h; sourceTree = "<group>"; };
		34ACAC4C2C142C8600F871A0 /* rational.h */ = {isa = PBXFileReference; lastKnownFileType = sourcecode.c.h; path = rational.h; sourceTree = "<group>"; };
		34ACAC512C142C8600F871A0 /* frame.h */ = {isa = PBXFileReference; lastKnownFileType = sourcecode.c.h; path = frame.h; sourceTree = "<group>"; };
		34ACAC522C142C8600F871A0 /* attributes.h */ = {isa = PBXFileReference; lastKnownFileType = sourcecode.c.h; path = attributes.h; sourceTree = "<group>"; };
		34ACAC5A2C142C8700F871A0 /* buffer.h */ = {isa = PBXFileReference; lastKnownFileType = sourcecode.c.h; path = buffer.h; sourceTree = "<group>"; };
		34ACAC5C2C142C8700F871A0 /* error.h */ = {isa = PBXFileReference; lastKnownFileType = sourcecode.c.h; path = error.h; sourceTree = "<group>"; };
		34ACAC5E2C142C8700F871A0 /* mastering_display_metadata.h */ = {isa = PBXFileReference; lastKnownFileType = sourcecode.c.h; path = mastering_display_metadata.h; sourceTree = "<group>"; };
		34ACAC5F2C142C8700F871A0 /* dict.h */ = {isa = PBXFileReference; lastKnownFileType = sourcecode.c.h; path = dict.h; sourceTree = "<group>"; };
		34ACAC602C142C8700F871A0 /* pixfmt.h */ = {isa = PBXFileReference; lastKnownFileType = sourcecode.c.h; path = pixfmt.h; sourceTree = "<group>"; };
		34ACAC612C142C8700F871A0 /* hwcontext.h */ = {isa = PBXFileReference; lastKnownFileType = sourcecode.c.h; path = hwcontext.h; sourceTree = "<group>"; };
		34ACAC632C142C8700F871A0 /* version.h */ = {isa = PBXFileReference; lastKnownFileType = sourcecode.c.h; path = version.h; sourceTree = "<group>"; };
		34ACAC682C142C8700F871A0 /* common.h */ = {isa = PBXFileReference; lastKnownFileType = sourcecode.c.h; path = common.h; sourceTree = "<group>"; };
		34ACAC6C2C142C8800F871A0 /* channel_layout.h */ = {isa = PBXFileReference; lastKnownFileType = sourcecode.c.h; path = channel_layout.h; sourceTree = "<group>"; };
		34ACAC702C142C8800F871A0 /* pixdesc.h */ = {isa = PBXFileReference; lastKnownFileType = sourcecode.c.h; path = pixdesc.h; sourceTree = "<group>"; };
		34ACAC712C142C8800F871A0 /* log.h */ = {isa = PBXFileReference; lastKnownFileType = sourcecode.c.h; path = log.h; sourceTree = "<group>"; };
		34ACAC752C142C8800F871A0 /* mem.h */ = {isa = PBXFileReference; lastKnownFileType = sourcecode.c.h; path = mem.h; sourceTree = "<group>"; };
		34ACAC772C142C8800F871A0 /* avconfig.h */ = {isa = PBXFileReference; lastKnownFileType = sourcecode.c.h; path = avconfig.h; sourceTree = "<group>"; };
		34ACAC782C142C9E00F871A0 /* version.h */ = {isa = PBXFileReference; lastKnownFileType = sourcecode.c.h; path = version.h; sourceTree = "<group>"; };
		34ACAC792C142C9E00F871A0 /* swscale.h */ = {isa = PBXFileReference; lastKnownFileType = sourcecode.c.h; path = swscale.h; sourceTree = "<group>"; };
		34ACAC7A2C142C9E00F871A0 /* version_major.h */ = {isa = PBXFileReference; lastKnownFileType = sourcecode.c.h; path = version_major.h; sourceTree = "<group>"; };
		34ACAC7B2C142CE600F871A0 /* render_gl.h */ = {isa = PBXFileReference; lastKnownFileType = sourcecode.c.h; path = render_gl.h; sourceTree = "<group>"; };
		34ACAC7D2C142CE600F871A0 /* client.h */ = {isa = PBXFileReference; lastKnownFileType = sourcecode.c.h; path = client.h; sourceTree = "<group>"; };
		34ACAC7E2C142CE600F871A0 /* render.h */ = {isa = PBXFileReference; lastKnownFileType = sourcecode.c.h; path = render.h; sourceTree = "<group>"; };
		34ACAD602C16917000F871A0 /* hr */ = {isa = PBXFileReference; lastKnownFileType = text.plist.strings; name = hr; path = hr.lproj/MainMenu.strings; sourceTree = "<group>"; };
		34ACAD612C16917000F871A0 /* hr */ = {isa = PBXFileReference; lastKnownFileType = text.plist.strings; name = hr; path = hr.lproj/MainWindowController.strings; sourceTree = "<group>"; };
		34ACAD622C16917000F871A0 /* hr */ = {isa = PBXFileReference; lastKnownFileType = text.plist.strings; name = hr; path = hr.lproj/QuickSettingViewController.strings; sourceTree = "<group>"; };
		34ACAD632C16917000F871A0 /* hr */ = {isa = PBXFileReference; lastKnownFileType = text.plist.strings; name = hr; path = hr.lproj/PlaylistViewController.strings; sourceTree = "<group>"; };
		34ACAD642C16917000F871A0 /* hr */ = {isa = PBXFileReference; lastKnownFileType = text.plist.strings; name = hr; path = hr.lproj/InspectorWindowController.strings; sourceTree = "<group>"; };
		34ACAD652C16917000F871A0 /* hr */ = {isa = PBXFileReference; lastKnownFileType = text.plist.strings; name = hr; path = hr.lproj/FilterWindowController.strings; sourceTree = "<group>"; };
		34ACAD662C16917000F871A0 /* hr */ = {isa = PBXFileReference; lastKnownFileType = text.plist.strings; name = hr; path = hr.lproj/AboutWindowController.strings; sourceTree = "<group>"; };
		34ACAD672C16917000F871A0 /* hr */ = {isa = PBXFileReference; lastKnownFileType = text.plist.strings; name = hr; path = hr.lproj/OpenURLWindowController.strings; sourceTree = "<group>"; };
		34ACAD682C16917000F871A0 /* hr */ = {isa = PBXFileReference; lastKnownFileType = text.plist.strings; name = hr; path = hr.lproj/HistoryWindowController.strings; sourceTree = "<group>"; };
		34ACAD692C16917000F871A0 /* hr */ = {isa = PBXFileReference; lastKnownFileType = text.plist.strings; name = hr; path = hr.lproj/InitialWindowController.strings; sourceTree = "<group>"; };
		34ACAD6A2C16917000F871A0 /* hr */ = {isa = PBXFileReference; lastKnownFileType = text.plist.strings; name = hr; path = hr.lproj/MiniPlayerWindowController.strings; sourceTree = "<group>"; };
		34ACAD6B2C16917000F871A0 /* hr */ = {isa = PBXFileReference; lastKnownFileType = text.plist.strings; name = hr; path = hr.lproj/GuideWindowController.strings; sourceTree = "<group>"; };
		34ACAD6C2C16917000F871A0 /* hr */ = {isa = PBXFileReference; lastKnownFileType = text.plist.strings; name = hr; path = hr.lproj/LogWindowController.strings; sourceTree = "<group>"; };
		34ACAD6D2C16917100F871A0 /* hr */ = {isa = PBXFileReference; lastKnownFileType = text.plist.strings; name = hr; path = hr.lproj/CropSettingsViewController.strings; sourceTree = "<group>"; };
		34ACAD6E2C16917100F871A0 /* hr */ = {isa = PBXFileReference; lastKnownFileType = text.plist.strings; name = hr; path = hr.lproj/FreeSelectingViewController.strings; sourceTree = "<group>"; };
		34ACAD6F2C16917100F871A0 /* hr */ = {isa = PBXFileReference; lastKnownFileType = text.plist.strings; name = hr; path = hr.lproj/FontPickerWindowController.strings; sourceTree = "<group>"; };
		34ACAD702C16917100F871A0 /* hr */ = {isa = PBXFileReference; lastKnownFileType = text.plist.strings; name = hr; path = hr.lproj/ScreenshootOSDView.strings; sourceTree = "<group>"; };
		34ACAD712C16917100F871A0 /* hr */ = {isa = PBXFileReference; lastKnownFileType = text.plist.strings; name = hr; path = hr.lproj/PrefGeneralViewController.strings; sourceTree = "<group>"; };
		34ACAD722C16917100F871A0 /* hr */ = {isa = PBXFileReference; lastKnownFileType = text.plist.strings; name = hr; path = hr.lproj/PrefUIViewController.strings; sourceTree = "<group>"; };
		34ACAD732C16917100F871A0 /* hr */ = {isa = PBXFileReference; lastKnownFileType = text.plist.strings; name = hr; path = hr.lproj/PrefOSCToolbarSettingsSheetController.strings; sourceTree = "<group>"; };
		34ACAD742C16917100F871A0 /* hr */ = {isa = PBXFileReference; lastKnownFileType = text.plist.strings; name = hr; path = hr.lproj/PrefControlViewController.strings; sourceTree = "<group>"; };
		34ACAD752C16917100F871A0 /* hr */ = {isa = PBXFileReference; lastKnownFileType = text.plist.strings; name = hr; path = hr.lproj/PrefKeyBindingViewController.strings; sourceTree = "<group>"; };
		34ACAD762C16917100F871A0 /* hr */ = {isa = PBXFileReference; lastKnownFileType = text.plist.strings; name = hr; path = hr.lproj/KeyRecordViewController.strings; sourceTree = "<group>"; };
		34ACAD772C16917100F871A0 /* hr */ = {isa = PBXFileReference; lastKnownFileType = text.plist.strings; name = hr; path = hr.lproj/PrefAdvancedViewController.strings; sourceTree = "<group>"; };
		34ACAD782C16917100F871A0 /* hr */ = {isa = PBXFileReference; lastKnownFileType = text.plist.strings; name = hr; path = hr.lproj/PrefCodecViewController.strings; sourceTree = "<group>"; };
		34ACAD792C16917100F871A0 /* hr */ = {isa = PBXFileReference; lastKnownFileType = text.plist.strings; name = hr; path = hr.lproj/PrefSubViewController.strings; sourceTree = "<group>"; };
		34ACAD7A2C16917100F871A0 /* hr */ = {isa = PBXFileReference; lastKnownFileType = text.plist.strings; name = hr; path = hr.lproj/PrefNetworkViewController.strings; sourceTree = "<group>"; };
		34ACAD7B2C16917100F871A0 /* hr */ = {isa = PBXFileReference; lastKnownFileType = text.plist.strings; name = hr; path = hr.lproj/PrefUtilsViewController.strings; sourceTree = "<group>"; };
		34ACAD7C2C16917100F871A0 /* hr */ = {isa = PBXFileReference; lastKnownFileType = text.plist.strings; name = hr; path = hr.lproj/PreferenceWindowController.strings; sourceTree = "<group>"; };
		34ACAD7D2C16917100F871A0 /* hr */ = {isa = PBXFileReference; lastKnownFileType = text.plist.strings; name = hr; path = hr.lproj/SubChooseViewController.strings; sourceTree = "<group>"; };
		34ACAD7E2C16917100F871A0 /* hr */ = {isa = PBXFileReference; lastKnownFileType = text.plist.strings; name = hr; path = hr.lproj/InfoPlist.strings; sourceTree = "<group>"; };
		34ACAD7F2C16917100F871A0 /* hr */ = {isa = PBXFileReference; lastKnownFileType = text.plist.strings; name = hr; path = hr.lproj/Localizable.strings; sourceTree = "<group>"; };
		34ACAD802C16917100F871A0 /* hr */ = {isa = PBXFileReference; lastKnownFileType = text.plist.strings; name = hr; path = hr.lproj/FilterPresets.strings; sourceTree = "<group>"; };
		34ACAD812C16917100F871A0 /* hr */ = {isa = PBXFileReference; lastKnownFileType = text.plist.strings; name = hr; path = hr.lproj/KeyBinding.strings; sourceTree = "<group>"; };
		34F294492C0A1BDE00F14962 /* id */ = {isa = PBXFileReference; lastKnownFileType = text.plist.strings; name = id; path = id.lproj/MainMenu.strings; sourceTree = "<group>"; };
		34F2944A2C0A1BDE00F14962 /* id */ = {isa = PBXFileReference; lastKnownFileType = text.plist.strings; name = id; path = id.lproj/MainWindowController.strings; sourceTree = "<group>"; };
		34F2944B2C0A1BDE00F14962 /* id */ = {isa = PBXFileReference; lastKnownFileType = text.plist.strings; name = id; path = id.lproj/QuickSettingViewController.strings; sourceTree = "<group>"; };
		34F2944C2C0A1BDE00F14962 /* id */ = {isa = PBXFileReference; lastKnownFileType = text.plist.strings; name = id; path = id.lproj/PlaylistViewController.strings; sourceTree = "<group>"; };
		34F2944D2C0A1BDE00F14962 /* id */ = {isa = PBXFileReference; lastKnownFileType = text.plist.strings; name = id; path = id.lproj/InspectorWindowController.strings; sourceTree = "<group>"; };
		34F2944E2C0A1BDE00F14962 /* id */ = {isa = PBXFileReference; lastKnownFileType = text.plist.strings; name = id; path = id.lproj/FilterWindowController.strings; sourceTree = "<group>"; };
		34F2944F2C0A1BDF00F14962 /* id */ = {isa = PBXFileReference; lastKnownFileType = text.plist.strings; name = id; path = id.lproj/AboutWindowController.strings; sourceTree = "<group>"; };
		34F294502C0A1BDF00F14962 /* id */ = {isa = PBXFileReference; lastKnownFileType = text.plist.strings; name = id; path = id.lproj/OpenURLWindowController.strings; sourceTree = "<group>"; };
		34F294512C0A1BDF00F14962 /* id */ = {isa = PBXFileReference; lastKnownFileType = text.plist.strings; name = id; path = id.lproj/HistoryWindowController.strings; sourceTree = "<group>"; };
		34F294522C0A1BDF00F14962 /* id */ = {isa = PBXFileReference; lastKnownFileType = text.plist.strings; name = id; path = id.lproj/InitialWindowController.strings; sourceTree = "<group>"; };
		34F294532C0A1BDF00F14962 /* id */ = {isa = PBXFileReference; lastKnownFileType = text.plist.strings; name = id; path = id.lproj/MiniPlayerWindowController.strings; sourceTree = "<group>"; };
		34F294542C0A1BDF00F14962 /* id */ = {isa = PBXFileReference; lastKnownFileType = text.plist.strings; name = id; path = id.lproj/GuideWindowController.strings; sourceTree = "<group>"; };
		34F294552C0A1BDF00F14962 /* id */ = {isa = PBXFileReference; lastKnownFileType = text.plist.strings; name = id; path = id.lproj/LogWindowController.strings; sourceTree = "<group>"; };
		34F294562C0A1BDF00F14962 /* id */ = {isa = PBXFileReference; lastKnownFileType = text.plist.strings; name = id; path = id.lproj/CropSettingsViewController.strings; sourceTree = "<group>"; };
		34F294572C0A1BDF00F14962 /* id */ = {isa = PBXFileReference; lastKnownFileType = text.plist.strings; name = id; path = id.lproj/FreeSelectingViewController.strings; sourceTree = "<group>"; };
		34F294582C0A1BDF00F14962 /* id */ = {isa = PBXFileReference; lastKnownFileType = text.plist.strings; name = id; path = id.lproj/FontPickerWindowController.strings; sourceTree = "<group>"; };
		34F294592C0A1BDF00F14962 /* id */ = {isa = PBXFileReference; lastKnownFileType = text.plist.strings; name = id; path = id.lproj/ScreenshootOSDView.strings; sourceTree = "<group>"; };
		34F2945A2C0A1BDF00F14962 /* id */ = {isa = PBXFileReference; lastKnownFileType = text.plist.strings; name = id; path = id.lproj/PrefGeneralViewController.strings; sourceTree = "<group>"; };
		34F2945B2C0A1BDF00F14962 /* id */ = {isa = PBXFileReference; lastKnownFileType = text.plist.strings; name = id; path = id.lproj/PrefUIViewController.strings; sourceTree = "<group>"; };
		34F2945C2C0A1BDF00F14962 /* id */ = {isa = PBXFileReference; lastKnownFileType = text.plist.strings; name = id; path = id.lproj/PrefOSCToolbarSettingsSheetController.strings; sourceTree = "<group>"; };
		34F2945D2C0A1BDF00F14962 /* id */ = {isa = PBXFileReference; lastKnownFileType = text.plist.strings; name = id; path = id.lproj/PrefControlViewController.strings; sourceTree = "<group>"; };
		34F2945E2C0A1BDF00F14962 /* id */ = {isa = PBXFileReference; lastKnownFileType = text.plist.strings; name = id; path = id.lproj/PrefKeyBindingViewController.strings; sourceTree = "<group>"; };
		34F2945F2C0A1BDF00F14962 /* id */ = {isa = PBXFileReference; lastKnownFileType = text.plist.strings; name = id; path = id.lproj/KeyRecordViewController.strings; sourceTree = "<group>"; };
		34F294602C0A1BDF00F14962 /* id */ = {isa = PBXFileReference; lastKnownFileType = text.plist.strings; name = id; path = id.lproj/PrefAdvancedViewController.strings; sourceTree = "<group>"; };
		34F294612C0A1BDF00F14962 /* id */ = {isa = PBXFileReference; lastKnownFileType = text.plist.strings; name = id; path = id.lproj/PrefCodecViewController.strings; sourceTree = "<group>"; };
		34F294622C0A1BDF00F14962 /* id */ = {isa = PBXFileReference; lastKnownFileType = text.plist.strings; name = id; path = id.lproj/PrefSubViewController.strings; sourceTree = "<group>"; };
		34F294632C0A1BDF00F14962 /* id */ = {isa = PBXFileReference; lastKnownFileType = text.plist.strings; name = id; path = id.lproj/PrefNetworkViewController.strings; sourceTree = "<group>"; };
		34F294642C0A1BDF00F14962 /* id */ = {isa = PBXFileReference; lastKnownFileType = text.plist.strings; name = id; path = id.lproj/PrefUtilsViewController.strings; sourceTree = "<group>"; };
		34F294652C0A1BDF00F14962 /* id */ = {isa = PBXFileReference; lastKnownFileType = text.plist.strings; name = id; path = id.lproj/PreferenceWindowController.strings; sourceTree = "<group>"; };
		34F294662C0A1BDF00F14962 /* id */ = {isa = PBXFileReference; lastKnownFileType = text.plist.strings; name = id; path = id.lproj/SubChooseViewController.strings; sourceTree = "<group>"; };
		34F294672C0A1BDF00F14962 /* id */ = {isa = PBXFileReference; lastKnownFileType = text.plist.strings; name = id; path = id.lproj/InfoPlist.strings; sourceTree = "<group>"; };
		34F294682C0A1BDF00F14962 /* id */ = {isa = PBXFileReference; lastKnownFileType = text.plist.strings; name = id; path = id.lproj/Localizable.strings; sourceTree = "<group>"; };
		34F2946A2C0A1BE000F14962 /* id */ = {isa = PBXFileReference; lastKnownFileType = text.plist.strings; name = id; path = id.lproj/FilterPresets.strings; sourceTree = "<group>"; };
		34F2946B2C0A1BE000F14962 /* id */ = {isa = PBXFileReference; lastKnownFileType = text.plist.strings; name = id; path = id.lproj/KeyBinding.strings; sourceTree = "<group>"; };
		34F2946F2C0A1E1800F14962 /* sr-Latn */ = {isa = PBXFileReference; lastKnownFileType = text.plist.strings; name = "sr-Latn"; path = "sr-Latn.lproj/KeyBinding.strings"; sourceTree = "<group>"; };
		34F294702C0A1E8100F14962 /* sr-Latn */ = {isa = PBXFileReference; lastKnownFileType = text.plist.strings; name = "sr-Latn"; path = "sr-Latn.lproj/FilterPresets.strings"; sourceTree = "<group>"; };
		34F294AB2C0A210200F14962 /* ca */ = {isa = PBXFileReference; lastKnownFileType = text.plist.strings; name = ca; path = ca.lproj/ScreenshootOSDView.strings; sourceTree = "<group>"; };
		34F294AC2C0A210300F14962 /* zh-Hans */ = {isa = PBXFileReference; lastKnownFileType = text.plist.strings; name = "zh-Hans"; path = "zh-Hans.lproj/ScreenshootOSDView.strings"; sourceTree = "<group>"; };
		34F294AD2C0A210400F14962 /* zh-Hant */ = {isa = PBXFileReference; lastKnownFileType = text.plist.strings; name = "zh-Hant"; path = "zh-Hant.lproj/ScreenshootOSDView.strings"; sourceTree = "<group>"; };
		34F294AE2C0A210400F14962 /* cs */ = {isa = PBXFileReference; lastKnownFileType = text.plist.strings; name = cs; path = cs.lproj/ScreenshootOSDView.strings; sourceTree = "<group>"; };
		34F294AF2C0A210500F14962 /* nl */ = {isa = PBXFileReference; lastKnownFileType = text.plist.strings; name = nl; path = nl.lproj/ScreenshootOSDView.strings; sourceTree = "<group>"; };
		34F294B02C0A210800F14962 /* fr */ = {isa = PBXFileReference; lastKnownFileType = text.plist.strings; name = fr; path = fr.lproj/ScreenshootOSDView.strings; sourceTree = "<group>"; };
		34F294B12C0A210900F14962 /* de */ = {isa = PBXFileReference; lastKnownFileType = text.plist.strings; name = de; path = de.lproj/ScreenshootOSDView.strings; sourceTree = "<group>"; };
		34F294B22C0A210A00F14962 /* hi */ = {isa = PBXFileReference; lastKnownFileType = text.plist.strings; name = hi; path = hi.lproj/ScreenshootOSDView.strings; sourceTree = "<group>"; };
		34F294B32C0A210B00F14962 /* it */ = {isa = PBXFileReference; lastKnownFileType = text.plist.strings; name = it; path = it.lproj/ScreenshootOSDView.strings; sourceTree = "<group>"; };
		34F294B42C0A210B00F14962 /* ja */ = {isa = PBXFileReference; lastKnownFileType = text.plist.strings; name = ja; path = ja.lproj/ScreenshootOSDView.strings; sourceTree = "<group>"; };
		34F294B52C0A210C00F14962 /* ko */ = {isa = PBXFileReference; lastKnownFileType = text.plist.strings; name = ko; path = ko.lproj/ScreenshootOSDView.strings; sourceTree = "<group>"; };
		34F294B62C0A210C00F14962 /* pl */ = {isa = PBXFileReference; lastKnownFileType = text.plist.strings; name = pl; path = pl.lproj/ScreenshootOSDView.strings; sourceTree = "<group>"; };
		34F294B72C0A210D00F14962 /* pt-BR */ = {isa = PBXFileReference; lastKnownFileType = text.plist.strings; name = "pt-BR"; path = "pt-BR.lproj/ScreenshootOSDView.strings"; sourceTree = "<group>"; };
		34F294B82C0A210E00F14962 /* ro */ = {isa = PBXFileReference; lastKnownFileType = text.plist.strings; name = ro; path = ro.lproj/ScreenshootOSDView.strings; sourceTree = "<group>"; };
		34F294B92C0A210F00F14962 /* ru */ = {isa = PBXFileReference; lastKnownFileType = text.plist.strings; name = ru; path = ru.lproj/ScreenshootOSDView.strings; sourceTree = "<group>"; };
		34F294BA2C0A210F00F14962 /* sk */ = {isa = PBXFileReference; lastKnownFileType = text.plist.strings; name = sk; path = sk.lproj/ScreenshootOSDView.strings; sourceTree = "<group>"; };
		34F294BB2C0A211000F14962 /* es */ = {isa = PBXFileReference; lastKnownFileType = text.plist.strings; name = es; path = es.lproj/ScreenshootOSDView.strings; sourceTree = "<group>"; };
		34F294BC2C0A211000F14962 /* sv */ = {isa = PBXFileReference; lastKnownFileType = text.plist.strings; name = sv; path = sv.lproj/ScreenshootOSDView.strings; sourceTree = "<group>"; };
		34F294BD2C0A211100F14962 /* tr */ = {isa = PBXFileReference; lastKnownFileType = text.plist.strings; name = tr; path = tr.lproj/ScreenshootOSDView.strings; sourceTree = "<group>"; };
		34F294BE2C0A211100F14962 /* uk */ = {isa = PBXFileReference; lastKnownFileType = text.plist.strings; name = uk; path = uk.lproj/ScreenshootOSDView.strings; sourceTree = "<group>"; };
		34F294BF2C0B68B300F14962 /* Contribution.rtf */ = {isa = PBXFileReference; lastKnownFileType = text.rtf; path = Contribution.rtf; sourceTree = "<group>"; };
		34FD798D291C76A600963EDE /* LogWindowController.swift */ = {isa = PBXFileReference; lastKnownFileType = sourcecode.swift; path = LogWindowController.swift; sourceTree = "<group>"; };
		440DDE351E9010420063E211 /* ru */ = {isa = PBXFileReference; lastKnownFileType = text.plist.strings; name = ru; path = ru.lproj/MainMenu.strings; sourceTree = "<group>"; };
		440DDE361E9010420063E211 /* ru */ = {isa = PBXFileReference; lastKnownFileType = text.plist.strings; name = ru; path = ru.lproj/PlayerWindowController.strings; sourceTree = "<group>"; };
		440DDE371E9010420063E211 /* ru */ = {isa = PBXFileReference; lastKnownFileType = text.plist.strings; name = ru; path = ru.lproj/QuickSettingViewController.strings; sourceTree = "<group>"; };
		440DDE381E9010420063E211 /* ru */ = {isa = PBXFileReference; lastKnownFileType = text.plist.strings; name = ru; path = ru.lproj/PlaylistViewController.strings; sourceTree = "<group>"; };
		440DDE391E9010420063E211 /* ru */ = {isa = PBXFileReference; lastKnownFileType = text.plist.strings; name = ru; path = ru.lproj/CropSettingsViewController.strings; sourceTree = "<group>"; };
		440DDE3A1E9010420063E211 /* ru */ = {isa = PBXFileReference; lastKnownFileType = text.plist.strings; name = ru; path = ru.lproj/InspectorWindowController.strings; sourceTree = "<group>"; };
		440DDE3B1E9010420063E211 /* ru */ = {isa = PBXFileReference; lastKnownFileType = text.plist.strings; name = ru; path = ru.lproj/FilterWindowController.strings; sourceTree = "<group>"; };
		440DDE3C1E9010420063E211 /* ru */ = {isa = PBXFileReference; lastKnownFileType = text.plist.strings; name = ru; path = ru.lproj/AboutWindowController.strings; sourceTree = "<group>"; };
		440DDE3E1E9010430063E211 /* ru */ = {isa = PBXFileReference; lastKnownFileType = text.plist.strings; name = ru; path = ru.lproj/FontPickerWindowController.strings; sourceTree = "<group>"; };
		440DDE3F1E9010430063E211 /* ru */ = {isa = PBXFileReference; lastKnownFileType = text.plist.strings; name = ru; path = ru.lproj/PrefGeneralViewController.strings; sourceTree = "<group>"; };
		440DDE401E9010430063E211 /* ru */ = {isa = PBXFileReference; lastKnownFileType = text.plist.strings; name = ru; path = ru.lproj/PrefUIViewController.strings; sourceTree = "<group>"; };
		440DDE411E9010430063E211 /* ru */ = {isa = PBXFileReference; lastKnownFileType = text.plist.strings; name = ru; path = ru.lproj/PrefControlViewController.strings; sourceTree = "<group>"; };
		440DDE421E9010430063E211 /* ru */ = {isa = PBXFileReference; lastKnownFileType = text.plist.strings; name = ru; path = ru.lproj/PrefKeyBindingViewController.strings; sourceTree = "<group>"; };
		440DDE431E9010430063E211 /* ru */ = {isa = PBXFileReference; lastKnownFileType = text.plist.strings; name = ru; path = ru.lproj/KeyRecordViewController.strings; sourceTree = "<group>"; };
		440DDE441E9010430063E211 /* ru */ = {isa = PBXFileReference; lastKnownFileType = text.plist.strings; name = ru; path = ru.lproj/PrefAdvancedViewController.strings; sourceTree = "<group>"; };
		440DDE451E9010430063E211 /* ru */ = {isa = PBXFileReference; lastKnownFileType = text.plist.strings; name = ru; path = ru.lproj/PrefCodecViewController.strings; sourceTree = "<group>"; };
		440DDE461E9010430063E211 /* ru */ = {isa = PBXFileReference; lastKnownFileType = text.plist.strings; name = ru; path = ru.lproj/PrefSubViewController.strings; sourceTree = "<group>"; };
		440DDE471E9010430063E211 /* ru */ = {isa = PBXFileReference; lastKnownFileType = text.plist.strings; name = ru; path = ru.lproj/PrefNetworkViewController.strings; sourceTree = "<group>"; };
		440DDE491E9010430063E211 /* ru */ = {isa = PBXFileReference; lastKnownFileType = text.plist.strings; name = ru; path = ru.lproj/InfoPlist.strings; sourceTree = "<group>"; };
		440DDE4A1E9010430063E211 /* ru */ = {isa = PBXFileReference; lastKnownFileType = text.plist.strings; name = ru; path = ru.lproj/Localizable.strings; sourceTree = "<group>"; };
		440DDE4C1E9010440063E211 /* ru */ = {isa = PBXFileReference; lastKnownFileType = text.plist.strings; name = ru; path = ru.lproj/KeyBinding.strings; sourceTree = "<group>"; };
		49542973216C34950058F680 /* OpenInIINA.appex */ = {isa = PBXFileReference; explicitFileType = "wrapper.app-extension"; includeInIndex = 0; path = OpenInIINA.appex; sourceTree = BUILT_PRODUCTS_DIR; };
		49542974216C34950058F680 /* Cocoa.framework */ = {isa = PBXFileReference; lastKnownFileType = wrapper.framework; name = Cocoa.framework; path = System/Library/Frameworks/Cocoa.framework; sourceTree = SDKROOT; };
		49542977216C34950058F680 /* SafariExtensionHandler.swift */ = {isa = PBXFileReference; lastKnownFileType = sourcecode.swift; path = SafariExtensionHandler.swift; sourceTree = "<group>"; };
		4954297E216C34950058F680 /* Info.plist */ = {isa = PBXFileReference; lastKnownFileType = text.plist.xml; path = Info.plist; sourceTree = "<group>"; };
		4954297F216C34950058F680 /* open-in-iina.js */ = {isa = PBXFileReference; lastKnownFileType = sourcecode.javascript; path = "open-in-iina.js"; sourceTree = "<group>"; };
		49542981216C34950058F680 /* ToolbarItemIcon.pdf */ = {isa = PBXFileReference; lastKnownFileType = image.pdf; path = ToolbarItemIcon.pdf; sourceTree = "<group>"; };
		49542983216C34950058F680 /* OpenInIINA.entitlements */ = {isa = PBXFileReference; lastKnownFileType = text.plist.entitlements; path = OpenInIINA.entitlements; sourceTree = "<group>"; };
		496498882919E47900CD61A5 /* iina.xcconfig */ = {isa = PBXFileReference; fileEncoding = 4; lastKnownFileType = text.xcconfig; path = iina.xcconfig; sourceTree = "<group>"; };
		496498892919E47900CD61A5 /* Deployment.xcconfig */ = {isa = PBXFileReference; fileEncoding = 4; lastKnownFileType = text.xcconfig; path = Deployment.xcconfig; sourceTree = "<group>"; };
		4964988A2919E47900CD61A5 /* Shared.xcconfig */ = {isa = PBXFileReference; fileEncoding = 4; lastKnownFileType = text.xcconfig; path = Shared.xcconfig; sourceTree = "<group>"; };
		4964988B2919E47900CD61A5 /* iina-cli.xcconfig */ = {isa = PBXFileReference; fileEncoding = 4; lastKnownFileType = text.xcconfig; path = "iina-cli.xcconfig"; sourceTree = "<group>"; };
		4964988C2919E47900CD61A5 /* Debug.xcconfig */ = {isa = PBXFileReference; fileEncoding = 4; lastKnownFileType = text.xcconfig; path = Debug.xcconfig; sourceTree = "<group>"; };
		4964988D2919E47900CD61A5 /* Release.xcconfig */ = {isa = PBXFileReference; fileEncoding = 4; lastKnownFileType = text.xcconfig; path = Release.xcconfig; sourceTree = "<group>"; };
		4964988E2919E47900CD61A5 /* OpenInIINA.xcconfig */ = {isa = PBXFileReference; fileEncoding = 4; lastKnownFileType = text.xcconfig; path = OpenInIINA.xcconfig; sourceTree = "<group>"; };
		496B19911E2968530035AF10 /* PIP.framework */ = {isa = PBXFileReference; lastKnownFileType = wrapper.framework; name = PIP.framework; path = /System/Library/PrivateFrameworks/PIP.framework; sourceTree = "<group>"; };
		49F7E3BF2920D65C002DA28E /* Availability.xcconfig */ = {isa = PBXFileReference; lastKnownFileType = text.xcconfig; path = Availability.xcconfig; sourceTree = "<group>"; };
		512B8FDC2BC2376E00AF41BF /* OutlineView.swift */ = {isa = PBXFileReference; lastKnownFileType = sourcecode.swift; path = OutlineView.swift; sourceTree = "<group>"; };
		513A4FF929B53F8100A8EA7D /* Atomic.swift */ = {isa = PBXFileReference; fileEncoding = 4; lastKnownFileType = sourcecode.swift; path = Atomic.swift; sourceTree = "<group>"; };
		51537C7229FA26DD00F9A472 /* Nightly.xcconfig */ = {isa = PBXFileReference; lastKnownFileType = text.xcconfig; path = Nightly.xcconfig; sourceTree = "<group>"; };
		515B5E592A579782001FCD49 /* iina-plugin.xcconfig */ = {isa = PBXFileReference; lastKnownFileType = text.xcconfig; path = "iina-plugin.xcconfig"; sourceTree = "<group>"; };
		518376D92C23DB1400574F00 /* libgcc_s.1.1.dylib */ = {isa = PBXFileReference; lastKnownFileType = "compiled.mach-o.dylib"; name = libgcc_s.1.1.dylib; path = deps/lib/libgcc_s.1.1.dylib; sourceTree = "<group>"; };
		518376DB2C23DB2F00574F00 /* libstdc++.6.dylib */ = {isa = PBXFileReference; lastKnownFileType = "compiled.mach-o.dylib"; name = "libstdc++.6.dylib"; path = "deps/lib/libstdc++.6.dylib"; sourceTree = "<group>"; };
		51854CD92A1C489300C40B78 /* FFmpegLogger.swift */ = {isa = PBXFileReference; lastKnownFileType = sourcecode.swift; path = FFmpegLogger.swift; sourceTree = "<group>"; };
		5196819929EC963F00B05D55 /* CoreDisplay.framework */ = {isa = PBXFileReference; lastKnownFileType = wrapper.framework; name = CoreDisplay.framework; path = /System/Library/Frameworks/CoreDisplay.framework; sourceTree = "<group>"; };
		519872FE26879B9B00F84BCC /* AccessibilityPreferences.swift */ = {isa = PBXFileReference; lastKnownFileType = sourcecode.swift; path = AccessibilityPreferences.swift; sourceTree = "<group>"; };
		519CCABC2BFFAEF10079DCAF /* HardwareDecodeCapabilities.swift */ = {isa = PBXFileReference; lastKnownFileType = sourcecode.swift; path = HardwareDecodeCapabilities.swift; sourceTree = "<group>"; };
		51A0F0F629FA2C8E000130CF /* Beta.xcconfig */ = {isa = PBXFileReference; lastKnownFileType = text.xcconfig; path = Beta.xcconfig; sourceTree = "<group>"; };
		51AC1CAA2A9FBF3700DF7079 /* OpenSubClient.swift */ = {isa = PBXFileReference; lastKnownFileType = sourcecode.swift; path = OpenSubClient.swift; sourceTree = "<group>"; };
		51C1BA39291CA76700C1208A /* InfoDictionary.swift */ = {isa = PBXFileReference; fileEncoding = 4; lastKnownFileType = sourcecode.swift; path = InfoDictionary.swift; sourceTree = "<group>"; };
		51C3ED782C234BFA004546F9 /* imgutils.h */ = {isa = PBXFileReference; lastKnownFileType = sourcecode.c.h; path = imgutils.h; sourceTree = "<group>"; };
		51CACB9429D500290034CEE5 /* VideoPIPViewController.swift */ = {isa = PBXFileReference; lastKnownFileType = sourcecode.swift; path = VideoPIPViewController.swift; sourceTree = "<group>"; };
		51DE55C82A6646710050AD06 /* Sysctl.swift */ = {isa = PBXFileReference; lastKnownFileType = sourcecode.swift; path = Sysctl.swift; sourceTree = "<group>"; };
		51E63DFA29CFB031008AFC20 /* PlaySlider.swift */ = {isa = PBXFileReference; fileEncoding = 4; lastKnownFileType = sourcecode.swift; path = PlaySlider.swift; sourceTree = "<group>"; };
		51E63DFC29CFB04B008AFC20 /* PlaySliderLoopKnob.swift */ = {isa = PBXFileReference; fileEncoding = 4; lastKnownFileType = sourcecode.swift; path = PlaySliderLoopKnob.swift; sourceTree = "<group>"; };
		51F7974628C7E00200812D0D /* Lock.swift */ = {isa = PBXFileReference; fileEncoding = 4; lastKnownFileType = sourcecode.swift; path = Lock.swift; sourceTree = "<group>"; };
		5879479521A87DD700757A6F /* sk */ = {isa = PBXFileReference; lastKnownFileType = text.plist.strings; name = sk; path = sk.lproj/MiniPlayerController.strings; sourceTree = "<group>"; };
		5879479621A87E6100757A6F /* sk */ = {isa = PBXFileReference; lastKnownFileType = text.plist.strings; name = sk; path = sk.lproj/PreferenceWindowController.strings; sourceTree = "<group>"; };
		5EF9F7E521FB42E900748374 /* pt-BR */ = {isa = PBXFileReference; lastKnownFileType = text.plist.strings; name = "pt-BR"; path = "pt-BR.lproj/MainMenu.strings"; sourceTree = "<group>"; };
		5EF9F7E621FB42E900748374 /* pt-BR */ = {isa = PBXFileReference; lastKnownFileType = text.plist.strings; name = "pt-BR"; path = "pt-BR.lproj/PlayerWindowController.strings"; sourceTree = "<group>"; };
		5EF9F7E721FB42E900748374 /* pt-BR */ = {isa = PBXFileReference; lastKnownFileType = text.plist.strings; name = "pt-BR"; path = "pt-BR.lproj/QuickSettingViewController.strings"; sourceTree = "<group>"; };
		5EF9F7E821FB42E900748374 /* pt-BR */ = {isa = PBXFileReference; lastKnownFileType = text.plist.strings; name = "pt-BR"; path = "pt-BR.lproj/PlaylistViewController.strings"; sourceTree = "<group>"; };
		5EF9F7E921FB42E900748374 /* pt-BR */ = {isa = PBXFileReference; lastKnownFileType = text.plist.strings; name = "pt-BR"; path = "pt-BR.lproj/InspectorWindowController.strings"; sourceTree = "<group>"; };
		5EF9F7EA21FB42EA00748374 /* pt-BR */ = {isa = PBXFileReference; lastKnownFileType = text.plist.strings; name = "pt-BR"; path = "pt-BR.lproj/FilterWindowController.strings"; sourceTree = "<group>"; };
		5EF9F7EB21FB42EA00748374 /* pt-BR */ = {isa = PBXFileReference; lastKnownFileType = text.plist.strings; name = "pt-BR"; path = "pt-BR.lproj/AboutWindowController.strings"; sourceTree = "<group>"; };
		5EF9F7EC21FB42EA00748374 /* pt-BR */ = {isa = PBXFileReference; lastKnownFileType = text.plist.strings; name = "pt-BR"; path = "pt-BR.lproj/OpenURLWindowController.strings"; sourceTree = "<group>"; };
		5EF9F7ED21FB42EA00748374 /* pt-BR */ = {isa = PBXFileReference; lastKnownFileType = text.plist.strings; name = "pt-BR"; path = "pt-BR.lproj/HistoryWindowController.strings"; sourceTree = "<group>"; };
		5EF9F7EE21FB42EA00748374 /* pt-BR */ = {isa = PBXFileReference; lastKnownFileType = text.plist.strings; name = "pt-BR"; path = "pt-BR.lproj/InitialWindowController.strings"; sourceTree = "<group>"; };
		5EF9F7EF21FB42EA00748374 /* pt-BR */ = {isa = PBXFileReference; lastKnownFileType = text.plist.strings; name = "pt-BR"; path = "pt-BR.lproj/MiniPlayerController.strings"; sourceTree = "<group>"; };
		5EF9F7F021FB42EA00748374 /* pt-BR */ = {isa = PBXFileReference; lastKnownFileType = text.plist.strings; name = "pt-BR"; path = "pt-BR.lproj/CropSettingsViewController.strings"; sourceTree = "<group>"; };
		5EF9F7F121FB42EA00748374 /* pt-BR */ = {isa = PBXFileReference; lastKnownFileType = text.plist.strings; name = "pt-BR"; path = "pt-BR.lproj/FreeSelectingViewController.strings"; sourceTree = "<group>"; };
		5EF9F7F221FB42EA00748374 /* pt-BR */ = {isa = PBXFileReference; lastKnownFileType = text.plist.strings; name = "pt-BR"; path = "pt-BR.lproj/FontPickerWindowController.strings"; sourceTree = "<group>"; };
		5EF9F7F321FB42EA00748374 /* pt-BR */ = {isa = PBXFileReference; lastKnownFileType = text.plist.strings; name = "pt-BR"; path = "pt-BR.lproj/PrefGeneralViewController.strings"; sourceTree = "<group>"; };
		5EF9F7F421FB42EB00748374 /* pt-BR */ = {isa = PBXFileReference; lastKnownFileType = text.plist.strings; name = "pt-BR"; path = "pt-BR.lproj/PrefUIViewController.strings"; sourceTree = "<group>"; };
		5EF9F7F521FB42EB00748374 /* pt-BR */ = {isa = PBXFileReference; lastKnownFileType = text.plist.strings; name = "pt-BR"; path = "pt-BR.lproj/PrefOSCToolbarSettingsSheetController.strings"; sourceTree = "<group>"; };
		5EF9F7F621FB42EB00748374 /* pt-BR */ = {isa = PBXFileReference; lastKnownFileType = text.plist.strings; name = "pt-BR"; path = "pt-BR.lproj/PrefControlViewController.strings"; sourceTree = "<group>"; };
		5EF9F7F721FB42EB00748374 /* pt-BR */ = {isa = PBXFileReference; lastKnownFileType = text.plist.strings; name = "pt-BR"; path = "pt-BR.lproj/PrefKeyBindingViewController.strings"; sourceTree = "<group>"; };
		5EF9F7F821FB42EB00748374 /* pt-BR */ = {isa = PBXFileReference; lastKnownFileType = text.plist.strings; name = "pt-BR"; path = "pt-BR.lproj/KeyRecordViewController.strings"; sourceTree = "<group>"; };
		5EF9F7F921FB42EB00748374 /* pt-BR */ = {isa = PBXFileReference; lastKnownFileType = text.plist.strings; name = "pt-BR"; path = "pt-BR.lproj/PrefAdvancedViewController.strings"; sourceTree = "<group>"; };
		5EF9F7FA21FB42EB00748374 /* pt-BR */ = {isa = PBXFileReference; lastKnownFileType = text.plist.strings; name = "pt-BR"; path = "pt-BR.lproj/PrefCodecViewController.strings"; sourceTree = "<group>"; };
		5EF9F7FB21FB42EB00748374 /* pt-BR */ = {isa = PBXFileReference; lastKnownFileType = text.plist.strings; name = "pt-BR"; path = "pt-BR.lproj/PrefSubViewController.strings"; sourceTree = "<group>"; };
		5EF9F7FC21FB42EB00748374 /* pt-BR */ = {isa = PBXFileReference; lastKnownFileType = text.plist.strings; name = "pt-BR"; path = "pt-BR.lproj/PrefNetworkViewController.strings"; sourceTree = "<group>"; };
		5EF9F7FD21FB42EC00748374 /* pt-BR */ = {isa = PBXFileReference; lastKnownFileType = text.plist.strings; name = "pt-BR"; path = "pt-BR.lproj/PrefUtilsViewController.strings"; sourceTree = "<group>"; };
		5EF9F7FE21FB42EC00748374 /* pt-BR */ = {isa = PBXFileReference; lastKnownFileType = text.plist.strings; name = "pt-BR"; path = "pt-BR.lproj/PreferenceWindowController.strings"; sourceTree = "<group>"; };
		5EF9F7FF21FB42EC00748374 /* pt-BR */ = {isa = PBXFileReference; lastKnownFileType = text.plist.strings; name = "pt-BR"; path = "pt-BR.lproj/SubChooseViewController.strings"; sourceTree = "<group>"; };
		5EF9F80021FB436700748374 /* pt-BR */ = {isa = PBXFileReference; lastKnownFileType = text.plist.strings; name = "pt-BR"; path = "pt-BR.lproj/InfoPlist.strings"; sourceTree = "<group>"; };
		5EF9F80121FB438200748374 /* pt-BR */ = {isa = PBXFileReference; lastKnownFileType = text.plist.strings; name = "pt-BR"; path = "pt-BR.lproj/Localizable.strings"; sourceTree = "<group>"; };
		5EF9F80321FB43EA00748374 /* pt-BR */ = {isa = PBXFileReference; lastKnownFileType = text.plist.strings; name = "pt-BR"; path = "pt-BR.lproj/FilterPresets.strings"; sourceTree = "<group>"; };
		5EF9F80421FB448700748374 /* pt-BR */ = {isa = PBXFileReference; lastKnownFileType = text.plist.strings; name = "pt-BR"; path = "pt-BR.lproj/KeyBinding.strings"; sourceTree = "<group>"; };
		6100FF2A1EDF9806002CF0FB /* dsa_pub.pem */ = {isa = PBXFileReference; fileEncoding = 4; lastKnownFileType = text; path = dsa_pub.pem; sourceTree = "<group>"; };
		649AD3111F11B06D00244738 /* es */ = {isa = PBXFileReference; lastKnownFileType = text.plist.strings; name = es; path = es.lproj/MainMenu.strings; sourceTree = "<group>"; };
		649AD3121F11B06D00244738 /* es */ = {isa = PBXFileReference; lastKnownFileType = text.plist.strings; name = es; path = es.lproj/PlayerWindowController.strings; sourceTree = "<group>"; };
		649AD3131F11B06D00244738 /* es */ = {isa = PBXFileReference; lastKnownFileType = text.plist.strings; name = es; path = es.lproj/QuickSettingViewController.strings; sourceTree = "<group>"; };
		649AD3141F11B06D00244738 /* es */ = {isa = PBXFileReference; lastKnownFileType = text.plist.strings; name = es; path = es.lproj/PlaylistViewController.strings; sourceTree = "<group>"; };
		649AD3151F11B06E00244738 /* es */ = {isa = PBXFileReference; lastKnownFileType = text.plist.strings; name = es; path = es.lproj/CropSettingsViewController.strings; sourceTree = "<group>"; };
		649AD3161F11B06E00244738 /* es */ = {isa = PBXFileReference; lastKnownFileType = text.plist.strings; name = es; path = es.lproj/InspectorWindowController.strings; sourceTree = "<group>"; };
		649AD3171F11B06E00244738 /* es */ = {isa = PBXFileReference; lastKnownFileType = text.plist.strings; name = es; path = es.lproj/FilterWindowController.strings; sourceTree = "<group>"; };
		649AD3181F11B06E00244738 /* es */ = {isa = PBXFileReference; lastKnownFileType = text.plist.strings; name = es; path = es.lproj/AboutWindowController.strings; sourceTree = "<group>"; };
		649AD31A1F11B06E00244738 /* es */ = {isa = PBXFileReference; lastKnownFileType = text.plist.strings; name = es; path = es.lproj/HistoryWindowController.strings; sourceTree = "<group>"; };
		649AD31B1F11B06E00244738 /* es */ = {isa = PBXFileReference; lastKnownFileType = text.plist.strings; name = es; path = es.lproj/InitialWindowController.strings; sourceTree = "<group>"; };
		649AD31C1F11B06E00244738 /* es */ = {isa = PBXFileReference; lastKnownFileType = text.plist.strings; name = es; path = es.lproj/FontPickerWindowController.strings; sourceTree = "<group>"; };
		649AD31D1F11B06E00244738 /* es */ = {isa = PBXFileReference; lastKnownFileType = text.plist.strings; name = es; path = es.lproj/PrefGeneralViewController.strings; sourceTree = "<group>"; };
		649AD31E1F11B06E00244738 /* es */ = {isa = PBXFileReference; lastKnownFileType = text.plist.strings; name = es; path = es.lproj/PrefUIViewController.strings; sourceTree = "<group>"; };
		649AD31F1F11B06E00244738 /* es */ = {isa = PBXFileReference; lastKnownFileType = text.plist.strings; name = es; path = es.lproj/PrefControlViewController.strings; sourceTree = "<group>"; };
		649AD3201F11B06E00244738 /* es */ = {isa = PBXFileReference; lastKnownFileType = text.plist.strings; name = es; path = es.lproj/PrefKeyBindingViewController.strings; sourceTree = "<group>"; };
		649AD3211F11B06E00244738 /* es */ = {isa = PBXFileReference; lastKnownFileType = text.plist.strings; name = es; path = es.lproj/KeyRecordViewController.strings; sourceTree = "<group>"; };
		649AD3221F11B06E00244738 /* es */ = {isa = PBXFileReference; lastKnownFileType = text.plist.strings; name = es; path = es.lproj/PrefAdvancedViewController.strings; sourceTree = "<group>"; };
		649AD3231F11B06E00244738 /* es */ = {isa = PBXFileReference; lastKnownFileType = text.plist.strings; name = es; path = es.lproj/PrefCodecViewController.strings; sourceTree = "<group>"; };
		649AD3241F11B06E00244738 /* es */ = {isa = PBXFileReference; lastKnownFileType = text.plist.strings; name = es; path = es.lproj/PrefSubViewController.strings; sourceTree = "<group>"; };
		649AD3251F11B06E00244738 /* es */ = {isa = PBXFileReference; lastKnownFileType = text.plist.strings; name = es; path = es.lproj/PrefNetworkViewController.strings; sourceTree = "<group>"; };
		649AD3271F11B06E00244738 /* es */ = {isa = PBXFileReference; lastKnownFileType = text.plist.strings; name = es; path = es.lproj/InfoPlist.strings; sourceTree = "<group>"; };
		649AD3281F11B06F00244738 /* es */ = {isa = PBXFileReference; lastKnownFileType = text.plist.strings; name = es; path = es.lproj/Localizable.strings; sourceTree = "<group>"; };
		649AD32A1F11B06F00244738 /* es */ = {isa = PBXFileReference; lastKnownFileType = text.plist.strings; name = es; path = es.lproj/KeyBinding.strings; sourceTree = "<group>"; };
		64AB73DB218FE89000450974 /* es */ = {isa = PBXFileReference; lastKnownFileType = text.plist.strings; name = es; path = es.lproj/OpenURLWindowController.strings; sourceTree = "<group>"; };
		64AB73DD218FE97900450974 /* es */ = {isa = PBXFileReference; lastKnownFileType = text.plist.strings; name = es; path = es.lproj/MiniPlayerController.strings; sourceTree = "<group>"; };
		64D04D5120083B6F0031EE2F /* es */ = {isa = PBXFileReference; lastKnownFileType = text.plist.strings; name = es; path = es.lproj/FilterPresets.strings; sourceTree = "<group>"; };
		64D04D5320083B840031EE2F /* es */ = {isa = PBXFileReference; lastKnownFileType = text.plist.strings; name = es; path = es.lproj/FreeSelectingViewController.strings; sourceTree = "<group>"; };
		64F85F5A210FFBAF00F8D8C0 /* es */ = {isa = PBXFileReference; lastKnownFileType = text.plist.strings; name = es; path = es.lproj/SubChooseViewController.strings; sourceTree = "<group>"; };
		64F85F5C210FFBC300F8D8C0 /* es */ = {isa = PBXFileReference; lastKnownFileType = text.plist.strings; name = es; path = es.lproj/PrefUtilsViewController.strings; sourceTree = "<group>"; };
		64F85F5D211003A900F8D8C0 /* es */ = {isa = PBXFileReference; lastKnownFileType = text.plist.strings; name = es; path = es.lproj/PrefOSCToolbarSettingsSheetController.strings; sourceTree = "<group>"; };
		64F85F5F211003DF00F8D8C0 /* es */ = {isa = PBXFileReference; lastKnownFileType = text.plist.strings; name = es; path = es.lproj/PreferenceWindowController.strings; sourceTree = "<group>"; };
		67C6C21A2148062400AFDE5C /* ja */ = {isa = PBXFileReference; lastKnownFileType = text.plist.strings; name = ja; path = ja.lproj/PrefUtilsViewController.strings; sourceTree = "<group>"; };
		67C6C21C2148063900AFDE5C /* ja */ = {isa = PBXFileReference; lastKnownFileType = text.plist.strings; name = ja; path = ja.lproj/OpenURLWindowController.strings; sourceTree = "<group>"; };
		67C6C21E2148064400AFDE5C /* ja */ = {isa = PBXFileReference; lastKnownFileType = text.plist.strings; name = ja; path = ja.lproj/PreferenceWindowController.strings; sourceTree = "<group>"; };
		67C6C2202148064E00AFDE5C /* ja */ = {isa = PBXFileReference; lastKnownFileType = text.plist.strings; name = ja; path = ja.lproj/SubChooseViewController.strings; sourceTree = "<group>"; };
		6CA50A931EBBA9DF0060D07A /* de */ = {isa = PBXFileReference; lastKnownFileType = text.plist.strings; name = de; path = de.lproj/Localizable.strings; sourceTree = "<group>"; };
		6CA50A951EBBB6B30060D07A /* de */ = {isa = PBXFileReference; lastKnownFileType = text.plist.strings; name = de; path = de.lproj/AboutWindowController.strings; sourceTree = "<group>"; };
		6CA50A971EBBB7CD0060D07A /* de */ = {isa = PBXFileReference; lastKnownFileType = text.plist.strings; name = de; path = de.lproj/PlaylistViewController.strings; sourceTree = "<group>"; };
		6CA50A991EBBB85A0060D07A /* de */ = {isa = PBXFileReference; lastKnownFileType = text.plist.strings; name = de; path = de.lproj/QuickSettingViewController.strings; sourceTree = "<group>"; };
		6CA50A9B1EBBBA830060D07A /* de */ = {isa = PBXFileReference; lastKnownFileType = text.plist.strings; name = de; path = de.lproj/MainMenu.strings; sourceTree = "<group>"; };
		6CA50A9D1EBBC1300060D07A /* de */ = {isa = PBXFileReference; lastKnownFileType = text.plist.strings; name = de; path = de.lproj/PlayerWindowController.strings; sourceTree = "<group>"; };
		6CA50A9F1EBBC2910060D07A /* de */ = {isa = PBXFileReference; lastKnownFileType = text.plist.strings; name = de; path = de.lproj/CropSettingsViewController.strings; sourceTree = "<group>"; };
		6CA50AA31EBBC3860060D07A /* de */ = {isa = PBXFileReference; lastKnownFileType = text.plist.strings; name = de; path = de.lproj/InspectorWindowController.strings; sourceTree = "<group>"; };
		6CA50AA51EBBC5E50060D07A /* de */ = {isa = PBXFileReference; lastKnownFileType = text.plist.strings; name = de; path = de.lproj/FilterWindowController.strings; sourceTree = "<group>"; };
		6CA50AA81EBBC7610060D07A /* de */ = {isa = PBXFileReference; lastKnownFileType = text.plist.strings; name = de; path = de.lproj/InfoPlist.strings; sourceTree = "<group>"; };
		6CA50AAB1EBBC9FD0060D07A /* de */ = {isa = PBXFileReference; lastKnownFileType = text.plist.strings; name = de; path = de.lproj/FontPickerWindowController.strings; sourceTree = "<group>"; };
		6CA50AAD1EBBCB070060D07A /* de */ = {isa = PBXFileReference; lastKnownFileType = text.plist.strings; name = de; path = de.lproj/PrefGeneralViewController.strings; sourceTree = "<group>"; };
		6CA50AAF1EBD0C100060D07A /* de */ = {isa = PBXFileReference; lastKnownFileType = text.plist.strings; name = de; path = de.lproj/PrefControlViewController.strings; sourceTree = "<group>"; };
		6CA50AB11EBD0F990060D07A /* de */ = {isa = PBXFileReference; lastKnownFileType = text.plist.strings; name = de; path = de.lproj/PrefKeyBindingViewController.strings; sourceTree = "<group>"; };
		6CA50AB51EBD10E90060D07A /* de */ = {isa = PBXFileReference; lastKnownFileType = text.plist.strings; name = de; path = de.lproj/PrefAdvancedViewController.strings; sourceTree = "<group>"; };
		6CA50AB71EBD11610060D07A /* de */ = {isa = PBXFileReference; lastKnownFileType = text.plist.strings; name = de; path = de.lproj/KeyRecordViewController.strings; sourceTree = "<group>"; };
		6CA50AB91EBD11B40060D07A /* de */ = {isa = PBXFileReference; lastKnownFileType = text.plist.strings; name = de; path = de.lproj/PrefCodecViewController.strings; sourceTree = "<group>"; };
		6CA50ABB1EBD126B0060D07A /* de */ = {isa = PBXFileReference; lastKnownFileType = text.plist.strings; name = de; path = de.lproj/PrefSubViewController.strings; sourceTree = "<group>"; };
		6CA50ABD1EBD165C0060D07A /* de */ = {isa = PBXFileReference; lastKnownFileType = text.plist.strings; name = de; path = de.lproj/PrefNetworkViewController.strings; sourceTree = "<group>"; };
		6CA50ABE1EBD18320060D07A /* de */ = {isa = PBXFileReference; lastKnownFileType = text.plist.strings; name = de; path = de.lproj/KeyBinding.strings; sourceTree = "<group>"; };
		6CD541A2206AD71C000428E6 /* de */ = {isa = PBXFileReference; lastKnownFileType = text.plist.strings; name = de; path = de.lproj/FilterPresets.strings; sourceTree = "<group>"; };
		6CD541A4206AD7AA000428E6 /* de */ = {isa = PBXFileReference; lastKnownFileType = text.plist.strings; name = de; path = de.lproj/PrefOSCToolbarSettingsSheetController.strings; sourceTree = "<group>"; };
		6DC77D2D1F1439A600E96176 /* uk */ = {isa = PBXFileReference; lastKnownFileType = text.plist.strings; name = uk; path = uk.lproj/MainMenu.strings; sourceTree = "<group>"; };
		6DC77D2E1F1439A600E96176 /* uk */ = {isa = PBXFileReference; lastKnownFileType = text.plist.strings; name = uk; path = uk.lproj/PlayerWindowController.strings; sourceTree = "<group>"; };
		6DC77D2F1F1439A600E96176 /* uk */ = {isa = PBXFileReference; lastKnownFileType = text.plist.strings; name = uk; path = uk.lproj/QuickSettingViewController.strings; sourceTree = "<group>"; };
		6DC77D301F1439A600E96176 /* uk */ = {isa = PBXFileReference; lastKnownFileType = text.plist.strings; name = uk; path = uk.lproj/PlaylistViewController.strings; sourceTree = "<group>"; };
		6DC77D311F1439A600E96176 /* uk */ = {isa = PBXFileReference; lastKnownFileType = text.plist.strings; name = uk; path = uk.lproj/CropSettingsViewController.strings; sourceTree = "<group>"; };
		6DC77D321F1439A600E96176 /* uk */ = {isa = PBXFileReference; lastKnownFileType = text.plist.strings; name = uk; path = uk.lproj/InspectorWindowController.strings; sourceTree = "<group>"; };
		6DC77D331F1439A600E96176 /* uk */ = {isa = PBXFileReference; lastKnownFileType = text.plist.strings; name = uk; path = uk.lproj/FilterWindowController.strings; sourceTree = "<group>"; };
		6DC77D341F1439A600E96176 /* uk */ = {isa = PBXFileReference; lastKnownFileType = text.plist.strings; name = uk; path = uk.lproj/AboutWindowController.strings; sourceTree = "<group>"; };
		6DC77D361F1439A600E96176 /* uk */ = {isa = PBXFileReference; lastKnownFileType = text.plist.strings; name = uk; path = uk.lproj/HistoryWindowController.strings; sourceTree = "<group>"; };
		6DC77D371F1439A700E96176 /* uk */ = {isa = PBXFileReference; lastKnownFileType = text.plist.strings; name = uk; path = uk.lproj/InitialWindowController.strings; sourceTree = "<group>"; };
		6DC77D381F1439A700E96176 /* uk */ = {isa = PBXFileReference; lastKnownFileType = text.plist.strings; name = uk; path = uk.lproj/FontPickerWindowController.strings; sourceTree = "<group>"; };
		6DC77D391F1439A700E96176 /* uk */ = {isa = PBXFileReference; lastKnownFileType = text.plist.strings; name = uk; path = uk.lproj/PrefGeneralViewController.strings; sourceTree = "<group>"; };
		6DC77D3A1F1439A700E96176 /* uk */ = {isa = PBXFileReference; lastKnownFileType = text.plist.strings; name = uk; path = uk.lproj/PrefUIViewController.strings; sourceTree = "<group>"; };
		6DC77D3B1F1439A700E96176 /* uk */ = {isa = PBXFileReference; lastKnownFileType = text.plist.strings; name = uk; path = uk.lproj/PrefControlViewController.strings; sourceTree = "<group>"; };
		6DC77D3C1F1439A700E96176 /* uk */ = {isa = PBXFileReference; lastKnownFileType = text.plist.strings; name = uk; path = uk.lproj/PrefKeyBindingViewController.strings; sourceTree = "<group>"; };
		6DC77D3D1F1439A700E96176 /* uk */ = {isa = PBXFileReference; lastKnownFileType = text.plist.strings; name = uk; path = uk.lproj/KeyRecordViewController.strings; sourceTree = "<group>"; };
		6DC77D3E1F1439A700E96176 /* uk */ = {isa = PBXFileReference; lastKnownFileType = text.plist.strings; name = uk; path = uk.lproj/PrefAdvancedViewController.strings; sourceTree = "<group>"; };
		6DC77D3F1F1439A700E96176 /* uk */ = {isa = PBXFileReference; lastKnownFileType = text.plist.strings; name = uk; path = uk.lproj/PrefCodecViewController.strings; sourceTree = "<group>"; };
		6DC77D401F1439A700E96176 /* uk */ = {isa = PBXFileReference; lastKnownFileType = text.plist.strings; name = uk; path = uk.lproj/PrefSubViewController.strings; sourceTree = "<group>"; };
		6DC77D411F1439A700E96176 /* uk */ = {isa = PBXFileReference; lastKnownFileType = text.plist.strings; name = uk; path = uk.lproj/PrefNetworkViewController.strings; sourceTree = "<group>"; };
		6DC77D431F1439A700E96176 /* uk */ = {isa = PBXFileReference; lastKnownFileType = text.plist.strings; name = uk; path = uk.lproj/InfoPlist.strings; sourceTree = "<group>"; };
		6DC77D441F1439A800E96176 /* uk */ = {isa = PBXFileReference; lastKnownFileType = text.plist.strings; name = uk; path = uk.lproj/Localizable.strings; sourceTree = "<group>"; };
		6DC77D461F1439A800E96176 /* uk */ = {isa = PBXFileReference; lastKnownFileType = text.plist.strings; name = uk; path = uk.lproj/KeyBinding.strings; sourceTree = "<group>"; };
		72CAEE6D1E229EAE00B8C894 /* zh-Hans */ = {isa = PBXFileReference; lastKnownFileType = text.plist.strings; name = "zh-Hans"; path = "zh-Hans.lproj/PrefGeneralViewController.strings"; sourceTree = "<group>"; };
		8400D5C21E17C6D2006785F5 /* AboutWindowController.swift */ = {isa = PBXFileReference; fileEncoding = 4; lastKnownFileType = sourcecode.swift; path = AboutWindowController.swift; sourceTree = "<group>"; };
		8400D5C71E1AB2F1006785F5 /* Base */ = {isa = PBXFileReference; lastKnownFileType = file.xib; name = Base; path = Base.lproj/PlayerWindowController.xib; sourceTree = "<group>"; };
		8400D5CA1E1AB2F9006785F5 /* Base */ = {isa = PBXFileReference; lastKnownFileType = file.xib; name = Base; path = Base.lproj/QuickSettingViewController.xib; sourceTree = "<group>"; };
		8400D5CD1E1AB2FF006785F5 /* Base */ = {isa = PBXFileReference; lastKnownFileType = file.xib; name = Base; path = Base.lproj/PlaylistViewController.xib; sourceTree = "<group>"; };
		8400D5D01E1AB306006785F5 /* Base */ = {isa = PBXFileReference; lastKnownFileType = file.xib; name = Base; path = Base.lproj/CropSettingsViewController.xib; sourceTree = "<group>"; };
		8400D5D31E1AB312006785F5 /* Base */ = {isa = PBXFileReference; lastKnownFileType = file.xib; name = Base; path = Base.lproj/InspectorWindowController.xib; sourceTree = "<group>"; };
		8400D5D61E1AB317006785F5 /* Base */ = {isa = PBXFileReference; lastKnownFileType = file.xib; name = Base; path = Base.lproj/FilterWindowController.xib; sourceTree = "<group>"; };
		8400D5D91E1AB31B006785F5 /* Base */ = {isa = PBXFileReference; lastKnownFileType = file.xib; name = Base; path = Base.lproj/AboutWindowController.xib; sourceTree = "<group>"; };
		8400D5DC1E1AB326006785F5 /* Base */ = {isa = PBXFileReference; lastKnownFileType = file.xib; name = Base; path = Base.lproj/FontPickerWindowController.xib; sourceTree = "<group>"; };
		8400D5DF1E1AB32A006785F5 /* Base */ = {isa = PBXFileReference; lastKnownFileType = file.xib; name = Base; path = Base.lproj/PrefGeneralViewController.xib; sourceTree = "<group>"; };
		8400D5E21E1AB32F006785F5 /* Base */ = {isa = PBXFileReference; lastKnownFileType = file.xib; name = Base; path = Base.lproj/PrefUIViewController.xib; sourceTree = "<group>"; };
		8400D5E51E1AB333006785F5 /* Base */ = {isa = PBXFileReference; lastKnownFileType = file.xib; name = Base; path = Base.lproj/PrefControlViewController.xib; sourceTree = "<group>"; };
		8400D5E81E1AB337006785F5 /* Base */ = {isa = PBXFileReference; lastKnownFileType = file.xib; name = Base; path = Base.lproj/PrefKeyBindingViewController.xib; sourceTree = "<group>"; };
		8400D5EB1E1AB33B006785F5 /* Base */ = {isa = PBXFileReference; lastKnownFileType = file.xib; name = Base; path = Base.lproj/KeyRecordViewController.xib; sourceTree = "<group>"; };
		8400D5EE1E1AB33F006785F5 /* Base */ = {isa = PBXFileReference; lastKnownFileType = file.xib; name = Base; path = Base.lproj/PrefAdvancedViewController.xib; sourceTree = "<group>"; };
		8400D5F11E1AB344006785F5 /* Base */ = {isa = PBXFileReference; lastKnownFileType = file.xib; name = Base; path = Base.lproj/PrefCodecViewController.xib; sourceTree = "<group>"; };
		8400D5F41E1AB348006785F5 /* Base */ = {isa = PBXFileReference; lastKnownFileType = file.xib; name = Base; path = Base.lproj/PrefSubViewController.xib; sourceTree = "<group>"; };
		8400D5F71E1AB34D006785F5 /* Base */ = {isa = PBXFileReference; lastKnownFileType = file.xib; name = Base; path = Base.lproj/PrefNetworkViewController.xib; sourceTree = "<group>"; };
		8400D5F91E1AB411006785F5 /* zh-Hans */ = {isa = PBXFileReference; lastKnownFileType = text.plist.strings; name = "zh-Hans"; path = "zh-Hans.lproj/MainMenu.strings"; sourceTree = "<group>"; };
		8400D5FA1E1AB411006785F5 /* zh-Hans */ = {isa = PBXFileReference; lastKnownFileType = text.plist.strings; name = "zh-Hans"; path = "zh-Hans.lproj/PlayerWindowController.strings"; sourceTree = "<group>"; };
		8400D5FB1E1AB411006785F5 /* zh-Hans */ = {isa = PBXFileReference; lastKnownFileType = text.plist.strings; name = "zh-Hans"; path = "zh-Hans.lproj/QuickSettingViewController.strings"; sourceTree = "<group>"; };
		8400D5FC1E1AB411006785F5 /* zh-Hans */ = {isa = PBXFileReference; lastKnownFileType = text.plist.strings; name = "zh-Hans"; path = "zh-Hans.lproj/PlaylistViewController.strings"; sourceTree = "<group>"; };
		8400D5FD1E1AB412006785F5 /* zh-Hans */ = {isa = PBXFileReference; lastKnownFileType = text.plist.strings; name = "zh-Hans"; path = "zh-Hans.lproj/CropSettingsViewController.strings"; sourceTree = "<group>"; };
		8400D5FF1E1AB412006785F5 /* zh-Hans */ = {isa = PBXFileReference; lastKnownFileType = text.plist.strings; name = "zh-Hans"; path = "zh-Hans.lproj/FilterWindowController.strings"; sourceTree = "<group>"; };
		8400D6001E1AB412006785F5 /* zh-Hans */ = {isa = PBXFileReference; lastKnownFileType = text.plist.strings; name = "zh-Hans"; path = "zh-Hans.lproj/AboutWindowController.strings"; sourceTree = "<group>"; };
		8400D6011E1AB412006785F5 /* zh-Hans */ = {isa = PBXFileReference; lastKnownFileType = text.plist.strings; name = "zh-Hans"; path = "zh-Hans.lproj/FontPickerWindowController.strings"; sourceTree = "<group>"; };
		8400D6031E1AB412006785F5 /* zh-Hans */ = {isa = PBXFileReference; lastKnownFileType = text.plist.strings; name = "zh-Hans"; path = "zh-Hans.lproj/PrefUIViewController.strings"; sourceTree = "<group>"; };
		8400D6041E1AB412006785F5 /* zh-Hans */ = {isa = PBXFileReference; lastKnownFileType = text.plist.strings; name = "zh-Hans"; path = "zh-Hans.lproj/PrefControlViewController.strings"; sourceTree = "<group>"; };
		8400D6051E1AB412006785F5 /* zh-Hans */ = {isa = PBXFileReference; lastKnownFileType = text.plist.strings; name = "zh-Hans"; path = "zh-Hans.lproj/PrefKeyBindingViewController.strings"; sourceTree = "<group>"; };
		8400D6061E1AB412006785F5 /* zh-Hans */ = {isa = PBXFileReference; lastKnownFileType = text.plist.strings; name = "zh-Hans"; path = "zh-Hans.lproj/KeyRecordViewController.strings"; sourceTree = "<group>"; };
		8400D6071E1AB412006785F5 /* zh-Hans */ = {isa = PBXFileReference; lastKnownFileType = text.plist.strings; name = "zh-Hans"; path = "zh-Hans.lproj/PrefAdvancedViewController.strings"; sourceTree = "<group>"; };
		8400D6081E1AB412006785F5 /* zh-Hans */ = {isa = PBXFileReference; lastKnownFileType = text.plist.strings; name = "zh-Hans"; path = "zh-Hans.lproj/PrefCodecViewController.strings"; sourceTree = "<group>"; };
		8400D6091E1AB412006785F5 /* zh-Hans */ = {isa = PBXFileReference; lastKnownFileType = text.plist.strings; name = "zh-Hans"; path = "zh-Hans.lproj/PrefSubViewController.strings"; sourceTree = "<group>"; };
		8400D60A1E1AB412006785F5 /* zh-Hans */ = {isa = PBXFileReference; lastKnownFileType = text.plist.strings; name = "zh-Hans"; path = "zh-Hans.lproj/PrefNetworkViewController.strings"; sourceTree = "<group>"; };
		8403CEA62007CBD300645516 /* MediaPlayer.framework */ = {isa = PBXFileReference; lastKnownFileType = wrapper.framework; name = MediaPlayer.framework; path = System/Library/Frameworks/MediaPlayer.framework; sourceTree = SDKROOT; };
<<<<<<< HEAD
		8404568E21A9194500DF2424 /* render_gl.h */ = {isa = PBXFileReference; lastKnownFileType = sourcecode.c.h; path = render_gl.h; sourceTree = "<group>"; };
		8404568F21A9194500DF2424 /* render.h */ = {isa = PBXFileReference; lastKnownFileType = sourcecode.c.h; path = render.h; sourceTree = "<group>"; };
		8404569421A919A100DF2424 /* frame.h */ = {isa = PBXFileReference; lastKnownFileType = sourcecode.c.h; path = frame.h; sourceTree = "<group>"; };
		8404569C21A919A100DF2424 /* buffer.h */ = {isa = PBXFileReference; lastKnownFileType = sourcecode.c.h; path = buffer.h; sourceTree = "<group>"; };
		840456A421A919A200DF2424 /* avconfig.h */ = {isa = PBXFileReference; lastKnownFileType = sourcecode.c.h; path = avconfig.h; sourceTree = "<group>"; };
		840456A821A919A300DF2424 /* rational.h */ = {isa = PBXFileReference; lastKnownFileType = sourcecode.c.h; path = rational.h; sourceTree = "<group>"; };
		840456AC21A919A300DF2424 /* log.h */ = {isa = PBXFileReference; lastKnownFileType = sourcecode.c.h; path = log.h; sourceTree = "<group>"; };
		840456AE21A919A300DF2424 /* channel_layout.h */ = {isa = PBXFileReference; lastKnownFileType = sourcecode.c.h; path = channel_layout.h; sourceTree = "<group>"; };
		840456B221A919A400DF2424 /* intfloat.h */ = {isa = PBXFileReference; lastKnownFileType = sourcecode.c.h; path = intfloat.h; sourceTree = "<group>"; };
		840456B321A919A400DF2424 /* mathematics.h */ = {isa = PBXFileReference; lastKnownFileType = sourcecode.c.h; path = mathematics.h; sourceTree = "<group>"; };
		840456BD21A919A500DF2424 /* version.h */ = {isa = PBXFileReference; lastKnownFileType = sourcecode.c.h; path = version.h; sourceTree = "<group>"; };
		840456C321A919A500DF2424 /* error.h */ = {isa = PBXFileReference; lastKnownFileType = sourcecode.c.h; path = error.h; sourceTree = "<group>"; };
		840456C521A919A600DF2424 /* attributes.h */ = {isa = PBXFileReference; lastKnownFileType = sourcecode.c.h; path = attributes.h; sourceTree = "<group>"; };
		840456C921A919A600DF2424 /* pixfmt.h */ = {isa = PBXFileReference; lastKnownFileType = sourcecode.c.h; path = pixfmt.h; sourceTree = "<group>"; };
		840456CA21A919A600DF2424 /* common.h */ = {isa = PBXFileReference; lastKnownFileType = sourcecode.c.h; path = common.h; sourceTree = "<group>"; };
		840456D321A919A700DF2424 /* samplefmt.h */ = {isa = PBXFileReference; lastKnownFileType = sourcecode.c.h; path = samplefmt.h; sourceTree = "<group>"; };
		840456DA21A919A800DF2424 /* macros.h */ = {isa = PBXFileReference; lastKnownFileType = sourcecode.c.h; path = macros.h; sourceTree = "<group>"; };
		840456DD21A919A800DF2424 /* avutil.h */ = {isa = PBXFileReference; lastKnownFileType = sourcecode.c.h; path = avutil.h; sourceTree = "<group>"; };
		840456DF21A919A800DF2424 /* dict.h */ = {isa = PBXFileReference; lastKnownFileType = sourcecode.c.h; path = dict.h; sourceTree = "<group>"; };
		840456E921A919CA00DF2424 /* version.h */ = {isa = PBXFileReference; lastKnownFileType = sourcecode.c.h; path = version.h; sourceTree = "<group>"; };
		840456EA21A919CA00DF2424 /* avcodec.h */ = {isa = PBXFileReference; lastKnownFileType = sourcecode.c.h; path = avcodec.h; sourceTree = "<group>"; };
		8407D13F1E3A684C0043895D /* GLVideoLayer.swift */ = {isa = PBXFileReference; fileEncoding = 4; lastKnownFileType = sourcecode.swift; path = GLVideoLayer.swift; sourceTree = "<group>"; };
=======
		8407D13F1E3A684C0043895D /* ViewLayer.swift */ = {isa = PBXFileReference; fileEncoding = 4; lastKnownFileType = sourcecode.swift; path = ViewLayer.swift; sourceTree = "<group>"; };
>>>>>>> 5c39b7d6
		840820101ECF6C1800361416 /* FileGroup.swift */ = {isa = PBXFileReference; fileEncoding = 4; lastKnownFileType = sourcecode.swift; path = FileGroup.swift; sourceTree = "<group>"; };
		840AF5811E732C8F00F4AF92 /* JustXMLRPC.swift */ = {isa = PBXFileReference; fileEncoding = 4; lastKnownFileType = sourcecode.swift; path = JustXMLRPC.swift; sourceTree = "<group>"; };
		840AF5831E73CE3900F4AF92 /* OpenSubSubtitle.swift */ = {isa = PBXFileReference; fileEncoding = 4; lastKnownFileType = sourcecode.swift; path = OpenSubSubtitle.swift; sourceTree = "<group>"; };
		840D47971DFEEE6A000D9A64 /* KeyMapping.swift */ = {isa = PBXFileReference; fileEncoding = 4; lastKnownFileType = sourcecode.swift; path = KeyMapping.swift; sourceTree = "<group>"; };
		840D47991DFEF649000D9A64 /* KeyRecordViewController.swift */ = {isa = PBXFileReference; fileEncoding = 4; lastKnownFileType = sourcecode.swift; path = KeyRecordViewController.swift; sourceTree = "<group>"; };
		840D479F1DFEFC49000D9A64 /* KeyRecordView.swift */ = {isa = PBXFileReference; fileEncoding = 4; lastKnownFileType = sourcecode.swift; path = KeyRecordView.swift; sourceTree = "<group>"; };
		8418A2F6213F5791003166AC /* Base */ = {isa = PBXFileReference; lastKnownFileType = file.xib; name = Base; path = Base.lproj/OpenURLWindowController.xib; sourceTree = "<group>"; };
		8418A2F8213F5794003166AC /* zh-Hans */ = {isa = PBXFileReference; lastKnownFileType = text.plist.strings; name = "zh-Hans"; path = "zh-Hans.lproj/OpenURLWindowController.strings"; sourceTree = "<group>"; };
		841A599C1E1FF5800079E177 /* SleepPreventer.swift */ = {isa = PBXFileReference; fileEncoding = 4; lastKnownFileType = sourcecode.swift; path = SleepPreventer.swift; sourceTree = "<group>"; };
		842904E11F0EC01600478376 /* AutoFileMatcher.swift */ = {isa = PBXFileReference; fileEncoding = 4; lastKnownFileType = sourcecode.swift; path = AutoFileMatcher.swift; sourceTree = "<group>"; };
		842F55A41EA17E7E0081D475 /* IINACommand.swift */ = {isa = PBXFileReference; fileEncoding = 4; lastKnownFileType = sourcecode.swift; path = IINACommand.swift; sourceTree = "<group>"; };
		8434BAA61D5DF2DA003BECF2 /* Extensions.swift */ = {isa = PBXFileReference; fileEncoding = 4; lastKnownFileType = sourcecode.swift; path = Extensions.swift; sourceTree = "<group>"; };
		8434BAAC1D5E4546003BECF2 /* SlideUpButton.swift */ = {isa = PBXFileReference; fileEncoding = 4; lastKnownFileType = sourcecode.swift; lineEnding = 0; path = SlideUpButton.swift; sourceTree = "<group>"; xcLanguageSpecificationIdentifier = xcode.lang.swift; };
		843B97AA1E82D3C100D07261 /* Base */ = {isa = PBXFileReference; lastKnownFileType = text.plist.strings; name = Base; path = Base.lproj/InfoPlist.strings; sourceTree = "<group>"; };
		844C59E61F7C143D008D1B00 /* ThumbnailCacheManager.swift */ = {isa = PBXFileReference; lastKnownFileType = sourcecode.swift; path = ThumbnailCacheManager.swift; sourceTree = "<group>"; };
		844DE1BE1D3E2B9900272589 /* MPVEvent.swift */ = {isa = PBXFileReference; fileEncoding = 4; lastKnownFileType = sourcecode.swift; lineEnding = 0; path = MPVEvent.swift; sourceTree = "<group>"; xcLanguageSpecificationIdentifier = xcode.lang.swift; };
		844E2FD21F1C7C6000CB1170 /* ru */ = {isa = PBXFileReference; lastKnownFileType = text.plist.strings; name = ru; path = ru.lproj/HistoryWindowController.strings; sourceTree = "<group>"; };
		8450403B1E0A9EE20079C194 /* InspectorWindowController.swift */ = {isa = PBXFileReference; fileEncoding = 4; lastKnownFileType = sourcecode.swift; path = InspectorWindowController.swift; sourceTree = "<group>"; };
		8450403F1E0ACADD0079C194 /* MPVNode.swift */ = {isa = PBXFileReference; fileEncoding = 4; lastKnownFileType = sourcecode.swift; path = MPVNode.swift; sourceTree = "<group>"; };
		845040451E0B0F500079C194 /* CropSettingsViewController.swift */ = {isa = PBXFileReference; fileEncoding = 4; lastKnownFileType = sourcecode.swift; path = CropSettingsViewController.swift; sourceTree = "<group>"; };
		845040491E0B13230079C194 /* CropBoxView.swift */ = {isa = PBXFileReference; fileEncoding = 4; lastKnownFileType = sourcecode.swift; path = CropBoxView.swift; sourceTree = "<group>"; };
		8452DD841D3B956D008A543A /* Preference.swift */ = {isa = PBXFileReference; fileEncoding = 4; lastKnownFileType = sourcecode.swift; path = Preference.swift; sourceTree = "<group>"; };
		845404A91E4396F500B02B12 /* ScriptLoader.swift */ = {isa = PBXFileReference; fileEncoding = 4; lastKnownFileType = sourcecode.swift; path = ScriptLoader.swift; sourceTree = "<group>"; };
		845404AB1E43980900B02B12 /* LuaScript.swift */ = {isa = PBXFileReference; fileEncoding = 4; lastKnownFileType = sourcecode.swift; path = LuaScript.swift; sourceTree = "<group>"; };
		845900C1220E134200B4A7C4 /* cs */ = {isa = PBXFileReference; lastKnownFileType = text.plist.strings; name = cs; path = cs.lproj/MainMenu.strings; sourceTree = "<group>"; };
		845900C2220E134200B4A7C4 /* cs */ = {isa = PBXFileReference; lastKnownFileType = text.plist.strings; name = cs; path = cs.lproj/PlayerWindowController.strings; sourceTree = "<group>"; };
		845900C3220E134200B4A7C4 /* cs */ = {isa = PBXFileReference; lastKnownFileType = text.plist.strings; name = cs; path = cs.lproj/QuickSettingViewController.strings; sourceTree = "<group>"; };
		845900C4220E134200B4A7C4 /* cs */ = {isa = PBXFileReference; lastKnownFileType = text.plist.strings; name = cs; path = cs.lproj/PlaylistViewController.strings; sourceTree = "<group>"; };
		845900C5220E134200B4A7C4 /* cs */ = {isa = PBXFileReference; lastKnownFileType = text.plist.strings; name = cs; path = cs.lproj/InspectorWindowController.strings; sourceTree = "<group>"; };
		845900C6220E134200B4A7C4 /* cs */ = {isa = PBXFileReference; lastKnownFileType = text.plist.strings; name = cs; path = cs.lproj/FilterWindowController.strings; sourceTree = "<group>"; };
		845900C7220E134200B4A7C4 /* cs */ = {isa = PBXFileReference; lastKnownFileType = text.plist.strings; name = cs; path = cs.lproj/AboutWindowController.strings; sourceTree = "<group>"; };
		845900C8220E134300B4A7C4 /* cs */ = {isa = PBXFileReference; lastKnownFileType = text.plist.strings; name = cs; path = cs.lproj/OpenURLWindowController.strings; sourceTree = "<group>"; };
		845900C9220E134300B4A7C4 /* cs */ = {isa = PBXFileReference; lastKnownFileType = text.plist.strings; name = cs; path = cs.lproj/HistoryWindowController.strings; sourceTree = "<group>"; };
		845900CA220E134300B4A7C4 /* cs */ = {isa = PBXFileReference; lastKnownFileType = text.plist.strings; name = cs; path = cs.lproj/InitialWindowController.strings; sourceTree = "<group>"; };
		845900CB220E134300B4A7C4 /* cs */ = {isa = PBXFileReference; lastKnownFileType = text.plist.strings; name = cs; path = cs.lproj/MiniPlayerController.strings; sourceTree = "<group>"; };
		845900CC220E134300B4A7C4 /* cs */ = {isa = PBXFileReference; lastKnownFileType = text.plist.strings; name = cs; path = cs.lproj/CropSettingsViewController.strings; sourceTree = "<group>"; };
		845900CD220E134300B4A7C4 /* cs */ = {isa = PBXFileReference; lastKnownFileType = text.plist.strings; name = cs; path = cs.lproj/FreeSelectingViewController.strings; sourceTree = "<group>"; };
		845900CE220E134300B4A7C4 /* cs */ = {isa = PBXFileReference; lastKnownFileType = text.plist.strings; name = cs; path = cs.lproj/FontPickerWindowController.strings; sourceTree = "<group>"; };
		845900CF220E134300B4A7C4 /* cs */ = {isa = PBXFileReference; lastKnownFileType = text.plist.strings; name = cs; path = cs.lproj/PrefGeneralViewController.strings; sourceTree = "<group>"; };
		845900D0220E134300B4A7C4 /* cs */ = {isa = PBXFileReference; lastKnownFileType = text.plist.strings; name = cs; path = cs.lproj/PrefUIViewController.strings; sourceTree = "<group>"; };
		845900D1220E134300B4A7C4 /* cs */ = {isa = PBXFileReference; lastKnownFileType = text.plist.strings; name = cs; path = cs.lproj/PrefOSCToolbarSettingsSheetController.strings; sourceTree = "<group>"; };
		845900D2220E134300B4A7C4 /* cs */ = {isa = PBXFileReference; lastKnownFileType = text.plist.strings; name = cs; path = cs.lproj/PrefControlViewController.strings; sourceTree = "<group>"; };
		845900D3220E134300B4A7C4 /* cs */ = {isa = PBXFileReference; lastKnownFileType = text.plist.strings; name = cs; path = cs.lproj/PrefKeyBindingViewController.strings; sourceTree = "<group>"; };
		845900D4220E134300B4A7C4 /* cs */ = {isa = PBXFileReference; lastKnownFileType = text.plist.strings; name = cs; path = cs.lproj/KeyRecordViewController.strings; sourceTree = "<group>"; };
		845900D5220E134400B4A7C4 /* cs */ = {isa = PBXFileReference; lastKnownFileType = text.plist.strings; name = cs; path = cs.lproj/PrefAdvancedViewController.strings; sourceTree = "<group>"; };
		845900D6220E134400B4A7C4 /* cs */ = {isa = PBXFileReference; lastKnownFileType = text.plist.strings; name = cs; path = cs.lproj/PrefCodecViewController.strings; sourceTree = "<group>"; };
		845900D7220E134400B4A7C4 /* cs */ = {isa = PBXFileReference; lastKnownFileType = text.plist.strings; name = cs; path = cs.lproj/PrefSubViewController.strings; sourceTree = "<group>"; };
		845900D8220E134400B4A7C4 /* cs */ = {isa = PBXFileReference; lastKnownFileType = text.plist.strings; name = cs; path = cs.lproj/PrefNetworkViewController.strings; sourceTree = "<group>"; };
		845900D9220E134400B4A7C4 /* cs */ = {isa = PBXFileReference; lastKnownFileType = text.plist.strings; name = cs; path = cs.lproj/PrefUtilsViewController.strings; sourceTree = "<group>"; };
		845900DA220E134400B4A7C4 /* cs */ = {isa = PBXFileReference; lastKnownFileType = text.plist.strings; name = cs; path = cs.lproj/PreferenceWindowController.strings; sourceTree = "<group>"; };
		845900DB220E134400B4A7C4 /* cs */ = {isa = PBXFileReference; lastKnownFileType = text.plist.strings; name = cs; path = cs.lproj/SubChooseViewController.strings; sourceTree = "<group>"; };
		845900DC220E134400B4A7C4 /* cs */ = {isa = PBXFileReference; lastKnownFileType = text.plist.strings; name = cs; path = cs.lproj/InfoPlist.strings; sourceTree = "<group>"; };
		845900DD220E134400B4A7C4 /* cs */ = {isa = PBXFileReference; lastKnownFileType = text.plist.strings; name = cs; path = cs.lproj/Localizable.strings; sourceTree = "<group>"; };
		845900DF220E134400B4A7C4 /* cs */ = {isa = PBXFileReference; lastKnownFileType = text.plist.strings; name = cs; path = cs.lproj/FilterPresets.strings; sourceTree = "<group>"; };
		845900E0220E134400B4A7C4 /* cs */ = {isa = PBXFileReference; lastKnownFileType = text.plist.strings; name = cs; path = cs.lproj/KeyBinding.strings; sourceTree = "<group>"; };
		845ABEAB1D4D19C000BFB15B /* MPVTrack.swift */ = {isa = PBXFileReference; fileEncoding = 4; lastKnownFileType = sourcecode.swift; path = MPVTrack.swift; sourceTree = "<group>"; };
		845AC09D1E1AE6C10080B614 /* Base */ = {isa = PBXFileReference; lastKnownFileType = text.plist.strings; name = Base; path = Base.lproj/Localizable.strings; sourceTree = "<group>"; };
		845AC09F1E1AE6CB0080B614 /* zh-Hans */ = {isa = PBXFileReference; lastKnownFileType = text.plist.strings; name = "zh-Hans"; path = "zh-Hans.lproj/Localizable.strings"; sourceTree = "<group>"; };
		845E2F491E76CFC2002C6588 /* libz.tbd */ = {isa = PBXFileReference; lastKnownFileType = "sourcecode.text-based-dylib-definition"; name = libz.tbd; path = usr/lib/libz.tbd; sourceTree = SDKROOT; };
		845E70B1210CB59D00D06C42 /* ScrollingTextField.swift */ = {isa = PBXFileReference; fileEncoding = 4; lastKnownFileType = sourcecode.swift; path = ScrollingTextField.swift; sourceTree = "<group>"; };
		845FB0C61D39462E00C011E0 /* FloatingControlBarView.swift */ = {isa = PBXFileReference; fileEncoding = 4; lastKnownFileType = sourcecode.swift; path = FloatingControlBarView.swift; sourceTree = "<group>"; };
		8460FBA71D6497490081841B /* PlaylistViewController.swift */ = {isa = PBXFileReference; fileEncoding = 4; lastKnownFileType = sourcecode.swift; path = PlaylistViewController.swift; sourceTree = "<group>"; };
		846121BC1F35FCA500ABB39C /* DraggingDetect.swift */ = {isa = PBXFileReference; lastKnownFileType = sourcecode.swift; path = DraggingDetect.swift; sourceTree = "<group>"; };
		8461BA671E4237C2008BB852 /* youtube-dl */ = {isa = PBXFileReference; lastKnownFileType = text; name = "youtube-dl"; path = "deps/executable/youtube-dl"; sourceTree = SOURCE_ROOT; };
		8461C52D1D45FFF6006E91FF /* PlaySliderCell.swift */ = {isa = PBXFileReference; fileEncoding = 4; lastKnownFileType = sourcecode.swift; path = PlaySliderCell.swift; sourceTree = "<group>"; };
		8461C52F1D462488006E91FF /* VideoTime.swift */ = {isa = PBXFileReference; fileEncoding = 4; lastKnownFileType = sourcecode.swift; path = VideoTime.swift; sourceTree = "<group>"; };
		846352571EEEE11A0043F0CC /* ThumbnailPeekView.swift */ = {isa = PBXFileReference; fileEncoding = 4; lastKnownFileType = sourcecode.swift; path = ThumbnailPeekView.swift; sourceTree = "<group>"; };
		846654921F4EEA5500C91B8C /* vlc-default-input.conf */ = {isa = PBXFileReference; fileEncoding = 4; lastKnownFileType = text; path = "vlc-default-input.conf"; sourceTree = "<group>"; };
		8466BE161D5CDD0300039D03 /* QuickSettingViewController.swift */ = {isa = PBXFileReference; fileEncoding = 4; lastKnownFileType = sourcecode.swift; path = QuickSettingViewController.swift; sourceTree = "<group>"; };
		846BE12D21B347830084ABB9 /* zh-Hant */ = {isa = PBXFileReference; lastKnownFileType = text.plist.strings; name = "zh-Hant"; path = "zh-Hant.lproj/OpenURLWindowController.strings"; sourceTree = "<group>"; };
		846BE12F21B347920084ABB9 /* zh-Hant */ = {isa = PBXFileReference; lastKnownFileType = text.plist.strings; name = "zh-Hant"; path = "zh-Hant.lproj/MiniPlayerController.strings"; sourceTree = "<group>"; };
		846BE13021B349030084ABB9 /* zh-Hant */ = {isa = PBXFileReference; lastKnownFileType = text.plist.strings; name = "zh-Hant"; path = "zh-Hant.lproj/FilterPresets.strings"; sourceTree = "<group>"; };
		846BE13221B351CE0084ABB9 /* it */ = {isa = PBXFileReference; lastKnownFileType = text.plist.strings; name = it; path = it.lproj/PrefOSCToolbarSettingsSheetController.strings; sourceTree = "<group>"; };
		846DD8C81FB39A9800991A81 /* movist-default-input.conf */ = {isa = PBXFileReference; fileEncoding = 4; lastKnownFileType = text; path = "movist-default-input.conf"; sourceTree = "<group>"; };
		847644071D48B413004F6DF5 /* MPVOption.swift */ = {isa = PBXFileReference; fileEncoding = 4; lastKnownFileType = sourcecode.swift; path = MPVOption.swift; sourceTree = "<group>"; };
		847644091D48CC3D004F6DF5 /* MPVCommand.swift */ = {isa = PBXFileReference; fileEncoding = 4; lastKnownFileType = sourcecode.swift; path = MPVCommand.swift; sourceTree = "<group>"; };
		8476440B1D48F63D004F6DF5 /* OSDMessage.swift */ = {isa = PBXFileReference; fileEncoding = 4; lastKnownFileType = sourcecode.swift; lineEnding = 0; path = OSDMessage.swift; sourceTree = "<group>"; xcLanguageSpecificationIdentifier = xcode.lang.swift; };
		84791C8A1D405E9D0069E28A /* PlaybackInfo.swift */ = {isa = PBXFileReference; fileEncoding = 4; lastKnownFileType = sourcecode.swift; path = PlaybackInfo.swift; sourceTree = "<group>"; };
		84792F541EBB957E002E98F6 /* zh-Hans */ = {isa = PBXFileReference; lastKnownFileType = text.plist.strings; name = "zh-Hans"; path = "zh-Hans.lproj/InfoPlist.strings"; sourceTree = "<group>"; };
		84795C361E0825AD0059A648 /* GifGenerator.swift */ = {isa = PBXFileReference; fileEncoding = 4; lastKnownFileType = sourcecode.swift; path = GifGenerator.swift; sourceTree = "<group>"; };
		84795C381E083EE30059A648 /* PrefControlViewController.swift */ = {isa = PBXFileReference; fileEncoding = 4; lastKnownFileType = sourcecode.swift; path = PrefControlViewController.swift; sourceTree = "<group>"; };
		847C62C81DC13CDA00E1EF16 /* PrefGeneralViewController.swift */ = {isa = PBXFileReference; fileEncoding = 4; lastKnownFileType = sourcecode.swift; path = PrefGeneralViewController.swift; sourceTree = "<group>"; };
		84817C951DBDCA5F00CC2279 /* SettingsListCellView.swift */ = {isa = PBXFileReference; fileEncoding = 4; lastKnownFileType = sourcecode.swift; path = SettingsListCellView.swift; sourceTree = "<group>"; };
		84817C971DBDCE4300CC2279 /* RoundedColorWell.swift */ = {isa = PBXFileReference; fileEncoding = 4; lastKnownFileType = sourcecode.swift; path = RoundedColorWell.swift; sourceTree = "<group>"; };
		8482982123C3843C0088E223 /* en */ = {isa = PBXFileReference; lastKnownFileType = text.plist.strings; name = en; path = en.lproj/MainMenu.strings; sourceTree = "<group>"; };
		8482982323C384400088E223 /* en */ = {isa = PBXFileReference; lastKnownFileType = text.plist.strings; name = en; path = en.lproj/PlayerWindowController.strings; sourceTree = "<group>"; };
		8482982523C3844C0088E223 /* en */ = {isa = PBXFileReference; lastKnownFileType = text.plist.strings; name = en; path = en.lproj/QuickSettingViewController.strings; sourceTree = "<group>"; };
		8482982723C384500088E223 /* en */ = {isa = PBXFileReference; lastKnownFileType = text.plist.strings; name = en; path = en.lproj/PlaylistViewController.strings; sourceTree = "<group>"; };
		8482982923C384540088E223 /* en */ = {isa = PBXFileReference; lastKnownFileType = text.plist.strings; name = en; path = en.lproj/InspectorWindowController.strings; sourceTree = "<group>"; };
		8482982B23C384580088E223 /* en */ = {isa = PBXFileReference; lastKnownFileType = text.plist.strings; name = en; path = en.lproj/FilterWindowController.strings; sourceTree = "<group>"; };
		8482982D23C3845B0088E223 /* en */ = {isa = PBXFileReference; lastKnownFileType = text.plist.strings; name = en; path = en.lproj/AboutWindowController.strings; sourceTree = "<group>"; };
		8482982F23C3845F0088E223 /* en */ = {isa = PBXFileReference; lastKnownFileType = text.plist.strings; name = en; path = en.lproj/OpenURLWindowController.strings; sourceTree = "<group>"; };
		8482983123C384620088E223 /* en */ = {isa = PBXFileReference; lastKnownFileType = text.plist.strings; name = en; path = en.lproj/HistoryWindowController.strings; sourceTree = "<group>"; };
		8482983323C384660088E223 /* en */ = {isa = PBXFileReference; lastKnownFileType = text.plist.strings; name = en; path = en.lproj/InitialWindowController.strings; sourceTree = "<group>"; };
		8482983523C3846A0088E223 /* en */ = {isa = PBXFileReference; lastKnownFileType = text.plist.strings; name = en; path = en.lproj/MiniPlayerController.strings; sourceTree = "<group>"; };
		8482983723C3846E0088E223 /* en */ = {isa = PBXFileReference; lastKnownFileType = text.plist.strings; name = en; path = en.lproj/CropSettingsViewController.strings; sourceTree = "<group>"; };
		8482983923C384710088E223 /* en */ = {isa = PBXFileReference; lastKnownFileType = text.plist.strings; name = en; path = en.lproj/FreeSelectingViewController.strings; sourceTree = "<group>"; };
		8482983B23C384770088E223 /* en */ = {isa = PBXFileReference; lastKnownFileType = text.plist.strings; name = en; path = en.lproj/FontPickerWindowController.strings; sourceTree = "<group>"; };
		8482983D23C3847B0088E223 /* en */ = {isa = PBXFileReference; lastKnownFileType = text.plist.strings; name = en; path = en.lproj/PrefGeneralViewController.strings; sourceTree = "<group>"; };
		8482983F23C3847F0088E223 /* en */ = {isa = PBXFileReference; lastKnownFileType = text.plist.strings; name = en; path = en.lproj/PrefUIViewController.strings; sourceTree = "<group>"; };
		8482984123C384820088E223 /* en */ = {isa = PBXFileReference; lastKnownFileType = text.plist.strings; name = en; path = en.lproj/PrefOSCToolbarSettingsSheetController.strings; sourceTree = "<group>"; };
		8482984323C384870088E223 /* en */ = {isa = PBXFileReference; lastKnownFileType = text.plist.strings; name = en; path = en.lproj/PrefControlViewController.strings; sourceTree = "<group>"; };
		8482984523C3848B0088E223 /* en */ = {isa = PBXFileReference; lastKnownFileType = text.plist.strings; name = en; path = en.lproj/PrefKeyBindingViewController.strings; sourceTree = "<group>"; };
		8482984723C3848F0088E223 /* en */ = {isa = PBXFileReference; lastKnownFileType = text.plist.strings; name = en; path = en.lproj/KeyRecordViewController.strings; sourceTree = "<group>"; };
		8482984923C384930088E223 /* en */ = {isa = PBXFileReference; lastKnownFileType = text.plist.strings; name = en; path = en.lproj/PrefAdvancedViewController.strings; sourceTree = "<group>"; };
		8482984B23C384960088E223 /* en */ = {isa = PBXFileReference; lastKnownFileType = text.plist.strings; name = en; path = en.lproj/PrefCodecViewController.strings; sourceTree = "<group>"; };
		8482984D23C3849A0088E223 /* en */ = {isa = PBXFileReference; lastKnownFileType = text.plist.strings; name = en; path = en.lproj/PrefSubViewController.strings; sourceTree = "<group>"; };
		8482984F23C3849D0088E223 /* en */ = {isa = PBXFileReference; lastKnownFileType = text.plist.strings; name = en; path = en.lproj/PrefNetworkViewController.strings; sourceTree = "<group>"; };
		8482985123C384A10088E223 /* en */ = {isa = PBXFileReference; lastKnownFileType = text.plist.strings; name = en; path = en.lproj/PrefUtilsViewController.strings; sourceTree = "<group>"; };
		8482985323C384A40088E223 /* en */ = {isa = PBXFileReference; lastKnownFileType = text.plist.strings; name = en; path = en.lproj/PreferenceWindowController.strings; sourceTree = "<group>"; };
		8482985523C384A80088E223 /* en */ = {isa = PBXFileReference; lastKnownFileType = text.plist.strings; name = en; path = en.lproj/SubChooseViewController.strings; sourceTree = "<group>"; };
		8482985623C384B00088E223 /* en */ = {isa = PBXFileReference; lastKnownFileType = text.plist.strings; name = en; path = en.lproj/InfoPlist.strings; sourceTree = "<group>"; };
		8482985923C384CE0088E223 /* en */ = {isa = PBXFileReference; lastKnownFileType = text.plist.strings; name = en; path = en.lproj/FilterPresets.strings; sourceTree = "<group>"; };
		8482985A23C384F10088E223 /* en */ = {isa = PBXFileReference; lastKnownFileType = text.plist.strings; name = en; path = en.lproj/KeyBinding.strings; sourceTree = "<group>"; };
		8483FAFF1EDFF325000F55D6 /* Credits.rtf */ = {isa = PBXFileReference; fileEncoding = 4; lastKnownFileType = text.rtf; path = Credits.rtf; sourceTree = "<group>"; };
		84879A961E0FFC7E0004F894 /* PrefUIViewController.swift */ = {isa = PBXFileReference; fileEncoding = 4; lastKnownFileType = sourcecode.swift; path = PrefUIViewController.swift; sourceTree = "<group>"; };
		8487BEC01D744FA800FD17B0 /* FlippedView.swift */ = {isa = PBXFileReference; fileEncoding = 4; lastKnownFileType = sourcecode.swift; lineEnding = 0; path = FlippedView.swift; sourceTree = "<group>"; xcLanguageSpecificationIdentifier = xcode.lang.swift; };
		8487BEC21D76A1AF00FD17B0 /* MenuController.swift */ = {isa = PBXFileReference; fileEncoding = 4; lastKnownFileType = sourcecode.swift; path = MenuController.swift; sourceTree = "<group>"; };
		8488D6DB1E1167EF00D5B952 /* FloatingPointByteCountFormatter.swift */ = {isa = PBXFileReference; fileEncoding = 4; lastKnownFileType = sourcecode.swift; path = FloatingPointByteCountFormatter.swift; sourceTree = "<group>"; };
		8488D6DD1E11791300D5B952 /* PrefCodecViewController.swift */ = {isa = PBXFileReference; fileEncoding = 4; lastKnownFileType = sourcecode.swift; path = PrefCodecViewController.swift; sourceTree = "<group>"; };
		8488D6E11E1183D300D5B952 /* PrefSubViewController.swift */ = {isa = PBXFileReference; fileEncoding = 4; lastKnownFileType = sourcecode.swift; path = PrefSubViewController.swift; sourceTree = "<group>"; };
		8488D6E51E11ABE900D5B952 /* PrefNetworkViewController.swift */ = {isa = PBXFileReference; fileEncoding = 4; lastKnownFileType = sourcecode.swift; path = PrefNetworkViewController.swift; sourceTree = "<group>"; };
		848F50902085A99500E998FD /* zh-Hans */ = {isa = PBXFileReference; lastKnownFileType = text.plist.strings; name = "zh-Hans"; path = "zh-Hans.lproj/SubChooseViewController.strings"; sourceTree = "<group>"; };
		8492C2851E771FB200CE5825 /* ISO639.strings */ = {isa = PBXFileReference; fileEncoding = 4; lastKnownFileType = text.plist.strings; path = ISO639.strings; sourceTree = "<group>"; };
		8492C2871E7721A600CE5825 /* ISO639Helper.swift */ = {isa = PBXFileReference; fileEncoding = 4; lastKnownFileType = sourcecode.swift; path = ISO639Helper.swift; sourceTree = "<group>"; };
		849581EF1F02728700D3B359 /* InitialWindowController.swift */ = {isa = PBXFileReference; fileEncoding = 4; lastKnownFileType = sourcecode.swift; path = InitialWindowController.swift; sourceTree = "<group>"; };
		849581F41F03D55A00D3B359 /* Base */ = {isa = PBXFileReference; lastKnownFileType = file.xib; name = Base; path = Base.lproj/InitialWindowController.xib; sourceTree = "<group>"; };
		849581F71F03D55C00D3B359 /* zh-Hans */ = {isa = PBXFileReference; lastKnownFileType = text.plist.strings; name = "zh-Hans"; path = "zh-Hans.lproj/InitialWindowController.strings"; sourceTree = "<group>"; };
		8497A4831D2FF573005F504F /* iina-Bridging-Header.h */ = {isa = PBXFileReference; fileEncoding = 4; lastKnownFileType = sourcecode.c.h; path = "iina-Bridging-Header.h"; sourceTree = "<group>"; };
		84996F911EC11CE6009A8A39 /* Base */ = {isa = PBXFileReference; lastKnownFileType = file.xib; name = Base; path = Base.lproj/HistoryWindowController.xib; sourceTree = "<group>"; };
		84996F941EC11CEC009A8A39 /* zh-Hans */ = {isa = PBXFileReference; lastKnownFileType = text.plist.strings; name = "zh-Hans"; path = "zh-Hans.lproj/HistoryWindowController.strings"; sourceTree = "<group>"; };
		84A09A0C1F2DF596000FF343 /* MiniPlayerController.swift */ = {isa = PBXFileReference; fileEncoding = 4; lastKnownFileType = sourcecode.swift; path = MiniPlayerController.swift; sourceTree = "<group>"; };
		84A0BA8F1D2F8D4100BC8DA1 /* IINAError.swift */ = {isa = PBXFileReference; fileEncoding = 4; lastKnownFileType = sourcecode.swift; lineEnding = 0; path = IINAError.swift; sourceTree = "<group>"; xcLanguageSpecificationIdentifier = xcode.lang.swift; };
		84A0BA941D2F9E9600BC8DA1 /* Base */ = {isa = PBXFileReference; lastKnownFileType = file.xib; name = Base; path = Base.lproj/MainMenu.xib; sourceTree = "<group>"; };
		84A0BA961D2FA1CE00BC8DA1 /* PlayerCore.swift */ = {isa = PBXFileReference; fileEncoding = 4; lastKnownFileType = sourcecode.swift; path = PlayerCore.swift; sourceTree = "<group>"; };
		84A0BA981D2FAAA700BC8DA1 /* MPVController.swift */ = {isa = PBXFileReference; fileEncoding = 4; lastKnownFileType = sourcecode.swift; path = MPVController.swift; sourceTree = "<group>"; };
		84A0BA9A1D2FAB4100BC8DA1 /* Parameter.swift */ = {isa = PBXFileReference; fileEncoding = 4; lastKnownFileType = sourcecode.swift; path = Parameter.swift; sourceTree = "<group>"; };
		84A0BA9C1D2FAD4000BC8DA1 /* PlayerWindowController.swift */ = {isa = PBXFileReference; fileEncoding = 4; lastKnownFileType = sourcecode.swift; path = PlayerWindowController.swift; sourceTree = "<group>"; };
		84A0BAA01D2FAE7600BC8DA1 /* VideoView.swift */ = {isa = PBXFileReference; fileEncoding = 4; lastKnownFileType = sourcecode.swift; path = VideoView.swift; sourceTree = "<group>"; };
		84A0F6021EBB4A7C001FCF44 /* zh-Hans */ = {isa = PBXFileReference; lastKnownFileType = text.plist.strings; name = "zh-Hans"; path = "zh-Hans.lproj/InspectorWindowController.strings"; sourceTree = "<group>"; };
		84A886E31E24F37D008755BB /* ShooterSubtitle.swift */ = {isa = PBXFileReference; fileEncoding = 4; lastKnownFileType = sourcecode.swift; path = ShooterSubtitle.swift; sourceTree = "<group>"; };
		84A886E51E24F3BD008755BB /* OnlineSubtitle.swift */ = {isa = PBXFileReference; fileEncoding = 4; lastKnownFileType = sourcecode.swift; path = OnlineSubtitle.swift; sourceTree = "<group>"; };
		84A886EB1E2573A5008755BB /* JustExtension.swift */ = {isa = PBXFileReference; fileEncoding = 4; lastKnownFileType = sourcecode.swift; path = JustExtension.swift; sourceTree = "<group>"; };
		84A886ED1E269A2A008755BB /* iina-default-input.conf */ = {isa = PBXFileReference; fileEncoding = 4; lastKnownFileType = text; path = "iina-default-input.conf"; sourceTree = "<group>"; };
		84A886F21E26CA24008755BB /* Regex.swift */ = {isa = PBXFileReference; fileEncoding = 4; lastKnownFileType = sourcecode.swift; path = Regex.swift; sourceTree = "<group>"; };
		84AA3F1E21E7440500A3EDA2 /* uk */ = {isa = PBXFileReference; lastKnownFileType = text.plist.strings; name = uk; path = uk.lproj/OpenURLWindowController.strings; sourceTree = "<group>"; };
		84AA3F1F21E7441C00A3EDA2 /* uk */ = {isa = PBXFileReference; lastKnownFileType = text.plist.strings; name = uk; path = uk.lproj/MiniPlayerController.strings; sourceTree = "<group>"; };
		84AA3F2021E7442400A3EDA2 /* uk */ = {isa = PBXFileReference; lastKnownFileType = text.plist.strings; name = uk; path = uk.lproj/FreeSelectingViewController.strings; sourceTree = "<group>"; };
		84AA3F2121E7443700A3EDA2 /* uk */ = {isa = PBXFileReference; lastKnownFileType = text.plist.strings; name = uk; path = uk.lproj/PrefOSCToolbarSettingsSheetController.strings; sourceTree = "<group>"; };
		84AA3F2221E7445500A3EDA2 /* uk */ = {isa = PBXFileReference; lastKnownFileType = text.plist.strings; name = uk; path = uk.lproj/PrefUtilsViewController.strings; sourceTree = "<group>"; };
		84AA3F2321E7446100A3EDA2 /* uk */ = {isa = PBXFileReference; lastKnownFileType = text.plist.strings; name = uk; path = uk.lproj/PreferenceWindowController.strings; sourceTree = "<group>"; };
		84AA3F2421E7446600A3EDA2 /* uk */ = {isa = PBXFileReference; lastKnownFileType = text.plist.strings; name = uk; path = uk.lproj/SubChooseViewController.strings; sourceTree = "<group>"; };
		84AA3F2521E7451F00A3EDA2 /* uk */ = {isa = PBXFileReference; lastKnownFileType = text.plist.strings; name = uk; path = uk.lproj/FilterPresets.strings; sourceTree = "<group>"; };
		84AABE8A1DBF634600D138FD /* CharEncoding.swift */ = {isa = PBXFileReference; fileEncoding = 4; lastKnownFileType = sourcecode.swift; path = CharEncoding.swift; sourceTree = "<group>"; };
		84AABE921DBFAF1A00D138FD /* FontPickerWindowController.swift */ = {isa = PBXFileReference; fileEncoding = 4; lastKnownFileType = sourcecode.swift; path = FontPickerWindowController.swift; sourceTree = "<group>"; };
		84AABE961DBFB62F00D138FD /* FixedFontManager.h */ = {isa = PBXFileReference; fileEncoding = 4; lastKnownFileType = sourcecode.c.h; path = FixedFontManager.h; sourceTree = "<group>"; };
		84AABE971DBFB62F00D138FD /* FixedFontManager.m */ = {isa = PBXFileReference; fileEncoding = 4; lastKnownFileType = sourcecode.c.objc; path = FixedFontManager.m; sourceTree = "<group>"; };
		84AB8BCE2122235900E478BB /* sk */ = {isa = PBXFileReference; lastKnownFileType = text.plist.strings; name = sk; path = sk.lproj/PrefUtilsViewController.strings; sourceTree = "<group>"; };
		84AE59481E0FD65800771B7E /* PlayerWindowMenuActions.swift */ = {isa = PBXFileReference; fileEncoding = 4; lastKnownFileType = sourcecode.swift; path = PlayerWindowMenuActions.swift; sourceTree = "<group>"; };
		84B3B1EB23C0CE7100340754 /* tr */ = {isa = PBXFileReference; lastKnownFileType = text.plist.strings; name = tr; path = tr.lproj/MainMenu.strings; sourceTree = "<group>"; };
		84B3B1EC23C0CE7100340754 /* tr */ = {isa = PBXFileReference; lastKnownFileType = text.plist.strings; name = tr; path = tr.lproj/PlayerWindowController.strings; sourceTree = "<group>"; };
		84B3B1ED23C0CE7100340754 /* tr */ = {isa = PBXFileReference; lastKnownFileType = text.plist.strings; name = tr; path = tr.lproj/QuickSettingViewController.strings; sourceTree = "<group>"; };
		84B3B1EE23C0CE7100340754 /* tr */ = {isa = PBXFileReference; lastKnownFileType = text.plist.strings; name = tr; path = tr.lproj/PlaylistViewController.strings; sourceTree = "<group>"; };
		84B3B1EF23C0CE7100340754 /* tr */ = {isa = PBXFileReference; lastKnownFileType = text.plist.strings; name = tr; path = tr.lproj/InspectorWindowController.strings; sourceTree = "<group>"; };
		84B3B1F023C0CE7100340754 /* tr */ = {isa = PBXFileReference; lastKnownFileType = text.plist.strings; name = tr; path = tr.lproj/FilterWindowController.strings; sourceTree = "<group>"; };
		84B3B1F123C0CE7100340754 /* tr */ = {isa = PBXFileReference; lastKnownFileType = text.plist.strings; name = tr; path = tr.lproj/AboutWindowController.strings; sourceTree = "<group>"; };
		84B3B1F223C0CE7200340754 /* tr */ = {isa = PBXFileReference; lastKnownFileType = text.plist.strings; name = tr; path = tr.lproj/OpenURLWindowController.strings; sourceTree = "<group>"; };
		84B3B1F323C0CE7200340754 /* tr */ = {isa = PBXFileReference; lastKnownFileType = text.plist.strings; name = tr; path = tr.lproj/HistoryWindowController.strings; sourceTree = "<group>"; };
		84B3B1F423C0CE7200340754 /* tr */ = {isa = PBXFileReference; lastKnownFileType = text.plist.strings; name = tr; path = tr.lproj/InitialWindowController.strings; sourceTree = "<group>"; };
		84B3B1F523C0CE7200340754 /* tr */ = {isa = PBXFileReference; lastKnownFileType = text.plist.strings; name = tr; path = tr.lproj/MiniPlayerController.strings; sourceTree = "<group>"; };
		84B3B1F623C0CE7200340754 /* tr */ = {isa = PBXFileReference; lastKnownFileType = text.plist.strings; name = tr; path = tr.lproj/CropSettingsViewController.strings; sourceTree = "<group>"; };
		84B3B1F723C0CE7200340754 /* tr */ = {isa = PBXFileReference; lastKnownFileType = text.plist.strings; name = tr; path = tr.lproj/FreeSelectingViewController.strings; sourceTree = "<group>"; };
		84B3B1F823C0CE7200340754 /* tr */ = {isa = PBXFileReference; lastKnownFileType = text.plist.strings; name = tr; path = tr.lproj/FontPickerWindowController.strings; sourceTree = "<group>"; };
		84B3B1F923C0CE7200340754 /* tr */ = {isa = PBXFileReference; lastKnownFileType = text.plist.strings; name = tr; path = tr.lproj/PrefGeneralViewController.strings; sourceTree = "<group>"; };
		84B3B1FA23C0CE7200340754 /* tr */ = {isa = PBXFileReference; lastKnownFileType = text.plist.strings; name = tr; path = tr.lproj/PrefUIViewController.strings; sourceTree = "<group>"; };
		84B3B1FB23C0CE7200340754 /* tr */ = {isa = PBXFileReference; lastKnownFileType = text.plist.strings; name = tr; path = tr.lproj/PrefOSCToolbarSettingsSheetController.strings; sourceTree = "<group>"; };
		84B3B1FC23C0CE7200340754 /* tr */ = {isa = PBXFileReference; lastKnownFileType = text.plist.strings; name = tr; path = tr.lproj/PrefControlViewController.strings; sourceTree = "<group>"; };
		84B3B1FD23C0CE7200340754 /* tr */ = {isa = PBXFileReference; lastKnownFileType = text.plist.strings; name = tr; path = tr.lproj/PrefKeyBindingViewController.strings; sourceTree = "<group>"; };
		84B3B1FE23C0CE7200340754 /* tr */ = {isa = PBXFileReference; lastKnownFileType = text.plist.strings; name = tr; path = tr.lproj/KeyRecordViewController.strings; sourceTree = "<group>"; };
		84B3B1FF23C0CE7200340754 /* tr */ = {isa = PBXFileReference; lastKnownFileType = text.plist.strings; name = tr; path = tr.lproj/PrefAdvancedViewController.strings; sourceTree = "<group>"; };
		84B3B20023C0CE7200340754 /* tr */ = {isa = PBXFileReference; lastKnownFileType = text.plist.strings; name = tr; path = tr.lproj/PrefCodecViewController.strings; sourceTree = "<group>"; };
		84B3B20123C0CE7200340754 /* tr */ = {isa = PBXFileReference; lastKnownFileType = text.plist.strings; name = tr; path = tr.lproj/PrefSubViewController.strings; sourceTree = "<group>"; };
		84B3B20223C0CE7300340754 /* tr */ = {isa = PBXFileReference; lastKnownFileType = text.plist.strings; name = tr; path = tr.lproj/PrefNetworkViewController.strings; sourceTree = "<group>"; };
		84B3B20323C0CE7300340754 /* tr */ = {isa = PBXFileReference; lastKnownFileType = text.plist.strings; name = tr; path = tr.lproj/PrefUtilsViewController.strings; sourceTree = "<group>"; };
		84B3B20423C0CE7300340754 /* tr */ = {isa = PBXFileReference; lastKnownFileType = text.plist.strings; name = tr; path = tr.lproj/PreferenceWindowController.strings; sourceTree = "<group>"; };
		84B3B20523C0CE7300340754 /* tr */ = {isa = PBXFileReference; lastKnownFileType = text.plist.strings; name = tr; path = tr.lproj/SubChooseViewController.strings; sourceTree = "<group>"; };
		84B3B20723C0CEA200340754 /* tr */ = {isa = PBXFileReference; lastKnownFileType = text.plist.strings; name = tr; path = tr.lproj/Localizable.strings; sourceTree = "<group>"; };
		84B3B20823C0CEAB00340754 /* tr */ = {isa = PBXFileReference; lastKnownFileType = text.plist.strings; name = tr; path = tr.lproj/InfoPlist.strings; sourceTree = "<group>"; };
		84B3B20923C0CF0900340754 /* tr */ = {isa = PBXFileReference; lastKnownFileType = text.plist.strings; name = tr; path = tr.lproj/KeyBinding.strings; sourceTree = "<group>"; };
		84B3B20A23C0D02200340754 /* tr */ = {isa = PBXFileReference; lastKnownFileType = text.plist.strings; name = tr; path = tr.lproj/FilterPresets.strings; sourceTree = "<group>"; };
		84BAFD3A21404572006B3CC1 /* sk */ = {isa = PBXFileReference; lastKnownFileType = text.plist.strings; name = sk; path = sk.lproj/OpenURLWindowController.strings; sourceTree = "<group>"; };
		84BAFD3B2142FE25006B3CC1 /* ko */ = {isa = PBXFileReference; lastKnownFileType = text.plist.strings; name = ko; path = ko.lproj/MiniPlayerController.strings; sourceTree = "<group>"; };
		84BAFD3C2142FE2E006B3CC1 /* ko */ = {isa = PBXFileReference; lastKnownFileType = text.plist.strings; name = ko; path = ko.lproj/OpenURLWindowController.strings; sourceTree = "<group>"; };
<<<<<<< HEAD
		84BAFD3E2142FF0A006B3CC1 /* zh-Hans */ = {isa = PBXFileReference; lastKnownFileType = text.plist.strings; name = "zh-Hans"; path = "zh-Hans.lproj/MiniPlayerController.strings"; sourceTree = "<group>"; };
		84BC78671EEECBE30068BF17 /* avformat.h */ = {isa = PBXFileReference; fileEncoding = 4; lastKnownFileType = sourcecode.c.h; path = avformat.h; sourceTree = "<group>"; };
		84BC78681EEECBE30068BF17 /* avio.h */ = {isa = PBXFileReference; fileEncoding = 4; lastKnownFileType = sourcecode.c.h; path = avio.h; sourceTree = "<group>"; };
		84BC78691EEECBE30068BF17 /* version.h */ = {isa = PBXFileReference; fileEncoding = 4; lastKnownFileType = sourcecode.c.h; path = version.h; sourceTree = "<group>"; };
		84BC78C11EEECBE30068BF17 /* swscale.h */ = {isa = PBXFileReference; fileEncoding = 4; lastKnownFileType = sourcecode.c.h; path = swscale.h; sourceTree = "<group>"; };
		84BC78C21EEECBE30068BF17 /* version.h */ = {isa = PBXFileReference; fileEncoding = 4; lastKnownFileType = sourcecode.c.h; path = version.h; sourceTree = "<group>"; };
=======
		84BAFD3E2142FF0A006B3CC1 /* zh-Hans */ = {isa = PBXFileReference; lastKnownFileType = text.plist.strings; name = "zh-Hans"; path = "zh-Hans.lproj/MiniPlayerWindowController.strings"; sourceTree = "<group>"; };
>>>>>>> 5c39b7d6
		84BEEC3D1DFEDE2F00F945CA /* PrefKeyBindingViewController.swift */ = {isa = PBXFileReference; fileEncoding = 4; lastKnownFileType = sourcecode.swift; path = PrefKeyBindingViewController.swift; sourceTree = "<group>"; };
		84BEEC411DFEE46200F945CA /* StreamReader.swift */ = {isa = PBXFileReference; fileEncoding = 4; lastKnownFileType = sourcecode.swift; path = StreamReader.swift; sourceTree = "<group>"; };
		84BF6F601F1BB2CD00D45798 /* zh-Hant */ = {isa = PBXFileReference; lastKnownFileType = text.plist.strings; name = "zh-Hant"; path = "zh-Hant.lproj/InitialWindowController.strings"; sourceTree = "<group>"; };
		84BF6F621F1BB3E900D45798 /* ja */ = {isa = PBXFileReference; lastKnownFileType = text.plist.strings; name = ja; path = ja.lproj/InitialWindowController.strings; sourceTree = "<group>"; };
		84BF6F671F1BB3F300D45798 /* ru */ = {isa = PBXFileReference; lastKnownFileType = text.plist.strings; name = ru; path = ru.lproj/InitialWindowController.strings; sourceTree = "<group>"; };
		84C21A551F8992F600AD5B64 /* it */ = {isa = PBXFileReference; lastKnownFileType = text.plist.strings; name = it; path = it.lproj/FilterPresets.strings; sourceTree = "<group>"; };
		84C21A561F89932500AD5B64 /* ru */ = {isa = PBXFileReference; lastKnownFileType = text.plist.strings; name = ru; path = ru.lproj/FreeSelectingViewController.strings; sourceTree = "<group>"; };
		84C21A571F89932700AD5B64 /* it */ = {isa = PBXFileReference; lastKnownFileType = text.plist.strings; name = it; path = it.lproj/FreeSelectingViewController.strings; sourceTree = "<group>"; };
		84C21A6F1F8996ED00AD5B64 /* nl */ = {isa = PBXFileReference; lastKnownFileType = text.plist.strings; name = nl; path = nl.lproj/MainMenu.strings; sourceTree = "<group>"; };
		84C21A701F8996ED00AD5B64 /* nl */ = {isa = PBXFileReference; lastKnownFileType = text.plist.strings; name = nl; path = nl.lproj/PlayerWindowController.strings; sourceTree = "<group>"; };
		84C21A711F8996ED00AD5B64 /* nl */ = {isa = PBXFileReference; lastKnownFileType = text.plist.strings; name = nl; path = nl.lproj/QuickSettingViewController.strings; sourceTree = "<group>"; };
		84C21A721F8996ED00AD5B64 /* nl */ = {isa = PBXFileReference; lastKnownFileType = text.plist.strings; name = nl; path = nl.lproj/PlaylistViewController.strings; sourceTree = "<group>"; };
		84C21A731F8996ED00AD5B64 /* nl */ = {isa = PBXFileReference; lastKnownFileType = text.plist.strings; name = nl; path = nl.lproj/InspectorWindowController.strings; sourceTree = "<group>"; };
		84C21A741F8996ED00AD5B64 /* nl */ = {isa = PBXFileReference; lastKnownFileType = text.plist.strings; name = nl; path = nl.lproj/FilterWindowController.strings; sourceTree = "<group>"; };
		84C21A751F8996ED00AD5B64 /* nl */ = {isa = PBXFileReference; lastKnownFileType = text.plist.strings; name = nl; path = nl.lproj/AboutWindowController.strings; sourceTree = "<group>"; };
		84C21A771F8996EE00AD5B64 /* nl */ = {isa = PBXFileReference; lastKnownFileType = text.plist.strings; name = nl; path = nl.lproj/HistoryWindowController.strings; sourceTree = "<group>"; };
		84C21A781F8996EE00AD5B64 /* nl */ = {isa = PBXFileReference; lastKnownFileType = text.plist.strings; name = nl; path = nl.lproj/InitialWindowController.strings; sourceTree = "<group>"; };
		84C21A791F8996EE00AD5B64 /* nl */ = {isa = PBXFileReference; lastKnownFileType = text.plist.strings; name = nl; path = nl.lproj/CropSettingsViewController.strings; sourceTree = "<group>"; };
		84C21A7A1F8996EE00AD5B64 /* nl */ = {isa = PBXFileReference; lastKnownFileType = text.plist.strings; name = nl; path = nl.lproj/FreeSelectingViewController.strings; sourceTree = "<group>"; };
		84C21A7B1F8996EE00AD5B64 /* nl */ = {isa = PBXFileReference; lastKnownFileType = text.plist.strings; name = nl; path = nl.lproj/FontPickerWindowController.strings; sourceTree = "<group>"; };
		84C21A7C1F8996EE00AD5B64 /* nl */ = {isa = PBXFileReference; lastKnownFileType = text.plist.strings; name = nl; path = nl.lproj/PrefGeneralViewController.strings; sourceTree = "<group>"; };
		84C21A7D1F8996EE00AD5B64 /* nl */ = {isa = PBXFileReference; lastKnownFileType = text.plist.strings; name = nl; path = nl.lproj/PrefUIViewController.strings; sourceTree = "<group>"; };
		84C21A7E1F8996EE00AD5B64 /* nl */ = {isa = PBXFileReference; lastKnownFileType = text.plist.strings; name = nl; path = nl.lproj/PrefControlViewController.strings; sourceTree = "<group>"; };
		84C21A7F1F8996EF00AD5B64 /* nl */ = {isa = PBXFileReference; lastKnownFileType = text.plist.strings; name = nl; path = nl.lproj/PrefKeyBindingViewController.strings; sourceTree = "<group>"; };
		84C21A801F8996EF00AD5B64 /* nl */ = {isa = PBXFileReference; lastKnownFileType = text.plist.strings; name = nl; path = nl.lproj/KeyRecordViewController.strings; sourceTree = "<group>"; };
		84C21A811F8996EF00AD5B64 /* nl */ = {isa = PBXFileReference; lastKnownFileType = text.plist.strings; name = nl; path = nl.lproj/PrefAdvancedViewController.strings; sourceTree = "<group>"; };
		84C21A821F8996EF00AD5B64 /* nl */ = {isa = PBXFileReference; lastKnownFileType = text.plist.strings; name = nl; path = nl.lproj/PrefCodecViewController.strings; sourceTree = "<group>"; };
		84C21A831F8996EF00AD5B64 /* nl */ = {isa = PBXFileReference; lastKnownFileType = text.plist.strings; name = nl; path = nl.lproj/PrefSubViewController.strings; sourceTree = "<group>"; };
		84C21A841F8996EF00AD5B64 /* nl */ = {isa = PBXFileReference; lastKnownFileType = text.plist.strings; name = nl; path = nl.lproj/PrefNetworkViewController.strings; sourceTree = "<group>"; };
		84C21A861F8996EF00AD5B64 /* nl */ = {isa = PBXFileReference; lastKnownFileType = text.plist.strings; name = nl; path = nl.lproj/InfoPlist.strings; sourceTree = "<group>"; };
		84C21A871F8996EF00AD5B64 /* nl */ = {isa = PBXFileReference; lastKnownFileType = text.plist.strings; name = nl; path = nl.lproj/Localizable.strings; sourceTree = "<group>"; };
		84C21A891F8996F000AD5B64 /* nl */ = {isa = PBXFileReference; lastKnownFileType = text.plist.strings; name = nl; path = nl.lproj/FilterPresets.strings; sourceTree = "<group>"; };
		84C21A8A1F8996F000AD5B64 /* nl */ = {isa = PBXFileReference; lastKnownFileType = text.plist.strings; name = nl; path = nl.lproj/KeyBinding.strings; sourceTree = "<group>"; };
		84C3AB8A1E7BF22300FEFB7A /* MPVCommandFormat.strings */ = {isa = PBXFileReference; fileEncoding = 4; lastKnownFileType = text.plist.strings; path = MPVCommandFormat.strings; sourceTree = "<group>"; };
		84C6D3611EAF8D63009BF721 /* HistoryController.swift */ = {isa = PBXFileReference; fileEncoding = 4; lastKnownFileType = sourcecode.swift; path = HistoryController.swift; sourceTree = "<group>"; };
		84C6D3631EB276E9009BF721 /* PlaybackHistory.swift */ = {isa = PBXFileReference; fileEncoding = 4; lastKnownFileType = sourcecode.swift; path = PlaybackHistory.swift; sourceTree = "<group>"; };
		84C6D3651EB2A427009BF721 /* HistoryWindowController.swift */ = {isa = PBXFileReference; fileEncoding = 4; lastKnownFileType = sourcecode.swift; path = HistoryWindowController.swift; sourceTree = "<group>"; };
		84C8D58E1D794CE600D98A0E /* MPVFilter.swift */ = {isa = PBXFileReference; fileEncoding = 4; lastKnownFileType = sourcecode.swift; path = MPVFilter.swift; sourceTree = "<group>"; };
		84C8D5901D796F9700D98A0E /* Aspect.swift */ = {isa = PBXFileReference; fileEncoding = 4; lastKnownFileType = sourcecode.swift; path = Aspect.swift; sourceTree = "<group>"; };
		84CE109D22E6EAA0008ED3AC /* pl */ = {isa = PBXFileReference; lastKnownFileType = text.plist.strings; name = pl; path = pl.lproj/MainMenu.strings; sourceTree = "<group>"; };
		84CE109E22E6EAA0008ED3AC /* pl */ = {isa = PBXFileReference; lastKnownFileType = text.plist.strings; name = pl; path = pl.lproj/PlayerWindowController.strings; sourceTree = "<group>"; };
		84CE109F22E6EAA0008ED3AC /* pl */ = {isa = PBXFileReference; lastKnownFileType = text.plist.strings; name = pl; path = pl.lproj/QuickSettingViewController.strings; sourceTree = "<group>"; };
		84CE10A022E6EAA0008ED3AC /* pl */ = {isa = PBXFileReference; lastKnownFileType = text.plist.strings; name = pl; path = pl.lproj/PlaylistViewController.strings; sourceTree = "<group>"; };
		84CE10A122E6EAA0008ED3AC /* pl */ = {isa = PBXFileReference; lastKnownFileType = text.plist.strings; name = pl; path = pl.lproj/InspectorWindowController.strings; sourceTree = "<group>"; };
		84CE10A222E6EAA0008ED3AC /* pl */ = {isa = PBXFileReference; lastKnownFileType = text.plist.strings; name = pl; path = pl.lproj/FilterWindowController.strings; sourceTree = "<group>"; };
		84CE10A322E6EAA0008ED3AC /* pl */ = {isa = PBXFileReference; lastKnownFileType = text.plist.strings; name = pl; path = pl.lproj/AboutWindowController.strings; sourceTree = "<group>"; };
		84CE10A422E6EAA0008ED3AC /* pl */ = {isa = PBXFileReference; lastKnownFileType = text.plist.strings; name = pl; path = pl.lproj/OpenURLWindowController.strings; sourceTree = "<group>"; };
		84CE10A522E6EAA0008ED3AC /* pl */ = {isa = PBXFileReference; lastKnownFileType = text.plist.strings; name = pl; path = pl.lproj/HistoryWindowController.strings; sourceTree = "<group>"; };
		84CE10A622E6EAA0008ED3AC /* pl */ = {isa = PBXFileReference; lastKnownFileType = text.plist.strings; name = pl; path = pl.lproj/InitialWindowController.strings; sourceTree = "<group>"; };
		84CE10A722E6EAA0008ED3AC /* pl */ = {isa = PBXFileReference; lastKnownFileType = text.plist.strings; name = pl; path = pl.lproj/MiniPlayerController.strings; sourceTree = "<group>"; };
		84CE10A822E6EAA0008ED3AC /* pl */ = {isa = PBXFileReference; lastKnownFileType = text.plist.strings; name = pl; path = pl.lproj/CropSettingsViewController.strings; sourceTree = "<group>"; };
		84CE10A922E6EAA0008ED3AC /* pl */ = {isa = PBXFileReference; lastKnownFileType = text.plist.strings; name = pl; path = pl.lproj/FreeSelectingViewController.strings; sourceTree = "<group>"; };
		84CE10AA22E6EAA0008ED3AC /* pl */ = {isa = PBXFileReference; lastKnownFileType = text.plist.strings; name = pl; path = pl.lproj/FontPickerWindowController.strings; sourceTree = "<group>"; };
		84CE10AB22E6EAA0008ED3AC /* pl */ = {isa = PBXFileReference; lastKnownFileType = text.plist.strings; name = pl; path = pl.lproj/PrefGeneralViewController.strings; sourceTree = "<group>"; };
		84CE10AC22E6EAA0008ED3AC /* pl */ = {isa = PBXFileReference; lastKnownFileType = text.plist.strings; name = pl; path = pl.lproj/PrefUIViewController.strings; sourceTree = "<group>"; };
		84CE10AD22E6EAA0008ED3AC /* pl */ = {isa = PBXFileReference; lastKnownFileType = text.plist.strings; name = pl; path = pl.lproj/PrefOSCToolbarSettingsSheetController.strings; sourceTree = "<group>"; };
		84CE10AE22E6EAA0008ED3AC /* pl */ = {isa = PBXFileReference; lastKnownFileType = text.plist.strings; name = pl; path = pl.lproj/PrefControlViewController.strings; sourceTree = "<group>"; };
		84CE10AF22E6EAA0008ED3AC /* pl */ = {isa = PBXFileReference; lastKnownFileType = text.plist.strings; name = pl; path = pl.lproj/PrefKeyBindingViewController.strings; sourceTree = "<group>"; };
		84CE10B022E6EAA1008ED3AC /* pl */ = {isa = PBXFileReference; lastKnownFileType = text.plist.strings; name = pl; path = pl.lproj/KeyRecordViewController.strings; sourceTree = "<group>"; };
		84CE10B122E6EAA1008ED3AC /* pl */ = {isa = PBXFileReference; lastKnownFileType = text.plist.strings; name = pl; path = pl.lproj/PrefAdvancedViewController.strings; sourceTree = "<group>"; };
		84CE10B222E6EAA1008ED3AC /* pl */ = {isa = PBXFileReference; lastKnownFileType = text.plist.strings; name = pl; path = pl.lproj/PrefCodecViewController.strings; sourceTree = "<group>"; };
		84CE10B322E6EAA1008ED3AC /* pl */ = {isa = PBXFileReference; lastKnownFileType = text.plist.strings; name = pl; path = pl.lproj/PrefSubViewController.strings; sourceTree = "<group>"; };
		84CE10B422E6EAA1008ED3AC /* pl */ = {isa = PBXFileReference; lastKnownFileType = text.plist.strings; name = pl; path = pl.lproj/PrefNetworkViewController.strings; sourceTree = "<group>"; };
		84CE10B522E6EAA1008ED3AC /* pl */ = {isa = PBXFileReference; lastKnownFileType = text.plist.strings; name = pl; path = pl.lproj/PrefUtilsViewController.strings; sourceTree = "<group>"; };
		84CE10B622E6EAA1008ED3AC /* pl */ = {isa = PBXFileReference; lastKnownFileType = text.plist.strings; name = pl; path = pl.lproj/PreferenceWindowController.strings; sourceTree = "<group>"; };
		84CE10B722E6EAA1008ED3AC /* pl */ = {isa = PBXFileReference; lastKnownFileType = text.plist.strings; name = pl; path = pl.lproj/SubChooseViewController.strings; sourceTree = "<group>"; };
		84CE10B822E6EAA1008ED3AC /* pl */ = {isa = PBXFileReference; lastKnownFileType = text.plist.strings; name = pl; path = pl.lproj/InfoPlist.strings; sourceTree = "<group>"; };
		84CE10B922E6EAA1008ED3AC /* pl */ = {isa = PBXFileReference; lastKnownFileType = text.plist.strings; name = pl; path = pl.lproj/Localizable.strings; sourceTree = "<group>"; };
		84CE10BB22E6EAA1008ED3AC /* pl */ = {isa = PBXFileReference; lastKnownFileType = text.plist.strings; name = pl; path = pl.lproj/FilterPresets.strings; sourceTree = "<group>"; };
		84CE10BC22E6EAA1008ED3AC /* pl */ = {isa = PBXFileReference; lastKnownFileType = text.plist.strings; name = pl; path = pl.lproj/KeyBinding.strings; sourceTree = "<group>"; };
		84D0FB7C1F5E519300C6A6A7 /* FreeSelectingViewController.swift */ = {isa = PBXFileReference; fileEncoding = 4; lastKnownFileType = sourcecode.swift; path = FreeSelectingViewController.swift; sourceTree = "<group>"; };
		84D0FB801F5E5A4000C6A6A7 /* CropBoxViewController.swift */ = {isa = PBXFileReference; fileEncoding = 4; lastKnownFileType = sourcecode.swift; path = CropBoxViewController.swift; sourceTree = "<group>"; };
		84D0FB831F5E6A3800C6A6A7 /* Base */ = {isa = PBXFileReference; lastKnownFileType = file.xib; name = Base; path = Base.lproj/FreeSelectingViewController.xib; sourceTree = "<group>"; };
		84D0FB861F5E6A3A00C6A6A7 /* zh-Hans */ = {isa = PBXFileReference; lastKnownFileType = text.plist.strings; name = "zh-Hans"; path = "zh-Hans.lproj/FreeSelectingViewController.strings"; sourceTree = "<group>"; };
		84D123B31ECAA405004E0D53 /* TouchBarSupport.swift */ = {isa = PBXFileReference; fileEncoding = 4; lastKnownFileType = sourcecode.swift; path = TouchBarSupport.swift; sourceTree = "<group>"; };
		84D377621D6B66DE007F7396 /* MPVPlaylistItem.swift */ = {isa = PBXFileReference; fileEncoding = 4; lastKnownFileType = sourcecode.swift; lineEnding = 0; path = MPVPlaylistItem.swift; sourceTree = "<group>"; xcLanguageSpecificationIdentifier = xcode.lang.swift; };
		84D377661D737F58007F7396 /* MPVChapter.swift */ = {isa = PBXFileReference; fileEncoding = 4; lastKnownFileType = sourcecode.swift; path = MPVChapter.swift; sourceTree = "<group>"; };
		84D6C98B208A959B0050F980 /* sk */ = {isa = PBXFileReference; lastKnownFileType = text.plist.strings; name = sk; path = sk.lproj/SubChooseViewController.strings; sourceTree = "<group>"; };
		84D6C98C208A95A60050F980 /* sk */ = {isa = PBXFileReference; lastKnownFileType = text.plist.strings; name = sk; path = sk.lproj/PrefOSCToolbarSettingsSheetController.strings; sourceTree = "<group>"; };
		84E295BF1E2CF9F4006388F7 /* ObjcUtils.m */ = {isa = PBXFileReference; fileEncoding = 4; lastKnownFileType = sourcecode.c.objc; path = ObjcUtils.m; sourceTree = "<group>"; };
		84E295C11E2CFA18006388F7 /* ObjcUtils.h */ = {isa = PBXFileReference; lastKnownFileType = sourcecode.c.h; path = ObjcUtils.h; sourceTree = "<group>"; };
		84E48D4C1E0F1090002C7A3F /* FilterWindowController.swift */ = {isa = PBXFileReference; fileEncoding = 4; lastKnownFileType = sourcecode.swift; path = FilterWindowController.swift; sourceTree = "<group>"; };
		84E5221223FF3D080006FDA1 /* JavascriptAPIPlaylist.swift */ = {isa = PBXFileReference; lastKnownFileType = sourcecode.swift; path = JavascriptAPIPlaylist.swift; sourceTree = "<group>"; };
		84E745D51DFDD4FD00588DED /* KeyCodeHelper.swift */ = {isa = PBXFileReference; fileEncoding = 4; lastKnownFileType = sourcecode.swift; path = KeyCodeHelper.swift; sourceTree = "<group>"; };
		84E745D81DFDE8C100588DED /* input.conf */ = {isa = PBXFileReference; fileEncoding = 4; lastKnownFileType = text; path = input.conf; sourceTree = "<group>"; };
		84EA52C32404E83900F7617A /* ca */ = {isa = PBXFileReference; lastKnownFileType = text.plist.strings; name = ca; path = ca.lproj/MainMenu.strings; sourceTree = "<group>"; };
		84EA52C42404E83900F7617A /* ca */ = {isa = PBXFileReference; lastKnownFileType = text.plist.strings; name = ca; path = ca.lproj/PlayerWindowController.strings; sourceTree = "<group>"; };
		84EA52C52404E83A00F7617A /* ca */ = {isa = PBXFileReference; lastKnownFileType = text.plist.strings; name = ca; path = ca.lproj/QuickSettingViewController.strings; sourceTree = "<group>"; };
		84EA52C62404E83A00F7617A /* ca */ = {isa = PBXFileReference; lastKnownFileType = text.plist.strings; name = ca; path = ca.lproj/PlaylistViewController.strings; sourceTree = "<group>"; };
		84EA52C72404E83A00F7617A /* ca */ = {isa = PBXFileReference; lastKnownFileType = text.plist.strings; name = ca; path = ca.lproj/InspectorWindowController.strings; sourceTree = "<group>"; };
		84EA52C82404E83A00F7617A /* ca */ = {isa = PBXFileReference; lastKnownFileType = text.plist.strings; name = ca; path = ca.lproj/FilterWindowController.strings; sourceTree = "<group>"; };
		84EA52C92404E83A00F7617A /* ca */ = {isa = PBXFileReference; lastKnownFileType = text.plist.strings; name = ca; path = ca.lproj/AboutWindowController.strings; sourceTree = "<group>"; };
		84EA52CA2404E83A00F7617A /* ca */ = {isa = PBXFileReference; lastKnownFileType = text.plist.strings; name = ca; path = ca.lproj/OpenURLWindowController.strings; sourceTree = "<group>"; };
		84EA52CB2404E83A00F7617A /* ca */ = {isa = PBXFileReference; lastKnownFileType = text.plist.strings; name = ca; path = ca.lproj/HistoryWindowController.strings; sourceTree = "<group>"; };
		84EA52CC2404E83A00F7617A /* ca */ = {isa = PBXFileReference; lastKnownFileType = text.plist.strings; name = ca; path = ca.lproj/InitialWindowController.strings; sourceTree = "<group>"; };
		84EA52CD2404E83A00F7617A /* ca */ = {isa = PBXFileReference; lastKnownFileType = text.plist.strings; name = ca; path = ca.lproj/MiniPlayerController.strings; sourceTree = "<group>"; };
		84EA52CE2404E83A00F7617A /* ca */ = {isa = PBXFileReference; lastKnownFileType = text.plist.strings; name = ca; path = ca.lproj/CropSettingsViewController.strings; sourceTree = "<group>"; };
		84EA52CF2404E83A00F7617A /* ca */ = {isa = PBXFileReference; lastKnownFileType = text.plist.strings; name = ca; path = ca.lproj/FreeSelectingViewController.strings; sourceTree = "<group>"; };
		84EA52D02404E83A00F7617A /* ca */ = {isa = PBXFileReference; lastKnownFileType = text.plist.strings; name = ca; path = ca.lproj/FontPickerWindowController.strings; sourceTree = "<group>"; };
		84EA52D12404E83B00F7617A /* ca */ = {isa = PBXFileReference; lastKnownFileType = text.plist.strings; name = ca; path = ca.lproj/PrefGeneralViewController.strings; sourceTree = "<group>"; };
		84EA52D22404E83B00F7617A /* ca */ = {isa = PBXFileReference; lastKnownFileType = text.plist.strings; name = ca; path = ca.lproj/PrefUIViewController.strings; sourceTree = "<group>"; };
		84EA52D32404E83B00F7617A /* ca */ = {isa = PBXFileReference; lastKnownFileType = text.plist.strings; name = ca; path = ca.lproj/PrefOSCToolbarSettingsSheetController.strings; sourceTree = "<group>"; };
		84EA52D42404E83B00F7617A /* ca */ = {isa = PBXFileReference; lastKnownFileType = text.plist.strings; name = ca; path = ca.lproj/PrefControlViewController.strings; sourceTree = "<group>"; };
		84EA52D52404E83B00F7617A /* ca */ = {isa = PBXFileReference; lastKnownFileType = text.plist.strings; name = ca; path = ca.lproj/PrefKeyBindingViewController.strings; sourceTree = "<group>"; };
		84EA52D62404E83B00F7617A /* ca */ = {isa = PBXFileReference; lastKnownFileType = text.plist.strings; name = ca; path = ca.lproj/KeyRecordViewController.strings; sourceTree = "<group>"; };
		84EA52D72404E83B00F7617A /* ca */ = {isa = PBXFileReference; lastKnownFileType = text.plist.strings; name = ca; path = ca.lproj/PrefAdvancedViewController.strings; sourceTree = "<group>"; };
		84EA52D82404E83B00F7617A /* ca */ = {isa = PBXFileReference; lastKnownFileType = text.plist.strings; name = ca; path = ca.lproj/PrefCodecViewController.strings; sourceTree = "<group>"; };
		84EA52D92404E83B00F7617A /* ca */ = {isa = PBXFileReference; lastKnownFileType = text.plist.strings; name = ca; path = ca.lproj/PrefSubViewController.strings; sourceTree = "<group>"; };
		84EA52DA2404E83C00F7617A /* ca */ = {isa = PBXFileReference; lastKnownFileType = text.plist.strings; name = ca; path = ca.lproj/PrefNetworkViewController.strings; sourceTree = "<group>"; };
		84EA52DB2404E83C00F7617A /* ca */ = {isa = PBXFileReference; lastKnownFileType = text.plist.strings; name = ca; path = ca.lproj/PrefUtilsViewController.strings; sourceTree = "<group>"; };
		84EA52DC2404E83C00F7617A /* ca */ = {isa = PBXFileReference; lastKnownFileType = text.plist.strings; name = ca; path = ca.lproj/PreferenceWindowController.strings; sourceTree = "<group>"; };
		84EA52DD2404E83C00F7617A /* ca */ = {isa = PBXFileReference; lastKnownFileType = text.plist.strings; name = ca; path = ca.lproj/SubChooseViewController.strings; sourceTree = "<group>"; };
		84EA52DE2404E83C00F7617A /* ca */ = {isa = PBXFileReference; lastKnownFileType = text.plist.strings; name = ca; path = ca.lproj/InfoPlist.strings; sourceTree = "<group>"; };
		84EA52DF2404E83C00F7617A /* ca */ = {isa = PBXFileReference; lastKnownFileType = text.plist.strings; name = ca; path = ca.lproj/Localizable.strings; sourceTree = "<group>"; };
		84EA52E12404E83C00F7617A /* ca */ = {isa = PBXFileReference; lastKnownFileType = text.plist.strings; name = ca; path = ca.lproj/FilterPresets.strings; sourceTree = "<group>"; };
		84EA52E22404E83C00F7617A /* ca */ = {isa = PBXFileReference; lastKnownFileType = text.plist.strings; name = ca; path = ca.lproj/KeyBinding.strings; sourceTree = "<group>"; };
		84EB1ED61D2F51D3004FA5A1 /* IINA.app */ = {isa = PBXFileReference; explicitFileType = wrapper.application; includeInIndex = 0; path = IINA.app; sourceTree = BUILT_PRODUCTS_DIR; };
		84EB1ED91D2F51D3004FA5A1 /* AppDelegate.swift */ = {isa = PBXFileReference; lastKnownFileType = sourcecode.swift; path = AppDelegate.swift; sourceTree = "<group>"; };
		84EB1EDB1D2F51D3004FA5A1 /* Assets.xcassets */ = {isa = PBXFileReference; lastKnownFileType = folder.assetcatalog; path = Assets.xcassets; sourceTree = "<group>"; };
		84EB1EE01D2F51D3004FA5A1 /* Info.plist */ = {isa = PBXFileReference; lastKnownFileType = text.plist.xml; path = Info.plist; sourceTree = "<group>"; };
		84EB1F041D2F5C5B004FA5A1 /* AppData.swift */ = {isa = PBXFileReference; fileEncoding = 4; lastKnownFileType = sourcecode.swift; path = AppData.swift; sourceTree = "<group>"; };
		84EB1F061D2F5E76004FA5A1 /* Utility.swift */ = {isa = PBXFileReference; fileEncoding = 4; lastKnownFileType = sourcecode.swift; path = Utility.swift; sourceTree = "<group>"; };
		84EC12821F4F939000137C1E /* FilterPresets.swift */ = {isa = PBXFileReference; fileEncoding = 4; lastKnownFileType = sourcecode.swift; path = FilterPresets.swift; sourceTree = "<group>"; };
		84EC12871F504D2500137C1E /* Base */ = {isa = PBXFileReference; lastKnownFileType = text.plist.strings; name = Base; path = Base.lproj/FilterPresets.strings; sourceTree = "<group>"; };
		84EC12891F504D3B00137C1E /* zh-Hans */ = {isa = PBXFileReference; lastKnownFileType = text.plist.strings; name = "zh-Hans"; path = "zh-Hans.lproj/FilterPresets.strings"; sourceTree = "<group>"; };
		84ED99FD1E009C8100A5159B /* PrefAdvancedViewController.swift */ = {isa = PBXFileReference; fileEncoding = 4; lastKnownFileType = sourcecode.swift; path = PrefAdvancedViewController.swift; sourceTree = "<group>"; };
		84F5D4941E44D5230060A838 /* KeyBindingCriterion.swift */ = {isa = PBXFileReference; fileEncoding = 4; lastKnownFileType = sourcecode.swift; path = KeyBindingCriterion.swift; sourceTree = "<group>"; };
		84F5D4981E44E8AC0060A838 /* KeyBindingDataLoader.swift */ = {isa = PBXFileReference; fileEncoding = 4; lastKnownFileType = sourcecode.swift; path = KeyBindingDataLoader.swift; sourceTree = "<group>"; };
		84F5D49B1E44E9A50060A838 /* Base */ = {isa = PBXFileReference; lastKnownFileType = text.plist.strings; name = Base; path = Base.lproj/KeyBinding.strings; sourceTree = "<group>"; };
		84F5D49D1E44E9A90060A838 /* zh-Hans */ = {isa = PBXFileReference; lastKnownFileType = text.plist.strings; name = "zh-Hans"; path = "zh-Hans.lproj/KeyBinding.strings"; sourceTree = "<group>"; };
		84F5D49F1E44F9DB0060A838 /* KeyBindingItem.swift */ = {isa = PBXFileReference; fileEncoding = 4; lastKnownFileType = sourcecode.swift; path = KeyBindingItem.swift; sourceTree = "<group>"; };
		84F5D4A11E4796F50060A838 /* KeyBindingTranslator.swift */ = {isa = PBXFileReference; fileEncoding = 4; lastKnownFileType = sourcecode.swift; path = KeyBindingTranslator.swift; sourceTree = "<group>"; };
		84F725551D4783EE000DEF1B /* VolumeSliderCell.swift */ = {isa = PBXFileReference; fileEncoding = 4; lastKnownFileType = sourcecode.swift; lineEnding = 0; path = VolumeSliderCell.swift; sourceTree = "<group>"; xcLanguageSpecificationIdentifier = xcode.lang.swift; };
		84F7258E1D486185000DEF1B /* MPVProperty.swift */ = {isa = PBXFileReference; fileEncoding = 4; lastKnownFileType = sourcecode.swift; path = MPVProperty.swift; sourceTree = "<group>"; };
		84FBCB361EEACDDD0076C77C /* FFmpegController.h */ = {isa = PBXFileReference; fileEncoding = 4; lastKnownFileType = sourcecode.c.h; path = FFmpegController.h; sourceTree = "<group>"; };
		84FBCB371EEACDDD0076C77C /* FFmpegController.m */ = {isa = PBXFileReference; fileEncoding = 4; lastKnownFileType = sourcecode.c.objc; path = FFmpegController.m; sourceTree = "<group>"; };
		84FBF23D1EF06A90003EA491 /* ThumbnailCache.swift */ = {isa = PBXFileReference; fileEncoding = 4; lastKnownFileType = sourcecode.swift; path = ThumbnailCache.swift; sourceTree = "<group>"; };
		875FDF9E2157873300F7F7FD /* ru */ = {isa = PBXFileReference; lastKnownFileType = text.plist.strings; name = ru; path = ru.lproj/PrefUtilsViewController.strings; sourceTree = "<group>"; };
		875FDFA02157874B00F7F7FD /* ru */ = {isa = PBXFileReference; lastKnownFileType = text.plist.strings; name = ru; path = ru.lproj/PrefOSCToolbarSettingsSheetController.strings; sourceTree = "<group>"; };
		875FDFA22157876200F7F7FD /* ru */ = {isa = PBXFileReference; lastKnownFileType = text.plist.strings; name = ru; path = ru.lproj/OpenURLWindowController.strings; sourceTree = "<group>"; };
		875FDFA42157877000F7F7FD /* ru */ = {isa = PBXFileReference; lastKnownFileType = text.plist.strings; name = ru; path = ru.lproj/MiniPlayerController.strings; sourceTree = "<group>"; };
		875FDFA62157879900F7F7FD /* ru */ = {isa = PBXFileReference; lastKnownFileType = text.plist.strings; name = ru; path = ru.lproj/PreferenceWindowController.strings; sourceTree = "<group>"; };
		875FDFA8215787A400F7F7FD /* ru */ = {isa = PBXFileReference; lastKnownFileType = text.plist.strings; name = ru; path = ru.lproj/SubChooseViewController.strings; sourceTree = "<group>"; };
		87E813251F83C05E00AA8D0C /* ru */ = {isa = PBXFileReference; lastKnownFileType = text.plist.strings; name = ru; path = ru.lproj/FilterPresets.strings; sourceTree = "<group>"; };
		8F17B8FA2013956E0048FB5D /* de */ = {isa = PBXFileReference; lastKnownFileType = text.plist.strings; name = de; path = de.lproj/FreeSelectingViewController.strings; sourceTree = "<group>"; };
		8F49C361213EF4AF0076C4F9 /* de */ = {isa = PBXFileReference; lastKnownFileType = text.plist.strings; name = de; path = de.lproj/SubChooseViewController.strings; sourceTree = "<group>"; };
		8F49C363213EF5400076C4F9 /* de */ = {isa = PBXFileReference; lastKnownFileType = text.plist.strings; name = de; path = de.lproj/PreferenceWindowController.strings; sourceTree = "<group>"; };
		8F49C36A213EF9C70076C4F9 /* de */ = {isa = PBXFileReference; lastKnownFileType = text.plist.strings; name = de; path = de.lproj/OpenURLWindowController.strings; sourceTree = "<group>"; };
		8F49C36F213EFB7E0076C4F9 /* Base */ = {isa = PBXFileReference; lastKnownFileType = file.xib; name = Base; path = Base.lproj/MiniPlayerController.xib; sourceTree = "<group>"; };
		8F49C372213EFB830076C4F9 /* de */ = {isa = PBXFileReference; lastKnownFileType = text.plist.strings; name = de; path = de.lproj/MiniPlayerController.strings; sourceTree = "<group>"; };
		8F6F50541EC5E053002B47B4 /* de */ = {isa = PBXFileReference; lastKnownFileType = text.plist.strings; name = de; path = de.lproj/HistoryWindowController.strings; sourceTree = "<group>"; };
		8F825CBD1F16280A0094B529 /* de */ = {isa = PBXFileReference; lastKnownFileType = text.plist.strings; name = de; path = de.lproj/InitialWindowController.strings; sourceTree = "<group>"; };
		8F9D0029213B7A000068FC73 /* de */ = {isa = PBXFileReference; lastKnownFileType = text.plist.strings; name = de; path = de.lproj/PrefUtilsViewController.strings; sourceTree = "<group>"; };
		9D02FB77218CEF35005FEB2B /* nl */ = {isa = PBXFileReference; lastKnownFileType = text.plist.strings; name = nl; path = nl.lproj/MiniPlayerController.strings; sourceTree = "<group>"; };
		9D02FB79218CEF53005FEB2B /* nl */ = {isa = PBXFileReference; lastKnownFileType = text.plist.strings; name = nl; path = nl.lproj/OpenURLWindowController.strings; sourceTree = "<group>"; };
		9D1C033A2067C24600919F84 /* nl */ = {isa = PBXFileReference; lastKnownFileType = text.plist.strings; name = nl; path = nl.lproj/PrefOSCToolbarSettingsSheetController.strings; sourceTree = "<group>"; };
		9D8B490421007F58005113D9 /* nl */ = {isa = PBXFileReference; lastKnownFileType = text.plist.strings; name = nl; path = nl.lproj/PrefUtilsViewController.strings; sourceTree = "<group>"; };
		9D8B490621007F84005113D9 /* nl */ = {isa = PBXFileReference; lastKnownFileType = text.plist.strings; name = nl; path = nl.lproj/PreferenceWindowController.strings; sourceTree = "<group>"; };
		9DB9ED5C20889D66006B1492 /* nl */ = {isa = PBXFileReference; lastKnownFileType = text.plist.strings; name = nl; path = nl.lproj/SubChooseViewController.strings; sourceTree = "<group>"; };
		9E47DABF1E3CFA6D00457420 /* DurationDisplayTextField.swift */ = {isa = PBXFileReference; fileEncoding = 4; lastKnownFileType = sourcecode.swift; path = DurationDisplayTextField.swift; sourceTree = "<group>"; };
		9E63CAB61E3F7D0E00EA66C9 /* fr */ = {isa = PBXFileReference; lastKnownFileType = text.plist.strings; name = fr; path = fr.lproj/MainMenu.strings; sourceTree = "<group>"; };
		B305513A2190B0C600D3F70E /* it */ = {isa = PBXFileReference; lastKnownFileType = text.plist.strings; name = it; path = it.lproj/MiniPlayerController.strings; sourceTree = "<group>"; };
		B3066F5F1F161538004D7559 /* it */ = {isa = PBXFileReference; lastKnownFileType = text.plist.strings; name = it; path = it.lproj/InitialWindowController.strings; sourceTree = "<group>"; };
		B35E0A072107C0E500453AA7 /* it */ = {isa = PBXFileReference; lastKnownFileType = text.plist.strings; name = it; path = it.lproj/PrefUtilsViewController.strings; sourceTree = "<group>"; };
		B3860ED81E50F73A00FF012B /* it */ = {isa = PBXFileReference; lastKnownFileType = text.plist.strings; name = it; path = it.lproj/KeyBinding.strings; sourceTree = "<group>"; };
		B38F24181E44D09F00FFE600 /* it */ = {isa = PBXFileReference; lastKnownFileType = text.plist.strings; name = it; path = it.lproj/MainMenu.strings; sourceTree = "<group>"; };
		B38F24191E44D09F00FFE600 /* it */ = {isa = PBXFileReference; lastKnownFileType = text.plist.strings; name = it; path = it.lproj/PlayerWindowController.strings; sourceTree = "<group>"; };
		B38F241A1E44D09F00FFE600 /* it */ = {isa = PBXFileReference; lastKnownFileType = text.plist.strings; name = it; path = it.lproj/QuickSettingViewController.strings; sourceTree = "<group>"; };
		B38F241B1E44D09F00FFE600 /* it */ = {isa = PBXFileReference; lastKnownFileType = text.plist.strings; name = it; path = it.lproj/PlaylistViewController.strings; sourceTree = "<group>"; };
		B38F241C1E44D09F00FFE600 /* it */ = {isa = PBXFileReference; lastKnownFileType = text.plist.strings; name = it; path = it.lproj/CropSettingsViewController.strings; sourceTree = "<group>"; };
		B38F241E1E44D09F00FFE600 /* it */ = {isa = PBXFileReference; lastKnownFileType = text.plist.strings; name = it; path = it.lproj/FilterWindowController.strings; sourceTree = "<group>"; };
		B38F241F1E44D09F00FFE600 /* it */ = {isa = PBXFileReference; lastKnownFileType = text.plist.strings; name = it; path = it.lproj/AboutWindowController.strings; sourceTree = "<group>"; };
		B38F24201E44D09F00FFE600 /* it */ = {isa = PBXFileReference; lastKnownFileType = text.plist.strings; name = it; path = it.lproj/FontPickerWindowController.strings; sourceTree = "<group>"; };
		B38F24211E44D09F00FFE600 /* it */ = {isa = PBXFileReference; lastKnownFileType = text.plist.strings; name = it; path = it.lproj/PrefGeneralViewController.strings; sourceTree = "<group>"; };
		B38F24221E44D0A000FFE600 /* it */ = {isa = PBXFileReference; lastKnownFileType = text.plist.strings; name = it; path = it.lproj/PrefUIViewController.strings; sourceTree = "<group>"; };
		B38F24241E44D0A000FFE600 /* it */ = {isa = PBXFileReference; lastKnownFileType = text.plist.strings; name = it; path = it.lproj/PrefKeyBindingViewController.strings; sourceTree = "<group>"; };
		B38F24251E44D0A000FFE600 /* it */ = {isa = PBXFileReference; lastKnownFileType = text.plist.strings; name = it; path = it.lproj/KeyRecordViewController.strings; sourceTree = "<group>"; };
		B38F24261E44D0A000FFE600 /* it */ = {isa = PBXFileReference; lastKnownFileType = text.plist.strings; name = it; path = it.lproj/PrefAdvancedViewController.strings; sourceTree = "<group>"; };
		B38F24271E44D0A000FFE600 /* it */ = {isa = PBXFileReference; lastKnownFileType = text.plist.strings; name = it; path = it.lproj/PrefCodecViewController.strings; sourceTree = "<group>"; };
		B38F24281E44D0A000FFE600 /* it */ = {isa = PBXFileReference; lastKnownFileType = text.plist.strings; name = it; path = it.lproj/PrefSubViewController.strings; sourceTree = "<group>"; };
		B38F24291E44D0A000FFE600 /* it */ = {isa = PBXFileReference; lastKnownFileType = text.plist.strings; name = it; path = it.lproj/PrefNetworkViewController.strings; sourceTree = "<group>"; };
		B38F242A1E44D0A000FFE600 /* it */ = {isa = PBXFileReference; lastKnownFileType = text.plist.strings; name = it; path = it.lproj/Localizable.strings; sourceTree = "<group>"; };
		B3A6ED0B1EBBC9ED00BE4956 /* it */ = {isa = PBXFileReference; lastKnownFileType = text.plist.strings; name = it; path = it.lproj/InspectorWindowController.strings; sourceTree = "<group>"; };
		B3A6ED0F1EBBD51F00BE4956 /* it */ = {isa = PBXFileReference; lastKnownFileType = text.plist.strings; name = it; path = it.lproj/PrefControlViewController.strings; sourceTree = "<group>"; };
		B3B163411EC9A1AC000ED121 /* it */ = {isa = PBXFileReference; lastKnownFileType = text.plist.strings; name = it; path = it.lproj/HistoryWindowController.strings; sourceTree = "<group>"; };
		B3BEB11121403F6E0015FC54 /* it */ = {isa = PBXFileReference; lastKnownFileType = text.plist.strings; name = it; path = it.lproj/OpenURLWindowController.strings; sourceTree = "<group>"; };
		B3D578841EBCE6B200757AAA /* it */ = {isa = PBXFileReference; lastKnownFileType = text.plist.strings; name = it; path = it.lproj/InfoPlist.strings; sourceTree = "<group>"; };
		B3FC6F2F210FB42700E7F6AF /* it */ = {isa = PBXFileReference; lastKnownFileType = text.plist.strings; name = it; path = it.lproj/PreferenceWindowController.strings; sourceTree = "<group>"; };
		B3FC6F31210FB48600E7F6AF /* it */ = {isa = PBXFileReference; lastKnownFileType = text.plist.strings; name = it; path = it.lproj/SubChooseViewController.strings; sourceTree = "<group>"; };
		C70BC05C1E511D1000D8CB79 /* ko */ = {isa = PBXFileReference; lastKnownFileType = text.plist.strings; name = ko; path = ko.lproj/KeyBinding.strings; sourceTree = "<group>"; };
		C715104121014A1E00C6963C /* ko */ = {isa = PBXFileReference; lastKnownFileType = text.plist.strings; name = ko; path = ko.lproj/PreferenceWindowController.strings; sourceTree = "<group>"; };
		C715104221014A2900C6963C /* ko */ = {isa = PBXFileReference; lastKnownFileType = text.plist.strings; name = ko; path = ko.lproj/PrefUtilsViewController.strings; sourceTree = "<group>"; };
		C7513B4A1F61C05D00C14561 /* ko */ = {isa = PBXFileReference; lastKnownFileType = text.plist.strings; name = ko; path = ko.lproj/FilterPresets.strings; sourceTree = "<group>"; };
		C7513B4C1F61C5A300C14561 /* ko */ = {isa = PBXFileReference; lastKnownFileType = text.plist.strings; name = ko; path = ko.lproj/FreeSelectingViewController.strings; sourceTree = "<group>"; };
		C77164E12058D45C009E41DA /* ko */ = {isa = PBXFileReference; lastKnownFileType = text.plist.strings; name = ko; path = ko.lproj/PrefOSCToolbarSettingsSheetController.strings; sourceTree = "<group>"; };
		C789871A1E34EBDE0005769F /* ko */ = {isa = PBXFileReference; lastKnownFileType = text.plist.strings; name = ko; path = ko.lproj/MainMenu.strings; sourceTree = "<group>"; };
		C789871B1E34EBDE0005769F /* ko */ = {isa = PBXFileReference; lastKnownFileType = text.plist.strings; name = ko; path = ko.lproj/PlayerWindowController.strings; sourceTree = "<group>"; };
		C789871C1E34EBDE0005769F /* ko */ = {isa = PBXFileReference; lastKnownFileType = text.plist.strings; name = ko; path = ko.lproj/QuickSettingViewController.strings; sourceTree = "<group>"; };
		C789871D1E34EBDE0005769F /* ko */ = {isa = PBXFileReference; lastKnownFileType = text.plist.strings; name = ko; path = ko.lproj/PlaylistViewController.strings; sourceTree = "<group>"; };
		C789871E1E34EBDE0005769F /* ko */ = {isa = PBXFileReference; lastKnownFileType = text.plist.strings; name = ko; path = ko.lproj/CropSettingsViewController.strings; sourceTree = "<group>"; };
		C789871F1E34EBDE0005769F /* ko */ = {isa = PBXFileReference; lastKnownFileType = text.plist.strings; name = ko; path = ko.lproj/InspectorWindowController.strings; sourceTree = "<group>"; };
		C78987201E34EBDE0005769F /* ko */ = {isa = PBXFileReference; lastKnownFileType = text.plist.strings; name = ko; path = ko.lproj/FilterWindowController.strings; sourceTree = "<group>"; };
		C78987211E34EBDE0005769F /* ko */ = {isa = PBXFileReference; lastKnownFileType = text.plist.strings; name = ko; path = ko.lproj/AboutWindowController.strings; sourceTree = "<group>"; };
		C78987221E34EBDE0005769F /* ko */ = {isa = PBXFileReference; lastKnownFileType = text.plist.strings; name = ko; path = ko.lproj/FontPickerWindowController.strings; sourceTree = "<group>"; };
		C78987231E34EBDF0005769F /* ko */ = {isa = PBXFileReference; lastKnownFileType = text.plist.strings; name = ko; path = ko.lproj/PrefGeneralViewController.strings; sourceTree = "<group>"; };
		C78987241E34EBDF0005769F /* ko */ = {isa = PBXFileReference; lastKnownFileType = text.plist.strings; name = ko; path = ko.lproj/PrefUIViewController.strings; sourceTree = "<group>"; };
		C78987251E34EBDF0005769F /* ko */ = {isa = PBXFileReference; lastKnownFileType = text.plist.strings; name = ko; path = ko.lproj/PrefControlViewController.strings; sourceTree = "<group>"; };
		C78987261E34EBDF0005769F /* ko */ = {isa = PBXFileReference; lastKnownFileType = text.plist.strings; name = ko; path = ko.lproj/PrefKeyBindingViewController.strings; sourceTree = "<group>"; };
		C78987271E34EBDF0005769F /* ko */ = {isa = PBXFileReference; lastKnownFileType = text.plist.strings; name = ko; path = ko.lproj/KeyRecordViewController.strings; sourceTree = "<group>"; };
		C78987281E34EBDF0005769F /* ko */ = {isa = PBXFileReference; lastKnownFileType = text.plist.strings; name = ko; path = ko.lproj/PrefAdvancedViewController.strings; sourceTree = "<group>"; };
		C78987291E34EBDF0005769F /* ko */ = {isa = PBXFileReference; lastKnownFileType = text.plist.strings; name = ko; path = ko.lproj/PrefCodecViewController.strings; sourceTree = "<group>"; };
		C789872A1E34EBDF0005769F /* ko */ = {isa = PBXFileReference; lastKnownFileType = text.plist.strings; name = ko; path = ko.lproj/PrefSubViewController.strings; sourceTree = "<group>"; };
		C789872B1E34EBDF0005769F /* ko */ = {isa = PBXFileReference; lastKnownFileType = text.plist.strings; name = ko; path = ko.lproj/PrefNetworkViewController.strings; sourceTree = "<group>"; };
		C789872C1E34EBDF0005769F /* ko */ = {isa = PBXFileReference; lastKnownFileType = text.plist.strings; name = ko; path = ko.lproj/Localizable.strings; sourceTree = "<group>"; };
		C78987301E34EF170005769F /* ko */ = {isa = PBXFileReference; lastKnownFileType = text.plist.strings; name = ko; path = ko.lproj/InfoPlist.strings; sourceTree = "<group>"; };
		C7DBA5EB1F07C5FD00C2B416 /* ko */ = {isa = PBXFileReference; lastKnownFileType = text.plist.strings; name = ko; path = ko.lproj/InitialWindowController.strings; sourceTree = "<group>"; };
		C7DC79CE1EC63821002DE23B /* ko */ = {isa = PBXFileReference; lastKnownFileType = text.plist.strings; name = ko; path = ko.lproj/HistoryWindowController.strings; sourceTree = "<group>"; };
		C7E90B522087EC5700A58B6B /* ko */ = {isa = PBXFileReference; lastKnownFileType = text.plist.strings; name = ko; path = ko.lproj/SubChooseViewController.strings; sourceTree = "<group>"; };
		D101635C2C197D4D00D1D663 /* PWOSDExt.swift */ = {isa = PBXFileReference; fileEncoding = 4; lastKnownFileType = sourcecode.swift; path = PWOSDExt.swift; sourceTree = "<group>"; };
		D1049C842872C154003D47C1 /* ConfTableViewController.swift */ = {isa = PBXFileReference; lastKnownFileType = sourcecode.swift; path = ConfTableViewController.swift; sourceTree = "<group>"; };
		D1049C862872C17F003D47C1 /* BindingTableViewController.swift */ = {isa = PBXFileReference; lastKnownFileType = sourcecode.swift; path = BindingTableViewController.swift; sourceTree = "<group>"; };
		D1049C882872CAD6003D47C1 /* ConfTableState.swift */ = {isa = PBXFileReference; lastKnownFileType = sourcecode.swift; path = ConfTableState.swift; sourceTree = "<group>"; };
		D114C7AD2BEDEE150002D077 /* PrefDataViewController.swift */ = {isa = PBXFileReference; lastKnownFileType = sourcecode.swift; path = PrefDataViewController.swift; sourceTree = "<group>"; };
		D114C7B02BEDEF3E0002D077 /* Base */ = {isa = PBXFileReference; lastKnownFileType = file.xib; name = Base; path = Base.lproj/PrefDataViewController.xib; sourceTree = "<group>"; };
		D11AB83528EEE72A00673A90 /* EditableTableViewDelegate.swift */ = {isa = PBXFileReference; lastKnownFileType = sourcecode.swift; path = EditableTableViewDelegate.swift; sourceTree = "<group>"; };
		D12C073F28EAEA4400FA9958 /* AppInputConfigBuilder.swift */ = {isa = PBXFileReference; lastKnownFileType = sourcecode.swift; path = AppInputConfigBuilder.swift; sourceTree = "<group>"; };
		D13209BA2B90596000069C94 /* AspectTokenField.swift */ = {isa = PBXFileReference; lastKnownFileType = sourcecode.swift; path = AspectTokenField.swift; sourceTree = "<group>"; };
		D1347A2C2B04879C00B37B0E /* VideoGeometry.swift */ = {isa = PBXFileReference; lastKnownFileType = sourcecode.swift; path = VideoGeometry.swift; sourceTree = "<group>"; };
		D13E807D2C026A2700537954 /* PWinGeoSet.swift */ = {isa = PBXFileReference; lastKnownFileType = sourcecode.swift; path = PWinGeoSet.swift; sourceTree = "<group>"; };
		D140E81B285A0BEF00067094 /* LinkedList.swift */ = {isa = PBXFileReference; lastKnownFileType = sourcecode.swift; path = LinkedList.swift; sourceTree = "<group>"; };
		D15CABE52B1EECFD004A8985 /* SingleMediaThumbnailsLoader.swift */ = {isa = PBXFileReference; lastKnownFileType = sourcecode.swift; path = SingleMediaThumbnailsLoader.swift; sourceTree = "<group>"; };
		D1724A682BF80C9A00BCE335 /* FolderMonitor.swift */ = {isa = PBXFileReference; lastKnownFileType = sourcecode.swift; path = FolderMonitor.swift; sourceTree = "<group>"; };
		D17504A529167ACF005C3DD0 /* CascadingMenuItemBuilder.swift */ = {isa = PBXFileReference; lastKnownFileType = sourcecode.swift; path = CascadingMenuItemBuilder.swift; sourceTree = "<group>"; };
		D17504A72918F13E005C3DD0 /* OSCToolbarButton.swift */ = {isa = PBXFileReference; lastKnownFileType = sourcecode.swift; path = OSCToolbarButton.swift; sourceTree = "<group>"; };
		D18333BB2834CDF40060A4E9 /* RingBuffer.swift */ = {isa = PBXFileReference; fileEncoding = 4; lastKnownFileType = sourcecode.swift; path = RingBuffer.swift; sourceTree = "<group>"; };
		D18333BD2834CE620060A4E9 /* PlayerBindingController.swift */ = {isa = PBXFileReference; lastKnownFileType = sourcecode.swift; path = PlayerBindingController.swift; sourceTree = "<group>"; };
		D188CB2128D6DE1900F166FD /* InputBinding.swift */ = {isa = PBXFileReference; lastKnownFileType = sourcecode.swift; path = InputBinding.swift; sourceTree = "<group>"; };
		D188CB2528D9E95500F166FD /* BindingTableState.swift */ = {isa = PBXFileReference; lastKnownFileType = sourcecode.swift; path = BindingTableState.swift; sourceTree = "<group>"; };
		D191EE142ACE763A00FEF801 /* PWLayoutTransSteps.swift */ = {isa = PBXFileReference; lastKnownFileType = sourcecode.swift; path = PWLayoutTransSteps.swift; sourceTree = "<group>"; };
		D19247FC2BC634D3003BEEE8 /* PlayerCrop.swift */ = {isa = PBXFileReference; lastKnownFileType = sourcecode.swift; path = PlayerCrop.swift; sourceTree = "<group>"; };
		D19690CB2B56770F002B0458 /* MPVLogLevel.swift */ = {isa = PBXFileReference; fileEncoding = 4; lastKnownFileType = sourcecode.swift; path = MPVLogLevel.swift; sourceTree = "<group>"; };
		D19AF88328A3CBCE009B598C /* InputConfFileCache.swift */ = {isa = PBXFileReference; lastKnownFileType = sourcecode.swift; path = InputConfFileCache.swift; sourceTree = "<group>"; };
		D19CF7152AB846D300511F80 /* MusicModeGeo.swift */ = {isa = PBXFileReference; lastKnownFileType = sourcecode.swift; path = MusicModeGeo.swift; sourceTree = "<group>"; };
		D19F9DA928645C860054CC45 /* EditableTableView.swift */ = {isa = PBXFileReference; lastKnownFileType = sourcecode.swift; path = EditableTableView.swift; sourceTree = "<group>"; };
		D1A44D892A5E18D00089B283 /* PWinGeometry.swift */ = {isa = PBXFileReference; lastKnownFileType = sourcecode.swift; path = PWinGeometry.swift; sourceTree = "<group>"; };
		D1A4C2DB2BF97BB200CE32A9 /* FileMonitor.swift */ = {isa = PBXFileReference; lastKnownFileType = sourcecode.swift; path = FileMonitor.swift; sourceTree = "<group>"; };
		D1A4C2DD2BFB087C00CE32A9 /* MD5.swift */ = {isa = PBXFileReference; lastKnownFileType = sourcecode.swift; path = MD5.swift; sourceTree = "<group>"; };
		D1A4C2DF2BFC68DB00CE32A9 /* MarginQuad.swift */ = {isa = PBXFileReference; lastKnownFileType = sourcecode.swift; path = MarginQuad.swift; sourceTree = "<group>"; };
		D1A4D9872B1486A10009AB4E /* LegacyMigration.swift */ = {isa = PBXFileReference; lastKnownFileType = sourcecode.swift; path = LegacyMigration.swift; sourceTree = "<group>"; };
		D1A8878B29D16452000D1AE4 /* RotGestureHandler.swift */ = {isa = PBXFileReference; lastKnownFileType = sourcecode.swift; path = RotGestureHandler.swift; sourceTree = "<group>"; };
		D1A8878D29D1696C000D1AE4 /* PWSidebarExt.swift */ = {isa = PBXFileReference; lastKnownFileType = sourcecode.swift; path = PWSidebarExt.swift; sourceTree = "<group>"; };
		D1AD32592ACC078600F86EE8 /* LayoutState.swift */ = {isa = PBXFileReference; lastKnownFileType = sourcecode.swift; path = LayoutState.swift; sourceTree = "<group>"; };
		D1AD325B2ACC07E500F86EE8 /* LayoutTransition.swift */ = {isa = PBXFileReference; lastKnownFileType = sourcecode.swift; path = LayoutTransition.swift; sourceTree = "<group>"; };
		D1AE04CD2A9317CD00F58860 /* PWLayoutTransBldr.swift */ = {isa = PBXFileReference; lastKnownFileType = sourcecode.swift; path = PWLayoutTransBldr.swift; sourceTree = "<group>"; };
		D1AF3D7828F16CA4002A15A7 /* CellEditTracker.swift */ = {isa = PBXFileReference; lastKnownFileType = sourcecode.swift; path = CellEditTracker.swift; sourceTree = "<group>"; };
		D1B492E52AA0BB9A00212E9C /* MagGestureHandler.swift */ = {isa = PBXFileReference; lastKnownFileType = sourcecode.swift; path = MagGestureHandler.swift; sourceTree = "<group>"; };
		D1B787DA29AF883800DABC9C /* PlayerWindowPreviewImageBuilder.swift */ = {isa = PBXFileReference; lastKnownFileType = sourcecode.swift; path = PlayerWindowPreviewImageBuilder.swift; sourceTree = "<group>"; };
		D1D29A272ADE2E8000D8660F /* CustomTitleBar.swift */ = {isa = PBXFileReference; lastKnownFileType = sourcecode.swift; path = CustomTitleBar.swift; sourceTree = "<group>"; };
		D1D4C7412B0F3219003B09C2 /* MPVHookValue.swift */ = {isa = PBXFileReference; lastKnownFileType = sourcecode.swift; path = MPVHookValue.swift; sourceTree = "<group>"; };
		D1D4C7432B10B7D2003B09C2 /* ViewportView.swift */ = {isa = PBXFileReference; lastKnownFileType = sourcecode.swift; path = ViewportView.swift; sourceTree = "<group>"; };
		D1D579532B16C38F009E3520 /* ClickThroughView.swift */ = {isa = PBXFileReference; lastKnownFileType = sourcecode.swift; path = ClickThroughView.swift; sourceTree = "<group>"; };
		D1D579552B192946009E3520 /* CustomWindowBorderBox.swift */ = {isa = PBXFileReference; lastKnownFileType = sourcecode.swift; path = CustomWindowBorderBox.swift; sourceTree = "<group>"; };
		D1D87DFB2923A4E500737886 /* BindingTableStateManager.swift */ = {isa = PBXFileReference; lastKnownFileType = sourcecode.swift; path = BindingTableStateManager.swift; sourceTree = "<group>"; };
		D1D87DFF2924F92100737886 /* ConfTableStateManager.swift */ = {isa = PBXFileReference; lastKnownFileType = sourcecode.swift; path = ConfTableStateManager.swift; sourceTree = "<group>"; };
		D1D87E01292B2AEE00737886 /* BiDictionary.swift */ = {isa = PBXFileReference; lastKnownFileType = sourcecode.swift; path = BiDictionary.swift; sourceTree = "<group>"; };
		D1D87E032932086000737886 /* TableUIChangeBuilder.swift */ = {isa = PBXFileReference; lastKnownFileType = sourcecode.swift; path = TableUIChangeBuilder.swift; sourceTree = "<group>"; };
		D1D87E0529320F7C00737886 /* UndoHelper.swift */ = {isa = PBXFileReference; lastKnownFileType = sourcecode.swift; path = UndoHelper.swift; sourceTree = "<group>"; };
		D1DC673028ED682100C419CB /* RemainingRemovalTracker.swift */ = {isa = PBXFileReference; lastKnownFileType = sourcecode.swift; path = RemainingRemovalTracker.swift; sourceTree = "<group>"; };
		D1E1446B29E3971C005DCEA3 /* IINAAnimation.swift */ = {isa = PBXFileReference; lastKnownFileType = sourcecode.swift; path = IINAAnimation.swift; sourceTree = "<group>"; };
		D1EAF5E428E6B5DD0023BACF /* EditableTextField.swift */ = {isa = PBXFileReference; lastKnownFileType = sourcecode.swift; path = EditableTextField.swift; sourceTree = "<group>"; };
		D1EAF5E628E6B6780023BACF /* TableUIChange.swift */ = {isa = PBXFileReference; lastKnownFileType = sourcecode.swift; path = TableUIChange.swift; sourceTree = "<group>"; };
		D1F64E8F2B2A655C0030E07E /* PWResizeExt.swift */ = {isa = PBXFileReference; lastKnownFileType = sourcecode.swift; path = PWResizeExt.swift; sourceTree = "<group>"; };
		D1FA42E228E4323E00DF49DD /* InputSectionStack.swift */ = {isa = PBXFileReference; lastKnownFileType = sourcecode.swift; path = InputSectionStack.swift; sourceTree = "<group>"; };
		D1FA42E428E5E54700DF49DD /* AppInputConfig.swift */ = {isa = PBXFileReference; lastKnownFileType = sourcecode.swift; path = AppInputConfig.swift; sourceTree = "<group>"; };
		D1FD2DD728521AD500CF7B35 /* MPVLogScanner.swift */ = {isa = PBXFileReference; lastKnownFileType = sourcecode.swift; path = MPVLogScanner.swift; sourceTree = "<group>"; };
		D1FD2DDB28533EE700CF7B35 /* InputSection.swift */ = {isa = PBXFileReference; lastKnownFileType = sourcecode.swift; path = InputSection.swift; sourceTree = "<group>"; };
		D1FF15742A7E072200C0CE86 /* PlayerCoreManager.swift */ = {isa = PBXFileReference; lastKnownFileType = sourcecode.swift; path = PlayerCoreManager.swift; sourceTree = "<group>"; };
		D1FF15762A7E35F300C0CE86 /* WindowAutosaveName.swift */ = {isa = PBXFileReference; lastKnownFileType = sourcecode.swift; path = WindowAutosaveName.swift; sourceTree = "<group>"; };
		D1FF15782A7FA6A300C0CE86 /* PlayerSaveState.swift */ = {isa = PBXFileReference; lastKnownFileType = sourcecode.swift; path = PlayerSaveState.swift; sourceTree = "<group>"; };
		D1FF157A2A7FAE9100C0CE86 /* UIState.swift */ = {isa = PBXFileReference; lastKnownFileType = sourcecode.swift; path = UIState.swift; sourceTree = "<group>"; };
		D27556FC1EC6E1C300CAB2A4 /* zh-Hant */ = {isa = PBXFileReference; lastKnownFileType = text.plist.strings; name = "zh-Hant"; path = "zh-Hant.lproj/HistoryWindowController.strings"; sourceTree = "<group>"; };
		D27E35CE1E379B6D0064BE57 /* zh-Hant */ = {isa = PBXFileReference; lastKnownFileType = text.plist.strings; name = "zh-Hant"; path = "zh-Hant.lproj/MainMenu.strings"; sourceTree = "<group>"; };
		D27E35CF1E379B6D0064BE57 /* zh-Hant */ = {isa = PBXFileReference; lastKnownFileType = text.plist.strings; name = "zh-Hant"; path = "zh-Hant.lproj/PlayerWindowController.strings"; sourceTree = "<group>"; };
		D27E35D01E379B6D0064BE57 /* zh-Hant */ = {isa = PBXFileReference; lastKnownFileType = text.plist.strings; name = "zh-Hant"; path = "zh-Hant.lproj/QuickSettingViewController.strings"; sourceTree = "<group>"; };
		D27E35D11E379B6E0064BE57 /* zh-Hant */ = {isa = PBXFileReference; lastKnownFileType = text.plist.strings; name = "zh-Hant"; path = "zh-Hant.lproj/PlaylistViewController.strings"; sourceTree = "<group>"; };
		D27E35D21E379B6E0064BE57 /* zh-Hant */ = {isa = PBXFileReference; lastKnownFileType = text.plist.strings; name = "zh-Hant"; path = "zh-Hant.lproj/CropSettingsViewController.strings"; sourceTree = "<group>"; };
		D27E35D31E379B6E0064BE57 /* zh-Hant */ = {isa = PBXFileReference; lastKnownFileType = text.plist.strings; name = "zh-Hant"; path = "zh-Hant.lproj/InspectorWindowController.strings"; sourceTree = "<group>"; };
		D27E35D41E379B6E0064BE57 /* zh-Hant */ = {isa = PBXFileReference; lastKnownFileType = text.plist.strings; name = "zh-Hant"; path = "zh-Hant.lproj/FilterWindowController.strings"; sourceTree = "<group>"; };
		D27E35D51E379B6E0064BE57 /* zh-Hant */ = {isa = PBXFileReference; lastKnownFileType = text.plist.strings; name = "zh-Hant"; path = "zh-Hant.lproj/AboutWindowController.strings"; sourceTree = "<group>"; };
		D27E35D61E379B6E0064BE57 /* zh-Hant */ = {isa = PBXFileReference; lastKnownFileType = text.plist.strings; name = "zh-Hant"; path = "zh-Hant.lproj/FontPickerWindowController.strings"; sourceTree = "<group>"; };
		D27E35D71E379B6F0064BE57 /* zh-Hant */ = {isa = PBXFileReference; lastKnownFileType = text.plist.strings; name = "zh-Hant"; path = "zh-Hant.lproj/PrefGeneralViewController.strings"; sourceTree = "<group>"; };
		D27E35D81E379B6F0064BE57 /* zh-Hant */ = {isa = PBXFileReference; lastKnownFileType = text.plist.strings; name = "zh-Hant"; path = "zh-Hant.lproj/PrefUIViewController.strings"; sourceTree = "<group>"; };
		D27E35D91E379B6F0064BE57 /* zh-Hant */ = {isa = PBXFileReference; lastKnownFileType = text.plist.strings; name = "zh-Hant"; path = "zh-Hant.lproj/PrefControlViewController.strings"; sourceTree = "<group>"; };
		D27E35DA1E379B6F0064BE57 /* zh-Hant */ = {isa = PBXFileReference; lastKnownFileType = text.plist.strings; name = "zh-Hant"; path = "zh-Hant.lproj/PrefKeyBindingViewController.strings"; sourceTree = "<group>"; };
		D27E35DB1E379B6F0064BE57 /* zh-Hant */ = {isa = PBXFileReference; lastKnownFileType = text.plist.strings; name = "zh-Hant"; path = "zh-Hant.lproj/KeyRecordViewController.strings"; sourceTree = "<group>"; };
		D27E35DC1E379B6F0064BE57 /* zh-Hant */ = {isa = PBXFileReference; lastKnownFileType = text.plist.strings; name = "zh-Hant"; path = "zh-Hant.lproj/PrefAdvancedViewController.strings"; sourceTree = "<group>"; };
		D27E35DD1E379B6F0064BE57 /* zh-Hant */ = {isa = PBXFileReference; lastKnownFileType = text.plist.strings; name = "zh-Hant"; path = "zh-Hant.lproj/PrefCodecViewController.strings"; sourceTree = "<group>"; };
		D27E35DE1E379B700064BE57 /* zh-Hant */ = {isa = PBXFileReference; lastKnownFileType = text.plist.strings; name = "zh-Hant"; path = "zh-Hant.lproj/PrefSubViewController.strings"; sourceTree = "<group>"; };
		D27E35DF1E379B700064BE57 /* zh-Hant */ = {isa = PBXFileReference; lastKnownFileType = text.plist.strings; name = "zh-Hant"; path = "zh-Hant.lproj/PrefNetworkViewController.strings"; sourceTree = "<group>"; };
		D27E35E01E379B700064BE57 /* zh-Hant */ = {isa = PBXFileReference; lastKnownFileType = text.plist.strings; name = "zh-Hant"; path = "zh-Hant.lproj/Localizable.strings"; sourceTree = "<group>"; };
		D2B411421E5336AD002819E1 /* zh-Hant */ = {isa = PBXFileReference; lastKnownFileType = text.plist.strings; name = "zh-Hant"; path = "zh-Hant.lproj/KeyBinding.strings"; sourceTree = "<group>"; };
		D2B411431E5336AE002819E1 /* zh-Hant */ = {isa = PBXFileReference; lastKnownFileType = text.plist.strings; name = "zh-Hant"; path = "zh-Hant.lproj/InfoPlist.strings"; sourceTree = "<group>"; };
		E1298BB121A517C300B646AD /* sv */ = {isa = PBXFileReference; lastKnownFileType = text.plist.strings; name = sv; path = sv.lproj/MainMenu.strings; sourceTree = "<group>"; };
		E1298BB221A517C300B646AD /* sv */ = {isa = PBXFileReference; lastKnownFileType = text.plist.strings; name = sv; path = sv.lproj/PlayerWindowController.strings; sourceTree = "<group>"; };
		E1298BB321A517C300B646AD /* sv */ = {isa = PBXFileReference; lastKnownFileType = text.plist.strings; name = sv; path = sv.lproj/QuickSettingViewController.strings; sourceTree = "<group>"; };
		E1298BB421A517C300B646AD /* sv */ = {isa = PBXFileReference; lastKnownFileType = text.plist.strings; name = sv; path = sv.lproj/PlaylistViewController.strings; sourceTree = "<group>"; };
		E1298BB521A517C300B646AD /* sv */ = {isa = PBXFileReference; lastKnownFileType = text.plist.strings; name = sv; path = sv.lproj/InspectorWindowController.strings; sourceTree = "<group>"; };
		E1298BB621A517C400B646AD /* sv */ = {isa = PBXFileReference; lastKnownFileType = text.plist.strings; name = sv; path = sv.lproj/FilterWindowController.strings; sourceTree = "<group>"; };
		E1298BB721A517C400B646AD /* sv */ = {isa = PBXFileReference; lastKnownFileType = text.plist.strings; name = sv; path = sv.lproj/AboutWindowController.strings; sourceTree = "<group>"; };
		E1298BB821A517C400B646AD /* sv */ = {isa = PBXFileReference; lastKnownFileType = text.plist.strings; name = sv; path = sv.lproj/OpenURLWindowController.strings; sourceTree = "<group>"; };
		E1298BB921A517C400B646AD /* sv */ = {isa = PBXFileReference; lastKnownFileType = text.plist.strings; name = sv; path = sv.lproj/HistoryWindowController.strings; sourceTree = "<group>"; };
		E1298BBA21A517C500B646AD /* sv */ = {isa = PBXFileReference; lastKnownFileType = text.plist.strings; name = sv; path = sv.lproj/InitialWindowController.strings; sourceTree = "<group>"; };
		E1298BBB21A517C500B646AD /* sv */ = {isa = PBXFileReference; lastKnownFileType = text.plist.strings; name = sv; path = sv.lproj/MiniPlayerController.strings; sourceTree = "<group>"; };
		E1298BBC21A517C500B646AD /* sv */ = {isa = PBXFileReference; lastKnownFileType = text.plist.strings; name = sv; path = sv.lproj/CropSettingsViewController.strings; sourceTree = "<group>"; };
		E1298BBD21A517C500B646AD /* sv */ = {isa = PBXFileReference; lastKnownFileType = text.plist.strings; name = sv; path = sv.lproj/FreeSelectingViewController.strings; sourceTree = "<group>"; };
		E1298BBE21A517C600B646AD /* sv */ = {isa = PBXFileReference; lastKnownFileType = text.plist.strings; name = sv; path = sv.lproj/FontPickerWindowController.strings; sourceTree = "<group>"; };
		E1298BBF21A517C600B646AD /* sv */ = {isa = PBXFileReference; lastKnownFileType = text.plist.strings; name = sv; path = sv.lproj/PrefGeneralViewController.strings; sourceTree = "<group>"; };
		E1298BC021A517C600B646AD /* sv */ = {isa = PBXFileReference; lastKnownFileType = text.plist.strings; name = sv; path = sv.lproj/PrefUIViewController.strings; sourceTree = "<group>"; };
		E1298BC121A517C700B646AD /* sv */ = {isa = PBXFileReference; lastKnownFileType = text.plist.strings; name = sv; path = sv.lproj/PrefOSCToolbarSettingsSheetController.strings; sourceTree = "<group>"; };
		E1298BC221A517C700B646AD /* sv */ = {isa = PBXFileReference; lastKnownFileType = text.plist.strings; name = sv; path = sv.lproj/PrefControlViewController.strings; sourceTree = "<group>"; };
		E1298BC321A517C700B646AD /* sv */ = {isa = PBXFileReference; lastKnownFileType = text.plist.strings; name = sv; path = sv.lproj/PrefKeyBindingViewController.strings; sourceTree = "<group>"; };
		E1298BC421A517C700B646AD /* sv */ = {isa = PBXFileReference; lastKnownFileType = text.plist.strings; name = sv; path = sv.lproj/KeyRecordViewController.strings; sourceTree = "<group>"; };
		E1298BC521A517C800B646AD /* sv */ = {isa = PBXFileReference; lastKnownFileType = text.plist.strings; name = sv; path = sv.lproj/PrefAdvancedViewController.strings; sourceTree = "<group>"; };
		E1298BC621A517C800B646AD /* sv */ = {isa = PBXFileReference; lastKnownFileType = text.plist.strings; name = sv; path = sv.lproj/PrefCodecViewController.strings; sourceTree = "<group>"; };
		E1298BC721A517C800B646AD /* sv */ = {isa = PBXFileReference; lastKnownFileType = text.plist.strings; name = sv; path = sv.lproj/PrefSubViewController.strings; sourceTree = "<group>"; };
		E1298BC821A517C900B646AD /* sv */ = {isa = PBXFileReference; lastKnownFileType = text.plist.strings; name = sv; path = sv.lproj/PrefNetworkViewController.strings; sourceTree = "<group>"; };
		E1298BC921A517C900B646AD /* sv */ = {isa = PBXFileReference; lastKnownFileType = text.plist.strings; name = sv; path = sv.lproj/PrefUtilsViewController.strings; sourceTree = "<group>"; };
		E1298BCA21A517C900B646AD /* sv */ = {isa = PBXFileReference; lastKnownFileType = text.plist.strings; name = sv; path = sv.lproj/PreferenceWindowController.strings; sourceTree = "<group>"; };
		E1298BCB21A517C900B646AD /* sv */ = {isa = PBXFileReference; lastKnownFileType = text.plist.strings; name = sv; path = sv.lproj/SubChooseViewController.strings; sourceTree = "<group>"; };
		E1298BCC21A517CA00B646AD /* sv */ = {isa = PBXFileReference; lastKnownFileType = text.plist.strings; name = sv; path = sv.lproj/InfoPlist.strings; sourceTree = "<group>"; };
		E1298BCD21A517CA00B646AD /* sv */ = {isa = PBXFileReference; lastKnownFileType = text.plist.strings; name = sv; path = sv.lproj/Localizable.strings; sourceTree = "<group>"; };
		E1298BCF21A517CA00B646AD /* sv */ = {isa = PBXFileReference; lastKnownFileType = text.plist.strings; name = sv; path = sv.lproj/FilterPresets.strings; sourceTree = "<group>"; };
		E1298BD021A517CA00B646AD /* sv */ = {isa = PBXFileReference; lastKnownFileType = text.plist.strings; name = sv; path = sv.lproj/KeyBinding.strings; sourceTree = "<group>"; };
		E301EFD921312AB300BC8588 /* KeychainAccess.swift */ = {isa = PBXFileReference; lastKnownFileType = sourcecode.swift; path = KeychainAccess.swift; sourceTree = "<group>"; };
		E30D2EBC21F5FD2600E1FF0D /* PluginOverlayView.swift */ = {isa = PBXFileReference; lastKnownFileType = sourcecode.swift; path = PluginOverlayView.swift; sourceTree = "<group>"; };
		E322A4F720A8442E00C67D32 /* PlaylistPlaybackProgressView.swift */ = {isa = PBXFileReference; lastKnownFileType = sourcecode.swift; path = PlaylistPlaybackProgressView.swift; sourceTree = "<group>"; };
		E32693F824BA138000BF7ADC /* JavascriptPluginSubtitleItem.swift */ = {isa = PBXFileReference; lastKnownFileType = sourcecode.swift; path = JavascriptPluginSubtitleItem.swift; sourceTree = "<group>"; };
		E32712AE24EAA14500359DAB /* ScreenshootOSDView.swift */ = {isa = PBXFileReference; lastKnownFileType = sourcecode.swift; path = ScreenshootOSDView.swift; sourceTree = "<group>"; };
		E32712B324F2B8CA00359DAB /* Base */ = {isa = PBXFileReference; lastKnownFileType = file.xib; name = Base; path = Base.lproj/ScreenshootOSDView.xib; sourceTree = "<group>"; };
		E32712B624F2B8D200359DAB /* en */ = {isa = PBXFileReference; lastKnownFileType = text.plist.strings; name = en; path = en.lproj/ScreenshootOSDView.strings; sourceTree = "<group>"; };
		E32B157C21BC27B100CDBCEA /* JavascriptAPIMenu.swift */ = {isa = PBXFileReference; lastKnownFileType = sourcecode.swift; path = JavascriptAPIMenu.swift; sourceTree = "<group>"; };
		E32B157E21BE219700CDBCEA /* JavascriptPluginMenuItem.swift */ = {isa = PBXFileReference; lastKnownFileType = sourcecode.swift; path = JavascriptPluginMenuItem.swift; sourceTree = "<group>"; };
		E3366AF9224A039500EF3C32 /* JavascriptAPIPreferences.swift */ = {isa = PBXFileReference; lastKnownFileType = sourcecode.swift; path = JavascriptAPIPreferences.swift; sourceTree = "<group>"; };
		E337D5E12411B64900B5729A /* JavascriptPolyfill.swift */ = {isa = PBXFileReference; lastKnownFileType = sourcecode.swift; path = JavascriptPolyfill.swift; sourceTree = "<group>"; };
		E337D5E3241C12BE00B5729A /* PrefPluginPermissionListView.swift */ = {isa = PBXFileReference; lastKnownFileType = sourcecode.swift; path = PrefPluginPermissionListView.swift; sourceTree = "<group>"; };
		E337D5E5241EF60400B5729A /* JavascriptAPISubtitle.swift */ = {isa = PBXFileReference; lastKnownFileType = sourcecode.swift; path = JavascriptAPISubtitle.swift; sourceTree = "<group>"; };
		E33836832026223800ABC812 /* PrefOSCToolbarSettingsSheetController.swift */ = {isa = PBXFileReference; lastKnownFileType = sourcecode.swift; path = PrefOSCToolbarSettingsSheetController.swift; sourceTree = "<group>"; };
		E3383687202651CF00ABC812 /* PrefOSCToolbarDraggingItemViewController.swift */ = {isa = PBXFileReference; lastKnownFileType = sourcecode.swift; path = PrefOSCToolbarDraggingItemViewController.swift; sourceTree = "<group>"; };
		E3383688202651CF00ABC812 /* PrefOSCToolbarDraggingItemViewController.xib */ = {isa = PBXFileReference; lastKnownFileType = file.xib; path = PrefOSCToolbarDraggingItemViewController.xib; sourceTree = "<group>"; };
		E33BA5C3204315740069A0F6 /* AssrtSubtitle.swift */ = {isa = PBXFileReference; lastKnownFileType = sourcecode.swift; path = AssrtSubtitle.swift; sourceTree = "<group>"; };
		E33BA5C5204BD9FE0069A0F6 /* SubChooseViewController.swift */ = {isa = PBXFileReference; lastKnownFileType = sourcecode.swift; path = SubChooseViewController.swift; sourceTree = "<group>"; };
		E33C31592107017000983986 /* zh-Hant */ = {isa = PBXFileReference; lastKnownFileType = text.plist.strings; name = "zh-Hant"; path = "zh-Hant.lproj/SubChooseViewController.strings"; sourceTree = "<group>"; };
		E33C315B2107018000983986 /* zh-Hant */ = {isa = PBXFileReference; lastKnownFileType = text.plist.strings; name = "zh-Hant"; path = "zh-Hant.lproj/PrefOSCToolbarSettingsSheetController.strings"; sourceTree = "<group>"; };
		E33C315D210701A100983986 /* zh-Hant */ = {isa = PBXFileReference; lastKnownFileType = text.plist.strings; name = "zh-Hant"; path = "zh-Hant.lproj/PrefUtilsViewController.strings"; sourceTree = "<group>"; };
		E33C315F210701C200983986 /* zh-Hant */ = {isa = PBXFileReference; lastKnownFileType = text.plist.strings; name = "zh-Hant"; path = "zh-Hant.lproj/PreferenceWindowController.strings"; sourceTree = "<group>"; };
		E33FEEB42229A44F00B59711 /* JavascriptAPIUtils.swift */ = {isa = PBXFileReference; lastKnownFileType = sourcecode.swift; path = JavascriptAPIUtils.swift; sourceTree = "<group>"; };
		E342832E20B7149800139865 /* Logger.swift */ = {isa = PBXFileReference; lastKnownFileType = sourcecode.swift; path = Logger.swift; sourceTree = "<group>"; };
		E34A0E022053F93A00B50097 /* Base */ = {isa = PBXFileReference; lastKnownFileType = file.xib; name = Base; path = Base.lproj/PrefOSCToolbarSettingsSheetController.xib; sourceTree = "<group>"; };
		E34A0E052053F93E00B50097 /* zh-Hans */ = {isa = PBXFileReference; lastKnownFileType = text.plist.strings; name = "zh-Hans"; path = "zh-Hans.lproj/PrefOSCToolbarSettingsSheetController.strings"; sourceTree = "<group>"; };
		E34E0ADF2007E23600BDC8BA /* zh-Hant */ = {isa = PBXFileReference; lastKnownFileType = text.plist.strings; name = "zh-Hant"; path = "zh-Hant.lproj/FreeSelectingViewController.strings"; sourceTree = "<group>"; };
		E34E909B24F821280073BF04 /* Base */ = {isa = PBXFileReference; lastKnownFileType = file.xib; name = Base; path = Base.lproj/GuideWindowController.xib; sourceTree = "<group>"; };
		E34E909E24F821300073BF04 /* en */ = {isa = PBXFileReference; lastKnownFileType = text.plist.strings; name = en; path = en.lproj/GuideWindowController.strings; sourceTree = "<group>"; };
		E34E90C824F821B00073BF04 /* ca */ = {isa = PBXFileReference; lastKnownFileType = text.plist.strings; name = ca; path = ca.lproj/GuideWindowController.strings; sourceTree = "<group>"; };
		E34E90CA24F821B10073BF04 /* zh-Hans */ = {isa = PBXFileReference; lastKnownFileType = text.plist.strings; name = "zh-Hans"; path = "zh-Hans.lproj/GuideWindowController.strings"; sourceTree = "<group>"; };
		E34E90CC24F821B20073BF04 /* zh-Hant */ = {isa = PBXFileReference; lastKnownFileType = text.plist.strings; name = "zh-Hant"; path = "zh-Hant.lproj/GuideWindowController.strings"; sourceTree = "<group>"; };
		E34E90CE24F821B20073BF04 /* cs */ = {isa = PBXFileReference; lastKnownFileType = text.plist.strings; name = cs; path = cs.lproj/GuideWindowController.strings; sourceTree = "<group>"; };
		E34E90D024F821B40073BF04 /* nl */ = {isa = PBXFileReference; lastKnownFileType = text.plist.strings; name = nl; path = nl.lproj/GuideWindowController.strings; sourceTree = "<group>"; };
		E34E90D224F821B50073BF04 /* fr */ = {isa = PBXFileReference; lastKnownFileType = text.plist.strings; name = fr; path = fr.lproj/GuideWindowController.strings; sourceTree = "<group>"; };
		E34E90D424F821B60073BF04 /* de */ = {isa = PBXFileReference; lastKnownFileType = text.plist.strings; name = de; path = de.lproj/GuideWindowController.strings; sourceTree = "<group>"; };
		E34E90D624F821B60073BF04 /* hi */ = {isa = PBXFileReference; lastKnownFileType = text.plist.strings; name = hi; path = hi.lproj/GuideWindowController.strings; sourceTree = "<group>"; };
		E34E90D824F821B70073BF04 /* it */ = {isa = PBXFileReference; lastKnownFileType = text.plist.strings; name = it; path = it.lproj/GuideWindowController.strings; sourceTree = "<group>"; };
		E34E90DA24F821B80073BF04 /* ja */ = {isa = PBXFileReference; lastKnownFileType = text.plist.strings; name = ja; path = ja.lproj/GuideWindowController.strings; sourceTree = "<group>"; };
		E34E90DC24F821B90073BF04 /* ko */ = {isa = PBXFileReference; lastKnownFileType = text.plist.strings; name = ko; path = ko.lproj/GuideWindowController.strings; sourceTree = "<group>"; };
		E34E90DE24F821B90073BF04 /* pl */ = {isa = PBXFileReference; lastKnownFileType = text.plist.strings; name = pl; path = pl.lproj/GuideWindowController.strings; sourceTree = "<group>"; };
		E34E90E024F821BA0073BF04 /* pt-BR */ = {isa = PBXFileReference; lastKnownFileType = text.plist.strings; name = "pt-BR"; path = "pt-BR.lproj/GuideWindowController.strings"; sourceTree = "<group>"; };
		E34E90E224F821BB0073BF04 /* ro */ = {isa = PBXFileReference; lastKnownFileType = text.plist.strings; name = ro; path = ro.lproj/GuideWindowController.strings; sourceTree = "<group>"; };
		E34E90E424F821BC0073BF04 /* ru */ = {isa = PBXFileReference; lastKnownFileType = text.plist.strings; name = ru; path = ru.lproj/GuideWindowController.strings; sourceTree = "<group>"; };
		E34E90E624F821BD0073BF04 /* sk */ = {isa = PBXFileReference; lastKnownFileType = text.plist.strings; name = sk; path = sk.lproj/GuideWindowController.strings; sourceTree = "<group>"; };
		E34E90E824F821BD0073BF04 /* es */ = {isa = PBXFileReference; lastKnownFileType = text.plist.strings; name = es; path = es.lproj/GuideWindowController.strings; sourceTree = "<group>"; };
		E34E90EA24F821BE0073BF04 /* sv */ = {isa = PBXFileReference; lastKnownFileType = text.plist.strings; name = sv; path = sv.lproj/GuideWindowController.strings; sourceTree = "<group>"; };
		E34E90EC24F821BF0073BF04 /* tr */ = {isa = PBXFileReference; lastKnownFileType = text.plist.strings; name = tr; path = tr.lproj/GuideWindowController.strings; sourceTree = "<group>"; };
		E34E90EE24F821C00073BF04 /* uk */ = {isa = PBXFileReference; lastKnownFileType = text.plist.strings; name = uk; path = uk.lproj/GuideWindowController.strings; sourceTree = "<group>"; };
		E34EAA82251A36CE00057F27 /* JavascriptAPIFile.swift */ = {isa = PBXFileReference; lastKnownFileType = sourcecode.swift; path = JavascriptAPIFile.swift; sourceTree = "<group>"; };
		E3513AF620EF79C500F8C347 /* PreferenceWindowController.swift */ = {isa = PBXFileReference; lastKnownFileType = sourcecode.swift; path = PreferenceWindowController.swift; sourceTree = "<group>"; };
		E3513AFA20F120F600F8C347 /* PreferenceViewController.swift */ = {isa = PBXFileReference; lastKnownFileType = sourcecode.swift; path = PreferenceViewController.swift; sourceTree = "<group>"; };
		E35306EE2147A8CE008FE492 /* JavascriptPlugin.swift */ = {isa = PBXFileReference; lastKnownFileType = sourcecode.swift; path = JavascriptPlugin.swift; sourceTree = "<group>"; };
		E35306F32147F78D008FE492 /* JavascriptAPICore.swift */ = {isa = PBXFileReference; lastKnownFileType = sourcecode.swift; path = JavascriptAPICore.swift; sourceTree = "<group>"; };
		E35306F52147F7AF008FE492 /* JavascriptAPIMpv.swift */ = {isa = PBXFileReference; lastKnownFileType = sourcecode.swift; path = JavascriptAPIMpv.swift; sourceTree = "<group>"; };
		E35306F9214808AB008FE492 /* JavascriptAPIEvent.swift */ = {isa = PBXFileReference; lastKnownFileType = sourcecode.swift; path = JavascriptAPIEvent.swift; sourceTree = "<group>"; };
		E35306FB214813B7008FE492 /* JavascriptPluginInstance.swift */ = {isa = PBXFileReference; lastKnownFileType = sourcecode.swift; path = JavascriptPluginInstance.swift; sourceTree = "<group>"; };
		E35306FF214908DC008FE492 /* JavascriptAPIHttp.swift */ = {isa = PBXFileReference; lastKnownFileType = sourcecode.swift; path = JavascriptAPIHttp.swift; sourceTree = "<group>"; };
		E3530701214935DE008FE492 /* JavascriptAPIConsole.swift */ = {isa = PBXFileReference; lastKnownFileType = sourcecode.swift; path = JavascriptAPIConsole.swift; sourceTree = "<group>"; };
		E353070321496CE4008FE492 /* PrefPluginViewController.swift */ = {isa = PBXFileReference; lastKnownFileType = sourcecode.swift; path = PrefPluginViewController.swift; sourceTree = "<group>"; };
		E353070421496CE4008FE492 /* PrefPluginViewController.xib */ = {isa = PBXFileReference; lastKnownFileType = file.xib; path = PrefPluginViewController.xib; sourceTree = "<group>"; };
		E36E8D7A24F6052F00B8C097 /* GuideWindowController.swift */ = {isa = PBXFileReference; lastKnownFileType = sourcecode.swift; path = GuideWindowController.swift; sourceTree = "<group>"; };
		E374160B20F138A900B4F7F9 /* CollapseView.swift */ = {isa = PBXFileReference; lastKnownFileType = sourcecode.swift; path = CollapseView.swift; sourceTree = "<group>"; };
		E374160D20F3AF7E00B4F7F9 /* PrefUtilsViewController.swift */ = {isa = PBXFileReference; lastKnownFileType = sourcecode.swift; path = PrefUtilsViewController.swift; sourceTree = "<group>"; };
		E374161220F3C0AB00B4F7F9 /* Base */ = {isa = PBXFileReference; lastKnownFileType = file.xib; name = Base; path = Base.lproj/PrefUtilsViewController.xib; sourceTree = "<group>"; };
		E374161520F3C0AD00B4F7F9 /* zh-Hans */ = {isa = PBXFileReference; lastKnownFileType = text.plist.strings; name = "zh-Hans"; path = "zh-Hans.lproj/PrefUtilsViewController.strings"; sourceTree = "<group>"; };
		E3785B062A83039600787CB7 /* JavascriptAPIWebSocket.swift */ = {isa = PBXFileReference; lastKnownFileType = sourcecode.swift; path = JavascriptAPIWebSocket.swift; sourceTree = "<group>"; };
		E3785B082A83380E00787CB7 /* WebSocketServer.swift */ = {isa = PBXFileReference; lastKnownFileType = sourcecode.swift; path = WebSocketServer.swift; sourceTree = "<group>"; };
		E38372912443634500F57718 /* LanguageTokenField.swift */ = {isa = PBXFileReference; lastKnownFileType = sourcecode.swift; path = LanguageTokenField.swift; sourceTree = "<group>"; };
		E3839C5624FFF201007D0AB4 /* PluginStandaloneWindow.swift */ = {isa = PBXFileReference; lastKnownFileType = sourcecode.swift; path = PluginStandaloneWindow.swift; sourceTree = "<group>"; };
		E3839C5824FFF817007D0AB4 /* JavascriptAPIStandaloneWindow.swift */ = {isa = PBXFileReference; lastKnownFileType = sourcecode.swift; path = JavascriptAPIStandaloneWindow.swift; sourceTree = "<group>"; };
		E38558872A484A2D0083772D /* iina-plugin */ = {isa = PBXFileReference; explicitFileType = "compiled.mach-o.executable"; includeInIndex = 0; path = "iina-plugin"; sourceTree = BUILT_PRODUCTS_DIR; };
		E38558892A484A2D0083772D /* main.swift */ = {isa = PBXFileReference; lastKnownFileType = sourcecode.swift; path = main.swift; sourceTree = "<group>"; };
		E38B3211214FB9EA000F6D27 /* PrefPluginPermissionView.swift */ = {isa = PBXFileReference; lastKnownFileType = sourcecode.swift; path = PrefPluginPermissionView.swift; sourceTree = "<group>"; };
		E38B3212214FB9EA000F6D27 /* PrefPluginPermissionView.xib */ = {isa = PBXFileReference; lastKnownFileType = file.xib; path = PrefPluginPermissionView.xib; sourceTree = "<group>"; };
		E38B3215214FF700000F6D27 /* EventController.swift */ = {isa = PBXFileReference; lastKnownFileType = sourcecode.swift; path = EventController.swift; sourceTree = "<group>"; };
		E38BA1BF253E54F2000B551D /* JavascriptAPIGlobal.swift */ = {isa = PBXFileReference; lastKnownFileType = sourcecode.swift; path = JavascriptAPIGlobal.swift; sourceTree = "<group>"; };
		E38BA1C3254110BD000B551D /* JavascriptMessageHub.swift */ = {isa = PBXFileReference; lastKnownFileType = sourcecode.swift; path = JavascriptMessageHub.swift; sourceTree = "<group>"; };
		E38BD4AE20054BD9007635FC /* PlayerWindow.swift */ = {isa = PBXFileReference; lastKnownFileType = sourcecode.swift; path = PlayerWindow.swift; sourceTree = "<group>"; };
		E393669923BDD1850070D626 /* IINA.entitlements */ = {isa = PBXFileReference; lastKnownFileType = text.plist.entitlements; path = IINA.entitlements; sourceTree = "<group>"; };
		E3958563253133E80096811F /* SidebarTabView.swift */ = {isa = PBXFileReference; lastKnownFileType = sourcecode.swift; path = SidebarTabView.swift; sourceTree = "<group>"; };
		E3958585253309C90096811F /* PluginSidebarView.swift */ = {isa = PBXFileReference; lastKnownFileType = sourcecode.swift; path = PluginSidebarView.swift; sourceTree = "<group>"; };
		E39585892533143F0096811F /* JavascriptAPISidebarView.swift */ = {isa = PBXFileReference; lastKnownFileType = sourcecode.swift; path = JavascriptAPISidebarView.swift; sourceTree = "<group>"; };
		E3965E192487C99900607EB4 /* JavascriptPluginSubtitle.swift */ = {isa = PBXFileReference; lastKnownFileType = sourcecode.swift; path = JavascriptPluginSubtitle.swift; sourceTree = "<group>"; };
		E39A11FC240F176E00A67F9F /* StringEncodingName.swift */ = {isa = PBXFileReference; lastKnownFileType = sourcecode.swift; path = StringEncodingName.swift; sourceTree = "<group>"; };
		E3B3DD5820FDB8A600325184 /* Base */ = {isa = PBXFileReference; lastKnownFileType = file.xib; name = Base; path = Base.lproj/PreferenceWindowController.xib; sourceTree = "<group>"; };
		E3B3DD5B20FDB8A900325184 /* zh-Hans */ = {isa = PBXFileReference; lastKnownFileType = text.plist.strings; name = "zh-Hans"; path = "zh-Hans.lproj/PreferenceWindowController.strings"; sourceTree = "<group>"; };
		E3BA79EC2131443A00529D99 /* OpenURLWindowController.swift */ = {isa = PBXFileReference; lastKnownFileType = sourcecode.swift; path = OpenURLWindowController.swift; sourceTree = "<group>"; };
		E3C12F6A201F281F00297964 /* FirstRunManager.swift */ = {isa = PBXFileReference; lastKnownFileType = sourcecode.swift; path = FirstRunManager.swift; sourceTree = "<group>"; };
		E3CAD4AE2146DB47000B373A /* JavascriptAPI.swift */ = {isa = PBXFileReference; lastKnownFileType = sourcecode.swift; path = JavascriptAPI.swift; sourceTree = "<group>"; };
		E3CB258A2222885E00A62C47 /* JavascriptAPIOverlay.swift */ = {isa = PBXFileReference; lastKnownFileType = sourcecode.swift; path = JavascriptAPIOverlay.swift; sourceTree = "<group>"; };
		E3CB258E222799B800A62C47 /* MPVHook.swift */ = {isa = PBXFileReference; fileEncoding = 4; lastKnownFileType = sourcecode.swift; path = MPVHook.swift; sourceTree = "<group>"; };
		E3CB75BC1FDACB82004DB10A /* SavedFilter.swift */ = {isa = PBXFileReference; lastKnownFileType = sourcecode.swift; path = SavedFilter.swift; sourceTree = "<group>"; };
		E3DBD23C218EF4F100B3AFBF /* AboutWindowContributorAvatarItem.swift */ = {isa = PBXFileReference; lastKnownFileType = sourcecode.swift; path = AboutWindowContributorAvatarItem.swift; sourceTree = "<group>"; };
		E3DBD23D218EF4F100B3AFBF /* AboutWindowContributorAvatarItem.xib */ = {isa = PBXFileReference; lastKnownFileType = file.xib; path = AboutWindowContributorAvatarItem.xib; sourceTree = "<group>"; };
		E3DC53972A28F0DC002A5A48 /* JavascriptAPIInput.swift */ = {isa = PBXFileReference; lastKnownFileType = sourcecode.swift; path = JavascriptAPIInput.swift; sourceTree = "<group>"; };
		E3DE8DCA1FD8166A0021921C /* iina-cli */ = {isa = PBXFileReference; explicitFileType = "compiled.mach-o.executable"; includeInIndex = 0; path = "iina-cli"; sourceTree = BUILT_PRODUCTS_DIR; };
		E3DE8DCC1FD8166A0021921C /* main.swift */ = {isa = PBXFileReference; lastKnownFileType = sourcecode.swift; path = main.swift; sourceTree = "<group>"; };
		E3ECC89D1FE9A6D900BED8C7 /* MPVGeometryDef.swift */ = {isa = PBXFileReference; lastKnownFileType = sourcecode.swift; path = MPVGeometryDef.swift; sourceTree = "<group>"; };
		E3F698862120D878005792C9 /* ExtendedColors.swift */ = {isa = PBXFileReference; lastKnownFileType = sourcecode.swift; path = ExtendedColors.swift; sourceTree = "<group>"; };
		E3FC31451FE1501E00B9B86F /* PowerSource.swift */ = {isa = PBXFileReference; lastKnownFileType = sourcecode.swift; path = PowerSource.swift; sourceTree = "<group>"; };
		E3FEC1322A30400F00CFD845 /* PluginInputManager.swift */ = {isa = PBXFileReference; lastKnownFileType = sourcecode.swift; path = PluginInputManager.swift; sourceTree = "<group>"; };
		E3FF5ABF2938582F0019CE45 /* JavascriptDevTool.swift */ = {isa = PBXFileReference; lastKnownFileType = sourcecode.swift; path = JavascriptDevTool.swift; sourceTree = "<group>"; };
		E53BAB3F1F1692B700D2609F /* fr */ = {isa = PBXFileReference; lastKnownFileType = text.plist.strings; name = fr; path = fr.lproj/InitialWindowController.strings; sourceTree = "<group>"; };
		E53EB2A7205A865D003F34A0 /* fr */ = {isa = PBXFileReference; lastKnownFileType = text.plist.strings; name = fr; path = fr.lproj/PrefOSCToolbarSettingsSheetController.strings; sourceTree = "<group>"; };
		E568075F1EF975C0005A3ADD /* fr */ = {isa = PBXFileReference; lastKnownFileType = text.plist.strings; name = fr; path = fr.lproj/HistoryWindowController.strings; sourceTree = "<group>"; };
		E56807601EF97766005A3ADD /* fr */ = {isa = PBXFileReference; lastKnownFileType = text.plist.strings; name = fr; path = fr.lproj/InfoPlist.strings; sourceTree = "<group>"; };
		E5A0D212214576E200750FF3 /* fr */ = {isa = PBXFileReference; lastKnownFileType = text.plist.strings; name = fr; path = fr.lproj/MiniPlayerController.strings; sourceTree = "<group>"; };
		E5A0D2142145779D00750FF3 /* fr */ = {isa = PBXFileReference; lastKnownFileType = text.plist.strings; name = fr; path = fr.lproj/OpenURLWindowController.strings; sourceTree = "<group>"; };
		E5A935561E34B38700ABD3F5 /* fr */ = {isa = PBXFileReference; lastKnownFileType = text.plist.strings; name = fr; path = fr.lproj/PlayerWindowController.strings; sourceTree = "<group>"; };
		E5A935571E34B38700ABD3F5 /* fr */ = {isa = PBXFileReference; lastKnownFileType = text.plist.strings; name = fr; path = fr.lproj/QuickSettingViewController.strings; sourceTree = "<group>"; };
		E5A935581E34B38700ABD3F5 /* fr */ = {isa = PBXFileReference; lastKnownFileType = text.plist.strings; name = fr; path = fr.lproj/PlaylistViewController.strings; sourceTree = "<group>"; };
		E5A935591E34B38700ABD3F5 /* fr */ = {isa = PBXFileReference; lastKnownFileType = text.plist.strings; name = fr; path = fr.lproj/CropSettingsViewController.strings; sourceTree = "<group>"; };
		E5A9355A1E34B38800ABD3F5 /* fr */ = {isa = PBXFileReference; lastKnownFileType = text.plist.strings; name = fr; path = fr.lproj/InspectorWindowController.strings; sourceTree = "<group>"; };
		E5A9355B1E34B38800ABD3F5 /* fr */ = {isa = PBXFileReference; lastKnownFileType = text.plist.strings; name = fr; path = fr.lproj/FilterWindowController.strings; sourceTree = "<group>"; };
		E5A9355C1E34B38800ABD3F5 /* fr */ = {isa = PBXFileReference; lastKnownFileType = text.plist.strings; name = fr; path = fr.lproj/AboutWindowController.strings; sourceTree = "<group>"; };
		E5A9355D1E34B38800ABD3F5 /* fr */ = {isa = PBXFileReference; lastKnownFileType = text.plist.strings; name = fr; path = fr.lproj/FontPickerWindowController.strings; sourceTree = "<group>"; };
		E5A9355E1E34B38800ABD3F5 /* fr */ = {isa = PBXFileReference; lastKnownFileType = text.plist.strings; name = fr; path = fr.lproj/PrefGeneralViewController.strings; sourceTree = "<group>"; };
		E5A9355F1E34B38900ABD3F5 /* fr */ = {isa = PBXFileReference; lastKnownFileType = text.plist.strings; name = fr; path = fr.lproj/PrefUIViewController.strings; sourceTree = "<group>"; };
		E5A935601E34B38900ABD3F5 /* fr */ = {isa = PBXFileReference; lastKnownFileType = text.plist.strings; name = fr; path = fr.lproj/PrefControlViewController.strings; sourceTree = "<group>"; };
		E5A935611E34B38900ABD3F5 /* fr */ = {isa = PBXFileReference; lastKnownFileType = text.plist.strings; name = fr; path = fr.lproj/PrefKeyBindingViewController.strings; sourceTree = "<group>"; };
		E5A935621E34B38A00ABD3F5 /* fr */ = {isa = PBXFileReference; lastKnownFileType = text.plist.strings; name = fr; path = fr.lproj/KeyRecordViewController.strings; sourceTree = "<group>"; };
		E5A935631E34B38A00ABD3F5 /* fr */ = {isa = PBXFileReference; lastKnownFileType = text.plist.strings; name = fr; path = fr.lproj/PrefAdvancedViewController.strings; sourceTree = "<group>"; };
		E5A935641E34B38A00ABD3F5 /* fr */ = {isa = PBXFileReference; lastKnownFileType = text.plist.strings; name = fr; path = fr.lproj/PrefCodecViewController.strings; sourceTree = "<group>"; };
		E5A935651E34B38A00ABD3F5 /* fr */ = {isa = PBXFileReference; lastKnownFileType = text.plist.strings; name = fr; path = fr.lproj/PrefSubViewController.strings; sourceTree = "<group>"; };
		E5A935661E34B38A00ABD3F5 /* fr */ = {isa = PBXFileReference; lastKnownFileType = text.plist.strings; name = fr; path = fr.lproj/PrefNetworkViewController.strings; sourceTree = "<group>"; };
		E5A935671E34B38B00ABD3F5 /* fr */ = {isa = PBXFileReference; lastKnownFileType = text.plist.strings; name = fr; path = fr.lproj/Localizable.strings; sourceTree = "<group>"; };
		E5A9E1841E50F1E200950BD5 /* fr */ = {isa = PBXFileReference; lastKnownFileType = text.plist.strings; name = fr; path = fr.lproj/KeyBinding.strings; sourceTree = "<group>"; };
		E5C57C1E1F82A1ED00488ABA /* fr */ = {isa = PBXFileReference; lastKnownFileType = text.plist.strings; name = fr; path = fr.lproj/FreeSelectingViewController.strings; sourceTree = "<group>"; };
		E5C57C1F1F82A20600488ABA /* fr */ = {isa = PBXFileReference; lastKnownFileType = text.plist.strings; name = fr; path = fr.lproj/FilterPresets.strings; sourceTree = "<group>"; };
		E5D3AD9121EDE333001A0909 /* ro */ = {isa = PBXFileReference; lastKnownFileType = text.plist.strings; name = ro; path = ro.lproj/MainMenu.strings; sourceTree = "<group>"; };
		E5D3AD9221EDE334001A0909 /* ro */ = {isa = PBXFileReference; lastKnownFileType = text.plist.strings; name = ro; path = ro.lproj/PlayerWindowController.strings; sourceTree = "<group>"; };
		E5D3AD9321EDE334001A0909 /* ro */ = {isa = PBXFileReference; lastKnownFileType = text.plist.strings; name = ro; path = ro.lproj/QuickSettingViewController.strings; sourceTree = "<group>"; };
		E5D3AD9421EDE334001A0909 /* ro */ = {isa = PBXFileReference; lastKnownFileType = text.plist.strings; name = ro; path = ro.lproj/PlaylistViewController.strings; sourceTree = "<group>"; };
		E5D3AD9521EDE334001A0909 /* ro */ = {isa = PBXFileReference; lastKnownFileType = text.plist.strings; name = ro; path = ro.lproj/InspectorWindowController.strings; sourceTree = "<group>"; };
		E5D3AD9621EDE334001A0909 /* ro */ = {isa = PBXFileReference; lastKnownFileType = text.plist.strings; name = ro; path = ro.lproj/FilterWindowController.strings; sourceTree = "<group>"; };
		E5D3AD9721EDE334001A0909 /* ro */ = {isa = PBXFileReference; lastKnownFileType = text.plist.strings; name = ro; path = ro.lproj/AboutWindowController.strings; sourceTree = "<group>"; };
		E5D3AD9821EDE334001A0909 /* ro */ = {isa = PBXFileReference; lastKnownFileType = text.plist.strings; name = ro; path = ro.lproj/OpenURLWindowController.strings; sourceTree = "<group>"; };
		E5D3AD9921EDE334001A0909 /* ro */ = {isa = PBXFileReference; lastKnownFileType = text.plist.strings; name = ro; path = ro.lproj/HistoryWindowController.strings; sourceTree = "<group>"; };
		E5D3AD9A21EDE334001A0909 /* ro */ = {isa = PBXFileReference; lastKnownFileType = text.plist.strings; name = ro; path = ro.lproj/InitialWindowController.strings; sourceTree = "<group>"; };
		E5D3AD9B21EDE334001A0909 /* ro */ = {isa = PBXFileReference; lastKnownFileType = text.plist.strings; name = ro; path = ro.lproj/MiniPlayerController.strings; sourceTree = "<group>"; };
		E5D3AD9C21EDE334001A0909 /* ro */ = {isa = PBXFileReference; lastKnownFileType = text.plist.strings; name = ro; path = ro.lproj/CropSettingsViewController.strings; sourceTree = "<group>"; };
		E5D3AD9D21EDE334001A0909 /* ro */ = {isa = PBXFileReference; lastKnownFileType = text.plist.strings; name = ro; path = ro.lproj/FreeSelectingViewController.strings; sourceTree = "<group>"; };
		E5D3AD9E21EDE335001A0909 /* ro */ = {isa = PBXFileReference; lastKnownFileType = text.plist.strings; name = ro; path = ro.lproj/FontPickerWindowController.strings; sourceTree = "<group>"; };
		E5D3AD9F21EDE335001A0909 /* ro */ = {isa = PBXFileReference; lastKnownFileType = text.plist.strings; name = ro; path = ro.lproj/PrefGeneralViewController.strings; sourceTree = "<group>"; };
		E5D3ADA021EDE335001A0909 /* ro */ = {isa = PBXFileReference; lastKnownFileType = text.plist.strings; name = ro; path = ro.lproj/PrefUIViewController.strings; sourceTree = "<group>"; };
		E5D3ADA121EDE335001A0909 /* ro */ = {isa = PBXFileReference; lastKnownFileType = text.plist.strings; name = ro; path = ro.lproj/PrefOSCToolbarSettingsSheetController.strings; sourceTree = "<group>"; };
		E5D3ADA221EDE335001A0909 /* ro */ = {isa = PBXFileReference; lastKnownFileType = text.plist.strings; name = ro; path = ro.lproj/PrefControlViewController.strings; sourceTree = "<group>"; };
		E5D3ADA321EDE335001A0909 /* ro */ = {isa = PBXFileReference; lastKnownFileType = text.plist.strings; name = ro; path = ro.lproj/PrefKeyBindingViewController.strings; sourceTree = "<group>"; };
		E5D3ADA421EDE335001A0909 /* ro */ = {isa = PBXFileReference; lastKnownFileType = text.plist.strings; name = ro; path = ro.lproj/KeyRecordViewController.strings; sourceTree = "<group>"; };
		E5D3ADA521EDE335001A0909 /* ro */ = {isa = PBXFileReference; lastKnownFileType = text.plist.strings; name = ro; path = ro.lproj/PrefAdvancedViewController.strings; sourceTree = "<group>"; };
		E5D3ADA621EDE335001A0909 /* ro */ = {isa = PBXFileReference; lastKnownFileType = text.plist.strings; name = ro; path = ro.lproj/PrefCodecViewController.strings; sourceTree = "<group>"; };
		E5D3ADA721EDE335001A0909 /* ro */ = {isa = PBXFileReference; lastKnownFileType = text.plist.strings; name = ro; path = ro.lproj/PrefSubViewController.strings; sourceTree = "<group>"; };
		E5D3ADA821EDE336001A0909 /* ro */ = {isa = PBXFileReference; lastKnownFileType = text.plist.strings; name = ro; path = ro.lproj/PrefNetworkViewController.strings; sourceTree = "<group>"; };
		E5D3ADA921EDE336001A0909 /* ro */ = {isa = PBXFileReference; lastKnownFileType = text.plist.strings; name = ro; path = ro.lproj/PrefUtilsViewController.strings; sourceTree = "<group>"; };
		E5D3ADAA21EDE336001A0909 /* ro */ = {isa = PBXFileReference; lastKnownFileType = text.plist.strings; name = ro; path = ro.lproj/PreferenceWindowController.strings; sourceTree = "<group>"; };
		E5D3ADAB21EDE336001A0909 /* ro */ = {isa = PBXFileReference; lastKnownFileType = text.plist.strings; name = ro; path = ro.lproj/SubChooseViewController.strings; sourceTree = "<group>"; };
		E5D3ADAC21EDE336001A0909 /* ro */ = {isa = PBXFileReference; lastKnownFileType = text.plist.strings; name = ro; path = ro.lproj/InfoPlist.strings; sourceTree = "<group>"; };
		E5D3ADAD21EDE336001A0909 /* ro */ = {isa = PBXFileReference; lastKnownFileType = text.plist.strings; name = ro; path = ro.lproj/Localizable.strings; sourceTree = "<group>"; };
		E5D3ADAF21EDE336001A0909 /* ro */ = {isa = PBXFileReference; lastKnownFileType = text.plist.strings; name = ro; path = ro.lproj/FilterPresets.strings; sourceTree = "<group>"; };
		E5D3ADB021EDE336001A0909 /* ro */ = {isa = PBXFileReference; lastKnownFileType = text.plist.strings; name = ro; path = ro.lproj/KeyBinding.strings; sourceTree = "<group>"; };
		E5EF3D0A20FFBB6200FEBE4C /* fr */ = {isa = PBXFileReference; lastKnownFileType = text.plist.strings; name = fr; path = fr.lproj/SubChooseViewController.strings; sourceTree = "<group>"; };
		E5EF3D0C20FFBB9700FEBE4C /* fr */ = {isa = PBXFileReference; lastKnownFileType = text.plist.strings; name = fr; path = fr.lproj/PreferenceWindowController.strings; sourceTree = "<group>"; };
		E5EF3D0D2100878F00FEBE4C /* fr */ = {isa = PBXFileReference; lastKnownFileType = text.plist.strings; name = fr; path = fr.lproj/PrefUtilsViewController.strings; sourceTree = "<group>"; };
		F4C61DFA1E20423A00A43BCC /* de */ = {isa = PBXFileReference; lastKnownFileType = text.plist.strings; name = de; path = de.lproj/PrefUIViewController.strings; sourceTree = "<group>"; };
		FB0119E821F8C03D00477551 /* hi */ = {isa = PBXFileReference; lastKnownFileType = text.plist.strings; name = hi; path = hi.lproj/MainMenu.strings; sourceTree = "<group>"; };
		FB0119E921F8C03D00477551 /* hi */ = {isa = PBXFileReference; lastKnownFileType = text.plist.strings; name = hi; path = hi.lproj/PlayerWindowController.strings; sourceTree = "<group>"; };
		FB0119EA21F8C03D00477551 /* hi */ = {isa = PBXFileReference; lastKnownFileType = text.plist.strings; name = hi; path = hi.lproj/QuickSettingViewController.strings; sourceTree = "<group>"; };
		FB0119EB21F8C03D00477551 /* hi */ = {isa = PBXFileReference; lastKnownFileType = text.plist.strings; name = hi; path = hi.lproj/PlaylistViewController.strings; sourceTree = "<group>"; };
		FB0119EC21F8C03E00477551 /* hi */ = {isa = PBXFileReference; lastKnownFileType = text.plist.strings; name = hi; path = hi.lproj/InspectorWindowController.strings; sourceTree = "<group>"; };
		FB0119ED21F8C03E00477551 /* hi */ = {isa = PBXFileReference; lastKnownFileType = text.plist.strings; name = hi; path = hi.lproj/FilterWindowController.strings; sourceTree = "<group>"; };
		FB0119EE21F8C03E00477551 /* hi */ = {isa = PBXFileReference; lastKnownFileType = text.plist.strings; name = hi; path = hi.lproj/AboutWindowController.strings; sourceTree = "<group>"; };
		FB0119EF21F8C03E00477551 /* hi */ = {isa = PBXFileReference; lastKnownFileType = text.plist.strings; name = hi; path = hi.lproj/OpenURLWindowController.strings; sourceTree = "<group>"; };
		FB0119F021F8C03E00477551 /* hi */ = {isa = PBXFileReference; lastKnownFileType = text.plist.strings; name = hi; path = hi.lproj/HistoryWindowController.strings; sourceTree = "<group>"; };
		FB0119F121F8C03F00477551 /* hi */ = {isa = PBXFileReference; lastKnownFileType = text.plist.strings; name = hi; path = hi.lproj/InitialWindowController.strings; sourceTree = "<group>"; };
		FB0119F221F8C03F00477551 /* hi */ = {isa = PBXFileReference; lastKnownFileType = text.plist.strings; name = hi; path = hi.lproj/MiniPlayerController.strings; sourceTree = "<group>"; };
		FB0119F321F8C03F00477551 /* hi */ = {isa = PBXFileReference; lastKnownFileType = text.plist.strings; name = hi; path = hi.lproj/CropSettingsViewController.strings; sourceTree = "<group>"; };
		FB0119F421F8C03F00477551 /* hi */ = {isa = PBXFileReference; lastKnownFileType = text.plist.strings; name = hi; path = hi.lproj/FreeSelectingViewController.strings; sourceTree = "<group>"; };
		FB0119F521F8C03F00477551 /* hi */ = {isa = PBXFileReference; lastKnownFileType = text.plist.strings; name = hi; path = hi.lproj/FontPickerWindowController.strings; sourceTree = "<group>"; };
		FB0119F621F8C03F00477551 /* hi */ = {isa = PBXFileReference; lastKnownFileType = text.plist.strings; name = hi; path = hi.lproj/PrefGeneralViewController.strings; sourceTree = "<group>"; };
		FB0119F721F8C04000477551 /* hi */ = {isa = PBXFileReference; lastKnownFileType = text.plist.strings; name = hi; path = hi.lproj/PrefUIViewController.strings; sourceTree = "<group>"; };
		FB0119F821F8C04000477551 /* hi */ = {isa = PBXFileReference; lastKnownFileType = text.plist.strings; name = hi; path = hi.lproj/PrefOSCToolbarSettingsSheetController.strings; sourceTree = "<group>"; };
		FB0119F921F8C04000477551 /* hi */ = {isa = PBXFileReference; lastKnownFileType = text.plist.strings; name = hi; path = hi.lproj/PrefControlViewController.strings; sourceTree = "<group>"; };
		FB0119FA21F8C04000477551 /* hi */ = {isa = PBXFileReference; lastKnownFileType = text.plist.strings; name = hi; path = hi.lproj/PrefKeyBindingViewController.strings; sourceTree = "<group>"; };
		FB0119FB21F8C04000477551 /* hi */ = {isa = PBXFileReference; lastKnownFileType = text.plist.strings; name = hi; path = hi.lproj/KeyRecordViewController.strings; sourceTree = "<group>"; };
		FB0119FC21F8C04100477551 /* hi */ = {isa = PBXFileReference; lastKnownFileType = text.plist.strings; name = hi; path = hi.lproj/PrefAdvancedViewController.strings; sourceTree = "<group>"; };
		FB0119FD21F8C04100477551 /* hi */ = {isa = PBXFileReference; lastKnownFileType = text.plist.strings; name = hi; path = hi.lproj/PrefCodecViewController.strings; sourceTree = "<group>"; };
		FB0119FE21F8C04100477551 /* hi */ = {isa = PBXFileReference; lastKnownFileType = text.plist.strings; name = hi; path = hi.lproj/PrefSubViewController.strings; sourceTree = "<group>"; };
		FB0119FF21F8C04100477551 /* hi */ = {isa = PBXFileReference; lastKnownFileType = text.plist.strings; name = hi; path = hi.lproj/PrefNetworkViewController.strings; sourceTree = "<group>"; };
		FB011A0021F8C04100477551 /* hi */ = {isa = PBXFileReference; lastKnownFileType = text.plist.strings; name = hi; path = hi.lproj/PrefUtilsViewController.strings; sourceTree = "<group>"; };
		FB011A0121F8C04100477551 /* hi */ = {isa = PBXFileReference; lastKnownFileType = text.plist.strings; name = hi; path = hi.lproj/PreferenceWindowController.strings; sourceTree = "<group>"; };
		FB011A0221F8C04200477551 /* hi */ = {isa = PBXFileReference; lastKnownFileType = text.plist.strings; name = hi; path = hi.lproj/SubChooseViewController.strings; sourceTree = "<group>"; };
		FB011A0321F8C04200477551 /* hi */ = {isa = PBXFileReference; lastKnownFileType = text.plist.strings; name = hi; path = hi.lproj/InfoPlist.strings; sourceTree = "<group>"; };
		FB011A0421F8C04200477551 /* hi */ = {isa = PBXFileReference; lastKnownFileType = text.plist.strings; name = hi; path = hi.lproj/Localizable.strings; sourceTree = "<group>"; };
		FB011A0621F8C04200477551 /* hi */ = {isa = PBXFileReference; lastKnownFileType = text.plist.strings; name = hi; path = hi.lproj/FilterPresets.strings; sourceTree = "<group>"; };
		FB011A0721F8C04200477551 /* hi */ = {isa = PBXFileReference; lastKnownFileType = text.plist.strings; name = hi; path = hi.lproj/KeyBinding.strings; sourceTree = "<group>"; };
/* End PBXFileReference section */

/* Begin PBXFrameworksBuildPhase section */
		49542970216C34950058F680 /* Frameworks */ = {
			isa = PBXFrameworksBuildPhase;
			buildActionMask = 2147483647;
			files = (
				49542975216C34950058F680 /* Cocoa.framework in Frameworks */,
			);
			runOnlyForDeploymentPostprocessing = 0;
		};
		84EB1ED31D2F51D3004FA5A1 /* Frameworks */ = {
			isa = PBXFrameworksBuildPhase;
			buildActionMask = 2147483647;
			files = (
				34ACABA32C142A0500F871A0 /* libsoxr.0.dylib in Frameworks */,
				496B19921E2968530035AF10 /* PIP.framework in Frameworks */,
				34ACABAC2C142A0500F871A0 /* libnettle.8.dylib in Frameworks */,
				34ACABA82C142A0500F871A0 /* libsamplerate.0.dylib in Frameworks */,
				34ACAB892C142A0500F871A0 /* libunibreak.6.dylib in Frameworks */,
				34ACAB792C142A0500F871A0 /* libshaderc_shared.1.dylib in Frameworks */,
				34ACABA42C142A0500F871A0 /* librubberband.2.dylib in Frameworks */,
				34ACAB9E2C142A0500F871A0 /* libarchive.13.dylib in Frameworks */,
				34ACAB862C142A0500F871A0 /* libXdmcp.6.dylib in Frameworks */,
				34ACAB9A2C142A0500F871A0 /* libuchardet.0.dylib in Frameworks */,
				34ACAB742C142A0500F871A0 /* liblcms2.2.dylib in Frameworks */,
				34ACAB7E2C142A0500F871A0 /* libvulkan.1.dylib in Frameworks */,
				8403CEA72007CBD400645516 /* MediaPlayer.framework in Frameworks */,
				34ACAB782C142A0500F871A0 /* libsharpyuv.0.dylib in Frameworks */,
				34ACAB852C142A0500F871A0 /* libdav1d.7.dylib in Frameworks */,
				34ACABAF2C142A0500F871A0 /* libb2.1.dylib in Frameworks */,
				34ACABA22C142A0500F871A0 /* liblzma.5.dylib in Frameworks */,
				34ACAB992C142A0500F871A0 /* libbluray.2.dylib in Frameworks */,
				34ACAB872C142A0500F871A0 /* libpostproc.58.dylib in Frameworks */,
				34ACAB952C142A0500F871A0 /* libbrotlienc.1.dylib in Frameworks */,
				34ACAB8F2C142A0500F871A0 /* libbrotlidec.1.dylib in Frameworks */,
				34ACAB8B2C142A0500F871A0 /* libsnappy.1.dylib in Frameworks */,
				34ACABA02C142A0500F871A0 /* libplacebo.338.dylib in Frameworks */,
				34ACAB7C2C142A0500F871A0 /* libwebpmux.3.dylib in Frameworks */,
				34ACABB62C142A0500F871A0 /* libass.9.dylib in Frameworks */,
				34ACAB7A2C142A0500F871A0 /* libunistring.5.dylib in Frameworks */,
				34ACABAE2C142A0500F871A0 /* libhwy.1.dylib in Frameworks */,
				34ACAB8D2C142A0500F871A0 /* libavfilter.10.dylib in Frameworks */,
				34ACAB762C142A0500F871A0 /* libgnutls.30.dylib in Frameworks */,
				34ACABA62C142A0500F871A0 /* libhogweed.6.dylib in Frameworks */,
				B4E4470125CE3F930069F06E /* Sparkle in Frameworks */,
				34ACABA92C142A0500F871A0 /* libxcb-shm.0.dylib in Frameworks */,
				34ACAB9D2C142A0500F871A0 /* libavutil.59.dylib in Frameworks */,
				34ACAB722C142A0500F871A0 /* libintl.8.dylib in Frameworks */,
				34ACABB52C142A0500F871A0 /* libspeex.1.dylib in Frameworks */,
				34ACAB912C142A0500F871A0 /* libpcre2-8.0.dylib in Frameworks */,
				34ACAB882C142A0500F871A0 /* libswscale.8.dylib in Frameworks */,
				34ACAB972C142A0500F871A0 /* libjxl_threads.0.10.dylib in Frameworks */,
				34ACABAB2C142A0500F871A0 /* libzimg.2.dylib in Frameworks */,
				34ACAB832C142A0500F871A0 /* libjxl.0.10.dylib in Frameworks */,
				34ACAB9F2C142A0500F871A0 /* libidn2.0.dylib in Frameworks */,
				34ACAB9B2C142A0500F871A0 /* libmujs.dylib in Frameworks */,
				34ACAB802C142A0500F871A0 /* libfribidi.0.dylib in Frameworks */,
				34ACAB7D2C142A0500F871A0 /* libzmq.5.dylib in Frameworks */,
				34ACABB02C142A0500F871A0 /* libgmp.10.dylib in Frameworks */,
				34ACAB922C142A0500F871A0 /* libtasn1.6.dylib in Frameworks */,
				8451E6D92604AEFC009A15D7 /* Just in Frameworks */,
				34ACAB8E2C142A0500F871A0 /* libxcb-xfixes.0.dylib in Frameworks */,
				5196819A29EC963F00B05D55 /* CoreDisplay.framework in Frameworks */,
				34ACAB822C142A0500F871A0 /* libwebp.7.dylib in Frameworks */,
				34ACAB9C2C142A0500F871A0 /* libavformat.61.dylib in Frameworks */,
				34ACAB932C142A0500F871A0 /* libzstd.1.dylib in Frameworks */,
				34ACABAA2C142A0500F871A0 /* libjpeg.8.dylib in Frameworks */,
				34ACABB42C142A0500F871A0 /* libmpv.2.dylib in Frameworks */,
				34ACABB32C142A0500F871A0 /* libjxl_cms.0.10.dylib in Frameworks */,
				34ACAB842C142A0500F871A0 /* libXau.6.dylib in Frameworks */,
				34ACABB12C142A0500F871A0 /* libswresample.5.dylib in Frameworks */,
				34ACABAD2C142A0500F871A0 /* libavdevice.61.dylib in Frameworks */,
				34ACAB7F2C142A0500F871A0 /* libluajit-5.1.2.dylib in Frameworks */,
				34ACAB772C142A0500F871A0 /* libxcb-shape.0.dylib in Frameworks */,
				34ACAB812C142A0500F871A0 /* libvidstab.1.2.dylib in Frameworks */,
				34ACAB982C142A0500F871A0 /* libpng16.16.dylib in Frameworks */,
				34ACABA72C142A0500F871A0 /* libsodium.26.dylib in Frameworks */,
				34ACAB962C142A0500F871A0 /* libbrotlicommon.1.dylib in Frameworks */,
				34ACAB902C142A0500F871A0 /* libharfbuzz.0.dylib in Frameworks */,
				34ACAB8C2C142A0500F871A0 /* libxcb.1.dylib in Frameworks */,
				34ACAB8A2C142A0500F871A0 /* libfontconfig.1.dylib in Frameworks */,
				34ACAB942C142A0500F871A0 /* libglib-2.0.0.dylib in Frameworks */,
				34ACAB732C142A0500F871A0 /* libgraphite2.3.dylib in Frameworks */,
				34ACAB752C142A0500F871A0 /* libp11-kit.0.dylib in Frameworks */,
				34ACABA52C142A0500F871A0 /* libavcodec.61.dylib in Frameworks */,
				B4E446E825CB53920069F06E /* PromiseKit in Frameworks */,
				34ACABB22C142A0500F871A0 /* libfreetype.6.dylib in Frameworks */,
				34ACABA12C142A0500F871A0 /* libX11.6.dylib in Frameworks */,
				34ACAB7B2C142A0500F871A0 /* liblz4.1.dylib in Frameworks */,
				B4E446F725CB54EF0069F06E /* Mustache in Frameworks */,
			);
			runOnlyForDeploymentPostprocessing = 0;
		};
		E38558842A484A2D0083772D /* Frameworks */ = {
			isa = PBXFrameworksBuildPhase;
			buildActionMask = 2147483647;
			files = (
				E38558912A486E060083772D /* Mustache in Frameworks */,
			);
			runOnlyForDeploymentPostprocessing = 0;
		};
		E3DE8DC71FD8166A0021921C /* Frameworks */ = {
			isa = PBXFrameworksBuildPhase;
			buildActionMask = 2147483647;
			files = (
			);
			runOnlyForDeploymentPostprocessing = 0;
		};
/* End PBXFrameworksBuildPhase section */

/* Begin PBXGroup section */
		49542976216C34950058F680 /* OpenInIINA */ = {
			isa = PBXGroup;
			children = (
				49542977216C34950058F680 /* SafariExtensionHandler.swift */,
				4954297E216C34950058F680 /* Info.plist */,
				4954297F216C34950058F680 /* open-in-iina.js */,
				49542981216C34950058F680 /* ToolbarItemIcon.pdf */,
				49542983216C34950058F680 /* OpenInIINA.entitlements */,
			);
			path = OpenInIINA;
			sourceTree = "<group>";
		};
		496498872919E47900CD61A5 /* Configs */ = {
			isa = PBXGroup;
			children = (
				49F7E3BF2920D65C002DA28E /* Availability.xcconfig */,
				496498892919E47900CD61A5 /* Deployment.xcconfig */,
				4964988B2919E47900CD61A5 /* iina-cli.xcconfig */,
				515B5E592A579782001FCD49 /* iina-plugin.xcconfig */,
				496498882919E47900CD61A5 /* iina.xcconfig */,
				4964988E2919E47900CD61A5 /* OpenInIINA.xcconfig */,
				4964988A2919E47900CD61A5 /* Shared.xcconfig */,
				4964988C2919E47900CD61A5 /* Debug.xcconfig */,
				4964988D2919E47900CD61A5 /* Release.xcconfig */,
				51537C7229FA26DD00F9A472 /* Nightly.xcconfig */,
				51A0F0F629FA2C8E000130CF /* Beta.xcconfig */,
			);
			path = Configs;
			sourceTree = "<group>";
		};
		515790D52A2050EC00526DBA /* Generated */ = {
			isa = PBXGroup;
			children = (
				847644091D48CC3D004F6DF5 /* MPVCommand.swift */,
				847644071D48B413004F6DF5 /* MPVOption.swift */,
				84F7258E1D486185000DEF1B /* MPVProperty.swift */,
			);
			name = Generated;
			sourceTree = "<group>";
		};
		8452DD7F1D3A1F2A008A543A /* Preference */ = {
			isa = PBXGroup;
			children = (
				D1DC3D36287191E90052B062 /* KeyBinding */,
				8452DD841D3B956D008A543A /* Preference.swift */,
				847C62C81DC13CDA00E1EF16 /* PrefGeneralViewController.swift */,
				8400D5E01E1AB32A006785F5 /* PrefGeneralViewController.xib */,
				84879A961E0FFC7E0004F894 /* PrefUIViewController.swift */,
				8400D5E31E1AB32F006785F5 /* PrefUIViewController.xib */,
				D114C7AD2BEDEE150002D077 /* PrefDataViewController.swift */,
				D114C7AF2BEDEF3E0002D077 /* PrefDataViewController.xib */,
				E33836832026223800ABC812 /* PrefOSCToolbarSettingsSheetController.swift */,
				E34A0E032053F93A00B50097 /* PrefOSCToolbarSettingsSheetController.xib */,
				E3383687202651CF00ABC812 /* PrefOSCToolbarDraggingItemViewController.swift */,
				E3383688202651CF00ABC812 /* PrefOSCToolbarDraggingItemViewController.xib */,
				84795C381E083EE30059A648 /* PrefControlViewController.swift */,
				8400D5E61E1AB333006785F5 /* PrefControlViewController.xib */,
				84C3AB8A1E7BF22300FEFB7A /* MPVCommandFormat.strings */,
				84ED99FD1E009C8100A5159B /* PrefAdvancedViewController.swift */,
				8400D5EF1E1AB33F006785F5 /* PrefAdvancedViewController.xib */,
				8488D6DD1E11791300D5B952 /* PrefCodecViewController.swift */,
				8400D5F21E1AB344006785F5 /* PrefCodecViewController.xib */,
				8488D6E11E1183D300D5B952 /* PrefSubViewController.swift */,
				8400D5F51E1AB348006785F5 /* PrefSubViewController.xib */,
				8488D6E51E11ABE900D5B952 /* PrefNetworkViewController.swift */,
				8400D5F81E1AB34D006785F5 /* PrefNetworkViewController.xib */,
				E353070321496CE4008FE492 /* PrefPluginViewController.swift */,
				E353070421496CE4008FE492 /* PrefPluginViewController.xib */,
				E337D5E3241C12BE00B5729A /* PrefPluginPermissionListView.swift */,
				E38B3211214FB9EA000F6D27 /* PrefPluginPermissionView.swift */,
				E38B3212214FB9EA000F6D27 /* PrefPluginPermissionView.xib */,
				E374160D20F3AF7E00B4F7F9 /* PrefUtilsViewController.swift */,
				E374161320F3C0AB00B4F7F9 /* PrefUtilsViewController.xib */,
				E3513AF620EF79C500F8C347 /* PreferenceWindowController.swift */,
				E3B3DD5920FDB8A600325184 /* PreferenceWindowController.xib */,
				E3513AFA20F120F600F8C347 /* PreferenceViewController.swift */,
				E374160B20F138A900B4F7F9 /* CollapseView.swift */,
				D1FF157A2A7FAE9100C0CE86 /* UIState.swift */,
				519872FE26879B9B00F84BCC /* AccessibilityPreferences.swift */,
				D1B787DA29AF883800DABC9C /* PlayerWindowPreviewImageBuilder.swift */,
			);
			name = Preference;
			sourceTree = "<group>";
		};
		845ABEAD1D4D19CF00BFB15B /* Models */ = {
			isa = PBXGroup;
			children = (
				84791C8A1D405E9D0069E28A /* PlaybackInfo.swift */,
				8476440B1D48F63D004F6DF5 /* OSDMessage.swift */,
				D1347A2C2B04879C00B37B0E /* VideoGeometry.swift */,
				845ABEAB1D4D19C000BFB15B /* MPVTrack.swift */,
				84D377621D6B66DE007F7396 /* MPVPlaylistItem.swift */,
				84D377661D737F58007F7396 /* MPVChapter.swift */,
				D1D4C7412B0F3219003B09C2 /* MPVHookValue.swift */,
				84C8D58E1D794CE600D98A0E /* MPVFilter.swift */,
				D1A4C2DF2BFC68DB00CE32A9 /* MarginQuad.swift */,
				84EC12821F4F939000137C1E /* FilterPresets.swift */,
				84EC12881F504D2500137C1E /* FilterPresets.strings */,
				E3CB75BC1FDACB82004DB10A /* SavedFilter.swift */,
				845404AB1E43980900B02B12 /* LuaScript.swift */,
				84C6D3631EB276E9009BF721 /* PlaybackHistory.swift */,
				D19690CB2B56770F002B0458 /* MPVLogLevel.swift */,
				840D47971DFEEE6A000D9A64 /* KeyMapping.swift */,
				D188CB2128D6DE1900F166FD /* InputBinding.swift */,
				D1FD2DDB28533EE700CF7B35 /* InputSection.swift */,
				D1FA42E228E4323E00DF49DD /* InputSectionStack.swift */,
				D1FA42E428E5E54700DF49DD /* AppInputConfig.swift */,
				D12C073F28EAEA4400FA9958 /* AppInputConfigBuilder.swift */,
				D15CABE52B1EECFD004A8985 /* SingleMediaThumbnailsLoader.swift */,
			);
			name = Models;
			sourceTree = "<group>";
		};
		8461BA641E42344D008BB852 /* Executables */ = {
			isa = PBXGroup;
			children = (
				8461BA671E4237C2008BB852 /* youtube-dl */,
			);
			name = Executables;
			path = iina;
			sourceTree = "<group>";
		};
		847557121F405F2B0006B0FF /* Menu */ = {
			isa = PBXGroup;
			children = (
				8487BEC21D76A1AF00FD17B0 /* MenuController.swift */,
				84AE59481E0FD65800771B7E /* PlayerWindowMenuActions.swift */,
			);
			name = Menu;
			sourceTree = "<group>";
		};
		848290731D95978100C3C76C /* Frameworks */ = {
			isa = PBXGroup;
			children = (
				34ACAB592C142A0400F871A0 /* libarchive.13.dylib */,
				34ACAB712C142A0500F871A0 /* libass.9.dylib */,
				34ACAB602C142A0400F871A0 /* libavcodec.61.dylib */,
				34ACAB682C142A0500F871A0 /* libavdevice.61.dylib */,
				34ACAB482C142A0300F871A0 /* libavfilter.10.dylib */,
				34ACAB572C142A0400F871A0 /* libavformat.61.dylib */,
				34ACAB582C142A0400F871A0 /* libavutil.59.dylib */,
				34ACAB6A2C142A0500F871A0 /* libb2.1.dylib */,
				34ACAB542C142A0400F871A0 /* libbluray.2.dylib */,
				34ACAB512C142A0400F871A0 /* libbrotlicommon.1.dylib */,
				34ACAB4A2C142A0400F871A0 /* libbrotlidec.1.dylib */,
				34ACAB502C142A0400F871A0 /* libbrotlienc.1.dylib */,
				34ACAB402C142A0300F871A0 /* libdav1d.7.dylib */,
				34ACAB452C142A0300F871A0 /* libfontconfig.1.dylib */,
				34ACAB6D2C142A0500F871A0 /* libfreetype.6.dylib */,
				34ACAB3B2C142A0300F871A0 /* libfribidi.0.dylib */,
				518376D92C23DB1400574F00 /* libgcc_s.1.1.dylib */,
				34ACAB4F2C142A0400F871A0 /* libglib-2.0.0.dylib */,
				34ACAB6B2C142A0500F871A0 /* libgmp.10.dylib */,
				34ACAB312C142A0300F871A0 /* libgnutls.30.dylib */,
				34ACAB2E2C142A0300F871A0 /* libgraphite2.3.dylib */,
				34ACAB4B2C142A0400F871A0 /* libharfbuzz.0.dylib */,
				34ACAB612C142A0400F871A0 /* libhogweed.6.dylib */,
				34ACAB692C142A0500F871A0 /* libhwy.1.dylib */,
				34ACAB5A2C142A0400F871A0 /* libidn2.0.dylib */,
				34ACAB2D2C142A0300F871A0 /* libintl.8.dylib */,
				34ACAB652C142A0400F871A0 /* libjpeg.8.dylib */,
				34ACAB6E2C142A0500F871A0 /* libjxl_cms.0.10.dylib */,
				34ACAB522C142A0400F871A0 /* libjxl_threads.0.10.dylib */,
				34ACAB3E2C142A0300F871A0 /* libjxl.0.10.dylib */,
				34ACAB2F2C142A0300F871A0 /* liblcms2.2.dylib */,
				34ACAB3A2C142A0300F871A0 /* libluajit-5.1.2.dylib */,
				34ACAB362C142A0300F871A0 /* liblz4.1.dylib */,
				34ACAB5D2C142A0400F871A0 /* liblzma.5.dylib */,
				34ACAB6F2C142A0500F871A0 /* libmpv.2.dylib */,
				34ACAB562C142A0400F871A0 /* libmujs.dylib */,
				34ACAB672C142A0500F871A0 /* libnettle.8.dylib */,
				34ACAB302C142A0300F871A0 /* libp11-kit.0.dylib */,
				34ACAB4C2C142A0400F871A0 /* libpcre2-8.0.dylib */,
				34ACAB5B2C142A0400F871A0 /* libplacebo.338.dylib */,
				34ACAB532C142A0400F871A0 /* libpng16.16.dylib */,
				34ACAB422C142A0300F871A0 /* libpostproc.58.dylib */,
				34ACAB5F2C142A0400F871A0 /* librubberband.2.dylib */,
				34ACAB632C142A0400F871A0 /* libsamplerate.0.dylib */,
				34ACAB342C142A0300F871A0 /* libshaderc_shared.1.dylib */,
				34ACAB332C142A0300F871A0 /* libsharpyuv.0.dylib */,
				34ACAB462C142A0300F871A0 /* libsnappy.1.dylib */,
				34ACAB622C142A0400F871A0 /* libsodium.26.dylib */,
				34ACAB5E2C142A0400F871A0 /* libsoxr.0.dylib */,
				34ACAB702C142A0500F871A0 /* libspeex.1.dylib */,
				518376DB2C23DB2F00574F00 /* libstdc++.6.dylib */,
				34ACAB6C2C142A0500F871A0 /* libswresample.5.dylib */,
				34ACAB432C142A0300F871A0 /* libswscale.8.dylib */,
				34ACAB4D2C142A0400F871A0 /* libtasn1.6.dylib */,
				34ACAB552C142A0400F871A0 /* libuchardet.0.dylib */,
				34ACAB442C142A0300F871A0 /* libunibreak.6.dylib */,
				34ACAB352C142A0300F871A0 /* libunistring.5.dylib */,
				34ACAB3C2C142A0300F871A0 /* libvidstab.1.2.dylib */,
				34ACAB392C142A0300F871A0 /* libvulkan.1.dylib */,
				34ACAB3D2C142A0300F871A0 /* libwebp.7.dylib */,
				34ACAB372C142A0300F871A0 /* libwebpmux.3.dylib */,
				34ACAB5C2C142A0400F871A0 /* libX11.6.dylib */,
				34ACAB3F2C142A0300F871A0 /* libXau.6.dylib */,
				34ACAB322C142A0300F871A0 /* libxcb-shape.0.dylib */,
				34ACAB642C142A0400F871A0 /* libxcb-shm.0.dylib */,
				34ACAB492C142A0300F871A0 /* libxcb-xfixes.0.dylib */,
				34ACAB472C142A0300F871A0 /* libxcb.1.dylib */,
				34ACAB412C142A0300F871A0 /* libXdmcp.6.dylib */,
				34ACAB662C142A0500F871A0 /* libzimg.2.dylib */,
				34ACAB382C142A0300F871A0 /* libzmq.5.dylib */,
				34ACAB4E2C142A0400F871A0 /* libzstd.1.dylib */,
				845E2F491E76CFC2002C6588 /* libz.tbd */,
				49542974216C34950058F680 /* Cocoa.framework */,
				5196819929EC963F00B05D55 /* CoreDisplay.framework */,
				8403CEA62007CBD300645516 /* MediaPlayer.framework */,
				496B19911E2968530035AF10 /* PIP.framework */,
			);
			name = Frameworks;
			sourceTree = "<group>";
		};
		84A0BAA21D2FAE8200BC8DA1 /* Assets */ = {
			isa = PBXGroup;
			children = (
				E393669923BDD1850070D626 /* IINA.entitlements */,
				6100FF2A1EDF9806002CF0FB /* dsa_pub.pem */,
				C78987311E34EF170005769F /* InfoPlist.strings */,
				84E745D71DFDE8C100588DED /* config */,
				84EB1EDB1D2F51D3004FA5A1 /* Assets.xcassets */,
				84EB1EE01D2F51D3004FA5A1 /* Info.plist */,
				845AC09E1E1AE6C10080B614 /* Localizable.strings */,
				34F294BF2C0B68B300F14962 /* Contribution.rtf */,
				8483FAFF1EDFF325000F55D6 /* Credits.rtf */,
			);
			name = Assets;
			sourceTree = "<group>";
		};
		84A0BAA31D2FAEA000BC8DA1 /* Views */ = {
			isa = PBXGroup;
			children = (
				D1A44D882A5E18B10089B283 /* PlayerWindow */,
				84A0BA931D2F9E9600BC8DA1 /* MainMenu.xib */,
				51CACB9429D500290034CEE5 /* VideoPIPViewController.swift */,
				84D123B31ECAA405004E0D53 /* TouchBarSupport.swift */,
				8450403B1E0A9EE20079C194 /* InspectorWindowController.swift */,
				8400D5D41E1AB312006785F5 /* InspectorWindowController.xib */,
				84E48D4C1E0F1090002C7A3F /* FilterWindowController.swift */,
				8400D5D71E1AB317006785F5 /* FilterWindowController.xib */,
				8400D5C21E17C6D2006785F5 /* AboutWindowController.swift */,
				8400D5DA1E1AB31B006785F5 /* AboutWindowController.xib */,
				E3BA79EC2131443A00529D99 /* OpenURLWindowController.swift */,
				8418A2F7213F5791003166AC /* OpenURLWindowController.xib */,
				84C6D3651EB2A427009BF721 /* HistoryWindowController.swift */,
				84996F921EC11CE6009A8A39 /* HistoryWindowController.xib */,
				849581EF1F02728700D3B359 /* InitialWindowController.swift */,
				849581F51F03D55A00D3B359 /* InitialWindowController.xib */,
				E36E8D7A24F6052F00B8C097 /* GuideWindowController.swift */,
				E34E909C24F821280073BF04 /* GuideWindowController.xib */,
				34FD798D291C76A600963EDE /* LogWindowController.swift */,
				34ACA04D29DBB0090030C09C /* LogWindowController.xib */,
				84D0FB7B1F5E510C00C6A6A7 /* Interactive Mode */,
				84D377691D74163B007F7396 /* Video */,
				84D377681D7413D8007F7396 /* Accessories */,
			);
			name = Views;
			sourceTree = "<group>";
		};
		84A0BAA61D2FAF8400BC8DA1 /* Utils */ = {
			isa = PBXGroup;
			children = (
				84A886E21E24F2D3008755BB /* Sub */,
				8497A4831D2FF573005F504F /* iina-Bridging-Header.h */,
				513A4FF929B53F8100A8EA7D /* Atomic.swift */,
				51854CD92A1C489300C40B78 /* FFmpegLogger.swift */,
				84A0BA9A1D2FAB4100BC8DA1 /* Parameter.swift */,
				84EB1F061D2F5E76004FA5A1 /* Utility.swift */,
				8461C52F1D462488006E91FF /* VideoTime.swift */,
				8434BAA61D5DF2DA003BECF2 /* Extensions.swift */,
				D1E1446B29E3971C005DCEA3 /* IINAAnimation.swift */,
				84C8D5901D796F9700D98A0E /* Aspect.swift */,
				84AABE961DBFB62F00D138FD /* FixedFontManager.h */,
				84AABE971DBFB62F00D138FD /* FixedFontManager.m */,
				D17504A529167ACF005C3DD0 /* CascadingMenuItemBuilder.swift */,
				D1D87E0529320F7C00737886 /* UndoHelper.swift */,
				84E745D51DFDD4FD00588DED /* KeyCodeHelper.swift */,
				84BEEC411DFEE46200F945CA /* StreamReader.swift */,
				84795C361E0825AD0059A648 /* GifGenerator.swift */,
				8488D6DB1E1167EF00D5B952 /* FloatingPointByteCountFormatter.swift */,
				841A599C1E1FF5800079E177 /* SleepPreventer.swift */,
				84A886F21E26CA24008755BB /* Regex.swift */,
				84E295BF1E2CF9F4006388F7 /* ObjcUtils.m */,
				84E295C11E2CFA18006388F7 /* ObjcUtils.h */,
				8492C2851E771FB200CE5825 /* ISO639.strings */,
				8492C2871E7721A600CE5825 /* ISO639Helper.swift */,
				840820101ECF6C1800361416 /* FileGroup.swift */,
				84FBF23D1EF06A90003EA491 /* ThumbnailCache.swift */,
				844C59E61F7C143D008D1B00 /* ThumbnailCacheManager.swift */,
				E3FC31451FE1501E00B9B86F /* PowerSource.swift */,
				E3ECC89D1FE9A6D900BED8C7 /* MPVGeometryDef.swift */,
				E3C12F6A201F281F00297964 /* FirstRunManager.swift */,
				E342832E20B7149800139865 /* Logger.swift */,
				51F7974628C7E00200812D0D /* Lock.swift */,
				E3F698862120D878005792C9 /* ExtendedColors.swift */,
				E301EFD921312AB300BC8588 /* KeychainAccess.swift */,
				D18333BB2834CDF40060A4E9 /* RingBuffer.swift */,
				D140E81B285A0BEF00067094 /* LinkedList.swift */,
				D1D87E01292B2AEE00737886 /* BiDictionary.swift */,
				E38B3215214FF700000F6D27 /* EventController.swift */,
				E39A11FC240F176E00A67F9F /* StringEncodingName.swift */,
				D1DC673028ED682100C419CB /* RemainingRemovalTracker.swift */,
				51C1BA39291CA76700C1208A /* InfoDictionary.swift */,
				51DE55C82A6646710050AD06 /* Sysctl.swift */,
<<<<<<< HEAD
				D1A4D9872B1486A10009AB4E /* LegacyMigration.swift */,
				D1724A682BF80C9A00BCE335 /* FolderMonitor.swift */,
				D1A4C2DB2BF97BB200CE32A9 /* FileMonitor.swift */,
				D1A4C2DD2BFB087C00CE32A9 /* MD5.swift */,
=======
				519CCABC2BFFAEF10079DCAF /* HardwareDecodeCapabilities.swift */,
>>>>>>> 5c39b7d6
			);
			name = Utils;
			sourceTree = "<group>";
		};
		84A0BAA71D2FAF9700BC8DA1 /* Controllers */ = {
			isa = PBXGroup;
			children = (
				D1D736172989693A000EB5F4 /* Player */,
				84EB1ED91D2F51D3004FA5A1 /* AppDelegate.swift */,
				845404A91E4396F500B02B12 /* ScriptLoader.swift */,
				84C6D3611EAF8D63009BF721 /* HistoryController.swift */,
				84FBCB361EEACDDD0076C77C /* FFmpegController.h */,
				84FBCB371EEACDDD0076C77C /* FFmpegController.m */,
				842904E11F0EC01600478376 /* AutoFileMatcher.swift */,
				846121BC1F35FCA500ABB39C /* DraggingDetect.swift */,
			);
			name = Controllers;
			sourceTree = "<group>";
		};
		84A0BAA81D2FAFCD00BC8DA1 /* Data */ = {
			isa = PBXGroup;
			children = (
				844DE1BE1D3E2B9900272589 /* MPVEvent.swift */,
				E3CB258E222799B800A62C47 /* MPVHook.swift */,
				84EB1F041D2F5C5B004FA5A1 /* AppData.swift */,
				84A0BA8F1D2F8D4100BC8DA1 /* IINAError.swift */,
				84AABE8A1DBF634600D138FD /* CharEncoding.swift */,
				D1FF15762A7E35F300C0CE86 /* WindowAutosaveName.swift */,
				8450403F1E0ACADD0079C194 /* MPVNode.swift */,
				842F55A41EA17E7E0081D475 /* IINACommand.swift */,
			);
			name = Data;
			sourceTree = "<group>";
		};
		84A886E21E24F2D3008755BB /* Sub */ = {
			isa = PBXGroup;
			children = (
				84A886E31E24F37D008755BB /* ShooterSubtitle.swift */,
				840AF5831E73CE3900F4AF92 /* OpenSubSubtitle.swift */,
				E33BA5C3204315740069A0F6 /* AssrtSubtitle.swift */,
				84A886E51E24F3BD008755BB /* OnlineSubtitle.swift */,
				84A886EB1E2573A5008755BB /* JustExtension.swift */,
				840AF5811E732C8F00F4AF92 /* JustXMLRPC.swift */,
				E33BA5C5204BD9FE0069A0F6 /* SubChooseViewController.swift */,
				1326718020852D0D000FA7E2 /* SubChooseViewController.xib */,
				51AC1CAA2A9FBF3700DF7079 /* OpenSubClient.swift */,
			);
			name = Sub;
			sourceTree = "<group>";
		};
		84BC784B1EEECBE30068BF17 /* libavcodec */ = {
			isa = PBXGroup;
			children = (
				34ACAC082C142C5400F871A0 /* avcodec.h */,
				34ACABFC2C142C5400F871A0 /* codec_desc.h */,
				34ACAC012C142C5400F871A0 /* codec_id.h */,
				34ACAC042C142C5400F871A0 /* codec_par.h */,
				34ACAC072C142C5400F871A0 /* codec.h */,
				34ACAC112C142C5500F871A0 /* defs.h */,
				34ACAC0F2C142C5500F871A0 /* packet.h */,
				34ACAC022C142C5400F871A0 /* version_major.h */,
				34ACAC102C142C5500F871A0 /* version.h */,
			);
			path = libavcodec;
			sourceTree = "<group>";
		};
		84BC78661EEECBE30068BF17 /* libavformat */ = {
			isa = PBXGroup;
			children = (
				34ACAC162C142C7100F871A0 /* avformat.h */,
				34ACAC172C142C7100F871A0 /* avio.h */,
				34ACAC152C142C7100F871A0 /* version_major.h */,
				34ACAC142C142C7100F871A0 /* version.h */,
			);
			path = libavformat;
			sourceTree = "<group>";
		};
		84BC786D1EEECBE30068BF17 /* libavutil */ = {
			isa = PBXGroup;
			children = (
				34ACAC522C142C8600F871A0 /* attributes.h */,
				34ACAC772C142C8800F871A0 /* avconfig.h */,
				34ACAC262C142C8400F871A0 /* avutil.h */,
				34ACAC5A2C142C8700F871A0 /* buffer.h */,
				34ACAC6C2C142C8800F871A0 /* channel_layout.h */,
				34ACAC682C142C8700F871A0 /* common.h */,
				34ACAC5F2C142C8700F871A0 /* dict.h */,
				34ACAC5C2C142C8700F871A0 /* error.h */,
				34ACAC512C142C8600F871A0 /* frame.h */,
				34ACAC612C142C8700F871A0 /* hwcontext.h */,
				51C3ED782C234BFA004546F9 /* imgutils.h */,
				34ACAC452C142C8600F871A0 /* intfloat.h */,
				34ACAC712C142C8800F871A0 /* log.h */,
				34ACAC292C142C8400F871A0 /* macros.h */,
				34ACAC5E2C142C8700F871A0 /* mastering_display_metadata.h */,
				34ACAC2B2C142C8400F871A0 /* mathematics.h */,
				34ACAC752C142C8800F871A0 /* mem.h */,
				34ACAC702C142C8800F871A0 /* pixdesc.h */,
				34ACAC602C142C8700F871A0 /* pixfmt.h */,
				34ACAC4C2C142C8600F871A0 /* rational.h */,
				34ACAC2F2C142C8500F871A0 /* samplefmt.h */,
				34ACAC632C142C8700F871A0 /* version.h */,
			);
			path = libavutil;
			sourceTree = "<group>";
		};
		84BC78C01EEECBE30068BF17 /* libswscale */ = {
			isa = PBXGroup;
			children = (
				34ACAC792C142C9E00F871A0 /* swscale.h */,
				34ACAC7A2C142C9E00F871A0 /* version_major.h */,
				34ACAC782C142C9E00F871A0 /* version.h */,
			);
			path = libswscale;
			sourceTree = "<group>";
		};
		84D0FB7B1F5E510C00C6A6A7 /* Interactive Mode */ = {
			isa = PBXGroup;
			children = (
				84D0FB801F5E5A4000C6A6A7 /* CropBoxViewController.swift */,
				845040451E0B0F500079C194 /* CropSettingsViewController.swift */,
				8400D5D11E1AB306006785F5 /* CropSettingsViewController.xib */,
				845040491E0B13230079C194 /* CropBoxView.swift */,
				84D0FB7C1F5E519300C6A6A7 /* FreeSelectingViewController.swift */,
				84D0FB841F5E6A3800C6A6A7 /* FreeSelectingViewController.xib */,
			);
			name = "Interactive Mode";
			sourceTree = "<group>";
		};
		84D377681D7413D8007F7396 /* Accessories */ = {
			isa = PBXGroup;
			children = (
				E3DBD23C218EF4F100B3AFBF /* AboutWindowContributorAvatarItem.swift */,
				E3DBD23D218EF4F100B3AFBF /* AboutWindowContributorAvatarItem.xib */,
				9E47DABF1E3CFA6D00457420 /* DurationDisplayTextField.swift */,
				D19F9DA928645C860054CC45 /* EditableTableView.swift */,
				D1EAF5E428E6B5DD0023BACF /* EditableTextField.swift */,
				D1AF3D7828F16CA4002A15A7 /* CellEditTracker.swift */,
				D11AB83528EEE72A00673A90 /* EditableTableViewDelegate.swift */,
				D1EAF5E628E6B6780023BACF /* TableUIChange.swift */,
				D1D87E032932086000737886 /* TableUIChangeBuilder.swift */,
				51E63DFA29CFB031008AFC20 /* PlaySlider.swift */,
				51E63DFC29CFB04B008AFC20 /* PlaySliderLoopKnob.swift */,
				8461C52D1D45FFF6006E91FF /* PlaySliderCell.swift */,
				84F725551D4783EE000DEF1B /* VolumeSliderCell.swift */,
				8434BAAC1D5E4546003BECF2 /* SlideUpButton.swift */,
				8487BEC01D744FA800FD17B0 /* FlippedView.swift */,
				84817C951DBDCA5F00CC2279 /* SettingsListCellView.swift */,
				84817C971DBDCE4300CC2279 /* RoundedColorWell.swift */,
				84AABE921DBFAF1A00D138FD /* FontPickerWindowController.swift */,
				8400D5DD1E1AB326006785F5 /* FontPickerWindowController.xib */,
				840D479F1DFEFC49000D9A64 /* KeyRecordView.swift */,
				E322A4F720A8442E00C67D32 /* PlaylistPlaybackProgressView.swift */,
				845E70B1210CB59D00D06C42 /* ScrollingTextField.swift */,
				E38372912443634500F57718 /* LanguageTokenField.swift */,
<<<<<<< HEAD
				D13209BA2B90596000069C94 /* AspectTokenField.swift */,
				E34C0C3024934D7B0065A0C6 /* Switch.swift */,
=======
>>>>>>> 5c39b7d6
				E32712AE24EAA14500359DAB /* ScreenshootOSDView.swift */,
				E32712B424F2B8CA00359DAB /* ScreenshootOSDView.xib */,
				E3958563253133E80096811F /* SidebarTabView.swift */,
				D17504A72918F13E005C3DD0 /* OSCToolbarButton.swift */,
				D1D579532B16C38F009E3520 /* ClickThroughView.swift */,
				D1D579552B192946009E3520 /* CustomWindowBorderBox.swift */,
				512B8FDC2BC2376E00AF41BF /* OutlineView.swift */,
			);
			name = Accessories;
			sourceTree = "<group>";
		};
		84D377691D74163B007F7396 /* Video */ = {
			isa = PBXGroup;
			children = (
				8407D13F1E3A684C0043895D /* GLVideoLayer.swift */,
				84A0BAA01D2FAE7600BC8DA1 /* VideoView.swift */,
				D1D4C7432B10B7D2003B09C2 /* ViewportView.swift */,
			);
			name = Video;
			sourceTree = "<group>";
		};
		84E745D71DFDE8C100588DED /* config */ = {
			isa = PBXGroup;
			children = (
				84A886ED1E269A2A008755BB /* iina-default-input.conf */,
				84E745D81DFDE8C100588DED /* input.conf */,
				846654921F4EEA5500C91B8C /* vlc-default-input.conf */,
				846DD8C81FB39A9800991A81 /* movist-default-input.conf */,
			);
			name = config;
			path = iina/config;
			sourceTree = SOURCE_ROOT;
		};
		84EB1ECD1D2F51D3004FA5A1 = {
			isa = PBXGroup;
			children = (
				496498872919E47900CD61A5 /* Configs */,
				84EB1ED81D2F51D3004FA5A1 /* iina */,
				E3DE8DCB1FD8166A0021921C /* iina-cli */,
				E38558882A484A2D0083772D /* iina-plugin */,
				49542976216C34950058F680 /* OpenInIINA */,
				84EB1ED71D2F51D3004FA5A1 /* Products */,
				8461BA641E42344D008BB852 /* Executables */,
				848290731D95978100C3C76C /* Frameworks */,
			);
			indentWidth = 2;
			sourceTree = "<group>";
			tabWidth = 2;
			usesTabs = 0;
		};
		84EB1ED71D2F51D3004FA5A1 /* Products */ = {
			isa = PBXGroup;
			children = (
				84EB1ED61D2F51D3004FA5A1 /* IINA.app */,
				E3DE8DCA1FD8166A0021921C /* iina-cli */,
				49542973216C34950058F680 /* OpenInIINA.appex */,
				E38558872A484A2D0083772D /* iina-plugin */,
			);
			name = Products;
			sourceTree = "<group>";
		};
		84EB1ED81D2F51D3004FA5A1 /* iina */ = {
			isa = PBXGroup;
			children = (
				84FF846D1D2FF698001B318A /* deps */,
				84A0BAA21D2FAE8200BC8DA1 /* Assets */,
				84A0BAA71D2FAF9700BC8DA1 /* Controllers */,
				515790D52A2050EC00526DBA /* Generated */,
				84A0BAA81D2FAFCD00BC8DA1 /* Data */,
				845ABEAD1D4D19CF00BFB15B /* Models */,
				847557121F405F2B0006B0FF /* Menu */,
				84A0BAA31D2FAEA000BC8DA1 /* Views */,
				8452DD7F1D3A1F2A008A543A /* Preference */,
				E3CAD4AD2146DB23000B373A /* Javascript */,
				84A0BAA61D2FAF8400BC8DA1 /* Utils */,
			);
			indentWidth = 2;
			path = iina;
			sourceTree = "<group>";
			tabWidth = 2;
			usesTabs = 0;
		};
		84FF846D1D2FF698001B318A /* deps */ = {
			isa = PBXGroup;
			children = (
				84FF846E1D2FF698001B318A /* include */,
			);
			path = deps;
			sourceTree = SOURCE_ROOT;
		};
		84FF846E1D2FF698001B318A /* include */ = {
			isa = PBXGroup;
			children = (
				84BC784B1EEECBE30068BF17 /* libavcodec */,
				84BC78661EEECBE30068BF17 /* libavformat */,
				84BC786D1EEECBE30068BF17 /* libavutil */,
				84BC78C01EEECBE30068BF17 /* libswscale */,
				84FF846F1D2FF698001B318A /* mpv */,
			);
			path = include;
			sourceTree = "<group>";
		};
		84FF846F1D2FF698001B318A /* mpv */ = {
			isa = PBXGroup;
			children = (
				34ACAC7D2C142CE600F871A0 /* client.h */,
				34ACAC7B2C142CE600F871A0 /* render_gl.h */,
				34ACAC7E2C142CE600F871A0 /* render.h */,
			);
			path = mpv;
			sourceTree = "<group>";
		};
		D1A44D882A5E18B10089B283 /* PlayerWindow */ = {
			isa = PBXGroup;
			children = (
				E38BD4AE20054BD9007635FC /* PlayerWindow.swift */,
				84A0BA9C1D2FAD4000BC8DA1 /* PlayerWindowController.swift */,
				8400D5C81E1AB2F1006785F5 /* PlayerWindowController.xib */,
				D1F64E8F2B2A655C0030E07E /* PWResizeExt.swift */,
				D1A8878D29D1696C000D1AE4 /* PWSidebarExt.swift */,
				D101635C2C197D4D00D1D663 /* PWOSDExt.swift */,
				D1AE04CD2A9317CD00F58860 /* PWLayoutTransBldr.swift */,
				D191EE142ACE763A00FEF801 /* PWLayoutTransSteps.swift */,
				D13E807D2C026A2700537954 /* PWinGeoSet.swift */,
				D1AD32592ACC078600F86EE8 /* LayoutState.swift */,
				D1AD325B2ACC07E500F86EE8 /* LayoutTransition.swift */,
				D1A44D892A5E18D00089B283 /* PWinGeometry.swift */,
				D19CF7152AB846D300511F80 /* MusicModeGeo.swift */,
				D1B492E52AA0BB9A00212E9C /* MagGestureHandler.swift */,
				D1A8878B29D16452000D1AE4 /* RotGestureHandler.swift */,
				84A09A0C1F2DF596000FF343 /* MiniPlayerController.swift */,
				8F49C370213EFB7E0076C4F9 /* MiniPlayerController.xib */,
				8466BE161D5CDD0300039D03 /* QuickSettingViewController.swift */,
				8400D5CB1E1AB2F9006785F5 /* QuickSettingViewController.xib */,
				8460FBA71D6497490081841B /* PlaylistViewController.swift */,
				8400D5CE1E1AB2FF006785F5 /* PlaylistViewController.xib */,
				845FB0C61D39462E00C011E0 /* FloatingControlBarView.swift */,
				846352571EEEE11A0043F0CC /* ThumbnailPeekView.swift */,
				D1D29A272ADE2E8000D8660F /* CustomTitleBar.swift */,
			);
			name = PlayerWindow;
			sourceTree = "<group>";
		};
		D1D736172989693A000EB5F4 /* Player */ = {
			isa = PBXGroup;
			children = (
				84A0BA961D2FA1CE00BC8DA1 /* PlayerCore.swift */,
				D1FF15742A7E072200C0CE86 /* PlayerCoreManager.swift */,
				D19247FC2BC634D3003BEEE8 /* PlayerCrop.swift */,
				84A0BA981D2FAAA700BC8DA1 /* MPVController.swift */,
				D1FD2DD728521AD500CF7B35 /* MPVLogScanner.swift */,
				D18333BD2834CE620060A4E9 /* PlayerBindingController.swift */,
				D1FF15782A7FA6A300C0CE86 /* PlayerSaveState.swift */,
			);
			name = Player;
			sourceTree = "<group>";
		};
		D1DC3D36287191E90052B062 /* KeyBinding */ = {
			isa = PBXGroup;
			children = (
				84BEEC3D1DFEDE2F00F945CA /* PrefKeyBindingViewController.swift */,
				8400D5E91E1AB337006785F5 /* PrefKeyBindingViewController.xib */,
				D1049C842872C154003D47C1 /* ConfTableViewController.swift */,
				D1D87DFF2924F92100737886 /* ConfTableStateManager.swift */,
				D1049C882872CAD6003D47C1 /* ConfTableState.swift */,
				D19AF88328A3CBCE009B598C /* InputConfFileCache.swift */,
				D1049C862872C17F003D47C1 /* BindingTableViewController.swift */,
				D1D87DFB2923A4E500737886 /* BindingTableStateManager.swift */,
				D188CB2528D9E95500F166FD /* BindingTableState.swift */,
				840D47991DFEF649000D9A64 /* KeyRecordViewController.swift */,
				8400D5EC1E1AB33B006785F5 /* KeyRecordViewController.xib */,
				84F5D4941E44D5230060A838 /* KeyBindingCriterion.swift */,
				84F5D4981E44E8AC0060A838 /* KeyBindingDataLoader.swift */,
				84F5D49F1E44F9DB0060A838 /* KeyBindingItem.swift */,
				84F5D4A11E4796F50060A838 /* KeyBindingTranslator.swift */,
				84F5D49C1E44E9A50060A838 /* KeyBinding.strings */,
			);
			name = KeyBinding;
			sourceTree = "<group>";
		};
		E35306F22147F770008FE492 /* API */ = {
			isa = PBXGroup;
			children = (
				E3CAD4AE2146DB47000B373A /* JavascriptAPI.swift */,
				E35306F32147F78D008FE492 /* JavascriptAPICore.swift */,
				E35306F52147F7AF008FE492 /* JavascriptAPIMpv.swift */,
				E35306F9214808AB008FE492 /* JavascriptAPIEvent.swift */,
				E35306FF214908DC008FE492 /* JavascriptAPIHttp.swift */,
				E3530701214935DE008FE492 /* JavascriptAPIConsole.swift */,
				E32B157C21BC27B100CDBCEA /* JavascriptAPIMenu.swift */,
				E3CB258A2222885E00A62C47 /* JavascriptAPIOverlay.swift */,
				84E5221223FF3D080006FDA1 /* JavascriptAPIPlaylist.swift */,
				E33FEEB42229A44F00B59711 /* JavascriptAPIUtils.swift */,
				E3366AF9224A039500EF3C32 /* JavascriptAPIPreferences.swift */,
				E337D5E5241EF60400B5729A /* JavascriptAPISubtitle.swift */,
				E3839C5824FFF817007D0AB4 /* JavascriptAPIStandaloneWindow.swift */,
				E39585892533143F0096811F /* JavascriptAPISidebarView.swift */,
				E34EAA82251A36CE00057F27 /* JavascriptAPIFile.swift */,
				E38BA1BF253E54F2000B551D /* JavascriptAPIGlobal.swift */,
				E3DC53972A28F0DC002A5A48 /* JavascriptAPIInput.swift */,
				E3785B062A83039600787CB7 /* JavascriptAPIWebSocket.swift */,
			);
			name = API;
			sourceTree = "<group>";
		};
		E38558882A484A2D0083772D /* iina-plugin */ = {
			isa = PBXGroup;
			children = (
				E38558892A484A2D0083772D /* main.swift */,
			);
			path = "iina-plugin";
			sourceTree = "<group>";
		};
		E3CAD4AD2146DB23000B373A /* Javascript */ = {
			isa = PBXGroup;
			children = (
				E35306F22147F770008FE492 /* API */,
				E35306EE2147A8CE008FE492 /* JavascriptPlugin.swift */,
				E35306FB214813B7008FE492 /* JavascriptPluginInstance.swift */,
				E32B157E21BE219700CDBCEA /* JavascriptPluginMenuItem.swift */,
				E337D5E12411B64900B5729A /* JavascriptPolyfill.swift */,
				E30D2EBC21F5FD2600E1FF0D /* PluginOverlayView.swift */,
				E3839C5624FFF201007D0AB4 /* PluginStandaloneWindow.swift */,
				E3958585253309C90096811F /* PluginSidebarView.swift */,
				E3965E192487C99900607EB4 /* JavascriptPluginSubtitle.swift */,
				E32693F824BA138000BF7ADC /* JavascriptPluginSubtitleItem.swift */,
				E38BA1C3254110BD000B551D /* JavascriptMessageHub.swift */,
				E3FF5ABF2938582F0019CE45 /* JavascriptDevTool.swift */,
				E3FEC1322A30400F00CFD845 /* PluginInputManager.swift */,
				E3785B082A83380E00787CB7 /* WebSocketServer.swift */,
			);
			name = Javascript;
			sourceTree = "<group>";
		};
		E3DE8DCB1FD8166A0021921C /* iina-cli */ = {
			isa = PBXGroup;
			children = (
				E3DE8DCC1FD8166A0021921C /* main.swift */,
			);
			path = "iina-cli";
			sourceTree = "<group>";
		};
/* End PBXGroup section */

/* Begin PBXNativeTarget section */
		49542972216C34950058F680 /* OpenInIINA */ = {
			isa = PBXNativeTarget;
			buildConfigurationList = 49542989216C34960058F680 /* Build configuration list for PBXNativeTarget "OpenInIINA" */;
			buildPhases = (
				4954296F216C34950058F680 /* Sources */,
				49542970216C34950058F680 /* Frameworks */,
				49542971216C34950058F680 /* Resources */,
			);
			buildRules = (
			);
			dependencies = (
			);
			name = OpenInIINA;
			productName = OpenInIINA;
			productReference = 49542973216C34950058F680 /* OpenInIINA.appex */;
			productType = "com.apple.product-type.app-extension";
		};
		84EB1ED51D2F51D3004FA5A1 /* iina */ = {
			isa = PBXNativeTarget;
			buildConfigurationList = 84EB1EF91D2F51D3004FA5A1 /* Build configuration list for PBXNativeTarget "iina" */;
			buildPhases = (
				84EB1ED21D2F51D3004FA5A1 /* Sources */,
				84EB1ED31D2F51D3004FA5A1 /* Frameworks */,
				84EB1ED41D2F51D3004FA5A1 /* Resources */,
				84817C991DBDF57C00CC2279 /* Copy Dylibs */,
				84B1CE561F98CAE300994D63 /* Copy Dylib Symlinks */,
				84817CE81DBE2E3200CC2279 /* Copy Lua Scripts */,
				84E745DA1DFDE9C600588DED /* Copy Configs */,
				8461BA631E423423008BB852 /* Copy Executables */,
				4954298A216C34960058F680 /* Embed Foundation Extensions */,
				51728768291B6F30009E6EC1 /* Write Info.h */,
			);
			buildRules = (
			);
			dependencies = (
				497747EE20D287C1004B243A /* PBXTargetDependency */,
				5180D7792C17DB0D00CC9C1C /* PBXTargetDependency */,
				49542985216C34950058F680 /* PBXTargetDependency */,
			);
			name = iina;
			packageProductDependencies = (
				B4E446E725CB53920069F06E /* PromiseKit */,
				B4E446F625CB54EF0069F06E /* Mustache */,
				B4E4470025CE3F930069F06E /* Sparkle */,
				8451E6D82604AEFC009A15D7 /* Just */,
			);
			productName = mpvx;
			productReference = 84EB1ED61D2F51D3004FA5A1 /* IINA.app */;
			productType = "com.apple.product-type.application";
		};
		E38558862A484A2D0083772D /* iina-plugin */ = {
			isa = PBXNativeTarget;
			buildConfigurationList = E385588F2A484A2D0083772D /* Build configuration list for PBXNativeTarget "iina-plugin" */;
			buildPhases = (
				E38558832A484A2D0083772D /* Sources */,
				E38558842A484A2D0083772D /* Frameworks */,
				E38558852A484A2D0083772D /* CopyFiles */,
			);
			buildRules = (
			);
			dependencies = (
			);
			name = "iina-plugin";
			packageProductDependencies = (
				E38558902A486E060083772D /* Mustache */,
			);
			productName = "iina-plugin";
			productReference = E38558872A484A2D0083772D /* iina-plugin */;
			productType = "com.apple.product-type.tool";
		};
		E3DE8DC91FD8166A0021921C /* iina-cli */ = {
			isa = PBXNativeTarget;
			buildConfigurationList = E3DE8DD01FD8166A0021921C /* Build configuration list for PBXNativeTarget "iina-cli" */;
			buildPhases = (
				E3DE8DC61FD8166A0021921C /* Sources */,
				E3DE8DC71FD8166A0021921C /* Frameworks */,
				E3DE8DC81FD8166A0021921C /* CopyFiles */,
			);
			buildRules = (
			);
			dependencies = (
			);
			name = "iina-cli";
			packageProductDependencies = (
			);
			productName = "iina-cli";
			productReference = E3DE8DCA1FD8166A0021921C /* iina-cli */;
			productType = "com.apple.product-type.tool";
		};
/* End PBXNativeTarget section */

/* Begin PBXProject section */
		84EB1ECE1D2F51D3004FA5A1 /* Project object */ = {
			isa = PBXProject;
			attributes = {
				BuildIndependentTargetsInParallel = YES;
				LastSwiftUpdateCheck = 1430;
				LastUpgradeCheck = 1540;
				ORGANIZATIONNAME = lhc;
				TargetAttributes = {
					49542972216C34950058F680 = {
						CreatedOnToolsVersion = 10.1;
						LastSwiftMigration = 1020;
					};
					84EB1ED51D2F51D3004FA5A1 = {
						CreatedOnToolsVersion = 7.3.1;
						LastSwiftMigration = 1020;
					};
					E38558862A484A2D0083772D = {
						CreatedOnToolsVersion = 14.3.1;
					};
					E3DE8DC91FD8166A0021921C = {
						CreatedOnToolsVersion = 9.1;
						LastSwiftMigration = 1020;
					};
				};
			};
			buildConfigurationList = 84EB1ED11D2F51D3004FA5A1 /* Build configuration list for PBXProject "iina" */;
			compatibilityVersion = "Xcode 3.2";
			developmentRegion = en;
			hasScannedForEncodings = 0;
			knownRegions = (
				Base,
				en,
				"zh-Hans",
				"zh-Hant",
				ko,
				de,
				it,
				fr,
				ja,
				ru,
				uk,
				es,
				nl,
				sk,
				sv,
				ro,
				hi,
				"pt-BR",
				cs,
				pl,
				tr,
				ca,
				af,
				da,
				"en-GB",
				fi,
				hu,
				pt,
				"sr-Latn",
				he,
				id,
				hr,
			);
			mainGroup = 84EB1ECD1D2F51D3004FA5A1;
			packageReferences = (
				B4E446E625CB53920069F06E /* XCRemoteSwiftPackageReference "PromiseKit" */,
				B4E446F525CB54EF0069F06E /* XCRemoteSwiftPackageReference "GRMustache" */,
				B4E446FF25CE3F930069F06E /* XCRemoteSwiftPackageReference "Sparkle" */,
				8451E6D72604AEFC009A15D7 /* XCRemoteSwiftPackageReference "Just" */,
			);
			productRefGroup = 84EB1ED71D2F51D3004FA5A1 /* Products */;
			projectDirPath = "";
			projectRoot = "";
			targets = (
				84EB1ED51D2F51D3004FA5A1 /* iina */,
				E3DE8DC91FD8166A0021921C /* iina-cli */,
				E38558862A484A2D0083772D /* iina-plugin */,
				49542972216C34950058F680 /* OpenInIINA */,
			);
		};
/* End PBXProject section */

/* Begin PBXResourcesBuildPhase section */
		49542971216C34950058F680 /* Resources */ = {
			isa = PBXResourcesBuildPhase;
			buildActionMask = 2147483647;
			files = (
				49542982216C34950058F680 /* ToolbarItemIcon.pdf in Resources */,
				49542980216C34950058F680 /* open-in-iina.js in Resources */,
			);
			runOnlyForDeploymentPostprocessing = 0;
		};
		84EB1ED41D2F51D3004FA5A1 /* Resources */ = {
			isa = PBXResourcesBuildPhase;
			buildActionMask = 2147483647;
			files = (
				8400D5E71E1AB337006785F5 /* PrefKeyBindingViewController.xib in Resources */,
				E3DBD23F218EF4F100B3AFBF /* AboutWindowContributorAvatarItem.xib in Resources */,
				C789872F1E34EF170005769F /* InfoPlist.strings in Resources */,
				D114C7B12BEDEF3E0002D077 /* PrefDataViewController.xib in Resources */,
				E32712B224F2B8CA00359DAB /* ScreenshootOSDView.xib in Resources */,
				8400D5DB1E1AB326006785F5 /* FontPickerWindowController.xib in Resources */,
				8400D5EA1E1AB33B006785F5 /* KeyRecordViewController.xib in Resources */,
				84EC12861F504D2500137C1E /* FilterPresets.strings in Resources */,
				E38B3214214FB9EA000F6D27 /* PrefPluginPermissionView.xib in Resources */,
				8400D5F01E1AB344006785F5 /* PrefCodecViewController.xib in Resources */,
				1326717E20852D0D000FA7E2 /* SubChooseViewController.xib in Resources */,
				84C3AB8B1E7BF22300FEFB7A /* MPVCommandFormat.strings in Resources */,
				8400D5C91E1AB2F9006785F5 /* QuickSettingViewController.xib in Resources */,
				84EB1EDC1D2F51D3004FA5A1 /* Assets.xcassets in Resources */,
				E374161120F3C0AB00B4F7F9 /* PrefUtilsViewController.xib in Resources */,
				8400D5E41E1AB333006785F5 /* PrefControlViewController.xib in Resources */,
				8492C2861E771FB200CE5825 /* ISO639.strings in Resources */,
				8F49C36E213EFB7E0076C4F9 /* MiniPlayerController.xib in Resources */,
				84A0BA951D2F9E9600BC8DA1 /* MainMenu.xib in Resources */,
				8400D5D81E1AB31B006785F5 /* AboutWindowController.xib in Resources */,
				8400D5F31E1AB348006785F5 /* PrefSubViewController.xib in Resources */,
				84D0FB821F5E6A3800C6A6A7 /* FreeSelectingViewController.xib in Resources */,
				8400D5E11E1AB32F006785F5 /* PrefUIViewController.xib in Resources */,
				E338368A202651CF00ABC812 /* PrefOSCToolbarDraggingItemViewController.xib in Resources */,
				34ACA04B29DBB0090030C09C /* LogWindowController.xib in Resources */,
				8483FB001EDFF325000F55D6 /* Credits.rtf in Resources */,
				E353070621496CE4008FE492 /* PrefPluginViewController.xib in Resources */,
				84F5D49A1E44E9A50060A838 /* KeyBinding.strings in Resources */,
				E34A0E012053F93A00B50097 /* PrefOSCToolbarSettingsSheetController.xib in Resources */,
				E34E909A24F821280073BF04 /* GuideWindowController.xib in Resources */,
				34F294C02C0B68B300F14962 /* Contribution.rtf in Resources */,
				8400D5D21E1AB312006785F5 /* InspectorWindowController.xib in Resources */,
				8400D5CC1E1AB2FF006785F5 /* PlaylistViewController.xib in Resources */,
				8400D5ED1E1AB33F006785F5 /* PrefAdvancedViewController.xib in Resources */,
				8400D5CF1E1AB306006785F5 /* CropSettingsViewController.xib in Resources */,
				6100FF2B1EDF9806002CF0FB /* dsa_pub.pem in Resources */,
				849581F31F03D55A00D3B359 /* InitialWindowController.xib in Resources */,
				845AC09C1E1AE6C10080B614 /* Localizable.strings in Resources */,
				8400D5F61E1AB34D006785F5 /* PrefNetworkViewController.xib in Resources */,
				8400D5D51E1AB317006785F5 /* FilterWindowController.xib in Resources */,
				E3B3DD5720FDB8A600325184 /* PreferenceWindowController.xib in Resources */,
				84996F901EC11CE6009A8A39 /* HistoryWindowController.xib in Resources */,
				8418A2F5213F5791003166AC /* OpenURLWindowController.xib in Resources */,
				8400D5DE1E1AB32A006785F5 /* PrefGeneralViewController.xib in Resources */,
				8400D5C61E1AB2F1006785F5 /* PlayerWindowController.xib in Resources */,
			);
			runOnlyForDeploymentPostprocessing = 0;
		};
/* End PBXResourcesBuildPhase section */

/* Begin PBXShellScriptBuildPhase section */
		51728768291B6F30009E6EC1 /* Write Info.h */ = {
			isa = PBXShellScriptBuildPhase;
			buildActionMask = 2147483647;
			files = (
			);
			inputFileListPaths = (
			);
			inputPaths = (
				"$(CONFIGURATION_BUILD_DIR)/$(EXECUTABLE_FOLDER_PATH)/$(EXECUTABLE_NAME)",
			);
			name = "Write Info.h";
			outputFileListPaths = (
			);
			outputPaths = (
				"$(INFOPLIST_PREFIX_HEADER)",
				"$(INFOPLIST_FILE)",
			);
			runOnlyForDeploymentPostprocessing = 0;
			shellPath = /bin/sh;
			shellScript = "iina/write_info_plist_header.sh\n";
		};
		84B1CE561F98CAE300994D63 /* Copy Dylib Symlinks */ = {
			isa = PBXShellScriptBuildPhase;
			alwaysOutOfDate = 1;
			buildActionMask = 2147483647;
			files = (
			);
			inputPaths = (
			);
			name = "Copy Dylib Symlinks";
			outputPaths = (
			);
			runOnlyForDeploymentPostprocessing = 0;
			shellPath = /bin/bash;
			shellScript = "echo \"Copy symlinks:\"\n\nfor file in \"${SRCROOT}/deps/lib/\"*.dylib; do\n    if [[ -h \"$file\" ]]; then\n        cp -R $file \"${TARGET_BUILD_DIR}/${FRAMEWORKS_FOLDER_PATH}/$(basename $file)\"\n    fi\ndone\n";
		};
/* End PBXShellScriptBuildPhase section */

/* Begin PBXSourcesBuildPhase section */
		4954296F216C34950058F680 /* Sources */ = {
			isa = PBXSourcesBuildPhase;
			buildActionMask = 2147483647;
			files = (
				49542978216C34950058F680 /* SafariExtensionHandler.swift in Sources */,
			);
			runOnlyForDeploymentPostprocessing = 0;
		};
		84EB1ED21D2F51D3004FA5A1 /* Sources */ = {
			isa = PBXSourcesBuildPhase;
			buildActionMask = 2147483647;
			files = (
				E35306FA214808AB008FE492 /* JavascriptAPIEvent.swift in Sources */,
				849581F11F02728700D3B359 /* InitialWindowController.swift in Sources */,
				8461C52E1D45FFF6006E91FF /* PlaySliderCell.swift in Sources */,
				84F5D4A21E4796F50060A838 /* KeyBindingTranslator.swift in Sources */,
				D1D579562B192946009E3520 /* CustomWindowBorderBox.swift in Sources */,
				E3DBD23E218EF4F100B3AFBF /* AboutWindowContributorAvatarItem.swift in Sources */,
				8452DD851D3B956D008A543A /* Preference.swift in Sources */,
				8488D6E31E1183D300D5B952 /* PrefSubViewController.swift in Sources */,
				846352581EEEE11A0043F0CC /* ThumbnailPeekView.swift in Sources */,
				84E745D61DFDD4FD00588DED /* KeyCodeHelper.swift in Sources */,
				840D479B1DFEF649000D9A64 /* KeyRecordViewController.swift in Sources */,
				D101635D2C197D4D00D1D663 /* PWOSDExt.swift in Sources */,
				E3965E1A2487C99900607EB4 /* JavascriptPluginSubtitle.swift in Sources */,
				84F5D4951E44D5230060A838 /* KeyBindingCriterion.swift in Sources */,
				D17504A629167ACF005C3DD0 /* CascadingMenuItemBuilder.swift in Sources */,
				846121BD1F35FCA500ABB39C /* DraggingDetect.swift in Sources */,
				84A886EC1E2573A5008755BB /* JustExtension.swift in Sources */,
<<<<<<< HEAD
				D13E807E2C026A2700537954 /* PWinGeoSet.swift in Sources */,
=======
				51854CDA2A1C489300C40B78 /* FFmpegLogger.swift in Sources */,
>>>>>>> 5c39b7d6
				84D0FB811F5E5A4000C6A6A7 /* CropBoxViewController.swift in Sources */,
				84D377631D6B66DE007F7396 /* MPVPlaylistItem.swift in Sources */,
				E3ECC89E1FE9A6D900BED8C7 /* MPVGeometryDef.swift in Sources */,
				D1D87E002924F92100737886 /* ConfTableStateManager.swift in Sources */,
				E337D5E22411B64A00B5729A /* JavascriptPolyfill.swift in Sources */,
				84E295C01E2CF9F5006388F7 /* ObjcUtils.m in Sources */,
				8400D5C41E17C6D2006785F5 /* AboutWindowController.swift in Sources */,
				D1A8878E29D1696C000D1AE4 /* PWSidebarExt.swift in Sources */,
				D1AD325C2ACC07E500F86EE8 /* LayoutTransition.swift in Sources */,
				84A886E41E24F37D008755BB /* ShooterSubtitle.swift in Sources */,
				E3CB258B2222885E00A62C47 /* JavascriptAPIOverlay.swift in Sources */,
				E337D5E6241EF60400B5729A /* JavascriptAPISubtitle.swift in Sources */,
				84A09A0E1F2DF596000FF343 /* MiniPlayerController.swift in Sources */,
				84BEEC421DFEE46200F945CA /* StreamReader.swift in Sources */,
				E3CAD4AF2146DB47000B373A /* JavascriptAPI.swift in Sources */,
				D1049C892872CAD6003D47C1 /* ConfTableState.swift in Sources */,
				E3958565253133E80096811F /* SidebarTabView.swift in Sources */,
				D1B492E62AA0BB9A00212E9C /* MagGestureHandler.swift in Sources */,
				E3C12F6B201F281F00297964 /* FirstRunManager.swift in Sources */,
				84EB1F071D2F5E76004FA5A1 /* Utility.swift in Sources */,
				84D0FB7E1F5E519300C6A6A7 /* FreeSelectingViewController.swift in Sources */,
				E3530702214935DE008FE492 /* JavascriptAPIConsole.swift in Sources */,
				840D47A01DFEFC49000D9A64 /* KeyRecordView.swift in Sources */,
				84791C8B1D405E9D0069E28A /* PlaybackInfo.swift in Sources */,
				E322A4F820A8442E00C67D32 /* PlaylistPlaybackProgressView.swift in Sources */,
				84D123B41ECAA405004E0D53 /* TouchBarSupport.swift in Sources */,
				E36E8D7C24F6052F00B8C097 /* GuideWindowController.swift in Sources */,
				84817C981DBDCE4300CC2279 /* RoundedColorWell.swift in Sources */,
				E38372922443634500F57718 /* LanguageTokenField.swift in Sources */,
				8461C5301D462488006E91FF /* VideoTime.swift in Sources */,
				E3839C5724FFF201007D0AB4 /* PluginStandaloneWindow.swift in Sources */,
				8492C2881E7721A600CE5825 /* ISO639Helper.swift in Sources */,
				84F5D4991E44E8AC0060A838 /* KeyBindingDataLoader.swift in Sources */,
<<<<<<< HEAD
				E34C0C3124934D7B0065A0C6 /* Switch.swift in Sources */,
				D1D87DFC2923A4E500737886 /* BindingTableStateManager.swift in Sources */,
				D1E1446C29E3971C005DCEA3 /* IINAAnimation.swift in Sources */,
=======
>>>>>>> 5c39b7d6
				84EC12831F4F939000137C1E /* FilterPresets.swift in Sources */,
				E374160F20F3AF7E00B4F7F9 /* PrefUtilsViewController.swift in Sources */,
				E3FC31461FE1501E00B9B86F /* PowerSource.swift in Sources */,
				8476440A1D48CC3D004F6DF5 /* MPVCommand.swift in Sources */,
				84C8D5911D796F9700D98A0E /* Aspect.swift in Sources */,
				E3383689202651CF00ABC812 /* PrefOSCToolbarDraggingItemViewController.swift in Sources */,
				D140E81C285A0BEF00067094 /* LinkedList.swift in Sources */,
				D1D87E02292B2AEE00737886 /* BiDictionary.swift in Sources */,
				519872FF26879B9B00F84BCC /* AccessibilityPreferences.swift in Sources */,
				842904E21F0EC01600478376 /* AutoFileMatcher.swift in Sources */,
				D1049C852872C154003D47C1 /* ConfTableViewController.swift in Sources */,
				8466BE181D5CDD0300039D03 /* QuickSettingViewController.swift in Sources */,
				84A0BA9E1D2FAD4000BC8DA1 /* PlayerWindowController.swift in Sources */,
				E3785B092A83380E00787CB7 /* WebSocketServer.swift in Sources */,
				84E48D4E1E0F1090002C7A3F /* FilterWindowController.swift in Sources */,
				E3F698872120D878005792C9 /* ExtendedColors.swift in Sources */,
				D191EE152ACE763A00FEF801 /* PWLayoutTransSteps.swift in Sources */,
				D18333BC2834CDF40060A4E9 /* RingBuffer.swift in Sources */,
				E3839C5924FFF817007D0AB4 /* JavascriptAPIStandaloneWindow.swift in Sources */,
				E3366AFA224A039500EF3C32 /* JavascriptAPIPreferences.swift in Sources */,
				E32B157F21BE219700CDBCEA /* JavascriptPluginMenuItem.swift in Sources */,
				8476440C1D48F63D004F6DF5 /* OSDMessage.swift in Sources */,
				D18333BE2834CE620060A4E9 /* PlayerBindingController.swift in Sources */,
				84AE59491E0FD65800771B7E /* PlayerWindowMenuActions.swift in Sources */,
				E38B3216214FF700000F6D27 /* EventController.swift in Sources */,
				D12C074028EAEA4400FA9958 /* AppInputConfigBuilder.swift in Sources */,
				E3CB75BD1FDACB82004DB10A /* SavedFilter.swift in Sources */,
				E337D5E4241C12BE00B5729A /* PrefPluginPermissionListView.swift in Sources */,
				E3785B072A83039600787CB7 /* JavascriptAPIWebSocket.swift in Sources */,
				E342832F20B7149800139865 /* Logger.swift in Sources */,
				84F725561D4783EE000DEF1B /* VolumeSliderCell.swift in Sources */,
				845040401E0ACADD0079C194 /* MPVNode.swift in Sources */,
				84795C3A1E083EE30059A648 /* PrefControlViewController.swift in Sources */,
				E38BA1C4254110BE000B551D /* JavascriptMessageHub.swift in Sources */,
				D1724A692BF80C9A00BCE335 /* FolderMonitor.swift in Sources */,
				845E70B2210CB59D00D06C42 /* ScrollingTextField.swift in Sources */,
				D1EAF5E528E6B5DD0023BACF /* EditableTextField.swift in Sources */,
				8488D6DF1E11791300D5B952 /* PrefCodecViewController.swift in Sources */,
				8487BEC11D744FA800FD17B0 /* FlippedView.swift in Sources */,
				D188CB2228D6DE1900F166FD /* InputBinding.swift in Sources */,
				E35306EF2147A8CE008FE492 /* JavascriptPlugin.swift in Sources */,
				84795C371E0825AD0059A648 /* GifGenerator.swift in Sources */,
				845ABEAC1D4D19C000BFB15B /* MPVTrack.swift in Sources */,
				513A4FFA29B53F8100A8EA7D /* Atomic.swift in Sources */,
				84AABE981DBFB62F00D138FD /* FixedFontManager.m in Sources */,
				84EB1EDA1D2F51D3004FA5A1 /* AppDelegate.swift in Sources */,
				E353070521496CE4008FE492 /* PrefPluginViewController.swift in Sources */,
				D1DC673128ED682100C419CB /* RemainingRemovalTracker.swift in Sources */,
				D19CF7162AB846D300511F80 /* MusicModeGeo.swift in Sources */,
				840820111ECF6C1800361416 /* FileGroup.swift in Sources */,
				E374160C20F138A900B4F7F9 /* CollapseView.swift in Sources */,
				D1D4C7442B10B7D2003B09C2 /* ViewportView.swift in Sources */,
				84A0BA901D2F8D4100BC8DA1 /* IINAError.swift in Sources */,
				D1FD2DDC28533EE700CF7B35 /* InputSection.swift in Sources */,
				D15CABE62B1EECFD004A8985 /* SingleMediaThumbnailsLoader.swift in Sources */,
				D1FF15752A7E072200C0CE86 /* PlayerCoreManager.swift in Sources */,
				D1D87E042932086000737886 /* TableUIChangeBuilder.swift in Sources */,
				84C6D3621EAF8D63009BF721 /* HistoryController.swift in Sources */,
				D1AF3D7928F16CA4002A15A7 /* CellEditTracker.swift in Sources */,
				E38B3213214FB9EA000F6D27 /* PrefPluginPermissionView.swift in Sources */,
				D1AE04CE2A9317CD00F58860 /* PWLayoutTransBldr.swift in Sources */,
				51E63DFD29CFB04C008AFC20 /* PlaySliderLoopKnob.swift in Sources */,
				847644081D48B413004F6DF5 /* MPVOption.swift in Sources */,
				D1D87E0629320F7C00737886 /* UndoHelper.swift in Sources */,
				D1A4C2E02BFC68DB00CE32A9 /* MarginQuad.swift in Sources */,
				84817C961DBDCA5F00CC2279 /* SettingsListCellView.swift in Sources */,
				D1F64E902B2A655C0030E07E /* PWResizeExt.swift in Sources */,
				84A886F31E26CA24008755BB /* Regex.swift in Sources */,
				D1FA42E328E4323E00DF49DD /* InputSectionStack.swift in Sources */,
				8487BEC31D76A1AF00FD17B0 /* MenuController.swift in Sources */,
				8450403D1E0A9EE20079C194 /* InspectorWindowController.swift in Sources */,
				519CCABD2BFFAEF10079DCAF /* HardwareDecodeCapabilities.swift in Sources */,
				E38BA1C0253E54F2000B551D /* JavascriptAPIGlobal.swift in Sources */,
				E39A11FD240F176E00A67F9F /* StringEncodingName.swift in Sources */,
				D1FF15792A7FA6A300C0CE86 /* PlayerSaveState.swift in Sources */,
				E33FEEB52229A44F00B59711 /* JavascriptAPIUtils.swift in Sources */,
				84C6D3671EB2A427009BF721 /* HistoryWindowController.swift in Sources */,
				9E47DAC01E3CFA6D00457420 /* DurationDisplayTextField.swift in Sources */,
				D1A4C2DE2BFB087C00CE32A9 /* MD5.swift in Sources */,
				E35306F62147F7AF008FE492 /* JavascriptAPIMpv.swift in Sources */,
				D1FF157B2A7FAE9100C0CE86 /* UIState.swift in Sources */,
				840AF5821E732C8F00F4AF92 /* JustXMLRPC.swift in Sources */,
				E3513AF820EF79C500F8C347 /* PreferenceWindowController.swift in Sources */,
				841A599D1E1FF5800079E177 /* SleepPreventer.swift in Sources */,
				D19690CC2B56770F002B0458 /* MPVLogLevel.swift in Sources */,
				84ED99FF1E009C8100A5159B /* PrefAdvancedViewController.swift in Sources */,
				840AF5841E73CE3900F4AF92 /* OpenSubSubtitle.swift in Sources */,
				E32B157D21BC27B100CDBCEA /* JavascriptAPIMenu.swift in Sources */,
				84AABE8B1DBF634600D138FD /* CharEncoding.swift in Sources */,
				8488D6DC1E1167EF00D5B952 /* FloatingPointByteCountFormatter.swift in Sources */,
				8488D6E71E11ABE900D5B952 /* PrefNetworkViewController.swift in Sources */,
				84AABE941DBFAF1A00D138FD /* FontPickerWindowController.swift in Sources */,
				844C59E71F7C143D008D1B00 /* ThumbnailCacheManager.swift in Sources */,
				E34EAA83251A36CE00057F27 /* JavascriptAPIFile.swift in Sources */,
				E32712B024EAA14500359DAB /* ScreenshootOSDView.swift in Sources */,
				D11AB83628EEE72A00673A90 /* EditableTableViewDelegate.swift in Sources */,
				E3BA79EE2131443A00529D99 /* OpenURLWindowController.swift in Sources */,
				D1A44D8A2A5E18D00089B283 /* PWinGeometry.swift in Sources */,
				E3FF5AC02938582F0019CE45 /* JavascriptDevTool.swift in Sources */,
				84FBCB381EEACDDD0076C77C /* FFmpegController.m in Sources */,
				84879A981E0FFC7E0004F894 /* PrefUIViewController.swift in Sources */,
				84C6D3641EB276E9009BF721 /* PlaybackHistory.swift in Sources */,
				D1049C872872C17F003D47C1 /* BindingTableViewController.swift in Sources */,
				E3CB258F222799B800A62C47 /* MPVHook.swift in Sources */,
				E30D2EBD21F5FD2600E1FF0D /* PluginOverlayView.swift in Sources */,
				E3FEC1332A30400F00CFD845 /* PluginInputManager.swift in Sources */,
				D13209BB2B90596000069C94 /* AspectTokenField.swift in Sources */,
				D114C7AE2BEDEE150002D077 /* PrefDataViewController.swift in Sources */,
				8407D1401E3A684C0043895D /* GLVideoLayer.swift in Sources */,
				D19F9DAA28645C860054CC45 /* EditableTableView.swift in Sources */,
				84A0BA9B1D2FAB4100BC8DA1 /* Parameter.swift in Sources */,
				84EB1F051D2F5C5B004FA5A1 /* AppData.swift in Sources */,
				51F7974728C7E00200812D0D /* Lock.swift in Sources */,
				D1347A2D2B04879C00B37B0E /* VideoGeometry.swift in Sources */,
				84C8D58F1D794CE600D98A0E /* MPVFilter.swift in Sources */,
				D19AF88428A3CBCE009B598C /* InputConfFileCache.swift in Sources */,
				845404AA1E4396F500B02B12 /* ScriptLoader.swift in Sources */,
				D1A4C2DC2BF97BB200CE32A9 /* FileMonitor.swift in Sources */,
				84A0BAA11D2FAE7600BC8DA1 /* VideoView.swift in Sources */,
				E395858A253314400096811F /* JavascriptAPISidebarView.swift in Sources */,
				E33BA5C4204315740069A0F6 /* AssrtSubtitle.swift in Sources */,
				D19247FD2BC634D3003BEEE8 /* PlayerCrop.swift in Sources */,
				E32693F924BA138000BF7ADC /* JavascriptPluginSubtitleItem.swift in Sources */,
				34FD798E291C76A600963EDE /* LogWindowController.swift in Sources */,
				844DE1BF1D3E2B9900272589 /* MPVEvent.swift in Sources */,
				845040471E0B0F500079C194 /* CropSettingsViewController.swift in Sources */,
				E33836852026223800ABC812 /* PrefOSCToolbarSettingsSheetController.swift in Sources */,
				D1EAF5E728E6B6780023BACF /* TableUIChange.swift in Sources */,
				E3958586253309C90096811F /* PluginSidebarView.swift in Sources */,
				51C1BA3A291CA76700C1208A /* InfoDictionary.swift in Sources */,
				E301EFDA21312AB300BC8588 /* KeychainAccess.swift in Sources */,
				8434BAA71D5DF2DA003BECF2 /* Extensions.swift in Sources */,
				845404AC1E43980900B02B12 /* LuaScript.swift in Sources */,
				E35306F42147F78D008FE492 /* JavascriptAPICore.swift in Sources */,
				D1FA42E528E5E54700DF49DD /* AppInputConfig.swift in Sources */,
				D1FF15772A7E35F300C0CE86 /* WindowAutosaveName.swift in Sources */,
				E3DC53982A28F0DC002A5A48 /* JavascriptAPIInput.swift in Sources */,
				E33BA5C7204BD9FE0069A0F6 /* SubChooseViewController.swift in Sources */,
				51CACB9529D500290034CEE5 /* VideoPIPViewController.swift in Sources */,
				512B8FDD2BC2376E00AF41BF /* OutlineView.swift in Sources */,
				8460FBA91D6497490081841B /* PlaylistViewController.swift in Sources */,
				D17504A82918F13E005C3DD0 /* OSCToolbarButton.swift in Sources */,
				8450404A1E0B13230079C194 /* CropBoxView.swift in Sources */,
				84F7258F1D486185000DEF1B /* MPVProperty.swift in Sources */,
				E35306FC214813B7008FE492 /* JavascriptPluginInstance.swift in Sources */,
				84A0BA971D2FA1CE00BC8DA1 /* PlayerCore.swift in Sources */,
				D1B787DB29AF883800DABC9C /* PlayerWindowPreviewImageBuilder.swift in Sources */,
				84D377671D737F58007F7396 /* MPVChapter.swift in Sources */,
				84A886E61E24F3BD008755BB /* OnlineSubtitle.swift in Sources */,
				847C62CA1DC13CDA00E1EF16 /* PrefGeneralViewController.swift in Sources */,
				D1A4D9882B1486A10009AB4E /* LegacyMigration.swift in Sources */,
				E3530700214908DD008FE492 /* JavascriptAPIHttp.swift in Sources */,
				D1D29A282ADE2E8000D8660F /* CustomTitleBar.swift in Sources */,
				84FBF23E1EF06A90003EA491 /* ThumbnailCache.swift in Sources */,
				51DE55C92A6646710050AD06 /* Sysctl.swift in Sources */,
				D1D4C7422B0F3219003B09C2 /* MPVHookValue.swift in Sources */,
				845FB0C71D39462E00C011E0 /* FloatingControlBarView.swift in Sources */,
				D188CB2628D9E95500F166FD /* BindingTableState.swift in Sources */,
				D1AD325A2ACC078600F86EE8 /* LayoutState.swift in Sources */,
				D1A8878C29D16452000D1AE4 /* RotGestureHandler.swift in Sources */,
				E3513AFB20F120F600F8C347 /* PreferenceViewController.swift in Sources */,
				D1FD2DD828521AD500CF7B35 /* MPVLogScanner.swift in Sources */,
				E38BD4AF20054BD9007635FC /* PlayerWindow.swift in Sources */,
				51AC1CAB2A9FBF3700DF7079 /* OpenSubClient.swift in Sources */,
				51E63DFB29CFB031008AFC20 /* PlaySlider.swift in Sources */,
				84F5D4A01E44F9DB0060A838 /* KeyBindingItem.swift in Sources */,
				84E5221323FF3D080006FDA1 /* JavascriptAPIPlaylist.swift in Sources */,
				84A0BA991D2FAAA700BC8DA1 /* MPVController.swift in Sources */,
				842F55A51EA17E7E0081D475 /* IINACommand.swift in Sources */,
				8434BAAD1D5E4546003BECF2 /* SlideUpButton.swift in Sources */,
				840D47981DFEEE6A000D9A64 /* KeyMapping.swift in Sources */,
				84BEEC3F1DFEDE2F00F945CA /* PrefKeyBindingViewController.swift in Sources */,
				D1D579542B16C38F009E3520 /* ClickThroughView.swift in Sources */,
			);
			runOnlyForDeploymentPostprocessing = 0;
		};
		E38558832A484A2D0083772D /* Sources */ = {
			isa = PBXSourcesBuildPhase;
			buildActionMask = 2147483647;
			files = (
				E385588A2A484A2D0083772D /* main.swift in Sources */,
			);
			runOnlyForDeploymentPostprocessing = 0;
		};
		E3DE8DC61FD8166A0021921C /* Sources */ = {
			isa = PBXSourcesBuildPhase;
			buildActionMask = 2147483647;
			files = (
				E3DE8DCD1FD8166A0021921C /* main.swift in Sources */,
				E3CB75BB1FD998F5004DB10A /* Regex.swift in Sources */,
			);
			runOnlyForDeploymentPostprocessing = 0;
		};
/* End PBXSourcesBuildPhase section */

/* Begin PBXTargetDependency section */
		49542985216C34950058F680 /* PBXTargetDependency */ = {
			isa = PBXTargetDependency;
			target = 49542972216C34950058F680 /* OpenInIINA */;
			targetProxy = 49542984216C34950058F680 /* PBXContainerItemProxy */;
		};
		497747EE20D287C1004B243A /* PBXTargetDependency */ = {
			isa = PBXTargetDependency;
			target = E3DE8DC91FD8166A0021921C /* iina-cli */;
			targetProxy = 497747ED20D287C1004B243A /* PBXContainerItemProxy */;
		};
		5180D7792C17DB0D00CC9C1C /* PBXTargetDependency */ = {
			isa = PBXTargetDependency;
			target = E38558862A484A2D0083772D /* iina-plugin */;
			targetProxy = 5180D7782C17DB0D00CC9C1C /* PBXContainerItemProxy */;
		};
/* End PBXTargetDependency section */

/* Begin PBXVariantGroup section */
		1326718020852D0D000FA7E2 /* SubChooseViewController.xib */ = {
			isa = PBXVariantGroup;
			children = (
				1326717F20852D0D000FA7E2 /* Base */,
				848F50902085A99500E998FD /* zh-Hans */,
				C7E90B522087EC5700A58B6B /* ko */,
				84D6C98B208A959B0050F980 /* sk */,
				E5EF3D0A20FFBB6200FEBE4C /* fr */,
				9DB9ED5C20889D66006B1492 /* nl */,
				E33C31592107017000983986 /* zh-Hant */,
				64F85F5A210FFBAF00F8D8C0 /* es */,
				B3FC6F31210FB48600E7F6AF /* it */,
				8F49C361213EF4AF0076C4F9 /* de */,
				67C6C2202148064E00AFDE5C /* ja */,
				875FDFA8215787A400F7F7FD /* ru */,
				E1298BCB21A517C900B646AD /* sv */,
				84AA3F2421E7446600A3EDA2 /* uk */,
				E5D3ADAB21EDE336001A0909 /* ro */,
				FB011A0221F8C04200477551 /* hi */,
				5EF9F7FF21FB42EC00748374 /* pt-BR */,
				845900DB220E134400B4A7C4 /* cs */,
				84CE10B722E6EAA1008ED3AC /* pl */,
				8482985523C384A80088E223 /* en */,
				84B3B20523C0CE7300340754 /* tr */,
				84EA52DD2404E83C00F7617A /* ca */,
				348BFF4728DC5F2E0045F683 /* af */,
				348BFF6928DC61AE0045F683 /* da */,
				348BFF8A28DC63CA0045F683 /* en-GB */,
				348BFFAC28DC64490045F683 /* fi */,
				348BFFCE28DC64FB0045F683 /* hu */,
				348BFFF028DC657F0045F683 /* pt */,
				348B001228DC688F0045F683 /* sr-Latn */,
				0507C27B2B5617680043AD05 /* he */,
				34F294662C0A1BDF00F14962 /* id */,
				34ACAD7D2C16917100F871A0 /* hr */,
			);
			name = SubChooseViewController.xib;
			sourceTree = "<group>";
		};
		34ACA04D29DBB0090030C09C /* LogWindowController.xib */ = {
			isa = PBXVariantGroup;
			children = (
				34ACA04C29DBB0090030C09C /* Base */,
				34ACA04F29DBB0180030C09C /* en */,
				34ACA05129DBB0190030C09C /* af */,
				34ACA05329DBB01A0030C09C /* ca */,
				34ACA05529DBB01B0030C09C /* zh-Hans */,
				34ACA05729DBB01B0030C09C /* zh-Hant */,
				34ACA05929DBB01C0030C09C /* cs */,
				34ACA05B29DBB01C0030C09C /* da */,
				34ACA05D29DBB01E0030C09C /* nl */,
				34ACA05F29DBB01F0030C09C /* en-GB */,
				34ACA06129DBB01F0030C09C /* fi */,
				34ACA06329DBB01F0030C09C /* fr */,
				34ACA06529DBB0200030C09C /* de */,
				34ACA06729DBB0200030C09C /* hi */,
				34ACA06929DBB0200030C09C /* hu */,
				34ACA06B29DBB0210030C09C /* it */,
				34ACA06D29DBB0210030C09C /* ja */,
				34ACA06F29DBB0210030C09C /* ko */,
				34ACA07129DBB0220030C09C /* pl */,
				34ACA07329DBB0220030C09C /* pt */,
				34ACA07529DBB0230030C09C /* pt-BR */,
				34ACA07729DBB0230030C09C /* ro */,
				34ACA07929DBB0230030C09C /* ru */,
				34ACA07B29DBB0230030C09C /* sr-Latn */,
				34ACA07D29DBB0240030C09C /* sk */,
				34ACA07F29DBB0240030C09C /* es */,
				34ACA08129DBB0250030C09C /* sv */,
				34ACA08329DBB0260030C09C /* uk */,
				34ACA08529DBB0260030C09C /* tr */,
				0507C26A2B5617670043AD05 /* he */,
				34F294552C0A1BDF00F14962 /* id */,
				34ACAD6C2C16917000F871A0 /* hr */,
			);
			name = LogWindowController.xib;
			sourceTree = "<group>";
		};
		8400D5C81E1AB2F1006785F5 /* PlayerWindowController.xib */ = {
			isa = PBXVariantGroup;
			children = (
				8400D5C71E1AB2F1006785F5 /* Base */,
				8400D5FA1E1AB411006785F5 /* zh-Hans */,
				D27E35CF1E379B6D0064BE57 /* zh-Hant */,
				C789871B1E34EBDE0005769F /* ko */,
				B38F24191E44D09F00FFE600 /* it */,
				E5A935561E34B38700ABD3F5 /* fr */,
				133400121EB3831D007FE17E /* ja */,
				440DDE361E9010420063E211 /* ru */,
				6CA50A9D1EBBC1300060D07A /* de */,
				6DC77D2E1F1439A600E96176 /* uk */,
				649AD3121F11B06D00244738 /* es */,
				84C21A701F8996ED00AD5B64 /* nl */,
				2FE1FC971F98D3D8004C4D6B /* sk */,
				E1298BB221A517C300B646AD /* sv */,
				E5D3AD9221EDE334001A0909 /* ro */,
				FB0119E921F8C03D00477551 /* hi */,
				5EF9F7E621FB42E900748374 /* pt-BR */,
				845900C2220E134200B4A7C4 /* cs */,
				84CE109E22E6EAA0008ED3AC /* pl */,
				8482982323C384400088E223 /* en */,
				84B3B1EC23C0CE7100340754 /* tr */,
				84EA52C42404E83900F7617A /* ca */,
				348BFF2C28DC5F2C0045F683 /* af */,
				348BFF4E28DC61AC0045F683 /* da */,
				348BFF6F28DC63C80045F683 /* en-GB */,
				348BFF9128DC64470045F683 /* fi */,
				348BFFB328DC64F90045F683 /* hu */,
				348BFFD528DC657C0045F683 /* pt */,
				348BFFF728DC688C0045F683 /* sr-Latn */,
				0507C25F2B5617660043AD05 /* he */,
				34F2944A2C0A1BDE00F14962 /* id */,
				34ACAD612C16917000F871A0 /* hr */,
			);
			name = PlayerWindowController.xib;
			sourceTree = "<group>";
		};
		8400D5CB1E1AB2F9006785F5 /* QuickSettingViewController.xib */ = {
			isa = PBXVariantGroup;
			children = (
				8400D5CA1E1AB2F9006785F5 /* Base */,
				8400D5FB1E1AB411006785F5 /* zh-Hans */,
				D27E35D01E379B6D0064BE57 /* zh-Hant */,
				C789871C1E34EBDE0005769F /* ko */,
				B38F241A1E44D09F00FFE600 /* it */,
				E5A935571E34B38700ABD3F5 /* fr */,
				133400131EB3831D007FE17E /* ja */,
				440DDE371E9010420063E211 /* ru */,
				6CA50A991EBBB85A0060D07A /* de */,
				6DC77D2F1F1439A600E96176 /* uk */,
				649AD3131F11B06D00244738 /* es */,
				84C21A711F8996ED00AD5B64 /* nl */,
				2FE1FC981F98D3D8004C4D6B /* sk */,
				E1298BB321A517C300B646AD /* sv */,
				E5D3AD9321EDE334001A0909 /* ro */,
				FB0119EA21F8C03D00477551 /* hi */,
				5EF9F7E721FB42E900748374 /* pt-BR */,
				845900C3220E134200B4A7C4 /* cs */,
				84CE109F22E6EAA0008ED3AC /* pl */,
				8482982523C3844C0088E223 /* en */,
				84B3B1ED23C0CE7100340754 /* tr */,
				84EA52C52404E83A00F7617A /* ca */,
				348BFF2D28DC5F2D0045F683 /* af */,
				348BFF4F28DC61AC0045F683 /* da */,
				348BFF7028DC63C80045F683 /* en-GB */,
				348BFF9228DC64470045F683 /* fi */,
				348BFFB428DC64F90045F683 /* hu */,
				348BFFD628DC657C0045F683 /* pt */,
				348BFFF828DC688C0045F683 /* sr-Latn */,
				0507C2602B5617660043AD05 /* he */,
				34F2944B2C0A1BDE00F14962 /* id */,
				34ACAD622C16917000F871A0 /* hr */,
			);
			name = QuickSettingViewController.xib;
			sourceTree = "<group>";
		};
		8400D5CE1E1AB2FF006785F5 /* PlaylistViewController.xib */ = {
			isa = PBXVariantGroup;
			children = (
				8400D5CD1E1AB2FF006785F5 /* Base */,
				8400D5FC1E1AB411006785F5 /* zh-Hans */,
				D27E35D11E379B6E0064BE57 /* zh-Hant */,
				C789871D1E34EBDE0005769F /* ko */,
				B38F241B1E44D09F00FFE600 /* it */,
				E5A935581E34B38700ABD3F5 /* fr */,
				133400141EB3831D007FE17E /* ja */,
				440DDE381E9010420063E211 /* ru */,
				6CA50A971EBBB7CD0060D07A /* de */,
				6DC77D301F1439A600E96176 /* uk */,
				649AD3141F11B06D00244738 /* es */,
				84C21A721F8996ED00AD5B64 /* nl */,
				2FE1FC991F98D3D8004C4D6B /* sk */,
				E1298BB421A517C300B646AD /* sv */,
				E5D3AD9421EDE334001A0909 /* ro */,
				FB0119EB21F8C03D00477551 /* hi */,
				5EF9F7E821FB42E900748374 /* pt-BR */,
				845900C4220E134200B4A7C4 /* cs */,
				84CE10A022E6EAA0008ED3AC /* pl */,
				8482982723C384500088E223 /* en */,
				84B3B1EE23C0CE7100340754 /* tr */,
				84EA52C62404E83A00F7617A /* ca */,
				348BFF2E28DC5F2D0045F683 /* af */,
				348BFF5028DC61AD0045F683 /* da */,
				348BFF7128DC63C80045F683 /* en-GB */,
				348BFF9328DC64470045F683 /* fi */,
				348BFFB528DC64F90045F683 /* hu */,
				348BFFD728DC657C0045F683 /* pt */,
				348BFFF928DC688D0045F683 /* sr-Latn */,
				0507C2612B5617660043AD05 /* he */,
				34F2944C2C0A1BDE00F14962 /* id */,
				34ACAD632C16917000F871A0 /* hr */,
			);
			name = PlaylistViewController.xib;
			sourceTree = "<group>";
		};
		8400D5D11E1AB306006785F5 /* CropSettingsViewController.xib */ = {
			isa = PBXVariantGroup;
			children = (
				8400D5D01E1AB306006785F5 /* Base */,
				8400D5FD1E1AB412006785F5 /* zh-Hans */,
				D27E35D21E379B6E0064BE57 /* zh-Hant */,
				C789871E1E34EBDE0005769F /* ko */,
				B38F241C1E44D09F00FFE600 /* it */,
				E5A935591E34B38700ABD3F5 /* fr */,
				133400151EB3831D007FE17E /* ja */,
				440DDE391E9010420063E211 /* ru */,
				6CA50A9F1EBBC2910060D07A /* de */,
				6DC77D311F1439A600E96176 /* uk */,
				649AD3151F11B06E00244738 /* es */,
				84C21A791F8996EE00AD5B64 /* nl */,
				2FE1FCA01F98D3D9004C4D6B /* sk */,
				E1298BBC21A517C500B646AD /* sv */,
				E5D3AD9C21EDE334001A0909 /* ro */,
				FB0119F321F8C03F00477551 /* hi */,
				5EF9F7F021FB42EA00748374 /* pt-BR */,
				845900CC220E134300B4A7C4 /* cs */,
				84CE10A822E6EAA0008ED3AC /* pl */,
				8482983723C3846E0088E223 /* en */,
				84B3B1F623C0CE7200340754 /* tr */,
				84EA52CE2404E83A00F7617A /* ca */,
				348BFF3728DC5F2D0045F683 /* af */,
				348BFF5928DC61AD0045F683 /* da */,
				348BFF7A28DC63C90045F683 /* en-GB */,
				348BFF9C28DC64480045F683 /* fi */,
				348BFFBE28DC64FA0045F683 /* hu */,
				348BFFE028DC657D0045F683 /* pt */,
				348B000228DC688E0045F683 /* sr-Latn */,
				0507C26B2B5617670043AD05 /* he */,
				34F294562C0A1BDF00F14962 /* id */,
				34ACAD6D2C16917100F871A0 /* hr */,
			);
			name = CropSettingsViewController.xib;
			sourceTree = "<group>";
		};
		8400D5D41E1AB312006785F5 /* InspectorWindowController.xib */ = {
			isa = PBXVariantGroup;
			children = (
				8400D5D31E1AB312006785F5 /* Base */,
				D27E35D31E379B6E0064BE57 /* zh-Hant */,
				C789871F1E34EBDE0005769F /* ko */,
				E5A9355A1E34B38800ABD3F5 /* fr */,
				133400161EB3831D007FE17E /* ja */,
				84A0F6021EBB4A7C001FCF44 /* zh-Hans */,
				440DDE3A1E9010420063E211 /* ru */,
				B3A6ED0B1EBBC9ED00BE4956 /* it */,
				6CA50AA31EBBC3860060D07A /* de */,
				6DC77D321F1439A600E96176 /* uk */,
				649AD3161F11B06E00244738 /* es */,
				84C21A731F8996ED00AD5B64 /* nl */,
				2FE1FC9A1F98D3D8004C4D6B /* sk */,
				E1298BB521A517C300B646AD /* sv */,
				E5D3AD9521EDE334001A0909 /* ro */,
				FB0119EC21F8C03E00477551 /* hi */,
				5EF9F7E921FB42E900748374 /* pt-BR */,
				845900C5220E134200B4A7C4 /* cs */,
				84CE10A122E6EAA0008ED3AC /* pl */,
				8482982923C384540088E223 /* en */,
				84B3B1EF23C0CE7100340754 /* tr */,
				84EA52C72404E83A00F7617A /* ca */,
				348BFF2F28DC5F2D0045F683 /* af */,
				348BFF5128DC61AD0045F683 /* da */,
				348BFF7228DC63C80045F683 /* en-GB */,
				348BFF9428DC64470045F683 /* fi */,
				348BFFB628DC64F90045F683 /* hu */,
				348BFFD828DC657D0045F683 /* pt */,
				348BFFFA28DC688D0045F683 /* sr-Latn */,
				0507C2622B5617660043AD05 /* he */,
				34F2944D2C0A1BDE00F14962 /* id */,
				34ACAD642C16917000F871A0 /* hr */,
			);
			name = InspectorWindowController.xib;
			sourceTree = "<group>";
		};
		8400D5D71E1AB317006785F5 /* FilterWindowController.xib */ = {
			isa = PBXVariantGroup;
			children = (
				8400D5D61E1AB317006785F5 /* Base */,
				8400D5FF1E1AB412006785F5 /* zh-Hans */,
				D27E35D41E379B6E0064BE57 /* zh-Hant */,
				C78987201E34EBDE0005769F /* ko */,
				B38F241E1E44D09F00FFE600 /* it */,
				E5A9355B1E34B38800ABD3F5 /* fr */,
				133400171EB3831D007FE17E /* ja */,
				440DDE3B1E9010420063E211 /* ru */,
				6CA50AA51EBBC5E50060D07A /* de */,
				6DC77D331F1439A600E96176 /* uk */,
				649AD3171F11B06E00244738 /* es */,
				84C21A741F8996ED00AD5B64 /* nl */,
				2FE1FC9B1F98D3D9004C4D6B /* sk */,
				E1298BB621A517C400B646AD /* sv */,
				E5D3AD9621EDE334001A0909 /* ro */,
				FB0119ED21F8C03E00477551 /* hi */,
				5EF9F7EA21FB42EA00748374 /* pt-BR */,
				845900C6220E134200B4A7C4 /* cs */,
				84CE10A222E6EAA0008ED3AC /* pl */,
				8482982B23C384580088E223 /* en */,
				84B3B1F023C0CE7100340754 /* tr */,
				84EA52C82404E83A00F7617A /* ca */,
				348BFF3028DC5F2D0045F683 /* af */,
				348BFF5228DC61AD0045F683 /* da */,
				348BFF7328DC63C80045F683 /* en-GB */,
				348BFF9528DC64470045F683 /* fi */,
				348BFFB728DC64F90045F683 /* hu */,
				348BFFD928DC657D0045F683 /* pt */,
				348BFFFB28DC688D0045F683 /* sr-Latn */,
				0507C2632B5617660043AD05 /* he */,
				34F2944E2C0A1BDE00F14962 /* id */,
				34ACAD652C16917000F871A0 /* hr */,
			);
			name = FilterWindowController.xib;
			sourceTree = "<group>";
		};
		8400D5DA1E1AB31B006785F5 /* AboutWindowController.xib */ = {
			isa = PBXVariantGroup;
			children = (
				8400D5D91E1AB31B006785F5 /* Base */,
				8400D6001E1AB412006785F5 /* zh-Hans */,
				D27E35D51E379B6E0064BE57 /* zh-Hant */,
				C78987211E34EBDE0005769F /* ko */,
				B38F241F1E44D09F00FFE600 /* it */,
				E5A9355C1E34B38800ABD3F5 /* fr */,
				133400181EB3831D007FE17E /* ja */,
				440DDE3C1E9010420063E211 /* ru */,
				6CA50A951EBBB6B30060D07A /* de */,
				6DC77D341F1439A600E96176 /* uk */,
				649AD3181F11B06E00244738 /* es */,
				84C21A751F8996ED00AD5B64 /* nl */,
				2FE1FC9C1F98D3D9004C4D6B /* sk */,
				E1298BB721A517C400B646AD /* sv */,
				E5D3AD9721EDE334001A0909 /* ro */,
				FB0119EE21F8C03E00477551 /* hi */,
				5EF9F7EB21FB42EA00748374 /* pt-BR */,
				845900C7220E134200B4A7C4 /* cs */,
				84CE10A322E6EAA0008ED3AC /* pl */,
				8482982D23C3845B0088E223 /* en */,
				84B3B1F123C0CE7100340754 /* tr */,
				84EA52C92404E83A00F7617A /* ca */,
				348BFF3128DC5F2D0045F683 /* af */,
				348BFF5328DC61AD0045F683 /* da */,
				348BFF7428DC63C80045F683 /* en-GB */,
				348BFF9628DC64480045F683 /* fi */,
				348BFFB828DC64F90045F683 /* hu */,
				348BFFDA28DC657D0045F683 /* pt */,
				348BFFFC28DC688D0045F683 /* sr-Latn */,
				0507C2642B5617660043AD05 /* he */,
				34F2944F2C0A1BDF00F14962 /* id */,
				34ACAD662C16917000F871A0 /* hr */,
			);
			name = AboutWindowController.xib;
			sourceTree = "<group>";
		};
		8400D5DD1E1AB326006785F5 /* FontPickerWindowController.xib */ = {
			isa = PBXVariantGroup;
			children = (
				8400D5DC1E1AB326006785F5 /* Base */,
				8400D6011E1AB412006785F5 /* zh-Hans */,
				D27E35D61E379B6E0064BE57 /* zh-Hant */,
				C78987221E34EBDE0005769F /* ko */,
				B38F24201E44D09F00FFE600 /* it */,
				E5A9355D1E34B38800ABD3F5 /* fr */,
				1334001A1EB3831D007FE17E /* ja */,
				440DDE3E1E9010430063E211 /* ru */,
				6CA50AAB1EBBC9FD0060D07A /* de */,
				6DC77D381F1439A700E96176 /* uk */,
				649AD31C1F11B06E00244738 /* es */,
				84C21A7B1F8996EE00AD5B64 /* nl */,
				2FE1FCA21F98D3D9004C4D6B /* sk */,
				E1298BBE21A517C600B646AD /* sv */,
				E5D3AD9E21EDE335001A0909 /* ro */,
				FB0119F521F8C03F00477551 /* hi */,
				5EF9F7F221FB42EA00748374 /* pt-BR */,
				845900CE220E134300B4A7C4 /* cs */,
				84CE10AA22E6EAA0008ED3AC /* pl */,
				8482983B23C384770088E223 /* en */,
				84B3B1F823C0CE7200340754 /* tr */,
				84EA52D02404E83A00F7617A /* ca */,
				348BFF3928DC5F2D0045F683 /* af */,
				348BFF5B28DC61AD0045F683 /* da */,
				348BFF7C28DC63C90045F683 /* en-GB */,
				348BFF9E28DC64480045F683 /* fi */,
				348BFFC028DC64FA0045F683 /* hu */,
				348BFFE228DC657E0045F683 /* pt */,
				348B000428DC688E0045F683 /* sr-Latn */,
				0507C26D2B5617670043AD05 /* he */,
				34F294582C0A1BDF00F14962 /* id */,
				34ACAD6F2C16917100F871A0 /* hr */,
			);
			name = FontPickerWindowController.xib;
			sourceTree = "<group>";
		};
		8400D5E01E1AB32A006785F5 /* PrefGeneralViewController.xib */ = {
			isa = PBXVariantGroup;
			children = (
				8400D5DF1E1AB32A006785F5 /* Base */,
				72CAEE6D1E229EAE00B8C894 /* zh-Hans */,
				D27E35D71E379B6F0064BE57 /* zh-Hant */,
				C78987231E34EBDF0005769F /* ko */,
				B38F24211E44D09F00FFE600 /* it */,
				E5A9355E1E34B38800ABD3F5 /* fr */,
				1334001B1EB3831D007FE17E /* ja */,
				440DDE3F1E9010430063E211 /* ru */,
				6CA50AAD1EBBCB070060D07A /* de */,
				6DC77D391F1439A700E96176 /* uk */,
				649AD31D1F11B06E00244738 /* es */,
				84C21A7C1F8996EE00AD5B64 /* nl */,
				2FE1FCA31F98D3D9004C4D6B /* sk */,
				E1298BBF21A517C600B646AD /* sv */,
				E5D3AD9F21EDE335001A0909 /* ro */,
				FB0119F621F8C03F00477551 /* hi */,
				5EF9F7F321FB42EA00748374 /* pt-BR */,
				845900CF220E134300B4A7C4 /* cs */,
				84CE10AB22E6EAA0008ED3AC /* pl */,
				8482983D23C3847B0088E223 /* en */,
				84B3B1F923C0CE7200340754 /* tr */,
				84EA52D12404E83B00F7617A /* ca */,
				348BFF3B28DC5F2D0045F683 /* af */,
				348BFF5D28DC61AE0045F683 /* da */,
				348BFF7E28DC63C90045F683 /* en-GB */,
				348BFFA028DC64480045F683 /* fi */,
				348BFFC228DC64FA0045F683 /* hu */,
				348BFFE428DC657E0045F683 /* pt */,
				348B000628DC688E0045F683 /* sr-Latn */,
				0507C26F2B5617670043AD05 /* he */,
				34F2945A2C0A1BDF00F14962 /* id */,
				34ACAD712C16917100F871A0 /* hr */,
			);
			name = PrefGeneralViewController.xib;
			sourceTree = "<group>";
		};
		8400D5E31E1AB32F006785F5 /* PrefUIViewController.xib */ = {
			isa = PBXVariantGroup;
			children = (
				8400D5E21E1AB32F006785F5 /* Base */,
				8400D6031E1AB412006785F5 /* zh-Hans */,
				D27E35D81E379B6F0064BE57 /* zh-Hant */,
				C78987241E34EBDF0005769F /* ko */,
				F4C61DFA1E20423A00A43BCC /* de */,
				B38F24221E44D0A000FFE600 /* it */,
				E5A9355F1E34B38900ABD3F5 /* fr */,
				1334001C1EB3831E007FE17E /* ja */,
				440DDE401E9010430063E211 /* ru */,
				6DC77D3A1F1439A700E96176 /* uk */,
				649AD31E1F11B06E00244738 /* es */,
				84C21A7D1F8996EE00AD5B64 /* nl */,
				2FE1FCA41F98D3D9004C4D6B /* sk */,
				E1298BC021A517C600B646AD /* sv */,
				E5D3ADA021EDE335001A0909 /* ro */,
				FB0119F721F8C04000477551 /* hi */,
				5EF9F7F421FB42EB00748374 /* pt-BR */,
				845900D0220E134300B4A7C4 /* cs */,
				84CE10AC22E6EAA0008ED3AC /* pl */,
				8482983F23C3847F0088E223 /* en */,
				84B3B1FA23C0CE7200340754 /* tr */,
				84EA52D22404E83B00F7617A /* ca */,
				348BFF3C28DC5F2D0045F683 /* af */,
				348BFF5E28DC61AE0045F683 /* da */,
				348BFF7F28DC63C90045F683 /* en-GB */,
				348BFFA128DC64480045F683 /* fi */,
				348BFFC328DC64FA0045F683 /* hu */,
				348BFFE528DC657E0045F683 /* pt */,
				348B000728DC688E0045F683 /* sr-Latn */,
				0507C2702B5617670043AD05 /* he */,
				34F2945B2C0A1BDF00F14962 /* id */,
				34ACAD722C16917100F871A0 /* hr */,
			);
			name = PrefUIViewController.xib;
			sourceTree = "<group>";
		};
		8400D5E61E1AB333006785F5 /* PrefControlViewController.xib */ = {
			isa = PBXVariantGroup;
			children = (
				8400D5E51E1AB333006785F5 /* Base */,
				8400D6041E1AB412006785F5 /* zh-Hans */,
				D27E35D91E379B6F0064BE57 /* zh-Hant */,
				C78987251E34EBDF0005769F /* ko */,
				E5A935601E34B38900ABD3F5 /* fr */,
				1334001D1EB3831E007FE17E /* ja */,
				440DDE411E9010430063E211 /* ru */,
				B3A6ED0F1EBBD51F00BE4956 /* it */,
				6CA50AAF1EBD0C100060D07A /* de */,
				6DC77D3B1F1439A700E96176 /* uk */,
				649AD31F1F11B06E00244738 /* es */,
				84C21A7E1F8996EE00AD5B64 /* nl */,
				2FE1FCA51F98D3DA004C4D6B /* sk */,
				E1298BC221A517C700B646AD /* sv */,
				E5D3ADA221EDE335001A0909 /* ro */,
				FB0119F921F8C04000477551 /* hi */,
				5EF9F7F621FB42EB00748374 /* pt-BR */,
				845900D2220E134300B4A7C4 /* cs */,
				84CE10AE22E6EAA0008ED3AC /* pl */,
				8482984323C384870088E223 /* en */,
				84B3B1FC23C0CE7200340754 /* tr */,
				84EA52D42404E83B00F7617A /* ca */,
				348BFF3E28DC5F2E0045F683 /* af */,
				348BFF6028DC61AE0045F683 /* da */,
				348BFF8128DC63C90045F683 /* en-GB */,
				348BFFA328DC64490045F683 /* fi */,
				348BFFC528DC64FA0045F683 /* hu */,
				348BFFE728DC657E0045F683 /* pt */,
				348B000928DC688E0045F683 /* sr-Latn */,
				0507C2722B5617670043AD05 /* he */,
				34F2945D2C0A1BDF00F14962 /* id */,
				34ACAD742C16917100F871A0 /* hr */,
			);
			name = PrefControlViewController.xib;
			sourceTree = "<group>";
		};
		8400D5E91E1AB337006785F5 /* PrefKeyBindingViewController.xib */ = {
			isa = PBXVariantGroup;
			children = (
				8400D5E81E1AB337006785F5 /* Base */,
				8400D6051E1AB412006785F5 /* zh-Hans */,
				D27E35DA1E379B6F0064BE57 /* zh-Hant */,
				C78987261E34EBDF0005769F /* ko */,
				B38F24241E44D0A000FFE600 /* it */,
				E5A935611E34B38900ABD3F5 /* fr */,
				1334001E1EB3831E007FE17E /* ja */,
				440DDE421E9010430063E211 /* ru */,
				6CA50AB11EBD0F990060D07A /* de */,
				6DC77D3C1F1439A700E96176 /* uk */,
				649AD3201F11B06E00244738 /* es */,
				84C21A7F1F8996EF00AD5B64 /* nl */,
				2FE1FCA61F98D3DA004C4D6B /* sk */,
				E1298BC321A517C700B646AD /* sv */,
				E5D3ADA321EDE335001A0909 /* ro */,
				FB0119FA21F8C04000477551 /* hi */,
				5EF9F7F721FB42EB00748374 /* pt-BR */,
				845900D3220E134300B4A7C4 /* cs */,
				84CE10AF22E6EAA0008ED3AC /* pl */,
				8482984523C3848B0088E223 /* en */,
				84B3B1FD23C0CE7200340754 /* tr */,
				84EA52D52404E83B00F7617A /* ca */,
				348BFF3F28DC5F2E0045F683 /* af */,
				348BFF6128DC61AE0045F683 /* da */,
				348BFF8228DC63C90045F683 /* en-GB */,
				348BFFA428DC64490045F683 /* fi */,
				348BFFC628DC64FB0045F683 /* hu */,
				348BFFE828DC657E0045F683 /* pt */,
				348B000A28DC688E0045F683 /* sr-Latn */,
				0507C2732B5617670043AD05 /* he */,
				34F2945E2C0A1BDF00F14962 /* id */,
				34ACAD752C16917100F871A0 /* hr */,
			);
			name = PrefKeyBindingViewController.xib;
			sourceTree = "<group>";
		};
		8400D5EC1E1AB33B006785F5 /* KeyRecordViewController.xib */ = {
			isa = PBXVariantGroup;
			children = (
				8400D5EB1E1AB33B006785F5 /* Base */,
				8400D6061E1AB412006785F5 /* zh-Hans */,
				D27E35DB1E379B6F0064BE57 /* zh-Hant */,
				C78987271E34EBDF0005769F /* ko */,
				B38F24251E44D0A000FFE600 /* it */,
				E5A935621E34B38A00ABD3F5 /* fr */,
				1334001F1EB3831E007FE17E /* ja */,
				440DDE431E9010430063E211 /* ru */,
				6CA50AB71EBD11610060D07A /* de */,
				6DC77D3D1F1439A700E96176 /* uk */,
				649AD3211F11B06E00244738 /* es */,
				84C21A801F8996EF00AD5B64 /* nl */,
				2FE1FCA71F98D3DA004C4D6B /* sk */,
				E1298BC421A517C700B646AD /* sv */,
				E5D3ADA421EDE335001A0909 /* ro */,
				FB0119FB21F8C04000477551 /* hi */,
				5EF9F7F821FB42EB00748374 /* pt-BR */,
				845900D4220E134300B4A7C4 /* cs */,
				84CE10B022E6EAA1008ED3AC /* pl */,
				8482984723C3848F0088E223 /* en */,
				84B3B1FE23C0CE7200340754 /* tr */,
				84EA52D62404E83B00F7617A /* ca */,
				348BFF4028DC5F2E0045F683 /* af */,
				348BFF6228DC61AE0045F683 /* da */,
				348BFF8328DC63C90045F683 /* en-GB */,
				348BFFA528DC64490045F683 /* fi */,
				348BFFC728DC64FB0045F683 /* hu */,
				348BFFE928DC657E0045F683 /* pt */,
				348B000B28DC688E0045F683 /* sr-Latn */,
				0507C2742B5617670043AD05 /* he */,
				34F2945F2C0A1BDF00F14962 /* id */,
				34ACAD762C16917100F871A0 /* hr */,
			);
			name = KeyRecordViewController.xib;
			sourceTree = "<group>";
		};
		8400D5EF1E1AB33F006785F5 /* PrefAdvancedViewController.xib */ = {
			isa = PBXVariantGroup;
			children = (
				8400D5EE1E1AB33F006785F5 /* Base */,
				8400D6071E1AB412006785F5 /* zh-Hans */,
				D27E35DC1E379B6F0064BE57 /* zh-Hant */,
				C78987281E34EBDF0005769F /* ko */,
				B38F24261E44D0A000FFE600 /* it */,
				E5A935631E34B38A00ABD3F5 /* fr */,
				133400201EB3831E007FE17E /* ja */,
				440DDE441E9010430063E211 /* ru */,
				6CA50AB51EBD10E90060D07A /* de */,
				6DC77D3E1F1439A700E96176 /* uk */,
				649AD3221F11B06E00244738 /* es */,
				84C21A811F8996EF00AD5B64 /* nl */,
				2FE1FCA81F98D3DA004C4D6B /* sk */,
				E1298BC521A517C800B646AD /* sv */,
				E5D3ADA521EDE335001A0909 /* ro */,
				FB0119FC21F8C04100477551 /* hi */,
				5EF9F7F921FB42EB00748374 /* pt-BR */,
				845900D5220E134400B4A7C4 /* cs */,
				84CE10B122E6EAA1008ED3AC /* pl */,
				8482984923C384930088E223 /* en */,
				84B3B1FF23C0CE7200340754 /* tr */,
				84EA52D72404E83B00F7617A /* ca */,
				348BFF4128DC5F2E0045F683 /* af */,
				348BFF6328DC61AE0045F683 /* da */,
				348BFF8428DC63C90045F683 /* en-GB */,
				348BFFA628DC64490045F683 /* fi */,
				348BFFC828DC64FB0045F683 /* hu */,
				348BFFEA28DC657E0045F683 /* pt */,
				348B000C28DC688E0045F683 /* sr-Latn */,
				0507C2752B5617670043AD05 /* he */,
				34F294602C0A1BDF00F14962 /* id */,
				34ACAD772C16917100F871A0 /* hr */,
			);
			name = PrefAdvancedViewController.xib;
			sourceTree = "<group>";
		};
		8400D5F21E1AB344006785F5 /* PrefCodecViewController.xib */ = {
			isa = PBXVariantGroup;
			children = (
				8400D5F11E1AB344006785F5 /* Base */,
				8400D6081E1AB412006785F5 /* zh-Hans */,
				D27E35DD1E379B6F0064BE57 /* zh-Hant */,
				C78987291E34EBDF0005769F /* ko */,
				B38F24271E44D0A000FFE600 /* it */,
				E5A935641E34B38A00ABD3F5 /* fr */,
				133400211EB3831E007FE17E /* ja */,
				440DDE451E9010430063E211 /* ru */,
				6CA50AB91EBD11B40060D07A /* de */,
				6DC77D3F1F1439A700E96176 /* uk */,
				649AD3231F11B06E00244738 /* es */,
				84C21A821F8996EF00AD5B64 /* nl */,
				2FE1FCA91F98D3DA004C4D6B /* sk */,
				E1298BC621A517C800B646AD /* sv */,
				E5D3ADA621EDE335001A0909 /* ro */,
				FB0119FD21F8C04100477551 /* hi */,
				5EF9F7FA21FB42EB00748374 /* pt-BR */,
				845900D6220E134400B4A7C4 /* cs */,
				84CE10B222E6EAA1008ED3AC /* pl */,
				8482984B23C384960088E223 /* en */,
				84B3B20023C0CE7200340754 /* tr */,
				84EA52D82404E83B00F7617A /* ca */,
				348BFF4228DC5F2E0045F683 /* af */,
				348BFF6428DC61AE0045F683 /* da */,
				348BFF8528DC63C90045F683 /* en-GB */,
				348BFFA728DC64490045F683 /* fi */,
				348BFFC928DC64FB0045F683 /* hu */,
				348BFFEB28DC657E0045F683 /* pt */,
				348B000D28DC688F0045F683 /* sr-Latn */,
				0507C2762B5617670043AD05 /* he */,
				34F294612C0A1BDF00F14962 /* id */,
				34ACAD782C16917100F871A0 /* hr */,
			);
			name = PrefCodecViewController.xib;
			sourceTree = "<group>";
		};
		8400D5F51E1AB348006785F5 /* PrefSubViewController.xib */ = {
			isa = PBXVariantGroup;
			children = (
				8400D5F41E1AB348006785F5 /* Base */,
				8400D6091E1AB412006785F5 /* zh-Hans */,
				D27E35DE1E379B700064BE57 /* zh-Hant */,
				C789872A1E34EBDF0005769F /* ko */,
				B38F24281E44D0A000FFE600 /* it */,
				E5A935651E34B38A00ABD3F5 /* fr */,
				133400221EB3831E007FE17E /* ja */,
				440DDE461E9010430063E211 /* ru */,
				6CA50ABB1EBD126B0060D07A /* de */,
				6DC77D401F1439A700E96176 /* uk */,
				649AD3241F11B06E00244738 /* es */,
				84C21A831F8996EF00AD5B64 /* nl */,
				2FE1FCAA1F98D3DA004C4D6B /* sk */,
				E1298BC721A517C800B646AD /* sv */,
				E5D3ADA721EDE335001A0909 /* ro */,
				FB0119FE21F8C04100477551 /* hi */,
				5EF9F7FB21FB42EB00748374 /* pt-BR */,
				845900D7220E134400B4A7C4 /* cs */,
				84CE10B322E6EAA1008ED3AC /* pl */,
				8482984D23C3849A0088E223 /* en */,
				84B3B20123C0CE7200340754 /* tr */,
				84EA52D92404E83B00F7617A /* ca */,
				348BFF4328DC5F2E0045F683 /* af */,
				348BFF6528DC61AE0045F683 /* da */,
				348BFF8628DC63CA0045F683 /* en-GB */,
				348BFFA828DC64490045F683 /* fi */,
				348BFFCA28DC64FB0045F683 /* hu */,
				348BFFEC28DC657F0045F683 /* pt */,
				348B000E28DC688F0045F683 /* sr-Latn */,
				0507C2772B5617680043AD05 /* he */,
				34F294622C0A1BDF00F14962 /* id */,
				34ACAD792C16917100F871A0 /* hr */,
			);
			name = PrefSubViewController.xib;
			sourceTree = "<group>";
		};
		8400D5F81E1AB34D006785F5 /* PrefNetworkViewController.xib */ = {
			isa = PBXVariantGroup;
			children = (
				8400D5F71E1AB34D006785F5 /* Base */,
				8400D60A1E1AB412006785F5 /* zh-Hans */,
				D27E35DF1E379B700064BE57 /* zh-Hant */,
				C789872B1E34EBDF0005769F /* ko */,
				B38F24291E44D0A000FFE600 /* it */,
				E5A935661E34B38A00ABD3F5 /* fr */,
				133400231EB3831E007FE17E /* ja */,
				440DDE471E9010430063E211 /* ru */,
				6CA50ABD1EBD165C0060D07A /* de */,
				6DC77D411F1439A700E96176 /* uk */,
				649AD3251F11B06E00244738 /* es */,
				84C21A841F8996EF00AD5B64 /* nl */,
				2FE1FCAB1F98D3DA004C4D6B /* sk */,
				E1298BC821A517C900B646AD /* sv */,
				E5D3ADA821EDE336001A0909 /* ro */,
				FB0119FF21F8C04100477551 /* hi */,
				5EF9F7FC21FB42EB00748374 /* pt-BR */,
				845900D8220E134400B4A7C4 /* cs */,
				84CE10B422E6EAA1008ED3AC /* pl */,
				8482984F23C3849D0088E223 /* en */,
				84B3B20223C0CE7300340754 /* tr */,
				84EA52DA2404E83C00F7617A /* ca */,
				348BFF4428DC5F2E0045F683 /* af */,
				348BFF6628DC61AE0045F683 /* da */,
				348BFF8728DC63CA0045F683 /* en-GB */,
				348BFFA928DC64490045F683 /* fi */,
				348BFFCB28DC64FB0045F683 /* hu */,
				348BFFED28DC657F0045F683 /* pt */,
				348B000F28DC688F0045F683 /* sr-Latn */,
				0507C2782B5617680043AD05 /* he */,
				34F294632C0A1BDF00F14962 /* id */,
				34ACAD7A2C16917100F871A0 /* hr */,
			);
			name = PrefNetworkViewController.xib;
			sourceTree = "<group>";
		};
		8418A2F7213F5791003166AC /* OpenURLWindowController.xib */ = {
			isa = PBXVariantGroup;
			children = (
				8418A2F6213F5791003166AC /* Base */,
				8418A2F8213F5794003166AC /* zh-Hans */,
				B3BEB11121403F6E0015FC54 /* it */,
				84BAFD3A21404572006B3CC1 /* sk */,
				8F49C36A213EF9C70076C4F9 /* de */,
				84BAFD3C2142FE2E006B3CC1 /* ko */,
				E5A0D2142145779D00750FF3 /* fr */,
				67C6C21C2148063900AFDE5C /* ja */,
				875FDFA22157876200F7F7FD /* ru */,
				9D02FB79218CEF53005FEB2B /* nl */,
				64AB73DB218FE89000450974 /* es */,
				E1298BB821A517C400B646AD /* sv */,
				846BE12D21B347830084ABB9 /* zh-Hant */,
				84AA3F1E21E7440500A3EDA2 /* uk */,
				E5D3AD9821EDE334001A0909 /* ro */,
				FB0119EF21F8C03E00477551 /* hi */,
				5EF9F7EC21FB42EA00748374 /* pt-BR */,
				845900C8220E134300B4A7C4 /* cs */,
				84CE10A422E6EAA0008ED3AC /* pl */,
				8482982F23C3845F0088E223 /* en */,
				84B3B1F223C0CE7200340754 /* tr */,
				84EA52CA2404E83A00F7617A /* ca */,
				348BFF3228DC5F2D0045F683 /* af */,
				348BFF5428DC61AD0045F683 /* da */,
				348BFF7528DC63C80045F683 /* en-GB */,
				348BFF9728DC64480045F683 /* fi */,
				348BFFB928DC64F90045F683 /* hu */,
				348BFFDB28DC657D0045F683 /* pt */,
				348BFFFD28DC688D0045F683 /* sr-Latn */,
				0507C2652B5617660043AD05 /* he */,
				34F294502C0A1BDF00F14962 /* id */,
				34ACAD672C16917000F871A0 /* hr */,
			);
			name = OpenURLWindowController.xib;
			sourceTree = "<group>";
		};
		845AC09E1E1AE6C10080B614 /* Localizable.strings */ = {
			isa = PBXVariantGroup;
			children = (
				845AC09D1E1AE6C10080B614 /* Base */,
				845AC09F1E1AE6CB0080B614 /* zh-Hans */,
				D27E35E01E379B700064BE57 /* zh-Hant */,
				C789872C1E34EBDF0005769F /* ko */,
				B38F242A1E44D0A000FFE600 /* it */,
				E5A935671E34B38B00ABD3F5 /* fr */,
				133400261EB3831F007FE17E /* ja */,
				440DDE4A1E9010430063E211 /* ru */,
				6CA50A931EBBA9DF0060D07A /* de */,
				6DC77D441F1439A800E96176 /* uk */,
				649AD3281F11B06F00244738 /* es */,
				84C21A871F8996EF00AD5B64 /* nl */,
				2FE1FCAE1F98D3DA004C4D6B /* sk */,
				E1298BCD21A517CA00B646AD /* sv */,
				E5D3ADAD21EDE336001A0909 /* ro */,
				FB011A0421F8C04200477551 /* hi */,
				5EF9F80121FB438200748374 /* pt-BR */,
				845900DD220E134400B4A7C4 /* cs */,
				84CE10B922E6EAA1008ED3AC /* pl */,
				84B3B20723C0CEA200340754 /* tr */,
				84EA52DF2404E83C00F7617A /* ca */,
				348BFF4928DC5F2E0045F683 /* af */,
				348BFF6A28DC61B30045F683 /* da */,
				348BFF8C28DC63CA0045F683 /* en-GB */,
				348BFFAE28DC64490045F683 /* fi */,
				348BFFD028DC64FB0045F683 /* hu */,
				348BFFF228DC657F0045F683 /* pt */,
				348B001428DC688F0045F683 /* sr-Latn */,
				0507C27D2B5624AE0043AD05 /* he */,
				34F294682C0A1BDF00F14962 /* id */,
				34ACAD7F2C16917100F871A0 /* hr */,
			);
			name = Localizable.strings;
			sourceTree = "<group>";
		};
		849581F51F03D55A00D3B359 /* InitialWindowController.xib */ = {
			isa = PBXVariantGroup;
			children = (
				849581F41F03D55A00D3B359 /* Base */,
				849581F71F03D55C00D3B359 /* zh-Hans */,
				6DC77D371F1439A700E96176 /* uk */,
				C7DBA5EB1F07C5FD00C2B416 /* ko */,
				649AD31B1F11B06E00244738 /* es */,
				8F825CBD1F16280A0094B529 /* de */,
				B3066F5F1F161538004D7559 /* it */,
				E53BAB3F1F1692B700D2609F /* fr */,
				84BF6F601F1BB2CD00D45798 /* zh-Hant */,
				84BF6F621F1BB3E900D45798 /* ja */,
				84BF6F671F1BB3F300D45798 /* ru */,
				84C21A781F8996EE00AD5B64 /* nl */,
				2FE1FC9F1F98D3D9004C4D6B /* sk */,
				E1298BBA21A517C500B646AD /* sv */,
				E5D3AD9A21EDE334001A0909 /* ro */,
				FB0119F121F8C03F00477551 /* hi */,
				5EF9F7EE21FB42EA00748374 /* pt-BR */,
				845900CA220E134300B4A7C4 /* cs */,
				84CE10A622E6EAA0008ED3AC /* pl */,
				8482983323C384660088E223 /* en */,
				84B3B1F423C0CE7200340754 /* tr */,
				84EA52CC2404E83A00F7617A /* ca */,
				348BFF3428DC5F2D0045F683 /* af */,
				348BFF5628DC61AD0045F683 /* da */,
				348BFF7728DC63C90045F683 /* en-GB */,
				348BFF9928DC64480045F683 /* fi */,
				348BFFBB28DC64FA0045F683 /* hu */,
				348BFFDD28DC657D0045F683 /* pt */,
				348BFFFF28DC688D0045F683 /* sr-Latn */,
				0507C2672B5617660043AD05 /* he */,
				34F294522C0A1BDF00F14962 /* id */,
				34ACAD692C16917000F871A0 /* hr */,
			);
			name = InitialWindowController.xib;
			sourceTree = "<group>";
		};
		84996F921EC11CE6009A8A39 /* HistoryWindowController.xib */ = {
			isa = PBXVariantGroup;
			children = (
				84996F911EC11CE6009A8A39 /* Base */,
				84996F941EC11CEC009A8A39 /* zh-Hans */,
				13D511921ED0396D0072D1C0 /* ja */,
				B3B163411EC9A1AC000ED121 /* it */,
				D27556FC1EC6E1C300CAB2A4 /* zh-Hant */,
				C7DC79CE1EC63821002DE23B /* ko */,
				8F6F50541EC5E053002B47B4 /* de */,
				E568075F1EF975C0005A3ADD /* fr */,
				6DC77D361F1439A600E96176 /* uk */,
				649AD31A1F11B06E00244738 /* es */,
				844E2FD21F1C7C6000CB1170 /* ru */,
				84C21A771F8996EE00AD5B64 /* nl */,
				2FE1FC9E1F98D3D9004C4D6B /* sk */,
				E1298BB921A517C400B646AD /* sv */,
				E5D3AD9921EDE334001A0909 /* ro */,
				FB0119F021F8C03E00477551 /* hi */,
				5EF9F7ED21FB42EA00748374 /* pt-BR */,
				845900C9220E134300B4A7C4 /* cs */,
				84CE10A522E6EAA0008ED3AC /* pl */,
				8482983123C384620088E223 /* en */,
				84B3B1F323C0CE7200340754 /* tr */,
				84EA52CB2404E83A00F7617A /* ca */,
				348BFF3328DC5F2D0045F683 /* af */,
				348BFF5528DC61AD0045F683 /* da */,
				348BFF7628DC63C80045F683 /* en-GB */,
				348BFF9828DC64480045F683 /* fi */,
				348BFFBA28DC64FA0045F683 /* hu */,
				348BFFDC28DC657D0045F683 /* pt */,
				348BFFFE28DC688D0045F683 /* sr-Latn */,
				0507C2662B5617660043AD05 /* he */,
				34F294512C0A1BDF00F14962 /* id */,
				34ACAD682C16917000F871A0 /* hr */,
			);
			name = HistoryWindowController.xib;
			sourceTree = "<group>";
		};
		84A0BA931D2F9E9600BC8DA1 /* MainMenu.xib */ = {
			isa = PBXVariantGroup;
			children = (
				84A0BA941D2F9E9600BC8DA1 /* Base */,
				8400D5F91E1AB411006785F5 /* zh-Hans */,
				D27E35CE1E379B6D0064BE57 /* zh-Hant */,
				C789871A1E34EBDE0005769F /* ko */,
				B38F24181E44D09F00FFE600 /* it */,
				9E63CAB61E3F7D0E00EA66C9 /* fr */,
				133400111EB3831C007FE17E /* ja */,
				440DDE351E9010420063E211 /* ru */,
				6CA50A9B1EBBBA830060D07A /* de */,
				6DC77D2D1F1439A600E96176 /* uk */,
				649AD3111F11B06D00244738 /* es */,
				84C21A6F1F8996ED00AD5B64 /* nl */,
				2FE1FC961F98D3D8004C4D6B /* sk */,
				E1298BB121A517C300B646AD /* sv */,
				E5D3AD9121EDE333001A0909 /* ro */,
				FB0119E821F8C03D00477551 /* hi */,
				5EF9F7E521FB42E900748374 /* pt-BR */,
				845900C1220E134200B4A7C4 /* cs */,
				84CE109D22E6EAA0008ED3AC /* pl */,
				8482982123C3843C0088E223 /* en */,
				84B3B1EB23C0CE7100340754 /* tr */,
				84EA52C32404E83900F7617A /* ca */,
				348BFF2B28DC5F2C0045F683 /* af */,
				348BFF4D28DC61AC0045F683 /* da */,
				348BFF6E28DC63C80045F683 /* en-GB */,
				348BFF9028DC64470045F683 /* fi */,
				348BFFB228DC64F90045F683 /* hu */,
				348BFFD428DC657C0045F683 /* pt */,
				348BFFF628DC688C0045F683 /* sr-Latn */,
				0507C25E2B5617650043AD05 /* he */,
				34F294492C0A1BDE00F14962 /* id */,
				34ACAD602C16917000F871A0 /* hr */,
			);
			name = MainMenu.xib;
			sourceTree = "<group>";
		};
		84D0FB841F5E6A3800C6A6A7 /* FreeSelectingViewController.xib */ = {
			isa = PBXVariantGroup;
			children = (
				84D0FB831F5E6A3800C6A6A7 /* Base */,
				84D0FB861F5E6A3A00C6A6A7 /* zh-Hans */,
				E5C57C1E1F82A1ED00488ABA /* fr */,
				C7513B4C1F61C5A300C14561 /* ko */,
				13D77DE21F8656FC0076990A /* ja */,
				84C21A561F89932500AD5B64 /* ru */,
				84C21A571F89932700AD5B64 /* it */,
				84C21A7A1F8996EE00AD5B64 /* nl */,
				2FE1FCA11F98D3D9004C4D6B /* sk */,
				E34E0ADF2007E23600BDC8BA /* zh-Hant */,
				64D04D5320083B840031EE2F /* es */,
				8F17B8FA2013956E0048FB5D /* de */,
				E1298BBD21A517C500B646AD /* sv */,
				84AA3F2021E7442400A3EDA2 /* uk */,
				E5D3AD9D21EDE334001A0909 /* ro */,
				FB0119F421F8C03F00477551 /* hi */,
				5EF9F7F121FB42EA00748374 /* pt-BR */,
				845900CD220E134300B4A7C4 /* cs */,
				84CE10A922E6EAA0008ED3AC /* pl */,
				8482983923C384710088E223 /* en */,
				84B3B1F723C0CE7200340754 /* tr */,
				84EA52CF2404E83A00F7617A /* ca */,
				348BFF3828DC5F2D0045F683 /* af */,
				348BFF5A28DC61AD0045F683 /* da */,
				348BFF7B28DC63C90045F683 /* en-GB */,
				348BFF9D28DC64480045F683 /* fi */,
				348BFFBF28DC64FA0045F683 /* hu */,
				348BFFE128DC657E0045F683 /* pt */,
				348B000328DC688E0045F683 /* sr-Latn */,
				0507C26C2B5617670043AD05 /* he */,
				34F294572C0A1BDF00F14962 /* id */,
				34ACAD6E2C16917100F871A0 /* hr */,
			);
			name = FreeSelectingViewController.xib;
			sourceTree = "<group>";
		};
		84EC12881F504D2500137C1E /* FilterPresets.strings */ = {
			isa = PBXVariantGroup;
			children = (
				84EC12871F504D2500137C1E /* Base */,
				84EC12891F504D3B00137C1E /* zh-Hans */,
				E5C57C1F1F82A20600488ABA /* fr */,
				C7513B4A1F61C05D00C14561 /* ko */,
				13D77DE01F85A2980076990A /* ja */,
				87E813251F83C05E00AA8D0C /* ru */,
				84C21A551F8992F600AD5B64 /* it */,
				84C21A891F8996F000AD5B64 /* nl */,
				2FE1FCB01F98D3DB004C4D6B /* sk */,
				64D04D5120083B6F0031EE2F /* es */,
				6CD541A2206AD71C000428E6 /* de */,
				E1298BCF21A517CA00B646AD /* sv */,
				846BE13021B349030084ABB9 /* zh-Hant */,
				84AA3F2521E7451F00A3EDA2 /* uk */,
				E5D3ADAF21EDE336001A0909 /* ro */,
				FB011A0621F8C04200477551 /* hi */,
				5EF9F80321FB43EA00748374 /* pt-BR */,
				845900DF220E134400B4A7C4 /* cs */,
				84CE10BB22E6EAA1008ED3AC /* pl */,
				8482985923C384CE0088E223 /* en */,
				84B3B20A23C0D02200340754 /* tr */,
				84EA52E12404E83C00F7617A /* ca */,
				348BFF4B28DC5F2E0045F683 /* af */,
				348BFF6C28DC61B30045F683 /* da */,
				348BFF8E28DC63CA0045F683 /* en-GB */,
				348BFFB028DC644A0045F683 /* fi */,
				348BFFD228DC64FB0045F683 /* hu */,
				348BFFF428DC657F0045F683 /* pt */,
				0507C27E2B563C1D0043AD05 /* he */,
				34F2946A2C0A1BE000F14962 /* id */,
				34F294702C0A1E8100F14962 /* sr-Latn */,
				34ACAD802C16917100F871A0 /* hr */,
			);
			name = FilterPresets.strings;
			sourceTree = "<group>";
		};
		84F5D49C1E44E9A50060A838 /* KeyBinding.strings */ = {
			isa = PBXVariantGroup;
			children = (
				84F5D49B1E44E9A50060A838 /* Base */,
				84F5D49D1E44E9A90060A838 /* zh-Hans */,
				B3860ED81E50F73A00FF012B /* it */,
				C70BC05C1E511D1000D8CB79 /* ko */,
				E5A9E1841E50F1E200950BD5 /* fr */,
				D2B411421E5336AD002819E1 /* zh-Hant */,
				133400281EB3831F007FE17E /* ja */,
				440DDE4C1E9010440063E211 /* ru */,
				6CA50ABE1EBD18320060D07A /* de */,
				6DC77D461F1439A800E96176 /* uk */,
				649AD32A1F11B06F00244738 /* es */,
				84C21A8A1F8996F000AD5B64 /* nl */,
				2FE1FCB11F98D3DB004C4D6B /* sk */,
				E1298BD021A517CA00B646AD /* sv */,
				E5D3ADB021EDE336001A0909 /* ro */,
				FB011A0721F8C04200477551 /* hi */,
				5EF9F80421FB448700748374 /* pt-BR */,
				845900E0220E134400B4A7C4 /* cs */,
				84CE10BC22E6EAA1008ED3AC /* pl */,
				8482985A23C384F10088E223 /* en */,
				84B3B20923C0CF0900340754 /* tr */,
				84EA52E22404E83C00F7617A /* ca */,
				348BFF4C28DC5F2E0045F683 /* af */,
				348BFF6D28DC61B30045F683 /* da */,
				348BFF8F28DC63CA0045F683 /* en-GB */,
				348BFFB128DC644A0045F683 /* fi */,
				348BFFD328DC64FC0045F683 /* hu */,
				348BFFF528DC657F0045F683 /* pt */,
				05B91AB22BFEE5E70012631C /* he */,
				34F2946B2C0A1BE000F14962 /* id */,
				34F2946F2C0A1E1800F14962 /* sr-Latn */,
				34ACAD812C16917100F871A0 /* hr */,
			);
			name = KeyBinding.strings;
			sourceTree = "<group>";
		};
		8F49C370213EFB7E0076C4F9 /* MiniPlayerController.xib */ = {
			isa = PBXVariantGroup;
			children = (
				8F49C36F213EFB7E0076C4F9 /* Base */,
				8F49C372213EFB830076C4F9 /* de */,
				84BAFD3B2142FE25006B3CC1 /* ko */,
				84BAFD3E2142FF0A006B3CC1 /* zh-Hans */,
				E5A0D212214576E200750FF3 /* fr */,
				875FDFA42157877000F7F7FD /* ru */,
				13B82A33218D4A3B00F515A1 /* ja */,
				9D02FB77218CEF35005FEB2B /* nl */,
				B305513A2190B0C600D3F70E /* it */,
				64AB73DD218FE97900450974 /* es */,
				5879479521A87DD700757A6F /* sk */,
				E1298BBB21A517C500B646AD /* sv */,
				846BE12F21B347920084ABB9 /* zh-Hant */,
				84AA3F1F21E7441C00A3EDA2 /* uk */,
				E5D3AD9B21EDE334001A0909 /* ro */,
				FB0119F221F8C03F00477551 /* hi */,
				5EF9F7EF21FB42EA00748374 /* pt-BR */,
				845900CB220E134300B4A7C4 /* cs */,
				84CE10A722E6EAA0008ED3AC /* pl */,
				8482983523C3846A0088E223 /* en */,
				84B3B1F523C0CE7200340754 /* tr */,
				84EA52CD2404E83A00F7617A /* ca */,
				348BFF3528DC5F2D0045F683 /* af */,
				348BFF5728DC61AD0045F683 /* da */,
				348BFF7828DC63C90045F683 /* en-GB */,
				348BFF9A28DC64480045F683 /* fi */,
				348BFFBC28DC64FA0045F683 /* hu */,
				348BFFDE28DC657D0045F683 /* pt */,
				348B000028DC688D0045F683 /* sr-Latn */,
				0507C2682B5617660043AD05 /* he */,
				34F294532C0A1BDF00F14962 /* id */,
				34ACAD6A2C16917000F871A0 /* hr */,
			);
			name = MiniPlayerController.xib;
			sourceTree = "<group>";
		};
		C78987311E34EF170005769F /* InfoPlist.strings */ = {
			isa = PBXVariantGroup;
			children = (
				C78987301E34EF170005769F /* ko */,
				D2B411431E5336AE002819E1 /* zh-Hant */,
				843B97AA1E82D3C100D07261 /* Base */,
				133400251EB3831E007FE17E /* ja */,
				84792F541EBB957E002E98F6 /* zh-Hans */,
				440DDE491E9010430063E211 /* ru */,
				B3D578841EBCE6B200757AAA /* it */,
				6CA50AA81EBBC7610060D07A /* de */,
				E56807601EF97766005A3ADD /* fr */,
				6DC77D431F1439A700E96176 /* uk */,
				649AD3271F11B06E00244738 /* es */,
				84C21A861F8996EF00AD5B64 /* nl */,
				2FE1FCAD1F98D3DA004C4D6B /* sk */,
				E1298BCC21A517CA00B646AD /* sv */,
				E5D3ADAC21EDE336001A0909 /* ro */,
				FB011A0321F8C04200477551 /* hi */,
				5EF9F80021FB436700748374 /* pt-BR */,
				845900DC220E134400B4A7C4 /* cs */,
				84CE10B822E6EAA1008ED3AC /* pl */,
				8482985623C384B00088E223 /* en */,
				84B3B20823C0CEAB00340754 /* tr */,
				84EA52DE2404E83C00F7617A /* ca */,
				348BFF4828DC5F2E0045F683 /* af */,
				348BFF8B28DC63CA0045F683 /* en-GB */,
				348BFFAD28DC64490045F683 /* fi */,
				348BFFCF28DC64FB0045F683 /* hu */,
				348BFFF128DC657F0045F683 /* pt */,
				348B001328DC688F0045F683 /* sr-Latn */,
				3494B3F42C00254500F57FC2 /* he */,
				3494B3F52C00254800F57FC2 /* da */,
				34F294672C0A1BDF00F14962 /* id */,
				34ACAD7E2C16917100F871A0 /* hr */,
			);
			name = InfoPlist.strings;
			sourceTree = "<group>";
		};
		D114C7AF2BEDEF3E0002D077 /* PrefDataViewController.xib */ = {
			isa = PBXVariantGroup;
			children = (
				D114C7B02BEDEF3E0002D077 /* Base */,
			);
			name = PrefDataViewController.xib;
			sourceTree = "<group>";
		};
		E32712B424F2B8CA00359DAB /* ScreenshootOSDView.xib */ = {
			isa = PBXVariantGroup;
			children = (
				E32712B324F2B8CA00359DAB /* Base */,
				E32712B624F2B8D200359DAB /* en */,
				348BFF3A28DC5F2D0045F683 /* af */,
				348BFF5C28DC61AD0045F683 /* da */,
				348BFF7D28DC63C90045F683 /* en-GB */,
				348BFF9F28DC64480045F683 /* fi */,
				348BFFC128DC64FA0045F683 /* hu */,
				348BFFE328DC657E0045F683 /* pt */,
				348B000528DC688E0045F683 /* sr-Latn */,
				0507C26E2B5617670043AD05 /* he */,
				34F294592C0A1BDF00F14962 /* id */,
				34F294AB2C0A210200F14962 /* ca */,
				34F294AC2C0A210300F14962 /* zh-Hans */,
				34F294AD2C0A210400F14962 /* zh-Hant */,
				34F294AE2C0A210400F14962 /* cs */,
				34F294AF2C0A210500F14962 /* nl */,
				34F294B02C0A210800F14962 /* fr */,
				34F294B12C0A210900F14962 /* de */,
				34F294B22C0A210A00F14962 /* hi */,
				34F294B32C0A210B00F14962 /* it */,
				34F294B42C0A210B00F14962 /* ja */,
				34F294B52C0A210C00F14962 /* ko */,
				34F294B62C0A210C00F14962 /* pl */,
				34F294B72C0A210D00F14962 /* pt-BR */,
				34F294B82C0A210E00F14962 /* ro */,
				34F294B92C0A210F00F14962 /* ru */,
				34F294BA2C0A210F00F14962 /* sk */,
				34F294BB2C0A211000F14962 /* es */,
				34F294BC2C0A211000F14962 /* sv */,
				34F294BD2C0A211100F14962 /* tr */,
				34F294BE2C0A211100F14962 /* uk */,
				34ACAD702C16917100F871A0 /* hr */,
			);
			name = ScreenshootOSDView.xib;
			sourceTree = "<group>";
		};
		E34A0E032053F93A00B50097 /* PrefOSCToolbarSettingsSheetController.xib */ = {
			isa = PBXVariantGroup;
			children = (
				E34A0E022053F93A00B50097 /* Base */,
				E34A0E052053F93E00B50097 /* zh-Hans */,
				E53EB2A7205A865D003F34A0 /* fr */,
				C77164E12058D45C009E41DA /* ko */,
				134C1370205FB181002C7BE4 /* ja */,
				9D1C033A2067C24600919F84 /* nl */,
				6CD541A4206AD7AA000428E6 /* de */,
				84D6C98C208A95A60050F980 /* sk */,
				E33C315B2107018000983986 /* zh-Hant */,
				64F85F5D211003A900F8D8C0 /* es */,
				875FDFA02157874B00F7F7FD /* ru */,
				E1298BC121A517C700B646AD /* sv */,
				846BE13221B351CE0084ABB9 /* it */,
				84AA3F2121E7443700A3EDA2 /* uk */,
				E5D3ADA121EDE335001A0909 /* ro */,
				FB0119F821F8C04000477551 /* hi */,
				5EF9F7F521FB42EB00748374 /* pt-BR */,
				845900D1220E134300B4A7C4 /* cs */,
				84CE10AD22E6EAA0008ED3AC /* pl */,
				8482984123C384820088E223 /* en */,
				84B3B1FB23C0CE7200340754 /* tr */,
				84EA52D32404E83B00F7617A /* ca */,
				348BFF3D28DC5F2E0045F683 /* af */,
				348BFF5F28DC61AE0045F683 /* da */,
				348BFF8028DC63C90045F683 /* en-GB */,
				348BFFA228DC64490045F683 /* fi */,
				348BFFC428DC64FA0045F683 /* hu */,
				348BFFE628DC657E0045F683 /* pt */,
				348B000828DC688E0045F683 /* sr-Latn */,
				0507C2712B5617670043AD05 /* he */,
				34F2945C2C0A1BDF00F14962 /* id */,
				34ACAD732C16917100F871A0 /* hr */,
			);
			name = PrefOSCToolbarSettingsSheetController.xib;
			sourceTree = "<group>";
		};
		E34E909C24F821280073BF04 /* GuideWindowController.xib */ = {
			isa = PBXVariantGroup;
			children = (
				E34E909B24F821280073BF04 /* Base */,
				E34E909E24F821300073BF04 /* en */,
				E34E90C824F821B00073BF04 /* ca */,
				E34E90CA24F821B10073BF04 /* zh-Hans */,
				E34E90CC24F821B20073BF04 /* zh-Hant */,
				E34E90CE24F821B20073BF04 /* cs */,
				E34E90D024F821B40073BF04 /* nl */,
				E34E90D224F821B50073BF04 /* fr */,
				E34E90D424F821B60073BF04 /* de */,
				E34E90D624F821B60073BF04 /* hi */,
				E34E90D824F821B70073BF04 /* it */,
				E34E90DA24F821B80073BF04 /* ja */,
				E34E90DC24F821B90073BF04 /* ko */,
				E34E90DE24F821B90073BF04 /* pl */,
				E34E90E024F821BA0073BF04 /* pt-BR */,
				E34E90E224F821BB0073BF04 /* ro */,
				E34E90E424F821BC0073BF04 /* ru */,
				E34E90E624F821BD0073BF04 /* sk */,
				E34E90E824F821BD0073BF04 /* es */,
				E34E90EA24F821BE0073BF04 /* sv */,
				E34E90EC24F821BF0073BF04 /* tr */,
				E34E90EE24F821C00073BF04 /* uk */,
				348BFF3628DC5F2D0045F683 /* af */,
				348BFF5828DC61AD0045F683 /* da */,
				348BFF7928DC63C90045F683 /* en-GB */,
				348BFF9B28DC64480045F683 /* fi */,
				348BFFBD28DC64FA0045F683 /* hu */,
				348BFFDF28DC657D0045F683 /* pt */,
				348B000128DC688D0045F683 /* sr-Latn */,
				0507C2692B5617660043AD05 /* he */,
				34F294542C0A1BDF00F14962 /* id */,
				34ACAD6B2C16917000F871A0 /* hr */,
			);
			name = GuideWindowController.xib;
			sourceTree = "<group>";
		};
		E374161320F3C0AB00B4F7F9 /* PrefUtilsViewController.xib */ = {
			isa = PBXVariantGroup;
			children = (
				E374161220F3C0AB00B4F7F9 /* Base */,
				E374161520F3C0AD00B4F7F9 /* zh-Hans */,
				E5EF3D0D2100878F00FEBE4C /* fr */,
				C715104221014A2900C6963C /* ko */,
				9D8B490421007F58005113D9 /* nl */,
				E33C315D210701A100983986 /* zh-Hant */,
				64F85F5C210FFBC300F8D8C0 /* es */,
				B35E0A072107C0E500453AA7 /* it */,
				84AB8BCE2122235900E478BB /* sk */,
				8F9D0029213B7A000068FC73 /* de */,
				67C6C21A2148062400AFDE5C /* ja */,
				875FDF9E2157873300F7F7FD /* ru */,
				E1298BC921A517C900B646AD /* sv */,
				84AA3F2221E7445500A3EDA2 /* uk */,
				E5D3ADA921EDE336001A0909 /* ro */,
				FB011A0021F8C04100477551 /* hi */,
				5EF9F7FD21FB42EC00748374 /* pt-BR */,
				845900D9220E134400B4A7C4 /* cs */,
				84CE10B522E6EAA1008ED3AC /* pl */,
				8482985123C384A10088E223 /* en */,
				84B3B20323C0CE7300340754 /* tr */,
				84EA52DB2404E83C00F7617A /* ca */,
				348BFF4528DC5F2E0045F683 /* af */,
				348BFF6728DC61AE0045F683 /* da */,
				348BFF8828DC63CA0045F683 /* en-GB */,
				348BFFAA28DC64490045F683 /* fi */,
				348BFFCC28DC64FB0045F683 /* hu */,
				348BFFEE28DC657F0045F683 /* pt */,
				348B001028DC688F0045F683 /* sr-Latn */,
				0507C2792B5617680043AD05 /* he */,
				34F294642C0A1BDF00F14962 /* id */,
				34ACAD7B2C16917100F871A0 /* hr */,
			);
			name = PrefUtilsViewController.xib;
			sourceTree = "<group>";
		};
		E3B3DD5920FDB8A600325184 /* PreferenceWindowController.xib */ = {
			isa = PBXVariantGroup;
			children = (
				E3B3DD5820FDB8A600325184 /* Base */,
				E3B3DD5B20FDB8A900325184 /* zh-Hans */,
				E5EF3D0C20FFBB9700FEBE4C /* fr */,
				C715104121014A1E00C6963C /* ko */,
				9D8B490621007F84005113D9 /* nl */,
				E33C315F210701C200983986 /* zh-Hant */,
				64F85F5F211003DF00F8D8C0 /* es */,
				B3FC6F2F210FB42700E7F6AF /* it */,
				8F49C363213EF5400076C4F9 /* de */,
				67C6C21E2148064400AFDE5C /* ja */,
				875FDFA62157879900F7F7FD /* ru */,
				5879479621A87E6100757A6F /* sk */,
				E1298BCA21A517C900B646AD /* sv */,
				84AA3F2321E7446100A3EDA2 /* uk */,
				E5D3ADAA21EDE336001A0909 /* ro */,
				FB011A0121F8C04100477551 /* hi */,
				5EF9F7FE21FB42EC00748374 /* pt-BR */,
				845900DA220E134400B4A7C4 /* cs */,
				84CE10B622E6EAA1008ED3AC /* pl */,
				8482985323C384A40088E223 /* en */,
				84B3B20423C0CE7300340754 /* tr */,
				84EA52DC2404E83C00F7617A /* ca */,
				348BFF4628DC5F2E0045F683 /* af */,
				348BFF6828DC61AE0045F683 /* da */,
				348BFF8928DC63CA0045F683 /* en-GB */,
				348BFFAB28DC64490045F683 /* fi */,
				348BFFCD28DC64FB0045F683 /* hu */,
				348BFFEF28DC657F0045F683 /* pt */,
				348B001128DC688F0045F683 /* sr-Latn */,
				0507C27A2B5617680043AD05 /* he */,
				34F294652C0A1BDF00F14962 /* id */,
				34ACAD7C2C16917100F871A0 /* hr */,
			);
			name = PreferenceWindowController.xib;
			sourceTree = "<group>";
		};
/* End PBXVariantGroup section */

/* Begin XCBuildConfiguration section */
		49542987216C34960058F680 /* Debug */ = {
			isa = XCBuildConfiguration;
			baseConfigurationReference = 4964988E2919E47900CD61A5 /* OpenInIINA.xcconfig */;
			buildSettings = {
				DEAD_CODE_STRIPPING = YES;
				DEVELOPMENT_TEAM = PG2MG2559L;
				INFOPLIST_KEY_CFBundleDisplayName = "Open in IINA";
				INFOPLIST_KEY_NSHumanReadableCopyright = "Copyright © 2018 lhc. All rights reserved.";
				MACOSX_DEPLOYMENT_TARGET = 10.15;
				PRODUCT_BUNDLE_IDENTIFIER = "com.iina-advance.OpenInIINA";
			};
			name = Debug;
		};
		49542988216C34960058F680 /* Release */ = {
			isa = XCBuildConfiguration;
			baseConfigurationReference = 4964988E2919E47900CD61A5 /* OpenInIINA.xcconfig */;
			buildSettings = {
				"CODE_SIGN_IDENTITY[sdk=macosx*]" = "Developer ID Application";
				CODE_SIGN_INJECT_BASE_ENTITLEMENTS = NO;
				CODE_SIGN_STYLE = Manual;
				DEAD_CODE_STRIPPING = YES;
				DEVELOPMENT_TEAM = "";
				"DEVELOPMENT_TEAM[sdk=macosx*]" = PG2MG2559L;
				INFOPLIST_KEY_CFBundleDisplayName = "Open in IINA";
				INFOPLIST_KEY_NSHumanReadableCopyright = "Copyright © 2018 lhc. All rights reserved.";
				MACOSX_DEPLOYMENT_TARGET = 10.15;
				PRODUCT_BUNDLE_IDENTIFIER = "com.iina-advance.OpenInIINA";
				PROVISIONING_PROFILE_SPECIFIER = "";
			};
			name = Release;
		};
		51537C6E29FA25D000F9A472 /* Nightly */ = {
			isa = XCBuildConfiguration;
			baseConfigurationReference = 51537C7229FA26DD00F9A472 /* Nightly.xcconfig */;
			buildSettings = {
<<<<<<< HEAD
				CLANG_ANALYZER_LOCALIZABILITY_NONLOCALIZED = YES;
				DEAD_CODE_STRIPPING = YES;
				GCC_PREPROCESSOR_DEFINITIONS = "GL_SILENCE_DEPRECATION=1";
=======
>>>>>>> 5c39b7d6
				SKIP_INSTALL = YES;
			};
			name = Nightly;
		};
		51537C6F29FA25D000F9A472 /* Nightly */ = {
			isa = XCBuildConfiguration;
			baseConfigurationReference = 496498882919E47900CD61A5 /* iina.xcconfig */;
			buildSettings = {
<<<<<<< HEAD
				"CODE_SIGN_IDENTITY[sdk=macosx*]" = "-";
				CURRENT_PROJECT_VERSION = 3;
				DEAD_CODE_STRIPPING = YES;
				DEVELOPMENT_TEAM = PG2MG2559L;
=======
				GCC_PREPROCESSOR_DEFINITIONS = "GL_SILENCE_DEPRECATION=1";
>>>>>>> 5c39b7d6
				INFOPLIST_KEY_LSApplicationCategoryType = "public.app-category.video";
				INFOPLIST_KEY_NSHumanReadableCopyright = "Copyright © 2017-2024\nMatt Svoboda, Collider LI, et al.\nReleased under GPLv3.";
				INFOPLIST_KEY_NSMainNibFile = MainMenu;
				INFOPLIST_KEY_NSPrincipalClass = NSApplication;
				LIBRARY_SEARCH_PATHS = (
					"$(inherited)",
					"$(PROJECT_DIR)/deps/lib",
				);
<<<<<<< HEAD
				MARKETING_VERSION = 1.2;
				PRODUCT_BUNDLE_IDENTIFIER = "com.iina-advance";
=======
>>>>>>> 5c39b7d6
				SKIP_INSTALL = NO;
			};
			name = Nightly;
		};
		51537C7029FA25D000F9A472 /* Nightly */ = {
			isa = XCBuildConfiguration;
			baseConfigurationReference = 4964988B2919E47900CD61A5 /* iina-cli.xcconfig */;
			buildSettings = {
				DEAD_CODE_STRIPPING = YES;
				DEVELOPMENT_TEAM = PG2MG2559L;
			};
			name = Nightly;
		};
		51537C7129FA25D000F9A472 /* Nightly */ = {
			isa = XCBuildConfiguration;
			baseConfigurationReference = 4964988E2919E47900CD61A5 /* OpenInIINA.xcconfig */;
			buildSettings = {
				DEAD_CODE_STRIPPING = YES;
				DEVELOPMENT_TEAM = PG2MG2559L;
				INFOPLIST_KEY_CFBundleDisplayName = "Open in IINA";
				INFOPLIST_KEY_NSHumanReadableCopyright = "Copyright © 2018 lhc. All rights reserved.";
				MACOSX_DEPLOYMENT_TARGET = 10.15;
				PRODUCT_BUNDLE_IDENTIFIER = "com.iina-advance.OpenInIINA";
			};
			name = Nightly;
		};
		51A0F0F229FA2C65000130CF /* Beta */ = {
			isa = XCBuildConfiguration;
			baseConfigurationReference = 51A0F0F629FA2C8E000130CF /* Beta.xcconfig */;
			buildSettings = {
<<<<<<< HEAD
				CLANG_ANALYZER_LOCALIZABILITY_NONLOCALIZED = YES;
				DEAD_CODE_STRIPPING = YES;
				GCC_PREPROCESSOR_DEFINITIONS = "GL_SILENCE_DEPRECATION=1";
=======
>>>>>>> 5c39b7d6
				SKIP_INSTALL = YES;
			};
			name = Beta;
		};
		51A0F0F329FA2C65000130CF /* Beta */ = {
			isa = XCBuildConfiguration;
			baseConfigurationReference = 496498882919E47900CD61A5 /* iina.xcconfig */;
			buildSettings = {
<<<<<<< HEAD
				"CODE_SIGN_IDENTITY[sdk=macosx*]" = "-";
				CURRENT_PROJECT_VERSION = 3;
				DEAD_CODE_STRIPPING = YES;
				DEVELOPMENT_TEAM = PG2MG2559L;
=======
				GCC_PREPROCESSOR_DEFINITIONS = "GL_SILENCE_DEPRECATION=1";
>>>>>>> 5c39b7d6
				INFOPLIST_KEY_LSApplicationCategoryType = "public.app-category.video";
				INFOPLIST_KEY_NSHumanReadableCopyright = "Copyright © 2017-2024\nMatt Svoboda, Collider LI, et al.\nReleased under GPLv3.";
				INFOPLIST_KEY_NSMainNibFile = MainMenu;
				INFOPLIST_KEY_NSPrincipalClass = NSApplication;
				LIBRARY_SEARCH_PATHS = (
					"$(inherited)",
					"$(PROJECT_DIR)/deps/lib",
				);
<<<<<<< HEAD
				MARKETING_VERSION = 1.2;
				PRODUCT_BUNDLE_IDENTIFIER = "com.iina-advance";
=======
>>>>>>> 5c39b7d6
				SKIP_INSTALL = NO;
			};
			name = Beta;
		};
		51A0F0F429FA2C65000130CF /* Beta */ = {
			isa = XCBuildConfiguration;
			baseConfigurationReference = 4964988B2919E47900CD61A5 /* iina-cli.xcconfig */;
			buildSettings = {
				DEAD_CODE_STRIPPING = YES;
				DEVELOPMENT_TEAM = PG2MG2559L;
			};
			name = Beta;
		};
		51A0F0F529FA2C65000130CF /* Beta */ = {
			isa = XCBuildConfiguration;
			baseConfigurationReference = 4964988E2919E47900CD61A5 /* OpenInIINA.xcconfig */;
			buildSettings = {
				DEAD_CODE_STRIPPING = YES;
				DEVELOPMENT_TEAM = PG2MG2559L;
				INFOPLIST_KEY_CFBundleDisplayName = "Open in IINA";
				INFOPLIST_KEY_NSHumanReadableCopyright = "Copyright © 2018 lhc. All rights reserved.";
				MACOSX_DEPLOYMENT_TARGET = 10.15;
				PRODUCT_BUNDLE_IDENTIFIER = "com.iina-advance.OpenInIINA";
			};
			name = Beta;
		};
		84EB1EF71D2F51D3004FA5A1 /* Debug */ = {
			isa = XCBuildConfiguration;
			baseConfigurationReference = 4964988C2919E47900CD61A5 /* Debug.xcconfig */;
			buildSettings = {
<<<<<<< HEAD
				CLANG_ANALYZER_LOCALIZABILITY_NONLOCALIZED = YES;
				DEAD_CODE_STRIPPING = YES;
				GCC_PREPROCESSOR_DEFINITIONS = "GL_SILENCE_DEPRECATION=1";
=======
>>>>>>> 5c39b7d6
				SKIP_INSTALL = YES;
			};
			name = Debug;
		};
		84EB1EF81D2F51D3004FA5A1 /* Release */ = {
			isa = XCBuildConfiguration;
			baseConfigurationReference = 4964988D2919E47900CD61A5 /* Release.xcconfig */;
			buildSettings = {
<<<<<<< HEAD
				CLANG_ANALYZER_LOCALIZABILITY_NONLOCALIZED = YES;
				DEAD_CODE_STRIPPING = YES;
				GCC_PREPROCESSOR_DEFINITIONS = "GL_SILENCE_DEPRECATION=1";
=======
>>>>>>> 5c39b7d6
				SKIP_INSTALL = YES;
			};
			name = Release;
		};
		84EB1EFA1D2F51D3004FA5A1 /* Debug */ = {
			isa = XCBuildConfiguration;
			baseConfigurationReference = 496498882919E47900CD61A5 /* iina.xcconfig */;
			buildSettings = {
<<<<<<< HEAD
				"CODE_SIGN_IDENTITY[sdk=macosx*]" = "-";
				CURRENT_PROJECT_VERSION = 3;
				DEAD_CODE_STRIPPING = YES;
				DEVELOPMENT_TEAM = PG2MG2559L;
=======
				GCC_PREPROCESSOR_DEFINITIONS = (
					"GL_SILENCE_DEPRECATION=1",
					"$(inherited)",
				);
>>>>>>> 5c39b7d6
				INFOPLIST_KEY_LSApplicationCategoryType = "public.app-category.video";
				INFOPLIST_KEY_NSHumanReadableCopyright = "Copyright © 2017-2024\nMatt Svoboda, Collider LI, et al.\nReleased under GPLv3.";
				INFOPLIST_KEY_NSMainNibFile = MainMenu;
				INFOPLIST_KEY_NSPrincipalClass = NSApplication;
				LIBRARY_SEARCH_PATHS = (
					"$(inherited)",
					"$(PROJECT_DIR)/deps/lib",
				);
<<<<<<< HEAD
				MARKETING_VERSION = 1.2;
				PRODUCT_BUNDLE_IDENTIFIER = "com.iina-advance";
=======
>>>>>>> 5c39b7d6
				SKIP_INSTALL = NO;
			};
			name = Debug;
		};
		84EB1EFB1D2F51D3004FA5A1 /* Release */ = {
			isa = XCBuildConfiguration;
			baseConfigurationReference = 496498882919E47900CD61A5 /* iina.xcconfig */;
			buildSettings = {
<<<<<<< HEAD
				"CODE_SIGN_IDENTITY[sdk=macosx*]" = "Developer ID Application";
				CODE_SIGN_INJECT_BASE_ENTITLEMENTS = NO;
				CODE_SIGN_STYLE = Manual;
				CURRENT_PROJECT_VERSION = 3;
				DEAD_CODE_STRIPPING = YES;
				DEVELOPMENT_TEAM = PG2MG2559L;
				"DEVELOPMENT_TEAM[sdk=macosx*]" = PG2MG2559L;
=======
				GCC_PREPROCESSOR_DEFINITIONS = "GL_SILENCE_DEPRECATION=1";
>>>>>>> 5c39b7d6
				INFOPLIST_KEY_LSApplicationCategoryType = "public.app-category.video";
				INFOPLIST_KEY_NSHumanReadableCopyright = "Copyright © 2017-2024\nMatt Svoboda, Collider LI, et al.\nReleased under GPLv3.";
				INFOPLIST_KEY_NSMainNibFile = MainMenu;
				INFOPLIST_KEY_NSPrincipalClass = NSApplication;
				LIBRARY_SEARCH_PATHS = (
					"$(inherited)",
					"$(PROJECT_DIR)/deps/lib",
				);
<<<<<<< HEAD
				MARKETING_VERSION = 1.2;
				OTHER_CODE_SIGN_FLAGS = "--deep --timestamp";
				PRODUCT_BUNDLE_IDENTIFIER = "com.iina-advance";
				PROVISIONING_PROFILE_SPECIFIER = "";
				"PROVISIONING_PROFILE_SPECIFIER[sdk=macosx*]" = "";
=======
>>>>>>> 5c39b7d6
				SKIP_INSTALL = NO;
			};
			name = Release;
		};
		E385588B2A484A2D0083772D /* Debug */ = {
			isa = XCBuildConfiguration;
			baseConfigurationReference = 515B5E592A579782001FCD49 /* iina-plugin.xcconfig */;
			buildSettings = {
				ALWAYS_SEARCH_USER_PATHS = NO;
				CLANG_ANALYZER_NONNULL = YES;
				CLANG_ANALYZER_NUMBER_OBJECT_CONVERSION = YES_AGGRESSIVE;
				CLANG_CXX_LANGUAGE_STANDARD = "gnu++20";
				CLANG_ENABLE_MODULES = YES;
				CLANG_ENABLE_OBJC_ARC = YES;
				CLANG_ENABLE_OBJC_WEAK = YES;
				CLANG_WARN_BLOCK_CAPTURE_AUTORELEASING = YES;
				CLANG_WARN_BOOL_CONVERSION = YES;
				CLANG_WARN_COMMA = YES;
				CLANG_WARN_CONSTANT_CONVERSION = YES;
				CLANG_WARN_DEPRECATED_OBJC_IMPLEMENTATIONS = YES;
				CLANG_WARN_DIRECT_OBJC_ISA_USAGE = YES_ERROR;
				CLANG_WARN_DOCUMENTATION_COMMENTS = YES;
				CLANG_WARN_EMPTY_BODY = YES;
				CLANG_WARN_ENUM_CONVERSION = YES;
				CLANG_WARN_INFINITE_RECURSION = YES;
				CLANG_WARN_INT_CONVERSION = YES;
				CLANG_WARN_NON_LITERAL_NULL_CONVERSION = YES;
				CLANG_WARN_OBJC_IMPLICIT_RETAIN_SELF = YES;
				CLANG_WARN_OBJC_LITERAL_CONVERSION = YES;
				CLANG_WARN_OBJC_ROOT_CLASS = YES_ERROR;
				CLANG_WARN_QUOTED_INCLUDE_IN_FRAMEWORK_HEADER = YES;
				CLANG_WARN_RANGE_LOOP_ANALYSIS = YES;
				CLANG_WARN_STRICT_PROTOTYPES = YES;
				CLANG_WARN_SUSPICIOUS_MOVE = YES;
				CLANG_WARN_UNGUARDED_AVAILABILITY = YES_AGGRESSIVE;
				CLANG_WARN_UNREACHABLE_CODE = YES;
				CLANG_WARN__DUPLICATE_METHOD_MATCH = YES;
				CODE_SIGN_STYLE = Automatic;
				COPY_PHASE_STRIP = NO;
				DEAD_CODE_STRIPPING = YES;
				DEBUG_INFORMATION_FORMAT = dwarf;
				DEVELOPMENT_TEAM = PG2MG2559L;
				ENABLE_STRICT_OBJC_MSGSEND = YES;
				ENABLE_TESTABILITY = YES;
				GCC_C_LANGUAGE_STANDARD = gnu11;
				GCC_DYNAMIC_NO_PIC = NO;
				GCC_NO_COMMON_BLOCKS = YES;
				GCC_OPTIMIZATION_LEVEL = 0;
				GCC_PREPROCESSOR_DEFINITIONS = (
					"DEBUG=1",
					"$(inherited)",
				);
				GCC_WARN_64_TO_32_BIT_CONVERSION = YES;
				GCC_WARN_ABOUT_RETURN_TYPE = YES_ERROR;
				GCC_WARN_UNDECLARED_SELECTOR = YES;
				GCC_WARN_UNINITIALIZED_AUTOS = YES_AGGRESSIVE;
				GCC_WARN_UNUSED_FUNCTION = YES;
				GCC_WARN_UNUSED_VARIABLE = YES;
<<<<<<< HEAD
=======
				MACOSX_DEPLOYMENT_TARGET = 10.15;
>>>>>>> 5c39b7d6
				MTL_ENABLE_DEBUG_INFO = INCLUDE_SOURCE;
				MTL_FAST_MATH = YES;
				ONLY_ACTIVE_ARCH = YES;
				PRODUCT_NAME = "$(TARGET_NAME)";
				SDKROOT = macosx;
				SWIFT_ACTIVE_COMPILATION_CONDITIONS = DEBUG;
				SWIFT_OPTIMIZATION_LEVEL = "-Onone";
				SWIFT_VERSION = 5.0;
			};
			name = Debug;
		};
		E385588C2A484A2D0083772D /* Release */ = {
			isa = XCBuildConfiguration;
			baseConfigurationReference = 515B5E592A579782001FCD49 /* iina-plugin.xcconfig */;
			buildSettings = {
				ALWAYS_SEARCH_USER_PATHS = NO;
				CLANG_ANALYZER_NONNULL = YES;
				CLANG_ANALYZER_NUMBER_OBJECT_CONVERSION = YES_AGGRESSIVE;
				CLANG_CXX_LANGUAGE_STANDARD = "gnu++20";
				CLANG_ENABLE_MODULES = YES;
				CLANG_ENABLE_OBJC_ARC = YES;
				CLANG_ENABLE_OBJC_WEAK = YES;
				CLANG_WARN_BLOCK_CAPTURE_AUTORELEASING = YES;
				CLANG_WARN_BOOL_CONVERSION = YES;
				CLANG_WARN_COMMA = YES;
				CLANG_WARN_CONSTANT_CONVERSION = YES;
				CLANG_WARN_DEPRECATED_OBJC_IMPLEMENTATIONS = YES;
				CLANG_WARN_DIRECT_OBJC_ISA_USAGE = YES_ERROR;
				CLANG_WARN_DOCUMENTATION_COMMENTS = YES;
				CLANG_WARN_EMPTY_BODY = YES;
				CLANG_WARN_ENUM_CONVERSION = YES;
				CLANG_WARN_INFINITE_RECURSION = YES;
				CLANG_WARN_INT_CONVERSION = YES;
				CLANG_WARN_NON_LITERAL_NULL_CONVERSION = YES;
				CLANG_WARN_OBJC_IMPLICIT_RETAIN_SELF = YES;
				CLANG_WARN_OBJC_LITERAL_CONVERSION = YES;
				CLANG_WARN_OBJC_ROOT_CLASS = YES_ERROR;
				CLANG_WARN_QUOTED_INCLUDE_IN_FRAMEWORK_HEADER = YES;
				CLANG_WARN_RANGE_LOOP_ANALYSIS = YES;
				CLANG_WARN_STRICT_PROTOTYPES = YES;
				CLANG_WARN_SUSPICIOUS_MOVE = YES;
				CLANG_WARN_UNGUARDED_AVAILABILITY = YES_AGGRESSIVE;
				CLANG_WARN_UNREACHABLE_CODE = YES;
				CLANG_WARN__DUPLICATE_METHOD_MATCH = YES;
				"CODE_SIGN_IDENTITY[sdk=macosx*]" = "Developer ID Application";
				CODE_SIGN_INJECT_BASE_ENTITLEMENTS = NO;
				CODE_SIGN_STYLE = Manual;
				COPY_PHASE_STRIP = NO;
				DEAD_CODE_STRIPPING = YES;
				DEBUG_INFORMATION_FORMAT = "dwarf-with-dsym";
				DEVELOPMENT_TEAM = "";
				"DEVELOPMENT_TEAM[sdk=macosx*]" = PG2MG2559L;
				ENABLE_NS_ASSERTIONS = NO;
				ENABLE_STRICT_OBJC_MSGSEND = YES;
				GCC_C_LANGUAGE_STANDARD = gnu11;
				GCC_NO_COMMON_BLOCKS = YES;
				GCC_WARN_64_TO_32_BIT_CONVERSION = YES;
				GCC_WARN_ABOUT_RETURN_TYPE = YES_ERROR;
				GCC_WARN_UNDECLARED_SELECTOR = YES;
				GCC_WARN_UNINITIALIZED_AUTOS = YES_AGGRESSIVE;
				GCC_WARN_UNUSED_FUNCTION = YES;
				GCC_WARN_UNUSED_VARIABLE = YES;
<<<<<<< HEAD
=======
				MACOSX_DEPLOYMENT_TARGET = 10.15;
>>>>>>> 5c39b7d6
				MTL_ENABLE_DEBUG_INFO = NO;
				MTL_FAST_MATH = YES;
				PRODUCT_NAME = "$(TARGET_NAME)";
				PROVISIONING_PROFILE_SPECIFIER = "";
				SDKROOT = macosx;
				SWIFT_COMPILATION_MODE = wholemodule;
				SWIFT_OPTIMIZATION_LEVEL = "-O";
				SWIFT_VERSION = 5.0;
			};
			name = Release;
		};
		E385588D2A484A2D0083772D /* Beta */ = {
			isa = XCBuildConfiguration;
			baseConfigurationReference = 515B5E592A579782001FCD49 /* iina-plugin.xcconfig */;
			buildSettings = {
				ALWAYS_SEARCH_USER_PATHS = NO;
				CLANG_ANALYZER_NONNULL = YES;
				CLANG_ANALYZER_NUMBER_OBJECT_CONVERSION = YES_AGGRESSIVE;
				CLANG_CXX_LANGUAGE_STANDARD = "gnu++20";
				CLANG_ENABLE_MODULES = YES;
				CLANG_ENABLE_OBJC_ARC = YES;
				CLANG_ENABLE_OBJC_WEAK = YES;
				CLANG_WARN_BLOCK_CAPTURE_AUTORELEASING = YES;
				CLANG_WARN_BOOL_CONVERSION = YES;
				CLANG_WARN_COMMA = YES;
				CLANG_WARN_CONSTANT_CONVERSION = YES;
				CLANG_WARN_DEPRECATED_OBJC_IMPLEMENTATIONS = YES;
				CLANG_WARN_DIRECT_OBJC_ISA_USAGE = YES_ERROR;
				CLANG_WARN_DOCUMENTATION_COMMENTS = YES;
				CLANG_WARN_EMPTY_BODY = YES;
				CLANG_WARN_ENUM_CONVERSION = YES;
				CLANG_WARN_INFINITE_RECURSION = YES;
				CLANG_WARN_INT_CONVERSION = YES;
				CLANG_WARN_NON_LITERAL_NULL_CONVERSION = YES;
				CLANG_WARN_OBJC_IMPLICIT_RETAIN_SELF = YES;
				CLANG_WARN_OBJC_LITERAL_CONVERSION = YES;
				CLANG_WARN_OBJC_ROOT_CLASS = YES_ERROR;
				CLANG_WARN_QUOTED_INCLUDE_IN_FRAMEWORK_HEADER = YES;
				CLANG_WARN_RANGE_LOOP_ANALYSIS = YES;
				CLANG_WARN_STRICT_PROTOTYPES = YES;
				CLANG_WARN_SUSPICIOUS_MOVE = YES;
				CLANG_WARN_UNGUARDED_AVAILABILITY = YES_AGGRESSIVE;
				CLANG_WARN_UNREACHABLE_CODE = YES;
				CLANG_WARN__DUPLICATE_METHOD_MATCH = YES;
				CODE_SIGN_STYLE = Automatic;
				COPY_PHASE_STRIP = NO;
				DEAD_CODE_STRIPPING = YES;
				DEBUG_INFORMATION_FORMAT = "dwarf-with-dsym";
				DEVELOPMENT_TEAM = PG2MG2559L;
				ENABLE_NS_ASSERTIONS = NO;
				ENABLE_STRICT_OBJC_MSGSEND = YES;
				GCC_C_LANGUAGE_STANDARD = gnu11;
				GCC_NO_COMMON_BLOCKS = YES;
				GCC_WARN_64_TO_32_BIT_CONVERSION = YES;
				GCC_WARN_ABOUT_RETURN_TYPE = YES_ERROR;
				GCC_WARN_UNDECLARED_SELECTOR = YES;
				GCC_WARN_UNINITIALIZED_AUTOS = YES_AGGRESSIVE;
				GCC_WARN_UNUSED_FUNCTION = YES;
				GCC_WARN_UNUSED_VARIABLE = YES;
<<<<<<< HEAD
=======
				MACOSX_DEPLOYMENT_TARGET = 10.15;
>>>>>>> 5c39b7d6
				MTL_ENABLE_DEBUG_INFO = NO;
				MTL_FAST_MATH = YES;
				PRODUCT_NAME = "$(TARGET_NAME)";
				SDKROOT = macosx;
				SWIFT_COMPILATION_MODE = wholemodule;
				SWIFT_OPTIMIZATION_LEVEL = "-O";
				SWIFT_VERSION = 5.0;
			};
			name = Beta;
		};
		E385588E2A484A2D0083772D /* Nightly */ = {
			isa = XCBuildConfiguration;
			baseConfigurationReference = 515B5E592A579782001FCD49 /* iina-plugin.xcconfig */;
			buildSettings = {
				ALWAYS_SEARCH_USER_PATHS = NO;
				CLANG_ANALYZER_NONNULL = YES;
				CLANG_ANALYZER_NUMBER_OBJECT_CONVERSION = YES_AGGRESSIVE;
				CLANG_CXX_LANGUAGE_STANDARD = "gnu++20";
				CLANG_ENABLE_MODULES = YES;
				CLANG_ENABLE_OBJC_ARC = YES;
				CLANG_ENABLE_OBJC_WEAK = YES;
				CLANG_WARN_BLOCK_CAPTURE_AUTORELEASING = YES;
				CLANG_WARN_BOOL_CONVERSION = YES;
				CLANG_WARN_COMMA = YES;
				CLANG_WARN_CONSTANT_CONVERSION = YES;
				CLANG_WARN_DEPRECATED_OBJC_IMPLEMENTATIONS = YES;
				CLANG_WARN_DIRECT_OBJC_ISA_USAGE = YES_ERROR;
				CLANG_WARN_DOCUMENTATION_COMMENTS = YES;
				CLANG_WARN_EMPTY_BODY = YES;
				CLANG_WARN_ENUM_CONVERSION = YES;
				CLANG_WARN_INFINITE_RECURSION = YES;
				CLANG_WARN_INT_CONVERSION = YES;
				CLANG_WARN_NON_LITERAL_NULL_CONVERSION = YES;
				CLANG_WARN_OBJC_IMPLICIT_RETAIN_SELF = YES;
				CLANG_WARN_OBJC_LITERAL_CONVERSION = YES;
				CLANG_WARN_OBJC_ROOT_CLASS = YES_ERROR;
				CLANG_WARN_QUOTED_INCLUDE_IN_FRAMEWORK_HEADER = YES;
				CLANG_WARN_RANGE_LOOP_ANALYSIS = YES;
				CLANG_WARN_STRICT_PROTOTYPES = YES;
				CLANG_WARN_SUSPICIOUS_MOVE = YES;
				CLANG_WARN_UNGUARDED_AVAILABILITY = YES_AGGRESSIVE;
				CLANG_WARN_UNREACHABLE_CODE = YES;
				CLANG_WARN__DUPLICATE_METHOD_MATCH = YES;
				CODE_SIGN_STYLE = Automatic;
				COPY_PHASE_STRIP = NO;
				DEAD_CODE_STRIPPING = YES;
				DEBUG_INFORMATION_FORMAT = "dwarf-with-dsym";
				DEVELOPMENT_TEAM = PG2MG2559L;
				ENABLE_NS_ASSERTIONS = NO;
				ENABLE_STRICT_OBJC_MSGSEND = YES;
				GCC_C_LANGUAGE_STANDARD = gnu11;
				GCC_NO_COMMON_BLOCKS = YES;
				GCC_WARN_64_TO_32_BIT_CONVERSION = YES;
				GCC_WARN_ABOUT_RETURN_TYPE = YES_ERROR;
				GCC_WARN_UNDECLARED_SELECTOR = YES;
				GCC_WARN_UNINITIALIZED_AUTOS = YES_AGGRESSIVE;
				GCC_WARN_UNUSED_FUNCTION = YES;
				GCC_WARN_UNUSED_VARIABLE = YES;
<<<<<<< HEAD
=======
				MACOSX_DEPLOYMENT_TARGET = 10.15;
>>>>>>> 5c39b7d6
				MTL_ENABLE_DEBUG_INFO = NO;
				MTL_FAST_MATH = YES;
				PRODUCT_NAME = "$(TARGET_NAME)";
				SDKROOT = macosx;
				SWIFT_COMPILATION_MODE = wholemodule;
				SWIFT_OPTIMIZATION_LEVEL = "-O";
				SWIFT_VERSION = 5.0;
			};
			name = Nightly;
		};
		E3DE8DCE1FD8166A0021921C /* Debug */ = {
			isa = XCBuildConfiguration;
			baseConfigurationReference = 4964988B2919E47900CD61A5 /* iina-cli.xcconfig */;
			buildSettings = {
				DEAD_CODE_STRIPPING = YES;
				DEVELOPMENT_TEAM = PG2MG2559L;
			};
			name = Debug;
		};
		E3DE8DCF1FD8166A0021921C /* Release */ = {
			isa = XCBuildConfiguration;
			baseConfigurationReference = 4964988B2919E47900CD61A5 /* iina-cli.xcconfig */;
			buildSettings = {
				"CODE_SIGN_IDENTITY[sdk=macosx*]" = "Developer ID Application";
				CODE_SIGN_INJECT_BASE_ENTITLEMENTS = NO;
				CODE_SIGN_STYLE = Manual;
				DEAD_CODE_STRIPPING = YES;
				DEVELOPMENT_TEAM = "";
				"DEVELOPMENT_TEAM[sdk=macosx*]" = PG2MG2559L;
				PROVISIONING_PROFILE_SPECIFIER = "";
			};
			name = Release;
		};
/* End XCBuildConfiguration section */

/* Begin XCConfigurationList section */
		49542989216C34960058F680 /* Build configuration list for PBXNativeTarget "OpenInIINA" */ = {
			isa = XCConfigurationList;
			buildConfigurations = (
				49542987216C34960058F680 /* Debug */,
				49542988216C34960058F680 /* Release */,
				51A0F0F529FA2C65000130CF /* Beta */,
				51537C7129FA25D000F9A472 /* Nightly */,
			);
			defaultConfigurationIsVisible = 0;
			defaultConfigurationName = Release;
		};
		84EB1ED11D2F51D3004FA5A1 /* Build configuration list for PBXProject "iina" */ = {
			isa = XCConfigurationList;
			buildConfigurations = (
				84EB1EF71D2F51D3004FA5A1 /* Debug */,
				84EB1EF81D2F51D3004FA5A1 /* Release */,
				51A0F0F229FA2C65000130CF /* Beta */,
				51537C6E29FA25D000F9A472 /* Nightly */,
			);
			defaultConfigurationIsVisible = 0;
			defaultConfigurationName = Release;
		};
		84EB1EF91D2F51D3004FA5A1 /* Build configuration list for PBXNativeTarget "iina" */ = {
			isa = XCConfigurationList;
			buildConfigurations = (
				84EB1EFA1D2F51D3004FA5A1 /* Debug */,
				84EB1EFB1D2F51D3004FA5A1 /* Release */,
				51A0F0F329FA2C65000130CF /* Beta */,
				51537C6F29FA25D000F9A472 /* Nightly */,
			);
			defaultConfigurationIsVisible = 0;
			defaultConfigurationName = Release;
		};
		E385588F2A484A2D0083772D /* Build configuration list for PBXNativeTarget "iina-plugin" */ = {
			isa = XCConfigurationList;
			buildConfigurations = (
				E385588B2A484A2D0083772D /* Debug */,
				E385588C2A484A2D0083772D /* Release */,
				E385588D2A484A2D0083772D /* Beta */,
				E385588E2A484A2D0083772D /* Nightly */,
			);
			defaultConfigurationIsVisible = 0;
			defaultConfigurationName = Release;
		};
		E3DE8DD01FD8166A0021921C /* Build configuration list for PBXNativeTarget "iina-cli" */ = {
			isa = XCConfigurationList;
			buildConfigurations = (
				E3DE8DCE1FD8166A0021921C /* Debug */,
				E3DE8DCF1FD8166A0021921C /* Release */,
				51A0F0F429FA2C65000130CF /* Beta */,
				51537C7029FA25D000F9A472 /* Nightly */,
			);
			defaultConfigurationIsVisible = 0;
			defaultConfigurationName = Release;
		};
/* End XCConfigurationList section */

/* Begin XCRemoteSwiftPackageReference section */
		8451E6D72604AEFC009A15D7 /* XCRemoteSwiftPackageReference "Just" */ = {
			isa = XCRemoteSwiftPackageReference;
			repositoryURL = "https://github.com/dduan/Just";
			requirement = {
				kind = upToNextMajorVersion;
				minimumVersion = 0.8.0;
			};
		};
		B4E446E625CB53920069F06E /* XCRemoteSwiftPackageReference "PromiseKit" */ = {
			isa = XCRemoteSwiftPackageReference;
			repositoryURL = "https://github.com/mxcl/PromiseKit";
			requirement = {
				kind = upToNextMajorVersion;
				minimumVersion = 6.22.1;
			};
		};
		B4E446F525CB54EF0069F06E /* XCRemoteSwiftPackageReference "GRMustache" */ = {
			isa = XCRemoteSwiftPackageReference;
			repositoryURL = "https://github.com/groue/GRMustache.swift";
			requirement = {
				kind = upToNextMajorVersion;
				minimumVersion = 4.2.0;
			};
		};
		B4E446FF25CE3F930069F06E /* XCRemoteSwiftPackageReference "Sparkle" */ = {
			isa = XCRemoteSwiftPackageReference;
			repositoryURL = "https://github.com/sparkle-project/Sparkle/";
			requirement = {
				kind = upToNextMajorVersion;
				minimumVersion = 2.6.3;
			};
		};
/* End XCRemoteSwiftPackageReference section */

/* Begin XCSwiftPackageProductDependency section */
		8451E6D82604AEFC009A15D7 /* Just */ = {
			isa = XCSwiftPackageProductDependency;
			package = 8451E6D72604AEFC009A15D7 /* XCRemoteSwiftPackageReference "Just" */;
			productName = Just;
		};
		B4E446E725CB53920069F06E /* PromiseKit */ = {
			isa = XCSwiftPackageProductDependency;
			package = B4E446E625CB53920069F06E /* XCRemoteSwiftPackageReference "PromiseKit" */;
			productName = PromiseKit;
		};
		B4E446F625CB54EF0069F06E /* Mustache */ = {
			isa = XCSwiftPackageProductDependency;
			package = B4E446F525CB54EF0069F06E /* XCRemoteSwiftPackageReference "GRMustache" */;
			productName = Mustache;
		};
		B4E4470025CE3F930069F06E /* Sparkle */ = {
			isa = XCSwiftPackageProductDependency;
			package = B4E446FF25CE3F930069F06E /* XCRemoteSwiftPackageReference "Sparkle" */;
			productName = Sparkle;
		};
		E38558902A486E060083772D /* Mustache */ = {
			isa = XCSwiftPackageProductDependency;
			package = B4E446F525CB54EF0069F06E /* XCRemoteSwiftPackageReference "GRMustache" */;
			productName = Mustache;
		};
/* End XCSwiftPackageProductDependency section */
	};
	rootObject = 84EB1ECE1D2F51D3004FA5A1 /* Project object */;
}<|MERGE_RESOLUTION|>--- conflicted
+++ resolved
@@ -160,7 +160,7 @@
 		515B5E5A2A579903001FCD49 /* iina-plugin in Copy Executables */ = {isa = PBXBuildFile; fileRef = E38558872A484A2D0083772D /* iina-plugin */; settings = {ATTRIBUTES = (CodeSignOnCopy, ); }; };
 		518376DD2C23DD2300574F00 /* libgcc_s.1.1.dylib in Copy Dylibs */ = {isa = PBXBuildFile; fileRef = 518376D92C23DB1400574F00 /* libgcc_s.1.1.dylib */; settings = {ATTRIBUTES = (CodeSignOnCopy, ); }; };
 		518376DE2C23DD2300574F00 /* libstdc++.6.dylib in Copy Dylibs */ = {isa = PBXBuildFile; fileRef = 518376DB2C23DB2F00574F00 /* libstdc++.6.dylib */; settings = {ATTRIBUTES = (CodeSignOnCopy, ); }; };
-		51854CDA2A1C489300C40B78 /* FFmpegLogger.swift in Sources */ = {isa = PBXBuildFile; fileRef = 51854CD92A1C489300C40B78 /* FFmpegLogger.swift */; };
+    51854CDA2A1C489300C40B78 /* FFmpegLogger.swift in Sources */ = {isa = PBXBuildFile; fileRef = 51854CD92A1C489300C40B78 /* FFmpegLogger.swift */; };
 		5196819A29EC963F00B05D55 /* CoreDisplay.framework in Frameworks */ = {isa = PBXBuildFile; fileRef = 5196819929EC963F00B05D55 /* CoreDisplay.framework */; };
 		519872FF26879B9B00F84BCC /* AccessibilityPreferences.swift in Sources */ = {isa = PBXBuildFile; fileRef = 519872FE26879B9B00F84BCC /* AccessibilityPreferences.swift */; };
 		519CCABD2BFFAEF10079DCAF /* HardwareDecodeCapabilities.swift in Sources */ = {isa = PBXBuildFile; fileRef = 519CCABC2BFFAEF10079DCAF /* HardwareDecodeCapabilities.swift */; };
@@ -335,7 +335,6 @@
 		D19F9DAA28645C860054CC45 /* EditableTableView.swift in Sources */ = {isa = PBXBuildFile; fileRef = D19F9DA928645C860054CC45 /* EditableTableView.swift */; };
 		D1A44D8A2A5E18D00089B283 /* PWinGeometry.swift in Sources */ = {isa = PBXBuildFile; fileRef = D1A44D892A5E18D00089B283 /* PWinGeometry.swift */; };
 		D1A4C2DC2BF97BB200CE32A9 /* FileMonitor.swift in Sources */ = {isa = PBXBuildFile; fileRef = D1A4C2DB2BF97BB200CE32A9 /* FileMonitor.swift */; };
-		D1A4C2DE2BFB087C00CE32A9 /* MD5.swift in Sources */ = {isa = PBXBuildFile; fileRef = D1A4C2DD2BFB087C00CE32A9 /* MD5.swift */; };
 		D1A4C2E02BFC68DB00CE32A9 /* MarginQuad.swift in Sources */ = {isa = PBXBuildFile; fileRef = D1A4C2DF2BFC68DB00CE32A9 /* MarginQuad.swift */; };
 		D1A4D9882B1486A10009AB4E /* LegacyMigration.swift in Sources */ = {isa = PBXBuildFile; fileRef = D1A4D9872B1486A10009AB4E /* LegacyMigration.swift */; };
 		D1A8878C29D16452000D1AE4 /* RotGestureHandler.swift in Sources */ = {isa = PBXBuildFile; fileRef = D1A8878B29D16452000D1AE4 /* RotGestureHandler.swift */; };
@@ -1370,32 +1369,7 @@
 		8400D6091E1AB412006785F5 /* zh-Hans */ = {isa = PBXFileReference; lastKnownFileType = text.plist.strings; name = "zh-Hans"; path = "zh-Hans.lproj/PrefSubViewController.strings"; sourceTree = "<group>"; };
 		8400D60A1E1AB412006785F5 /* zh-Hans */ = {isa = PBXFileReference; lastKnownFileType = text.plist.strings; name = "zh-Hans"; path = "zh-Hans.lproj/PrefNetworkViewController.strings"; sourceTree = "<group>"; };
 		8403CEA62007CBD300645516 /* MediaPlayer.framework */ = {isa = PBXFileReference; lastKnownFileType = wrapper.framework; name = MediaPlayer.framework; path = System/Library/Frameworks/MediaPlayer.framework; sourceTree = SDKROOT; };
-<<<<<<< HEAD
-		8404568E21A9194500DF2424 /* render_gl.h */ = {isa = PBXFileReference; lastKnownFileType = sourcecode.c.h; path = render_gl.h; sourceTree = "<group>"; };
-		8404568F21A9194500DF2424 /* render.h */ = {isa = PBXFileReference; lastKnownFileType = sourcecode.c.h; path = render.h; sourceTree = "<group>"; };
-		8404569421A919A100DF2424 /* frame.h */ = {isa = PBXFileReference; lastKnownFileType = sourcecode.c.h; path = frame.h; sourceTree = "<group>"; };
-		8404569C21A919A100DF2424 /* buffer.h */ = {isa = PBXFileReference; lastKnownFileType = sourcecode.c.h; path = buffer.h; sourceTree = "<group>"; };
-		840456A421A919A200DF2424 /* avconfig.h */ = {isa = PBXFileReference; lastKnownFileType = sourcecode.c.h; path = avconfig.h; sourceTree = "<group>"; };
-		840456A821A919A300DF2424 /* rational.h */ = {isa = PBXFileReference; lastKnownFileType = sourcecode.c.h; path = rational.h; sourceTree = "<group>"; };
-		840456AC21A919A300DF2424 /* log.h */ = {isa = PBXFileReference; lastKnownFileType = sourcecode.c.h; path = log.h; sourceTree = "<group>"; };
-		840456AE21A919A300DF2424 /* channel_layout.h */ = {isa = PBXFileReference; lastKnownFileType = sourcecode.c.h; path = channel_layout.h; sourceTree = "<group>"; };
-		840456B221A919A400DF2424 /* intfloat.h */ = {isa = PBXFileReference; lastKnownFileType = sourcecode.c.h; path = intfloat.h; sourceTree = "<group>"; };
-		840456B321A919A400DF2424 /* mathematics.h */ = {isa = PBXFileReference; lastKnownFileType = sourcecode.c.h; path = mathematics.h; sourceTree = "<group>"; };
-		840456BD21A919A500DF2424 /* version.h */ = {isa = PBXFileReference; lastKnownFileType = sourcecode.c.h; path = version.h; sourceTree = "<group>"; };
-		840456C321A919A500DF2424 /* error.h */ = {isa = PBXFileReference; lastKnownFileType = sourcecode.c.h; path = error.h; sourceTree = "<group>"; };
-		840456C521A919A600DF2424 /* attributes.h */ = {isa = PBXFileReference; lastKnownFileType = sourcecode.c.h; path = attributes.h; sourceTree = "<group>"; };
-		840456C921A919A600DF2424 /* pixfmt.h */ = {isa = PBXFileReference; lastKnownFileType = sourcecode.c.h; path = pixfmt.h; sourceTree = "<group>"; };
-		840456CA21A919A600DF2424 /* common.h */ = {isa = PBXFileReference; lastKnownFileType = sourcecode.c.h; path = common.h; sourceTree = "<group>"; };
-		840456D321A919A700DF2424 /* samplefmt.h */ = {isa = PBXFileReference; lastKnownFileType = sourcecode.c.h; path = samplefmt.h; sourceTree = "<group>"; };
-		840456DA21A919A800DF2424 /* macros.h */ = {isa = PBXFileReference; lastKnownFileType = sourcecode.c.h; path = macros.h; sourceTree = "<group>"; };
-		840456DD21A919A800DF2424 /* avutil.h */ = {isa = PBXFileReference; lastKnownFileType = sourcecode.c.h; path = avutil.h; sourceTree = "<group>"; };
-		840456DF21A919A800DF2424 /* dict.h */ = {isa = PBXFileReference; lastKnownFileType = sourcecode.c.h; path = dict.h; sourceTree = "<group>"; };
-		840456E921A919CA00DF2424 /* version.h */ = {isa = PBXFileReference; lastKnownFileType = sourcecode.c.h; path = version.h; sourceTree = "<group>"; };
-		840456EA21A919CA00DF2424 /* avcodec.h */ = {isa = PBXFileReference; lastKnownFileType = sourcecode.c.h; path = avcodec.h; sourceTree = "<group>"; };
 		8407D13F1E3A684C0043895D /* GLVideoLayer.swift */ = {isa = PBXFileReference; fileEncoding = 4; lastKnownFileType = sourcecode.swift; path = GLVideoLayer.swift; sourceTree = "<group>"; };
-=======
-		8407D13F1E3A684C0043895D /* ViewLayer.swift */ = {isa = PBXFileReference; fileEncoding = 4; lastKnownFileType = sourcecode.swift; path = ViewLayer.swift; sourceTree = "<group>"; };
->>>>>>> 5c39b7d6
 		840820101ECF6C1800361416 /* FileGroup.swift */ = {isa = PBXFileReference; fileEncoding = 4; lastKnownFileType = sourcecode.swift; path = FileGroup.swift; sourceTree = "<group>"; };
 		840AF5811E732C8F00F4AF92 /* JustXMLRPC.swift */ = {isa = PBXFileReference; fileEncoding = 4; lastKnownFileType = sourcecode.swift; path = JustXMLRPC.swift; sourceTree = "<group>"; };
 		840AF5831E73CE3900F4AF92 /* OpenSubSubtitle.swift */ = {isa = PBXFileReference; fileEncoding = 4; lastKnownFileType = sourcecode.swift; path = OpenSubSubtitle.swift; sourceTree = "<group>"; };
@@ -1589,16 +1563,7 @@
 		84BAFD3A21404572006B3CC1 /* sk */ = {isa = PBXFileReference; lastKnownFileType = text.plist.strings; name = sk; path = sk.lproj/OpenURLWindowController.strings; sourceTree = "<group>"; };
 		84BAFD3B2142FE25006B3CC1 /* ko */ = {isa = PBXFileReference; lastKnownFileType = text.plist.strings; name = ko; path = ko.lproj/MiniPlayerController.strings; sourceTree = "<group>"; };
 		84BAFD3C2142FE2E006B3CC1 /* ko */ = {isa = PBXFileReference; lastKnownFileType = text.plist.strings; name = ko; path = ko.lproj/OpenURLWindowController.strings; sourceTree = "<group>"; };
-<<<<<<< HEAD
 		84BAFD3E2142FF0A006B3CC1 /* zh-Hans */ = {isa = PBXFileReference; lastKnownFileType = text.plist.strings; name = "zh-Hans"; path = "zh-Hans.lproj/MiniPlayerController.strings"; sourceTree = "<group>"; };
-		84BC78671EEECBE30068BF17 /* avformat.h */ = {isa = PBXFileReference; fileEncoding = 4; lastKnownFileType = sourcecode.c.h; path = avformat.h; sourceTree = "<group>"; };
-		84BC78681EEECBE30068BF17 /* avio.h */ = {isa = PBXFileReference; fileEncoding = 4; lastKnownFileType = sourcecode.c.h; path = avio.h; sourceTree = "<group>"; };
-		84BC78691EEECBE30068BF17 /* version.h */ = {isa = PBXFileReference; fileEncoding = 4; lastKnownFileType = sourcecode.c.h; path = version.h; sourceTree = "<group>"; };
-		84BC78C11EEECBE30068BF17 /* swscale.h */ = {isa = PBXFileReference; fileEncoding = 4; lastKnownFileType = sourcecode.c.h; path = swscale.h; sourceTree = "<group>"; };
-		84BC78C21EEECBE30068BF17 /* version.h */ = {isa = PBXFileReference; fileEncoding = 4; lastKnownFileType = sourcecode.c.h; path = version.h; sourceTree = "<group>"; };
-=======
-		84BAFD3E2142FF0A006B3CC1 /* zh-Hans */ = {isa = PBXFileReference; lastKnownFileType = text.plist.strings; name = "zh-Hans"; path = "zh-Hans.lproj/MiniPlayerWindowController.strings"; sourceTree = "<group>"; };
->>>>>>> 5c39b7d6
 		84BEEC3D1DFEDE2F00F945CA /* PrefKeyBindingViewController.swift */ = {isa = PBXFileReference; fileEncoding = 4; lastKnownFileType = sourcecode.swift; path = PrefKeyBindingViewController.swift; sourceTree = "<group>"; };
 		84BEEC411DFEE46200F945CA /* StreamReader.swift */ = {isa = PBXFileReference; fileEncoding = 4; lastKnownFileType = sourcecode.swift; path = StreamReader.swift; sourceTree = "<group>"; };
 		84BF6F601F1BB2CD00D45798 /* zh-Hant */ = {isa = PBXFileReference; lastKnownFileType = text.plist.strings; name = "zh-Hant"; path = "zh-Hant.lproj/InitialWindowController.strings"; sourceTree = "<group>"; };
@@ -1845,7 +1810,6 @@
 		D19F9DA928645C860054CC45 /* EditableTableView.swift */ = {isa = PBXFileReference; lastKnownFileType = sourcecode.swift; path = EditableTableView.swift; sourceTree = "<group>"; };
 		D1A44D892A5E18D00089B283 /* PWinGeometry.swift */ = {isa = PBXFileReference; lastKnownFileType = sourcecode.swift; path = PWinGeometry.swift; sourceTree = "<group>"; };
 		D1A4C2DB2BF97BB200CE32A9 /* FileMonitor.swift */ = {isa = PBXFileReference; lastKnownFileType = sourcecode.swift; path = FileMonitor.swift; sourceTree = "<group>"; };
-		D1A4C2DD2BFB087C00CE32A9 /* MD5.swift */ = {isa = PBXFileReference; lastKnownFileType = sourcecode.swift; path = MD5.swift; sourceTree = "<group>"; };
 		D1A4C2DF2BFC68DB00CE32A9 /* MarginQuad.swift */ = {isa = PBXFileReference; lastKnownFileType = sourcecode.swift; path = MarginQuad.swift; sourceTree = "<group>"; };
 		D1A4D9872B1486A10009AB4E /* LegacyMigration.swift */ = {isa = PBXFileReference; lastKnownFileType = sourcecode.swift; path = LegacyMigration.swift; sourceTree = "<group>"; };
 		D1A8878B29D16452000D1AE4 /* RotGestureHandler.swift */ = {isa = PBXFileReference; lastKnownFileType = sourcecode.swift; path = RotGestureHandler.swift; sourceTree = "<group>"; };
@@ -2319,6 +2283,7 @@
 				E374160B20F138A900B4F7F9 /* CollapseView.swift */,
 				D1FF157A2A7FAE9100C0CE86 /* UIState.swift */,
 				519872FE26879B9B00F84BCC /* AccessibilityPreferences.swift */,
+				D1A4D9872B1486A10009AB4E /* LegacyMigration.swift */,
 				D1B787DA29AF883800DABC9C /* PlayerWindowPreviewImageBuilder.swift */,
 			);
 			name = Preference;
@@ -2545,14 +2510,9 @@
 				D1DC673028ED682100C419CB /* RemainingRemovalTracker.swift */,
 				51C1BA39291CA76700C1208A /* InfoDictionary.swift */,
 				51DE55C82A6646710050AD06 /* Sysctl.swift */,
-<<<<<<< HEAD
-				D1A4D9872B1486A10009AB4E /* LegacyMigration.swift */,
+				519CCABC2BFFAEF10079DCAF /* HardwareDecodeCapabilities.swift */,
 				D1724A682BF80C9A00BCE335 /* FolderMonitor.swift */,
 				D1A4C2DB2BF97BB200CE32A9 /* FileMonitor.swift */,
-				D1A4C2DD2BFB087C00CE32A9 /* MD5.swift */,
-=======
-				519CCABC2BFFAEF10079DCAF /* HardwareDecodeCapabilities.swift */,
->>>>>>> 5c39b7d6
 			);
 			name = Utils;
 			sourceTree = "<group>";
@@ -2708,11 +2668,7 @@
 				E322A4F720A8442E00C67D32 /* PlaylistPlaybackProgressView.swift */,
 				845E70B1210CB59D00D06C42 /* ScrollingTextField.swift */,
 				E38372912443634500F57718 /* LanguageTokenField.swift */,
-<<<<<<< HEAD
 				D13209BA2B90596000069C94 /* AspectTokenField.swift */,
-				E34C0C3024934D7B0065A0C6 /* Switch.swift */,
-=======
->>>>>>> 5c39b7d6
 				E32712AE24EAA14500359DAB /* ScreenshootOSDView.swift */,
 				E32712B424F2B8CA00359DAB /* ScreenshootOSDView.xib */,
 				E3958563253133E80096811F /* SidebarTabView.swift */,
@@ -2757,6 +2713,7 @@
 				84EB1ED71D2F51D3004FA5A1 /* Products */,
 				8461BA641E42344D008BB852 /* Executables */,
 				848290731D95978100C3C76C /* Frameworks */,
+				D1EF40E72C391FB600921252 /* Recovered References */,
 			);
 			indentWidth = 2;
 			sourceTree = "<group>";
@@ -3265,11 +3222,8 @@
 				D17504A629167ACF005C3DD0 /* CascadingMenuItemBuilder.swift in Sources */,
 				846121BD1F35FCA500ABB39C /* DraggingDetect.swift in Sources */,
 				84A886EC1E2573A5008755BB /* JustExtension.swift in Sources */,
-<<<<<<< HEAD
+        51854CDA2A1C489300C40B78 /* FFmpegLogger.swift in Sources */,
 				D13E807E2C026A2700537954 /* PWinGeoSet.swift in Sources */,
-=======
-				51854CDA2A1C489300C40B78 /* FFmpegLogger.swift in Sources */,
->>>>>>> 5c39b7d6
 				84D0FB811F5E5A4000C6A6A7 /* CropBoxViewController.swift in Sources */,
 				84D377631D6B66DE007F7396 /* MPVPlaylistItem.swift in Sources */,
 				E3ECC89E1FE9A6D900BED8C7 /* MPVGeometryDef.swift in Sources */,
@@ -3303,12 +3257,8 @@
 				E3839C5724FFF201007D0AB4 /* PluginStandaloneWindow.swift in Sources */,
 				8492C2881E7721A600CE5825 /* ISO639Helper.swift in Sources */,
 				84F5D4991E44E8AC0060A838 /* KeyBindingDataLoader.swift in Sources */,
-<<<<<<< HEAD
-				E34C0C3124934D7B0065A0C6 /* Switch.swift in Sources */,
 				D1D87DFC2923A4E500737886 /* BindingTableStateManager.swift in Sources */,
 				D1E1446C29E3971C005DCEA3 /* IINAAnimation.swift in Sources */,
-=======
->>>>>>> 5c39b7d6
 				84EC12831F4F939000137C1E /* FilterPresets.swift in Sources */,
 				E374160F20F3AF7E00B4F7F9 /* PrefUtilsViewController.swift in Sources */,
 				E3FC31461FE1501E00B9B86F /* PowerSource.swift in Sources */,
@@ -3387,7 +3337,6 @@
 				E33FEEB52229A44F00B59711 /* JavascriptAPIUtils.swift in Sources */,
 				84C6D3671EB2A427009BF721 /* HistoryWindowController.swift in Sources */,
 				9E47DAC01E3CFA6D00457420 /* DurationDisplayTextField.swift in Sources */,
-				D1A4C2DE2BFB087C00CE32A9 /* MD5.swift in Sources */,
 				E35306F62147F7AF008FE492 /* JavascriptAPIMpv.swift in Sources */,
 				D1FF157B2A7FAE9100C0CE86 /* UIState.swift in Sources */,
 				840AF5821E732C8F00F4AF92 /* JustXMLRPC.swift in Sources */,
@@ -4894,12 +4843,9 @@
 			isa = XCBuildConfiguration;
 			baseConfigurationReference = 51537C7229FA26DD00F9A472 /* Nightly.xcconfig */;
 			buildSettings = {
-<<<<<<< HEAD
 				CLANG_ANALYZER_LOCALIZABILITY_NONLOCALIZED = YES;
 				DEAD_CODE_STRIPPING = YES;
 				GCC_PREPROCESSOR_DEFINITIONS = "GL_SILENCE_DEPRECATION=1";
-=======
->>>>>>> 5c39b7d6
 				SKIP_INSTALL = YES;
 			};
 			name = Nightly;
@@ -4908,14 +4854,10 @@
 			isa = XCBuildConfiguration;
 			baseConfigurationReference = 496498882919E47900CD61A5 /* iina.xcconfig */;
 			buildSettings = {
-<<<<<<< HEAD
 				"CODE_SIGN_IDENTITY[sdk=macosx*]" = "-";
 				CURRENT_PROJECT_VERSION = 3;
 				DEAD_CODE_STRIPPING = YES;
 				DEVELOPMENT_TEAM = PG2MG2559L;
-=======
-				GCC_PREPROCESSOR_DEFINITIONS = "GL_SILENCE_DEPRECATION=1";
->>>>>>> 5c39b7d6
 				INFOPLIST_KEY_LSApplicationCategoryType = "public.app-category.video";
 				INFOPLIST_KEY_NSHumanReadableCopyright = "Copyright © 2017-2024\nMatt Svoboda, Collider LI, et al.\nReleased under GPLv3.";
 				INFOPLIST_KEY_NSMainNibFile = MainMenu;
@@ -4924,11 +4866,8 @@
 					"$(inherited)",
 					"$(PROJECT_DIR)/deps/lib",
 				);
-<<<<<<< HEAD
 				MARKETING_VERSION = 1.2;
 				PRODUCT_BUNDLE_IDENTIFIER = "com.iina-advance";
-=======
->>>>>>> 5c39b7d6
 				SKIP_INSTALL = NO;
 			};
 			name = Nightly;
@@ -4959,12 +4898,9 @@
 			isa = XCBuildConfiguration;
 			baseConfigurationReference = 51A0F0F629FA2C8E000130CF /* Beta.xcconfig */;
 			buildSettings = {
-<<<<<<< HEAD
 				CLANG_ANALYZER_LOCALIZABILITY_NONLOCALIZED = YES;
 				DEAD_CODE_STRIPPING = YES;
 				GCC_PREPROCESSOR_DEFINITIONS = "GL_SILENCE_DEPRECATION=1";
-=======
->>>>>>> 5c39b7d6
 				SKIP_INSTALL = YES;
 			};
 			name = Beta;
@@ -4973,14 +4909,10 @@
 			isa = XCBuildConfiguration;
 			baseConfigurationReference = 496498882919E47900CD61A5 /* iina.xcconfig */;
 			buildSettings = {
-<<<<<<< HEAD
 				"CODE_SIGN_IDENTITY[sdk=macosx*]" = "-";
 				CURRENT_PROJECT_VERSION = 3;
 				DEAD_CODE_STRIPPING = YES;
 				DEVELOPMENT_TEAM = PG2MG2559L;
-=======
-				GCC_PREPROCESSOR_DEFINITIONS = "GL_SILENCE_DEPRECATION=1";
->>>>>>> 5c39b7d6
 				INFOPLIST_KEY_LSApplicationCategoryType = "public.app-category.video";
 				INFOPLIST_KEY_NSHumanReadableCopyright = "Copyright © 2017-2024\nMatt Svoboda, Collider LI, et al.\nReleased under GPLv3.";
 				INFOPLIST_KEY_NSMainNibFile = MainMenu;
@@ -4989,11 +4921,8 @@
 					"$(inherited)",
 					"$(PROJECT_DIR)/deps/lib",
 				);
-<<<<<<< HEAD
 				MARKETING_VERSION = 1.2;
 				PRODUCT_BUNDLE_IDENTIFIER = "com.iina-advance";
-=======
->>>>>>> 5c39b7d6
 				SKIP_INSTALL = NO;
 			};
 			name = Beta;
@@ -5024,12 +4953,9 @@
 			isa = XCBuildConfiguration;
 			baseConfigurationReference = 4964988C2919E47900CD61A5 /* Debug.xcconfig */;
 			buildSettings = {
-<<<<<<< HEAD
 				CLANG_ANALYZER_LOCALIZABILITY_NONLOCALIZED = YES;
 				DEAD_CODE_STRIPPING = YES;
 				GCC_PREPROCESSOR_DEFINITIONS = "GL_SILENCE_DEPRECATION=1";
-=======
->>>>>>> 5c39b7d6
 				SKIP_INSTALL = YES;
 			};
 			name = Debug;
@@ -5038,12 +4964,9 @@
 			isa = XCBuildConfiguration;
 			baseConfigurationReference = 4964988D2919E47900CD61A5 /* Release.xcconfig */;
 			buildSettings = {
-<<<<<<< HEAD
 				CLANG_ANALYZER_LOCALIZABILITY_NONLOCALIZED = YES;
 				DEAD_CODE_STRIPPING = YES;
 				GCC_PREPROCESSOR_DEFINITIONS = "GL_SILENCE_DEPRECATION=1";
-=======
->>>>>>> 5c39b7d6
 				SKIP_INSTALL = YES;
 			};
 			name = Release;
@@ -5052,17 +4975,10 @@
 			isa = XCBuildConfiguration;
 			baseConfigurationReference = 496498882919E47900CD61A5 /* iina.xcconfig */;
 			buildSettings = {
-<<<<<<< HEAD
 				"CODE_SIGN_IDENTITY[sdk=macosx*]" = "-";
 				CURRENT_PROJECT_VERSION = 3;
 				DEAD_CODE_STRIPPING = YES;
 				DEVELOPMENT_TEAM = PG2MG2559L;
-=======
-				GCC_PREPROCESSOR_DEFINITIONS = (
-					"GL_SILENCE_DEPRECATION=1",
-					"$(inherited)",
-				);
->>>>>>> 5c39b7d6
 				INFOPLIST_KEY_LSApplicationCategoryType = "public.app-category.video";
 				INFOPLIST_KEY_NSHumanReadableCopyright = "Copyright © 2017-2024\nMatt Svoboda, Collider LI, et al.\nReleased under GPLv3.";
 				INFOPLIST_KEY_NSMainNibFile = MainMenu;
@@ -5071,11 +4987,8 @@
 					"$(inherited)",
 					"$(PROJECT_DIR)/deps/lib",
 				);
-<<<<<<< HEAD
 				MARKETING_VERSION = 1.2;
 				PRODUCT_BUNDLE_IDENTIFIER = "com.iina-advance";
-=======
->>>>>>> 5c39b7d6
 				SKIP_INSTALL = NO;
 			};
 			name = Debug;
@@ -5084,7 +4997,6 @@
 			isa = XCBuildConfiguration;
 			baseConfigurationReference = 496498882919E47900CD61A5 /* iina.xcconfig */;
 			buildSettings = {
-<<<<<<< HEAD
 				"CODE_SIGN_IDENTITY[sdk=macosx*]" = "Developer ID Application";
 				CODE_SIGN_INJECT_BASE_ENTITLEMENTS = NO;
 				CODE_SIGN_STYLE = Manual;
@@ -5092,9 +5004,6 @@
 				DEAD_CODE_STRIPPING = YES;
 				DEVELOPMENT_TEAM = PG2MG2559L;
 				"DEVELOPMENT_TEAM[sdk=macosx*]" = PG2MG2559L;
-=======
-				GCC_PREPROCESSOR_DEFINITIONS = "GL_SILENCE_DEPRECATION=1";
->>>>>>> 5c39b7d6
 				INFOPLIST_KEY_LSApplicationCategoryType = "public.app-category.video";
 				INFOPLIST_KEY_NSHumanReadableCopyright = "Copyright © 2017-2024\nMatt Svoboda, Collider LI, et al.\nReleased under GPLv3.";
 				INFOPLIST_KEY_NSMainNibFile = MainMenu;
@@ -5103,14 +5012,11 @@
 					"$(inherited)",
 					"$(PROJECT_DIR)/deps/lib",
 				);
-<<<<<<< HEAD
 				MARKETING_VERSION = 1.2;
 				OTHER_CODE_SIGN_FLAGS = "--deep --timestamp";
 				PRODUCT_BUNDLE_IDENTIFIER = "com.iina-advance";
 				PROVISIONING_PROFILE_SPECIFIER = "";
 				"PROVISIONING_PROFILE_SPECIFIER[sdk=macosx*]" = "";
-=======
->>>>>>> 5c39b7d6
 				SKIP_INSTALL = NO;
 			};
 			name = Release;
@@ -5169,10 +5075,6 @@
 				GCC_WARN_UNINITIALIZED_AUTOS = YES_AGGRESSIVE;
 				GCC_WARN_UNUSED_FUNCTION = YES;
 				GCC_WARN_UNUSED_VARIABLE = YES;
-<<<<<<< HEAD
-=======
-				MACOSX_DEPLOYMENT_TARGET = 10.15;
->>>>>>> 5c39b7d6
 				MTL_ENABLE_DEBUG_INFO = INCLUDE_SOURCE;
 				MTL_FAST_MATH = YES;
 				ONLY_ACTIVE_ARCH = YES;
@@ -5235,10 +5137,6 @@
 				GCC_WARN_UNINITIALIZED_AUTOS = YES_AGGRESSIVE;
 				GCC_WARN_UNUSED_FUNCTION = YES;
 				GCC_WARN_UNUSED_VARIABLE = YES;
-<<<<<<< HEAD
-=======
-				MACOSX_DEPLOYMENT_TARGET = 10.15;
->>>>>>> 5c39b7d6
 				MTL_ENABLE_DEBUG_INFO = NO;
 				MTL_FAST_MATH = YES;
 				PRODUCT_NAME = "$(TARGET_NAME)";
@@ -5298,10 +5196,6 @@
 				GCC_WARN_UNINITIALIZED_AUTOS = YES_AGGRESSIVE;
 				GCC_WARN_UNUSED_FUNCTION = YES;
 				GCC_WARN_UNUSED_VARIABLE = YES;
-<<<<<<< HEAD
-=======
-				MACOSX_DEPLOYMENT_TARGET = 10.15;
->>>>>>> 5c39b7d6
 				MTL_ENABLE_DEBUG_INFO = NO;
 				MTL_FAST_MATH = YES;
 				PRODUCT_NAME = "$(TARGET_NAME)";
@@ -5360,10 +5254,6 @@
 				GCC_WARN_UNINITIALIZED_AUTOS = YES_AGGRESSIVE;
 				GCC_WARN_UNUSED_FUNCTION = YES;
 				GCC_WARN_UNUSED_VARIABLE = YES;
-<<<<<<< HEAD
-=======
-				MACOSX_DEPLOYMENT_TARGET = 10.15;
->>>>>>> 5c39b7d6
 				MTL_ENABLE_DEBUG_INFO = NO;
 				MTL_FAST_MATH = YES;
 				PRODUCT_NAME = "$(TARGET_NAME)";
