--- conflicted
+++ resolved
@@ -17,8 +17,6 @@
 		49542986216C34950058F680 /* OpenInIINA.appex in Embed App Extensions */ = {isa = PBXBuildFile; fileRef = 49542973216C34950058F680 /* OpenInIINA.appex */; settings = {ATTRIBUTES = (RemoveHeadersOnCopy, ); }; };
 		496B19921E2968530035AF10 /* PIP.framework in Frameworks */ = {isa = PBXBuildFile; fileRef = 496B19911E2968530035AF10 /* PIP.framework */; settings = {ATTRIBUTES = (Weak, ); }; };
 		513A4FFA29B53F8100A8EA7D /* Atomic.swift in Sources */ = {isa = PBXBuildFile; fileRef = 513A4FF929B53F8100A8EA7D /* Atomic.swift */; };
-		516B7E00283337F8001A14D8 /* PlaySlider.swift in Sources */ = {isa = PBXBuildFile; fileRef = 516B7DFF283337F8001A14D8 /* PlaySlider.swift */; };
-		516B7E0228333813001A14D8 /* PlaySliderLoopKnob.swift in Sources */ = {isa = PBXBuildFile; fileRef = 516B7E0128333813001A14D8 /* PlaySliderLoopKnob.swift */; };
 		519872FF26879B9B00F84BCC /* AccessibilityPreferences.swift in Sources */ = {isa = PBXBuildFile; fileRef = 519872FE26879B9B00F84BCC /* AccessibilityPreferences.swift */; };
 		51C1BA3A291CA76700C1208A /* InfoDictionary.swift in Sources */ = {isa = PBXBuildFile; fileRef = 51C1BA39291CA76700C1208A /* InfoDictionary.swift */; };
 		51CACB9529D500290034CEE5 /* VideoPIPViewController.swift in Sources */ = {isa = PBXBuildFile; fileRef = 51CACB9429D500290034CEE5 /* VideoPIPViewController.swift */; };
@@ -844,8 +842,6 @@
 		496B19911E2968530035AF10 /* PIP.framework */ = {isa = PBXFileReference; lastKnownFileType = wrapper.framework; name = PIP.framework; path = ../../../../System/Library/PrivateFrameworks/PIP.framework; sourceTree = "<group>"; };
 		49F7E3BF2920D65C002DA28E /* Availability.xcconfig */ = {isa = PBXFileReference; lastKnownFileType = text.xcconfig; path = Availability.xcconfig; sourceTree = "<group>"; };
 		513A4FF929B53F8100A8EA7D /* Atomic.swift */ = {isa = PBXFileReference; fileEncoding = 4; lastKnownFileType = sourcecode.swift; path = Atomic.swift; sourceTree = "<group>"; };
-		516B7DFF283337F8001A14D8 /* PlaySlider.swift */ = {isa = PBXFileReference; fileEncoding = 4; lastKnownFileType = sourcecode.swift; path = PlaySlider.swift; sourceTree = "<group>"; };
-		516B7E0128333813001A14D8 /* PlaySliderLoopKnob.swift */ = {isa = PBXFileReference; fileEncoding = 4; lastKnownFileType = sourcecode.swift; path = PlaySliderLoopKnob.swift; sourceTree = "<group>"; };
 		519872FE26879B9B00F84BCC /* AccessibilityPreferences.swift */ = {isa = PBXFileReference; lastKnownFileType = sourcecode.swift; path = AccessibilityPreferences.swift; sourceTree = "<group>"; };
 		51C1BA39291CA76700C1208A /* InfoDictionary.swift */ = {isa = PBXFileReference; fileEncoding = 4; lastKnownFileType = sourcecode.swift; path = InfoDictionary.swift; sourceTree = "<group>"; };
 		51CACB9429D500290034CEE5 /* VideoPIPViewController.swift */ = {isa = PBXFileReference; lastKnownFileType = sourcecode.swift; path = VideoPIPViewController.swift; sourceTree = "<group>"; };
@@ -2475,20 +2471,15 @@
 				E3DBD23D218EF4F100B3AFBF /* AboutWindowContributorAvatarItem.xib */,
 				9E47DABF1E3CFA6D00457420 /* DurationDisplayTextField.swift */,
 				843FFD4C1D5DAA01001F3A44 /* RoundedTextFieldCell.swift */,
-<<<<<<< HEAD
 				D19F9DA928645C860054CC45 /* EditableTableView.swift */,
 				D1EAF5E428E6B5DD0023BACF /* EditableTextField.swift */,
 				D1AF3D7828F16CA4002A15A7 /* CellEditTracker.swift */,
 				D11AB83528EEE72A00673A90 /* EditableTableViewDelegate.swift */,
 				D1EAF5E628E6B6780023BACF /* TableUIChange.swift */,
 				D1D87E032932086000737886 /* TableUIChangeBuilder.swift */,
-				516B7DFF283337F8001A14D8 /* PlaySlider.swift */,
-=======
 				51E63DFA29CFB031008AFC20 /* PlaySlider.swift */,
 				51E63DFC29CFB04B008AFC20 /* PlaySliderLoopKnob.swift */,
->>>>>>> aafa2db9
 				8461C52D1D45FFF6006E91FF /* PlaySliderCell.swift */,
-				516B7E0128333813001A14D8 /* PlaySliderLoopKnob.swift */,
 				84F725551D4783EE000DEF1B /* VolumeSliderCell.swift */,
 				8434BAAC1D5E4546003BECF2 /* SlideUpButton.swift */,
 				8487BEC01D744FA800FD17B0 /* FlippedView.swift */,
@@ -4463,46 +4454,6 @@
 			isa = XCBuildConfiguration;
 			baseConfigurationReference = 496498882919E47900CD61A5 /* iina.xcconfig */;
 			buildSettings = {
-				ALWAYS_EMBED_SWIFT_STANDARD_LIBRARIES = "$(inherited)";
-				ASSETCATALOG_COMPILER_APPICON_NAME = AppIcon;
-				CLANG_ENABLE_MODULES = YES;
-				CODE_SIGN_ENTITLEMENTS = iina/IINA.entitlements;
-				CODE_SIGN_IDENTITY = "-";
-				CODE_SIGN_STYLE = Automatic;
-				COMBINE_HIDPI_IMAGES = YES;
-				CURRENT_PROJECT_VERSION = 131;
-				DEVELOPMENT_TEAM = 67CQ77V27R;
-				ENABLE_HARDENED_RUNTIME = YES;
-				FRAMEWORK_SEARCH_PATHS = (
-					"$(inherited)",
-					"$(SYSTEM_LIBRARY_DIR)/PrivateFrameworks",
-				);
-				HEADER_SEARCH_PATHS = (
-					"$(SRCROOT)/deps/include",
-					"$(inherited)",
-				);
-				INFOPLIST_FILE = iina/Info.plist;
-				INFOPLIST_KEY_LSApplicationCategoryType = "public.app-category.video";
-				INSTALL_PATH = /Applications;
-				LD_RUNPATH_SEARCH_PATHS = (
-					"$(inherited)",
-					"@executable_path/../Frameworks",
-				);
-				LIBRARY_SEARCH_PATHS = (
-					"$(SRCROOT)/deps/lib",
-					"$(PROJECT_DIR)/deps/lib",
-				);
-				MACOSX_DEPLOYMENT_TARGET = 10.13;
-				MARKETING_VERSION = 1.3.0;
-				MODULEMAP_FILE = module.modulemap;
-				OTHER_CODE_SIGN_FLAGS = "--deep";
-				OTHER_SWIFT_FLAGS = "$(inherited) \"-D\" \"COCOAPODS\" -DDEBUG";
-				PRODUCT_BUNDLE_IDENTIFIER = com.colliderli.iina;
-				PRODUCT_NAME = IINA;
-				SKIP_INSTALL = YES;
-				SWIFT_OBJC_BRIDGING_HEADER = "iina/iina-Bridging-Header.h";
-				SWIFT_OPTIMIZATION_LEVEL = "-Onone";
-				SWIFT_VERSION = 5.0;
 			};
 			name = Debug;
 		};
@@ -4510,47 +4461,6 @@
 			isa = XCBuildConfiguration;
 			baseConfigurationReference = 496498882919E47900CD61A5 /* iina.xcconfig */;
 			buildSettings = {
-				ALWAYS_EMBED_SWIFT_STANDARD_LIBRARIES = "$(inherited)";
-				ASSETCATALOG_COMPILER_APPICON_NAME = AppIcon;
-				CLANG_ENABLE_MODULES = YES;
-				CODE_SIGN_ENTITLEMENTS = iina/IINA.entitlements;
-				CODE_SIGN_IDENTITY = "-";
-				CODE_SIGN_STYLE = Automatic;
-				COMBINE_HIDPI_IMAGES = YES;
-				CURRENT_PROJECT_VERSION = 131;
-				DEVELOPMENT_TEAM = 67CQ77V27R;
-				ENABLE_HARDENED_RUNTIME = YES;
-				FRAMEWORK_SEARCH_PATHS = (
-					"$(inherited)",
-					"$(SYSTEM_LIBRARY_DIR)/PrivateFrameworks",
-				);
-				HEADER_SEARCH_PATHS = (
-					"$(SRCROOT)/deps/include",
-					"$(inherited)",
-				);
-				INFOPLIST_FILE = iina/Info.plist;
-				INFOPLIST_KEY_LSApplicationCategoryType = "public.app-category.video";
-				INSTALL_PATH = /Applications;
-				LD_RUNPATH_SEARCH_PATHS = (
-					"$(inherited)",
-					"@executable_path/../Frameworks",
-				);
-				LIBRARY_SEARCH_PATHS = (
-					"$(SRCROOT)/deps/lib",
-					"$(PROJECT_DIR)/deps/lib",
-				);
-				MACOSX_DEPLOYMENT_TARGET = 10.13;
-				MARKETING_VERSION = 1.3.0;
-				MODULEMAP_FILE = module.modulemap;
-				OTHER_CODE_SIGN_FLAGS = "--deep";
-				OTHER_SWIFT_FLAGS = "$(inherited) \"-D\" \"COCOAPODS\" -DRELEASE";
-				PRODUCT_BUNDLE_IDENTIFIER = com.colliderli.iina;
-				PRODUCT_NAME = IINA;
-				SKIP_INSTALL = NO;
-				SWIFT_COMPILATION_MODE = wholemodule;
-				SWIFT_OBJC_BRIDGING_HEADER = "iina/iina-Bridging-Header.h";
-				SWIFT_OPTIMIZATION_LEVEL = "-O";
-				SWIFT_VERSION = 5.0;
 			};
 			name = Release;
 		};
