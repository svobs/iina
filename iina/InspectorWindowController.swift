--- conflicted
+++ resolved
@@ -275,14 +275,9 @@
         : "N/A";
       self.setLabelColor(self.vprimariesField, by: sigPeak > 0)
 
-<<<<<<< HEAD
       let player = PlayerCore.lastActive
       if player.windowController.loaded && player.info.isFileLoaded {
-        if #available(macOS 10.15, *), let colorspace = PlayerCore.lastActive.windowController.videoView.videoLayer.colorspace {
-=======
-      if PlayerCore.lastActive.mainWindow.loaded && controller.fileLoaded {
-        if let colorspace = PlayerCore.lastActive.mainWindow.videoView.videoLayer.colorspace {
->>>>>>> 5c39b7d6
+        if let colorspace = PlayerCore.lastActive.windowController.videoView.videoLayer.colorspace {
           let isHdr = colorspace != VideoView.SRGB
           self.vcolorspaceField.stringValue = "\(colorspace.name!) (\(isHdr ? "H" : "S")DR)"
         } else {
