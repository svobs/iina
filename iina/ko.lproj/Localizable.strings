--- conflicted
+++ resolved
@@ -31,11 +31,7 @@
 // Inspector Window
 "inspector.error" = "오류";
 
-<<<<<<< HEAD
 // PlayerWindowController.swift
-=======
-// MainWindowController.swift
->>>>>>> 83b6725c
 "main.buffering_indicator" = "버퍼링… %d%%";
 "main.opening_stream" = "스트림 여는 중…";
 "osc.precision" = "정밀도";
