--- conflicted
+++ resolved
@@ -30,37 +30,8 @@
     return false
   }
 
-<<<<<<< HEAD
   private var confTableState: ConfTableState {
     return ConfTableState.current
-=======
-  static let defaultConfigMap: KeyValuePairs<String, String> = [
-    "IINA Default": "iina-default-input",
-    "mpv Default": "input",
-    "VLC Default": "vlc-default-input",
-    "Movist Default": "movist-default-input",
-    "Movist v2 Default": "movist-v2-default-input",
-  ]
-
-  let fallbackDefault = "IINA Default"
-
-  static var defaultConfigs: [String: String] = {
-    var configs: [String: String] = [:]
-    for (key, value) in defaultConfigMap {
-      configs[key] = Bundle.main.path(forResource: value, ofType: "conf", inDirectory: "config")!
-    }
-    return configs
-  }()
-
-  static var userConfigs: [String: String] {
-    do {
-      let files = try fm.contentsOfDirectory(at: Utility.userInputConfDirURL, includingPropertiesForKeys: nil)
-      let configFiles = files.filter { $0.pathExtension == "conf" }
-      return Dictionary(uniqueKeysWithValues: configFiles.map { ($0.deletingPathExtension().lastPathComponent, $0.path) })
-    } catch {
-      Logger.fatal("Cannot get user config file!")
-    }
->>>>>>> 50f4aaba
   }
 
   private var bindingTableState: BindingTableState {
@@ -195,8 +166,9 @@
   }
 
   @IBAction func importConfBtnAction(_ sender: Any) {
-    Utility.quickOpenPanel(title: "Select Config File to Import", chooseDir: false, sheetWindow: view.window, allowedFileTypes: [AppData.confFileExtension]) { url in
-      guard url.isFileURL, url.lastPathComponent.hasSuffix(AppData.confFileExtension) else { return }
+    Utility.quickOpenPanel(title: "Select Config File to Import", chooseDir: false, sheetWindow: view.window,
+                           allowedFileTypes: [Constants.InputConf.fileExtension]) { url in
+      guard url.isFileURL, url.lastPathComponent.hasSuffix(Constants.InputConf.fileExtension) else { return }
       self.confTableController?.importConfFiles([url.lastPathComponent])
     }
   }
