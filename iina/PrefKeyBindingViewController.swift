//
//  PrefKeyBindingViewController.swift
//  iina
//
//  Created by lhc on 12/12/2016.
//  Copyright © 2016 lhc. All rights reserved.
//

import Cocoa

@objcMembers
class PrefKeyBindingViewController: NSViewController, PreferenceWindowEmbeddable {

  override var nibName: NSNib.Name {
    return NSNib.Name("PrefKeyBindingViewController")
  }

  var preferenceTabTitle: String {
    return NSLocalizedString("preference.keybindings", comment: "Keybindings")
  }

  var preferenceTabImage: NSImage {
    return NSImage(named: NSImage.Name("pref_kb"))!
  }

  var preferenceContentIsScrollable: Bool {
    return false
  }

  private var configStore: InputConfigStore {
    return AppInputConfig.inputConfigStore
  }

  private var bindingStore: InputBindingStore {
    return AppInputConfig.inputBindingStore
  }

  private var configTableController: InputConfigTableViewController? = nil
  private var kbTableController: KeyBindingTableViewController? = nil

  private var observers: [NSObjectProtocol] = []

  // MARK: - Outlets

  @IBOutlet weak var inputConfigTableView: EditableTableView!
  @IBOutlet weak var kbTableView: EditableTableView!
  @IBOutlet weak var configHintLabel: NSTextField!
  @IBOutlet weak var addKmBtn: NSButton!
  @IBOutlet weak var removeKmBtn: NSButton!
<<<<<<< HEAD
  @IBOutlet weak var showInFinderFileBtn: NSButton!
  @IBOutlet weak var deleteConfigFileBtn: NSButton!
=======
  @IBOutlet weak var showConfFileBtn: NSButton!
  @IBOutlet weak var deleteConfFileBtn: NSButton!
>>>>>>> a29301c9
  @IBOutlet weak var newConfigBtn: NSButton!
  @IBOutlet weak var duplicateConfigBtn: NSButton!
  @IBOutlet weak var useMediaKeysButton: NSButton!
  @IBOutlet weak var keyMappingSearchField: NSSearchField!

  deinit {
    for observer in observers {
      NotificationCenter.default.removeObserver(observer)
    }
    observers = []
  }

  override func viewDidLoad() {
    super.viewDidLoad()

    let kbTableController = KeyBindingTableViewController(kbTableView, selectionDidChangeHandler: updateRemoveButtonEnablement)
    self.kbTableController = kbTableController
    configTableController = InputConfigTableViewController(inputConfigTableView, configStore, kbTableController)

    if #available(macOS 10.13, *) {
      useMediaKeysButton.title = NSLocalizedString("preference.system_media_control", comment: "Use system media control")
    }

    observers.append(NotificationCenter.default.addObserver(forName: .iinaInputConfigTableShouldUpdate, object: nil, queue: .main) { _ in
      self.updateEditEnabledStatus()
    })

    observers.append(NotificationCenter.default.addObserver(forName: .iinaKeyBindingSearchFieldShouldUpdate, object: nil, queue: .main) { notification in
      guard let newStringValue = notification.object as? String else {
        Logger.log("iinaKeyBindingSearchFieldShouldUpdate: invalid object: \(type(of: notification.object))", level: .error)
        return
      }
      self.keyMappingSearchField.stringValue = newStringValue
    })

    configTableController?.selectCurrentConfigRow()
    self.updateEditEnabledStatus()
  }

  // MARK: - IBActions

  @IBAction func addKeyMappingBtnAction(_ sender: AnyObject) {
    kbTableController?.addNewBinding()
  }

  @IBAction func removeKeyMappingBtnAction(_ sender: AnyObject) {
    kbTableController?.removeSelectedBindings()
  }

  @IBAction func newConfigFileAction(_ sender: AnyObject) {
    configTableController?.createNewConfig()
  }

  @IBAction func duplicateConfigFileAction(_ sender: AnyObject) {
    configTableController?.duplicateConfig(configStore.currentConfigName)
  }

<<<<<<< HEAD
  @IBAction func showInFinderFileAction(_ sender: AnyObject) {
    configTableController?.showInFinder(configStore.currentConfigName)
=======
  @IBAction func showConfFileAction(_ sender: AnyObject) {
    let url = URL(fileURLWithPath: currentConfFilePath)
    NSWorkspace.shared.activateFileViewerSelecting([url])
>>>>>>> a29301c9
  }

  @IBAction func deleteConfigFileAction(_ sender: AnyObject) {
    configTableController?.deleteConfig(configStore.currentConfigName)
  }

  @IBAction func importConfigBtnAction(_ sender: Any) {
    Utility.quickOpenPanel(title: "Select Config File to Import", chooseDir: false, sheetWindow: view.window, allowedFileTypes: [AppData.configFileExtension]) { url in
      guard url.isFileURL, url.lastPathComponent.hasSuffix(AppData.configFileExtension) else { return }
      self.configTableController?.importConfigFiles([url.lastPathComponent])
    }
  }

  @IBAction func displayRawValueAction(_ sender: NSButton) {
    kbTableView.reloadExistingRows()
  }

  @IBAction func openKeyBindingsHelpAction(_ sender: AnyObject) {
    NSWorkspace.shared.open(URL(string: AppData.wikiLink.appending("/Manage-Key-Bindings"))!)
  }

<<<<<<< HEAD
  @IBAction func searchAction(_ sender: NSSearchField) {
    bindingStore.filterBindings(sender.stringValue)
=======
  // MARK: - UI

  private func changeButtonEnabledStatus() {
    shouldEnableEdit = !isDefaultConfig(currentConfName)
    [showConfFileBtn, deleteConfFileBtn, addKmBtn].forEach { btn in
      btn.isEnabled = shouldEnableEdit
    }
    kbTableView.tableColumns.forEach { $0.isEditable = shouldEnableEdit }
    configHintLabel.stringValue = NSLocalizedString("preference.key_binding_hint_\(shouldEnableEdit ? "2" : "1")", comment: "preference.key_binding_hint")
  }

  func saveToConfFile(_ sender: Notification) {
    let predicate = mappingController.filterPredicate
    mappingController.filterPredicate = nil
    let keyMapping = mappingController.arrangedObjects as! [KeyMapping]
    setKeybindingsForPlayerCore()
    mappingController.filterPredicate = predicate
    do {
      try KeyMapping.generateInputConf(from: keyMapping).write(toFile: currentConfFilePath, atomically: true, encoding: .utf8)
    } catch {
      Utility.showAlert("config.cannot_write", sheetWindow: view.window)
    }
  }


  // MARK: - Private

  private func loadConfigFile() {
    if let mapping = KeyMapping.parseInputConf(at: currentConfFilePath) {
      mappingController.content = nil
      mappingController.add(contentsOf: mapping)
      mappingController.setSelectionIndexes(IndexSet())
    } else {
      // on error
      Utility.showAlert("keybinding_config.error", arguments: [currentConfName], sheetWindow: view.window)
      let title = "IINA Default"
      currentConfName = title
      currentConfFilePath = getFilePath(forConfig: title)!
      confTableSelectRow(withTitle: title)
      loadConfigFile()
      return
    }
    Preference.set(currentConfName, for: .currentInputConfigName)
    setKeybindingsForPlayerCore()
    changeButtonEnabledStatus()
  }

  private func getFilePath(forConfig conf: String, showAlert: Bool = true) -> String? {
    // if is default config
    if let dv = PrefKeyBindingViewController.defaultConfigs[conf] {
      return dv
    } else if let uv = userConfigs[conf] as? String {
      return uv
    } else {
      if showAlert {
        Utility.showAlert("error_finding_file", arguments: ["config"], sheetWindow: view.window)
      }
      return nil
    }
  }

  private func isDefaultConfig(_ conf: String) -> Bool {
    return PrefKeyBindingViewController.defaultConfigs[conf] != nil
>>>>>>> a29301c9
  }

  // MARK: - UI

  private func updateEditEnabledStatus() {
    let isEditEnabledForCurrentConfig = configStore.isEditEnabledForCurrentConfig
    [showInFinderFileBtn, deleteConfigFileBtn, addKmBtn].forEach { btn in
      btn.isEnabled = isEditEnabledForCurrentConfig
    }
    configHintLabel.stringValue = NSLocalizedString("preference.key_binding_hint_\(isEditEnabledForCurrentConfig ? "2" : "1")", comment: "preference.key_binding_hint")

    self.updateRemoveButtonEnablement()
  }

  private func updateRemoveButtonEnablement() {
    // re-evaluate this each time either table changed selection:
    removeKmBtn.isEnabled = configStore.isEditEnabledForCurrentConfig && kbTableView.selectedRow != -1
  }
}<|MERGE_RESOLUTION|>--- conflicted
+++ resolved
@@ -47,13 +47,8 @@
   @IBOutlet weak var configHintLabel: NSTextField!
   @IBOutlet weak var addKmBtn: NSButton!
   @IBOutlet weak var removeKmBtn: NSButton!
-<<<<<<< HEAD
-  @IBOutlet weak var showInFinderFileBtn: NSButton!
-  @IBOutlet weak var deleteConfigFileBtn: NSButton!
-=======
   @IBOutlet weak var showConfFileBtn: NSButton!
   @IBOutlet weak var deleteConfFileBtn: NSButton!
->>>>>>> a29301c9
   @IBOutlet weak var newConfigBtn: NSButton!
   @IBOutlet weak var duplicateConfigBtn: NSButton!
   @IBOutlet weak var useMediaKeysButton: NSButton!
@@ -111,17 +106,11 @@
     configTableController?.duplicateConfig(configStore.currentConfigName)
   }
 
-<<<<<<< HEAD
-  @IBAction func showInFinderFileAction(_ sender: AnyObject) {
+  @IBAction func showConfFileAction(_ sender: AnyObject) {
     configTableController?.showInFinder(configStore.currentConfigName)
-=======
-  @IBAction func showConfFileAction(_ sender: AnyObject) {
-    let url = URL(fileURLWithPath: currentConfFilePath)
-    NSWorkspace.shared.activateFileViewerSelecting([url])
->>>>>>> a29301c9
   }
 
-  @IBAction func deleteConfigFileAction(_ sender: AnyObject) {
+  @IBAction func deleteConfFileAction(_ sender: AnyObject) {
     configTableController?.deleteConfig(configStore.currentConfigName)
   }
 
@@ -140,81 +129,15 @@
     NSWorkspace.shared.open(URL(string: AppData.wikiLink.appending("/Manage-Key-Bindings"))!)
   }
 
-<<<<<<< HEAD
   @IBAction func searchAction(_ sender: NSSearchField) {
     bindingStore.filterBindings(sender.stringValue)
-=======
-  // MARK: - UI
-
-  private func changeButtonEnabledStatus() {
-    shouldEnableEdit = !isDefaultConfig(currentConfName)
-    [showConfFileBtn, deleteConfFileBtn, addKmBtn].forEach { btn in
-      btn.isEnabled = shouldEnableEdit
-    }
-    kbTableView.tableColumns.forEach { $0.isEditable = shouldEnableEdit }
-    configHintLabel.stringValue = NSLocalizedString("preference.key_binding_hint_\(shouldEnableEdit ? "2" : "1")", comment: "preference.key_binding_hint")
-  }
-
-  func saveToConfFile(_ sender: Notification) {
-    let predicate = mappingController.filterPredicate
-    mappingController.filterPredicate = nil
-    let keyMapping = mappingController.arrangedObjects as! [KeyMapping]
-    setKeybindingsForPlayerCore()
-    mappingController.filterPredicate = predicate
-    do {
-      try KeyMapping.generateInputConf(from: keyMapping).write(toFile: currentConfFilePath, atomically: true, encoding: .utf8)
-    } catch {
-      Utility.showAlert("config.cannot_write", sheetWindow: view.window)
-    }
-  }
-
-
-  // MARK: - Private
-
-  private func loadConfigFile() {
-    if let mapping = KeyMapping.parseInputConf(at: currentConfFilePath) {
-      mappingController.content = nil
-      mappingController.add(contentsOf: mapping)
-      mappingController.setSelectionIndexes(IndexSet())
-    } else {
-      // on error
-      Utility.showAlert("keybinding_config.error", arguments: [currentConfName], sheetWindow: view.window)
-      let title = "IINA Default"
-      currentConfName = title
-      currentConfFilePath = getFilePath(forConfig: title)!
-      confTableSelectRow(withTitle: title)
-      loadConfigFile()
-      return
-    }
-    Preference.set(currentConfName, for: .currentInputConfigName)
-    setKeybindingsForPlayerCore()
-    changeButtonEnabledStatus()
-  }
-
-  private func getFilePath(forConfig conf: String, showAlert: Bool = true) -> String? {
-    // if is default config
-    if let dv = PrefKeyBindingViewController.defaultConfigs[conf] {
-      return dv
-    } else if let uv = userConfigs[conf] as? String {
-      return uv
-    } else {
-      if showAlert {
-        Utility.showAlert("error_finding_file", arguments: ["config"], sheetWindow: view.window)
-      }
-      return nil
-    }
-  }
-
-  private func isDefaultConfig(_ conf: String) -> Bool {
-    return PrefKeyBindingViewController.defaultConfigs[conf] != nil
->>>>>>> a29301c9
   }
 
   // MARK: - UI
 
   private func updateEditEnabledStatus() {
     let isEditEnabledForCurrentConfig = configStore.isEditEnabledForCurrentConfig
-    [showInFinderFileBtn, deleteConfigFileBtn, addKmBtn].forEach { btn in
+    [showConfFileBtn, deleteConfFileBtn, addKmBtn].forEach { btn in
       btn.isEnabled = isEditEnabledForCurrentConfig
     }
     configHintLabel.stringValue = NSLocalizedString("preference.key_binding_hint_\(isEditEnabledForCurrentConfig ? "2" : "1")", comment: "preference.key_binding_hint")
