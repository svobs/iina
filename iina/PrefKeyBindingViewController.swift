--- conflicted
+++ resolved
@@ -30,7 +30,6 @@
     return false
   }
 
-<<<<<<< HEAD
   private var confTableState: ConfTableState {
     return ConfTableState.current
   }
@@ -41,46 +40,6 @@
 
   private var confTableController: ConfTableViewController? = nil
   private var bindingTableController: BindingTableViewController? = nil
-=======
-  static let defaultConfigMap: KeyValuePairs<String, String> = [
-    "IINA Default": "iina-default-input",
-    "mpv Default": "input",
-    "VLC Default": "vlc-default-input",
-    "Movist Default": "movist-default-input",
-  ]
-
-  let fallbackDefault = "IINA Default"
-
-  static var defaultConfigs: [String: String] = {
-    var configs: [String: String] = [:]
-    for (key, value) in defaultConfigMap {
-      configs[key] = Bundle.main.path(forResource: value, ofType: "conf", inDirectory: "config")!
-    }
-    return configs
-  }()
-
-  static var userConfigs: [String: String] {
-    do {
-      let files = try fm.contentsOfDirectory(at: Utility.userInputConfDirURL, includingPropertiesForKeys: nil)
-      let configFiles = files.filter { $0.pathExtension == "conf" }
-      return Dictionary(uniqueKeysWithValues: configFiles.map { ($0.deletingPathExtension().lastPathComponent, $0.path) })
-    } catch {
-      Logger.fatal("Cannot get user config file!")
-    }
-  }
-
-  private var cachedConfigNames: [String]!
-
-  var configNames: [String] {
-    return KC.defaultConfigMap.map { $0.key } + Array(KC.userConfigs.keys).sorted()
-  }
-
-  var currentConfName: String!
-  var currentConfFilePath: String!
-  
-  // This variable is to prevent `NSTableView.reloadData()` in the `loadConfigFile` to trigger `loadConfigFile` again thus forming an infinite loop
-  var isLoadingConfig = false
->>>>>>> 5c39b7d6
 
   private var observers: [NSObjectProtocol] = []
 
@@ -125,19 +84,10 @@
   override func viewDidLoad() {
     super.viewDidLoad()
 
-<<<<<<< HEAD
     let bindingTableController = BindingTableViewController(bindingTableView, selectionDidChangeHandler: updateTableButtonVisibilities)
     self.bindingTableController = bindingTableController
     confTableController = ConfTableViewController(confTableView, bindingTableController, selectionDidChangeHandler: updateTableButtonVisibilities)
     setCustomTableColors()
-=======
-    cachedConfigNames = configNames
-
-    kbTableView.delegate = self
-    kbTableView.doubleAction = Preference.bool(for: .displayKeyBindingRawValues) ? nil : #selector(editRow)
-    confTableView.dataSource = self
-    confTableView.delegate = self
->>>>>>> 5c39b7d6
 
     bindingSearchField.stringValue = bindingTableState.filterString
 
@@ -145,7 +95,6 @@
       useMediaKeysButton.title = NSLocalizedString("preference.system_media_control", comment: "Use system media control")
     }
 
-<<<<<<< HEAD
     observers.append(NotificationCenter.default.addObserver(forName: .iinaPendingUIChangeForConfTable, object: nil, queue: .main) { _ in
       self.updateTableButtonVisibilities()
     })
@@ -180,15 +129,6 @@
   fileprivate let blendFraction: CGFloat = 0.2
   override func observeValue(forKeyPath keyPath: String?, of object: Any?, change: [NSKeyValueChangeKey : Any]?, context: UnsafeMutableRawPointer?) {
     guard let keyPath = keyPath else { return }
-=======
-    // Load the config file saved in user default
-    loadConfigFile(Preference.string(for: .currentInputConfigName), true)
-
-    NotificationCenter.default.addObserver(forName: .iinaKeyBindingChanged, object: nil, queue: .main, using: saveToConfFile)
-  }
-
-  // MARK: - IBActions
->>>>>>> 5c39b7d6
 
     switch keyPath {
     case #keyPath(view.effectiveAppearance):
@@ -212,53 +152,11 @@
   }
 
   @IBAction func newConfFileAction(_ sender: AnyObject) {
-<<<<<<< HEAD
     confTableController?.createNewConf()
   }
 
   @IBAction func duplicateConfFileAction(_ sender: AnyObject) {
     confTableController?.duplicateConf(confTableState.selectedConfName)
-=======
-    Utility.quickPromptPanel("config.new", sheetWindow: view.window) { newName in
-      guard let newFilePath = self.newConfigFilePath(forName: newName) else { return }
-
-      if !fm.createFile(atPath: newFilePath, contents: nil, attributes: nil) {
-        Utility.showAlert("config.cannot_create", sheetWindow: self.view.window)
-        return
-      }
-      self.loadConfigFile(newName)
-    }
-  }
-
-  @IBAction func duplicateConfFileAction(_ sender: AnyObject) {
-    Utility.quickPromptPanel("config.duplicate", sheetWindow: view.window) { newName in
-      guard let newFilePath = self.newConfigFilePath(forName: newName) else { return }
-
-      do {
-        try fm.copyItem(atPath: self.currentConfFilePath!, toPath: newFilePath)
-      } catch let error {
-        Utility.showAlert("config.cannot_create", arguments: [error.localizedDescription], sheetWindow: self.view.window)
-        return
-      }
-      self.loadConfigFile(newName)
-    }
-    
-  }
-  
-  @IBAction func configFileListDoubleAction(_ sender: NSTableView) {
-    guard shouldEnableEdit else { return }
-    Utility.quickPromptPanel("config.rename", sheetWindow: view.window) { newName in
-      guard let newFilePath = self.newConfigFilePath(forName: newName) else { return }
-
-      do {
-        try fm.moveItem(atPath: self.currentConfFilePath!, toPath: newFilePath)
-      } catch let error {
-        Utility.showAlert("config.cannot_create", arguments: [error.localizedDescription], sheetWindow: self.view.window)
-        return
-      }
-      self.loadConfigFile(newName)
-    }
->>>>>>> 5c39b7d6
   }
 
   @IBAction func showConfFileAction(_ sender: AnyObject) {
@@ -266,7 +164,6 @@
   }
 
   @IBAction func deleteConfFileAction(_ sender: AnyObject) {
-<<<<<<< HEAD
     confTableController?.deleteConf(confTableState.selectedConfName)
   }
 
@@ -274,30 +171,6 @@
     Utility.quickOpenPanel(title: "Select Config File to Import", chooseDir: false, sheetWindow: view.window, allowedFileTypes: [AppData.confFileExtension]) { url in
       guard url.isFileURL, url.lastPathComponent.hasSuffix(AppData.confFileExtension) else { return }
       self.confTableController?.importConfFiles([url.lastPathComponent])
-=======
-    do {
-      try FileManager.default.removeItem(atPath: currentConfFilePath)
-    } catch {
-      Utility.showAlert("error_deleting_file", sheetWindow: view.window)
-    }
-    // Fallback to default
-    loadConfigFile(fallbackDefault)
-  }
-
-  @IBAction func importConfigBtnAction(_ sender: Any) {
-    Utility.quickOpenPanel(title: "Select Config File to Import", chooseDir: false, sheetWindow: view.window, allowedFileTypes: ["conf"]) { url in
-      guard url.isFileURL, url.lastPathComponent.hasSuffix(".conf") else { return }
-      let newFilePath = Utility.userInputConfDirURL.appendingPathComponent(url.lastPathComponent).path
-      let newName = url.deletingPathExtension().lastPathComponent
-      // copy file
-      do {
-        try FileManager.default.copyItem(atPath: url.path, toPath: newFilePath)
-      } catch let error {
-        Utility.showAlert("config.cannot_create", arguments: [error.localizedDescription], sheetWindow: self.view.window)
-        return
-      }
-      self.loadConfigFile(newName)
->>>>>>> 5c39b7d6
     }
   }
 
@@ -309,7 +182,6 @@
     NSWorkspace.shared.open(URL(string: AppData.wikiLink.appending("/Manage-Key-Bindings"))!)
   }
 
-<<<<<<< HEAD
   @IBAction func searchAction(_ sender: NSSearchField) {
     bindingTableState.applyFilter(sender.stringValue)
   }
@@ -356,177 +228,9 @@
       }
 
       // TODO: add link to last player window, and update it as it changes
-=======
-  // MARK: - UI
-
-  private func changeButtonEnabledStatus() {
-    shouldEnableEdit = !isDefaultConfig(currentConfName)
-    [showConfFileBtn, deleteConfFileBtn, addKmBtn].forEach { btn in
-      btn.isEnabled = shouldEnableEdit
-    }
-    kbTableView.tableColumns.forEach { $0.isEditable = shouldEnableEdit }
-    configHintLabel.stringValue = NSLocalizedString("preference.key_binding_hint_\(shouldEnableEdit ? "2" : "1")", comment: "preference.key_binding_hint")
-  }
-
-  func saveToConfFile(_ sender: Notification) {
-    let predicate = mappingController.filterPredicate
-    mappingController.filterPredicate = nil
-    let keyMappings = mappingController.arrangedObjects as! [KeyMapping]
-    for mapping in keyMappings {
-      mapping.rawKey = KeyCodeHelper.escapeReservedMpvKeys(mapping.rawKey)
-    }
-    setKeybindingsForPlayerCore()
-    mappingController.filterPredicate = predicate
-    do {
-      try KeyMapping.generateInputConf(from: keyMappings).write(toFile: currentConfFilePath, atomically: true, encoding: .utf8)
-    } catch {
-      Utility.showAlert("config.cannot_write", sheetWindow: view.window)
-    }
-  }
-
-
-  // MARK: - Private
-
-  /// This function firstly reloads the table data, select the config file row, then load the config file.
-  /// If the target config file cannot be found, or the file cannot be parsed correctly, it will fallback to the default config.
-  /// - Parameter configName: the target config name
-  private func loadConfigFile(_ configName: String?, _ initialSetup: Bool = false) {
-    guard configName != Preference.string(for: .currentInputConfigName) || initialSetup else { return }
-    isLoadingConfig = true
-    
-    func fallback() {
-      isLoadingConfig = false
-      Utility.showAlert("keybinding_config.error", arguments: [currentConfName], sheetWindow: view.window)
-      loadConfigFile(fallbackDefault)
-    }
-
-    guard let configName = configName else { fallback(); return }
-    
-    cachedConfigNames = configNames
-    confTableView.reloadData()
-    if let index = cachedConfigNames.firstIndex(of: configName) {
-      confTableView.selectRowIndexes(IndexSet(integer: index), byExtendingSelection: false)
-    }
-    currentConfName = configName
-    currentConfFilePath = getFilePath(forConfig: configName)!
-    
-    guard let mapping = KeyMapping.parseInputConf(at: currentConfFilePath) else { fallback(); return }
-
-    mappingController.content = nil
-    mappingController.add(contentsOf: mapping)
-    mappingController.setSelectionIndexes(IndexSet())
-
-    changeButtonEnabledStatus()
-
-    if !initialSetup {
-      Preference.set(currentConfName, for: .currentInputConfigName)
-      setKeybindingsForPlayerCore()
-    }
-
-    isLoadingConfig = false
-  }
-
-  /// Check whether or not a new config file with provided filename should be created.
-  /// - Parameter filename: the filename of the new config file
-  /// - Returns: the path of the new config if could be created; nil otherwise.
-  private func newConfigFilePath(forName filename: String) -> String? {
-    // Check if the name is empty
-    guard !filename.isEmpty else {
-      Utility.showAlert("config.empty_name", sheetWindow: self.view.window)
-      return nil
-    }
-
-    // Check if there already exists a config which has the same name
-    guard KC.userConfigs[filename] == nil && KC.defaultConfigs[filename] == nil else {
-      Utility.showAlert("config.name_existing", sheetWindow: self.view.window)
-      return nil
-    }
-
-    // Check if there exists a config file with the same filename
-    let filePath = Utility.userInputConfDirURL.appendingPathComponent(filename + ".conf").path
-    if fm.fileExists(atPath: filePath) {
-      Utility.quickAskPanel("config.file_existing", sheetWindow: self.view.window) { result in
-        if result == .alertFirstButtonReturn {
-          NSWorkspace.shared.activateFileViewerSelecting([URL(fileURLWithPath: filePath)])
-        }
-      }
-      return nil
-    }
-    return filePath
-  }
-
-  private func getFilePath(forConfig conf: String, showAlert: Bool = true) -> String? {
-    let path = KC.defaultConfigs[conf] ?? KC.userConfigs[conf]
-    if path == nil {
-      if showAlert {
-        Utility.showAlert("error_finding_file", arguments: ["config"], sheetWindow: view.window)
-      }
-    }
-    return path
-  }
-
-  private func isDefaultConfig(_ conf: String) -> Bool {
-    return KC.defaultConfigs[conf] != nil
-  }
-
-  private func setKeybindingsForPlayerCore() {
-    PlayerCore.setKeyBindings(mappingController.arrangedObjects as! [KeyMapping])
-  }
-
-}
-
-// MARK: - NSTableViewDelegate, NSTableViewDataSource
-
-extension PrefKeyBindingViewController: NSTableViewDelegate, NSTableViewDataSource {
-
-  // NSTableViewDataSource
-
-  func numberOfRows(in tableView: NSTableView) -> Int {
-    return cachedConfigNames.count
-  }
-
-  func tableView(_ tableView: NSTableView, objectValueFor tableColumn: NSTableColumn?, row: Int) -> Any? {
-    let name = cachedConfigNames[row]
-    return [
-      "name": name,
-      "isHidden": !isDefaultConfig(name)
-    ] as [String: Any]
-  }
-
-  // NSTableViewDelegate
->>>>>>> 5c39b7d6
 
       showFromAllSourcesBtn.attributedTitle = attrString
       showFromAllSourcesBtn.layout() // Re-layout in case width changed due to formatting changes
     }
   }
-<<<<<<< HEAD
-=======
-
-  @objc func editRow() {
-    guard shouldEnableEdit else {
-      Utility.showAlert("duplicate_config", sheetWindow: view.window)
-      return
-    }
-    guard kbTableView.selectedRow != -1 else { return }
-    let selectedData = mappingController.selectedObjects[0] as! KeyMapping
-    showKeyBindingPanel(key: selectedData.rawKey, action: selectedData.readableAction) { key, action in
-      guard !key.isEmpty && !action.isEmpty else { return }
-      selectedData.rawKey = key
-      selectedData.rawAction = action
-      self.kbTableView.reloadData()
-      NotificationCenter.default.post(Notification(name: .iinaKeyBindingChanged))
-    }
-  }
-
-  func tableViewSelectionDidChange(_ notification: Notification) {
-    guard !isLoadingConfig else { return }
-    if let tableView = notification.object as? NSTableView, tableView == confTableView {
-      guard let title = cachedConfigNames[at: confTableView.selectedRow], title != currentConfName else { return }
-      loadConfigFile(title)
-    }
-    removeKmBtn.isEnabled = shouldEnableEdit && kbTableView.selectedRow != -1
-  }
-
->>>>>>> 5c39b7d6
 }