//
//  JavascriptAPIPlaylist.swift
//  iina
//
//  Created by Yuze Jiang on 2/20/20.
//  Copyright © 2020 lhc. All rights reserved.
//

import Foundation
import JavaScriptCore

@objc protocol JavascriptAPIPlaylistExportable: JSExport {
  func list() -> [[String: Any]]
  func count() -> Int
  func add(_ url: JSValue, _ at: Int) -> Any
  func remove(_ index: JSValue) -> Any
  func move(_ index: Int, _ to: Int) -> Any
  func play(_ index: Int)
  func playNext()
  func playPrevious()
  func registerMenuItemBuilder(_ builder: JSValue)
}

class JavascriptAPIPlaylist: JavascriptAPI, JavascriptAPIPlaylistExportable {
  var menuItemBuilder: JSManagedValue?

  private func isPlaying() -> Bool {
    if player!.info.isIdle {
      log("Playlist API is only available when playing files.", level: .error)
      return false
    }
    return true
  }

  func list() -> [[String: Any]] {
    guard isPlaying() else { return [] }

<<<<<<< HEAD
    return player!.info.playlist.map {
      [
        "filename": Playback.path(from: $0.url),
        "title": MediaMetaCache.shared.getCachedMeta(for: $0.url)?.title ?? NSNull(),
        // TODO: these don't do anything
        "isPlaying": false,
        "isCurrent": false
      ]
=======
    return player!.info.$playlist.withLock { playlist in
      playlist.map {
        [
          "filename": $0.filename,
          "title": $0.title ?? NSNull(),
          "isPlaying": $0.isPlaying,
          "isCurrent": $0.isCurrent
        ]
      }
>>>>>>> 50f4aaba
    }
  }

  func count() -> Int {
    return player!.info.$playlist.withLock { $0.count }
  }

  func add(_ url: JSValue, _ at: Int = -1) -> Any {
    guard isPlaying() else { return false }

    let count = player!.info.$playlist.withLock { $0.count }
    guard at < count else {
      log("playlist.add: Invalid index.", level: .error)
      return false
    }
    if url.isArray {
      if let paths = url.toArray() as? [String] {
        player!.addToPlaylist(paths: paths, at: at)
        return true
      }
    } else if url.isString {
      player!.addToPlaylist(paths: [url.toString()], at: at)
      return true
    }
    log("playlist.add: The first argument should be a string or an array of strings.", level: .error)
    return false
  }

  func remove(_ index: JSValue) -> Any {
    guard isPlaying() else { return false }
    let count = player!.info.playlist.count

    if index.isArray, let indices = index.toArray() as? [Int] {
      guard indices.allSatisfy({ $0 >= 0 && $0 < count }) else {
        log("playlist.remove: Invalid index.", level: .error)
        return false
      }
      player!.playlistRemove(IndexSet(indices))
      return true
    } else if index.isNumber {
      let index = Int(index.toInt32())
      guard index >= 0 && index < count else {
        log("playlist.remove: Invalid index.", level: .error)
        return false
      }
      player!.playlistRemove(index)
      return true
    }
    log("playlist.remove: The argument should be a number or an array of numbers.", level: .error)
    return false
  }

  func move(_ index: Int, _ to: Int) -> Any {
    guard isPlaying() else { return false }
    let count = player!.info.$playlist.withLock { $0.count }

    guard index >= 0 && index < count && to >= 0 && to < count && index != to else {
      log("playlist.move: Invalid index.", level: .error)
      return false
    }
    player!.playlistMove(index, to: to)
    return true
  }

  func play(_ index: Int) {
    guard isPlaying() else { return }
    let count = player!.info.$playlist.withLock { $0.count }

    guard index >= 0 && index < count else {
      log("playlist.play: Invalid index.", level: .error)
      return
    }
    player!.playFileInPlaylist(index)
  }

  func playNext() {
    guard isPlaying() else { return }

    player!.navigateInPlaylist(nextMedia: true)
  }

  func playPrevious() {
    guard isPlaying() else { return }

    player!.navigateInPlaylist(nextMedia: false)
  }

  func registerMenuItemBuilder(_ builder: JSValue) {
    if let previousBuilder = menuItemBuilder {
      JSContext.current()!.virtualMachine.removeManagedReference(previousBuilder, withOwner: self)
    }
    menuItemBuilder = JSManagedValue(value: builder)
    JSContext.current()!.virtualMachine.addManagedReference(menuItemBuilder, withOwner: self)
  }
}<|MERGE_RESOLUTION|>--- conflicted
+++ resolved
@@ -34,8 +34,7 @@
 
   func list() -> [[String: Any]] {
     guard isPlaying() else { return [] }
-
-<<<<<<< HEAD
+    let playlist = player!.info.playlist
     return player!.info.playlist.map {
       [
         "filename": Playback.path(from: $0.url),
@@ -44,28 +43,19 @@
         "isPlaying": false,
         "isCurrent": false
       ]
-=======
-    return player!.info.$playlist.withLock { playlist in
-      playlist.map {
-        [
-          "filename": $0.filename,
-          "title": $0.title ?? NSNull(),
-          "isPlaying": $0.isPlaying,
-          "isCurrent": $0.isCurrent
-        ]
-      }
->>>>>>> 50f4aaba
     }
   }
 
   func count() -> Int {
-    return player!.info.$playlist.withLock { $0.count }
+    let playlist = player!.info.playlist
+    return playlist.count
   }
 
   func add(_ url: JSValue, _ at: Int = -1) -> Any {
     guard isPlaying() else { return false }
 
-    let count = player!.info.$playlist.withLock { $0.count }
+    let playlist = player!.info.playlist
+    let count = playlist.count
     guard at < count else {
       log("playlist.add: Invalid index.", level: .error)
       return false
@@ -109,7 +99,8 @@
 
   func move(_ index: Int, _ to: Int) -> Any {
     guard isPlaying() else { return false }
-    let count = player!.info.$playlist.withLock { $0.count }
+    let playlist = player!.info.playlist
+    let count = playlist.count
 
     guard index >= 0 && index < count && to >= 0 && to < count && index != to else {
       log("playlist.move: Invalid index.", level: .error)
@@ -121,7 +112,8 @@
 
   func play(_ index: Int) {
     guard isPlaying() else { return }
-    let count = player!.info.$playlist.withLock { $0.count }
+    let playlist = player!.info.playlist
+    let count = playlist.count
 
     guard index >= 0 && index < count else {
       log("playlist.play: Invalid index.", level: .error)
