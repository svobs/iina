//
//  MenuController.swift
//  iina
//
//  Created by lhc on 31/8/16.
//  Copyright © 2016 lhc. All rights reserved.
//

import Cocoa

fileprivate func sameKeyAction(_ lhs: [String], _ rhs: [String], _ normalizeLastNum: Bool, _ numRange: ClosedRange<Double>?) -> (Bool, Double?) {
  var lhs = lhs
  if lhs.first == "seek" && (lhs.last == "exact" || lhs.last == "keyframe") {
    lhs = [String](lhs.dropLast())
  }
  guard lhs.count > 0 && lhs.count == rhs.count else {
    return (false, nil)
  }
  if normalizeLastNum {
    for i in 0..<lhs.count-1 {
      if lhs[i] != rhs[i] {
        return (false, nil)
      }
    }
    guard let ld = Double(lhs.last!), let rd = Double(rhs.last!) else {
      return (false, nil)
    }
    if let range = numRange {
      return (range.contains(ld), ld)
    } else {
      return (ld == rd, ld)
    }
  } else {
    for i in 0..<lhs.count {
      if lhs[i] != rhs[i] {
        return (false, nil)
      }
    }
  }
  return (true, nil)
}

class MenuController: NSObject, NSMenuDelegate {

  /** For convenient bindings. see `bind(...)` below. [menu: check state block] */
  private var menuBindingList: [NSMenu: (NSMenuItem) -> Bool] = [:]

  // If too many menu items are added to the Plugin menu (may be hidden)
  private var pluginErrorNotice = NSMenuItem(title: "⚠︎ Conflicting key shortcuts…", action: nil, keyEquivalent: "")

  private var stringForOpen: String!
  private var stringForOpenAlternative: String!
  private var stringForOpenURL: String!
  private var stringForOpenURLAlternative: String!

  // File
  @IBOutlet weak var fileMenu: NSMenu!
  @IBOutlet weak var open: NSMenuItem!
  @IBOutlet weak var openAlternative: NSMenuItem!
  @IBOutlet weak var openURL: NSMenuItem!
  @IBOutlet weak var openURLAlternative: NSMenuItem!
  @IBOutlet weak var savePlaylist: NSMenuItem!
  @IBOutlet weak var deleteCurrentFile: NSMenuItem!
  @IBOutlet weak var newWindow: NSMenuItem!
  @IBOutlet weak var newWindowSeparator: NSMenuItem!
  // Playback
  @IBOutlet weak var playbackMenu: NSMenu!
  @IBOutlet weak var pause: NSMenuItem!
  @IBOutlet weak var stop: NSMenuItem!
  @IBOutlet weak var forward: NSMenuItem!
  @IBOutlet weak var nextFrame: NSMenuItem!
  @IBOutlet weak var backward: NSMenuItem!
  @IBOutlet weak var previousFrame: NSMenuItem!
  @IBOutlet weak var jumpToBegin: NSMenuItem!
  @IBOutlet weak var jumpTo: NSMenuItem!
  @IBOutlet weak var speedIndicator: NSMenuItem!
  @IBOutlet weak var speedUp: NSMenuItem!
  @IBOutlet weak var speedUpSlightly: NSMenuItem!
  @IBOutlet weak var speedDown: NSMenuItem!
  @IBOutlet weak var speedDownSlightly: NSMenuItem!
  @IBOutlet weak var speedReset: NSMenuItem!
  @IBOutlet weak var screenshot: NSMenuItem!
  @IBOutlet weak var gotoScreenshotFolder: NSMenuItem!
  @IBOutlet weak var advancedScreenshot: NSMenuItem!
  @IBOutlet weak var abLoop: NSMenuItem!
  @IBOutlet weak var fileLoop: NSMenuItem!
  @IBOutlet weak var playlistPanel: NSMenuItem!
  @IBOutlet weak var playlist: NSMenuItem!
  @IBOutlet weak var playlistLoop: NSMenuItem!
  @IBOutlet weak var playlistMenu: NSMenu!
  @IBOutlet weak var nextMedia: NSMenuItem!
  @IBOutlet weak var previousMedia: NSMenuItem!
  @IBOutlet weak var chapterPanel: NSMenuItem!
  @IBOutlet weak var nextChapter: NSMenuItem!
  @IBOutlet weak var previousChapter: NSMenuItem!
  @IBOutlet weak var chapter: NSMenuItem!
  @IBOutlet weak var chapterMenu: NSMenu!
  // Video
  @IBOutlet weak var videoMenu: NSMenu!
  @IBOutlet weak var quickSettingsVideo: NSMenuItem!
  @IBOutlet weak var cycleVideoTracks: NSMenuItem!
  @IBOutlet weak var videoTrack: NSMenuItem!
  @IBOutlet weak var videoTrackMenu: NSMenu!
  @IBOutlet weak var halfSize: NSMenuItem!
  @IBOutlet weak var normalSize: NSMenuItem!
  @IBOutlet weak var normalSizeRetina: NSMenuItem!
  @IBOutlet weak var doubleSize: NSMenuItem!
  @IBOutlet weak var biggerSize: NSMenuItem!
  @IBOutlet weak var smallerSize: NSMenuItem!
  @IBOutlet weak var fitToScreen: NSMenuItem!
  @IBOutlet weak var fullScreen: NSMenuItem!
  @IBOutlet weak var pictureInPicture: NSMenuItem!
  @IBOutlet weak var alwaysOnTop: NSMenuItem!
  @IBOutlet weak var aspectMenu: NSMenu!
  @IBOutlet weak var cropMenu: NSMenu!
  @IBOutlet weak var rotationMenu: NSMenu!
  @IBOutlet weak var flipMenu: NSMenu!
  @IBOutlet weak var mirror: NSMenuItem!
  @IBOutlet weak var flip: NSMenuItem!
  @IBOutlet weak var deinterlace: NSMenuItem!
  @IBOutlet weak var delogo: NSMenuItem!
  @IBOutlet weak var videoFilters: NSMenuItem!
  @IBOutlet weak var savedVideoFiltersMenu: NSMenu!
  //Audio
  @IBOutlet weak var audioMenu: NSMenu!
  @IBOutlet weak var quickSettingsAudio: NSMenuItem!
  @IBOutlet weak var cycleAudioTracks: NSMenuItem!
  @IBOutlet weak var audioTrackMenu: NSMenu!
  @IBOutlet weak var volumeIndicator: NSMenuItem!
  @IBOutlet weak var increaseVolume: NSMenuItem!
  @IBOutlet weak var increaseVolumeSlightly: NSMenuItem!
  @IBOutlet weak var decreaseVolume: NSMenuItem!
  @IBOutlet weak var decreaseVolumeSlightly: NSMenuItem!
  @IBOutlet weak var mute: NSMenuItem!
  @IBOutlet weak var audioDelayIndicator: NSMenuItem!
  @IBOutlet weak var increaseAudioDelay: NSMenuItem!
  @IBOutlet weak var increaseAudioDelaySlightly: NSMenuItem!
  @IBOutlet weak var decreaseAudioDelay: NSMenuItem!
  @IBOutlet weak var decreaseAudioDelaySlightly: NSMenuItem!
  @IBOutlet weak var resetAudioDelay: NSMenuItem!
  @IBOutlet weak var audioFilters: NSMenuItem!
  @IBOutlet weak var audioDeviceMenu: NSMenu!
  @IBOutlet weak var savedAudioFiltersMenu: NSMenu!
  // Subtitle
  @IBOutlet weak var subMenu: NSMenu!
  @IBOutlet weak var quickSettingsSub: NSMenuItem!
  @IBOutlet weak var cycleSubtitles: NSMenuItem!
  @IBOutlet weak var subTrackMenu: NSMenu!
  @IBOutlet weak var secondSubTrackMenu: NSMenu!
  @IBOutlet weak var loadExternalSub: NSMenuItem!
  @IBOutlet weak var increaseTextSize: NSMenuItem!
  @IBOutlet weak var decreaseTextSize: NSMenuItem!
  @IBOutlet weak var resetTextSize: NSMenuItem!
  @IBOutlet weak var subDelayIndicator: NSMenuItem!
  @IBOutlet weak var increaseSubDelay: NSMenuItem!
  @IBOutlet weak var increaseSubDelaySlightly: NSMenuItem!
  @IBOutlet weak var decreaseSubDelay: NSMenuItem!
  @IBOutlet weak var decreaseSubDelaySlightly: NSMenuItem!
  @IBOutlet weak var resetSubDelay: NSMenuItem!
  @IBOutlet weak var encodingMenu: NSMenu!
  @IBOutlet weak var subFont: NSMenuItem!
  @IBOutlet weak var findOnlineSub: NSMenuItem!
  @IBOutlet weak var onlineSubSourceMenu: NSMenu!
  @IBOutlet weak var saveDownloadedSub: NSMenuItem!
  // Plugin
  @IBOutlet weak var pluginMenu: NSMenu!
  @IBOutlet weak var pluginMenuItem: NSMenuItem!
  // Window
  @IBOutlet weak var customTouchBar: NSMenuItem!
  @IBOutlet weak var inspector: NSMenuItem!
  @IBOutlet weak var miniPlayer: NSMenuItem!

  /// If `true` then all menu items are disabled.
  private var isDisabled = false

  // MARK: - Construct Menus

  func bindMenuItems() {

    [cycleSubtitles, cycleAudioTracks, cycleVideoTracks].forEach { item in
      item?.action = #selector(PlayerWindowController.menuCycleTrack(_:))
    }

    // File menu

    fileMenu.delegate = self

    stringForOpen = open.title
    stringForOpenURL = openURL.title
    stringForOpenAlternative = openAlternative.title
    stringForOpenURLAlternative = openURLAlternative.title

    savePlaylist.action = #selector(PlayerWindowController.menuSavePlaylist(_:))
    deleteCurrentFile.action = #selector(PlayerWindowController.menuDeleteCurrentFile(_:))

    if Preference.bool(for: .enableCmdN) {
      newWindowSeparator.isHidden = false
      newWindow.isHidden = false
    }

    // Playback menu

    playbackMenu.delegate = self

    pause.action = #selector(PlayerWindowController.menuTogglePause(_:))
    stop.action = #selector(PlayerWindowController.menuStop(_:))

    // -- seeking
    forward.action = #selector(PlayerWindowController.menuStep(_:))
    nextFrame.action = #selector(PlayerWindowController.menuStepFrame(_:))
    backward.action = #selector(PlayerWindowController.menuStep(_:))
    previousFrame.action = #selector(PlayerWindowController.menuStepFrame(_:))
    jumpToBegin.action = #selector(PlayerWindowController.menuJumpToBegin(_:))
    jumpTo.action = #selector(PlayerWindowController.menuJumpTo(_:))

    // -- speed
    [speedUp, speedDown, speedUpSlightly, speedDownSlightly, speedReset].forEach { item in
      item?.action = #selector(PlayerWindowController.menuChangeSpeed(_:))
    }

    // -- screenshot
    screenshot.action = #selector(PlayerWindowController.menuSnapshot(_:))
    gotoScreenshotFolder.action = #selector(AppDelegate.menuOpenScreenshotFolder(_:))
    // advancedScreenShot

    // -- list and chapter
    abLoop.action = #selector(PlayerWindowController.menuABLoop(_:))
    fileLoop.action = #selector(PlayerWindowController.menuFileLoop(_:))
    playlistMenu.delegate = self
    chapterMenu.delegate = self
    playlistLoop.action = #selector(PlayerWindowController.menuPlaylistLoop(_:))
    playlistPanel.action = #selector(MainWindowController.menuShowPlaylistPanel(_:))
    chapterPanel.action = #selector(MainWindowController.menuShowChaptersPanel(_:))

    nextMedia.action = #selector(PlayerWindowController.menuNextMedia(_:))
    previousMedia.action = #selector(PlayerWindowController.menuPreviousMedia(_:))

    nextChapter.action = #selector(PlayerWindowController.menuNextChapter(_:))
    previousChapter.action = #selector(PlayerWindowController.menuPreviousChapter(_:))

    // Video menu

    videoMenu.delegate = self

    quickSettingsVideo.action = #selector(MainWindowController.menuShowVideoQuickSettings(_:))
    videoTrackMenu.delegate = self

    // -- window size
    (halfSize.tag, normalSize.tag, normalSizeRetina.tag, doubleSize.tag, fitToScreen.tag, biggerSize.tag, smallerSize.tag) = (0, 1, -1, 2, 3, 11, 10)
    for item in [halfSize, normalSize, normalSizeRetina, doubleSize, fitToScreen, biggerSize, smallerSize] {
      item?.action = #selector(MainWindowController.menuChangeWindowSize(_:))
    }

    // -- screen
    fullScreen.action = #selector(MainWindowController.menuToggleFullScreen(_:))
    if #available(macOS 10.12, *) {
      pictureInPicture.action = #selector(MainWindowController.menuTogglePIP(_:))
    } else {
      videoMenu.removeItem(pictureInPicture)
    }
    alwaysOnTop.action = #selector(MainWindowController.menuAlwaysOnTop(_:))

    // -- aspect
    var aspectList = AppData.aspects
    // we need to set the represented object separately, since `Constants.String.default` may be localized.
    var aspectListObject = AppData.aspects
    aspectList.insert(Constants.String.default, at: 0)
    aspectListObject.insert("Default", at: 0)
    bind(menu: aspectMenu, withOptions: aspectList, objects: aspectListObject, objectMap: nil, action: #selector(PlayerWindowController.menuChangeAspect(_:))) {
      PlayerCore.active.info.unsureAspect == $0.representedObject as? String
    }

    // -- crop
    var cropList = AppData.aspects
    // same as aspectList above.
    var cropListForObject = AppData.aspects
    cropList.insert(Constants.String.none, at: 0)
    cropListForObject.insert("None", at: 0)
    // Allow custom crop size.
    cropList.append(Constants.String.custom)
    cropListForObject.append("Custom")
    bind(menu: cropMenu, withOptions: cropList, objects: cropListForObject, objectMap: nil, action: #selector(PlayerWindowController.menuChangeCrop(_:))) {
      return PlayerCore.active.info.unsureCrop == $0.representedObject as? String
    }
    // Separate "Custom..." from other crop sizes.
    cropMenu.insertItem(NSMenuItem.separator(), at: 1 + AppData.aspects.count)

    // -- rotation
    let rotationTitles = AppData.rotations.map { "\($0)\(Constants.String.degree)" }
    bind(menu: rotationMenu, withOptions: rotationTitles, objects: AppData.rotations, objectMap: nil, action: #selector(PlayerWindowController.menuChangeRotation(_:))) {
      PlayerCore.active.info.rotation == $0.representedObject as? Int
    }

    // -- flip and mirror
    flipMenu.delegate = self
    flip.action = #selector(PlayerWindowController.menuToggleFlip(_:))
    mirror.action = #selector(PlayerWindowController.menuToggleMirror(_:))

    // -- deinterlace
    deinterlace.action = #selector(PlayerWindowController.menuToggleDeinterlace(_:))

    // -- delogo
    delogo.action = #selector(MainWindowController.menuSetDelogo(_:))

    // -- filter
    videoFilters.action = #selector(AppDelegate.showVideoFilterWindow(_:))

    savedVideoFiltersMenu.delegate = self
    updateSavedFilters(forType: MPVProperty.vf,
                       from: Preference.array(for: .savedVideoFilters)?.compactMap(SavedFilter.init(dict:)) ?? [])

    // Audio menu

    audioMenu.delegate = self
    quickSettingsAudio.action = #selector(MainWindowController.menuShowAudioQuickSettings(_:))
    audioTrackMenu.delegate = self

    // - volume
    [increaseVolume, decreaseVolume, increaseVolumeSlightly, decreaseVolumeSlightly].forEach { item in
      item?.action = #selector(PlayerWindowController.menuChangeVolume(_:))
    }
    mute.action = #selector(PlayerWindowController.menuToggleMute(_:))

    // - audio delay
    [increaseAudioDelay, decreaseAudioDelay, increaseAudioDelaySlightly, decreaseAudioDelaySlightly].forEach { item in
      item?.action = #selector(PlayerWindowController.menuChangeAudioDelay(_:))
    }
    resetAudioDelay.action = #selector(PlayerWindowController.menuResetAudioDelay(_:))

    // - audio device
    audioDeviceMenu.delegate = self

    // - filters
    audioFilters.action = #selector(AppDelegate.showAudioFilterWindow(_:))

    savedAudioFiltersMenu.delegate = self
    updateSavedFilters(forType: MPVProperty.af,
                       from: Preference.array(for: .savedAudioFilters)?.compactMap(SavedFilter.init(dict:)) ?? [])

    // Subtitle

    subMenu.delegate = self
    quickSettingsSub.action = #selector(MainWindowController.menuShowSubQuickSettings(_:))
    loadExternalSub.action = #selector(PlayerWindowController.menuLoadExternalSub(_:))
    subTrackMenu.delegate = self
    secondSubTrackMenu.delegate = self

    findOnlineSub.action = #selector(PlayerWindowController.menuFindOnlineSub(_:))
    saveDownloadedSub.action = #selector(PlayerWindowController.saveDownloadedSub(_:))

    onlineSubSourceMenu.delegate = self

    // - text size
    [increaseTextSize, decreaseTextSize, resetTextSize].forEach {
      $0.action = #selector(PlayerWindowController.menuChangeSubScale(_:))
    }

    // - delay
    [increaseSubDelay, decreaseSubDelay, increaseSubDelaySlightly, decreaseSubDelaySlightly].forEach { item in
      item?.action = #selector(PlayerWindowController.menuChangeSubDelay(_:))
    }
    resetSubDelay.action = #selector(PlayerWindowController.menuResetSubDelay(_:))

    // encoding
    let encodingTitles = AppData.encodings.map { $0.title }
    let encodingObjects = AppData.encodings.map { $0.code }
    bind(menu: encodingMenu, withOptions: encodingTitles, objects: encodingObjects, objectMap: nil, action: #selector(PlayerWindowController.menuSetSubEncoding(_:))) {
      PlayerCore.active.info.subEncoding == $0.representedObject as? String
    }
    subFont.action = #selector(PlayerWindowController.menuSubFont(_:))
    // Separate Auto from other encoding types
    encodingMenu.insertItem(NSMenuItem.separator(), at: 1)

    // Plugin

    if IINA_ENABLE_PLUGIN_SYSTEM {
      pluginMenu.delegate = self
    } else {
      pluginMenuItem.isHidden = true
    }

    // Window

    if #available(macOS 10.12.2, *) {
      customTouchBar.action = #selector(NSApplication.toggleTouchBarCustomizationPalette(_:))
    } else {
      customTouchBar.isHidden = true
    }

    inspector.action = #selector(PlayerWindowController.menuShowInspector(_:))
    miniPlayer.action = #selector(MainWindowController.menuSwitchToMiniPlayer(_:))
  }

  // MARK: - Update Menus

  private func updatePlaylist() {
    playlistMenu.removeAllItems()
    for (index, item) in PlayerCore.active.info.playlist.enumerated() {
      playlistMenu.addItem(withTitle: item.filenameForDisplay, action: #selector(PlayerWindowController.menuPlaylistItem(_:)),
                           tag: index, obj: nil, stateOn: item.isCurrent)
    }
  }

  private func updateChapterList() {
    chapterMenu.removeAllItems()
    let info = PlayerCore.active.info
    let padder = { (time: String) -> String in
      let standard = (info.chapters.last?.time.stringRepresentation ?? "").reversed()
      return String((time.reversed() + standard[standard.index(standard.startIndex, offsetBy: time.count)...].map {
        $0 == ":" ? ":" : "0"
      }).reversed())
    }
    for (index, chapter) in info.chapters.enumerated() {
      let menuTitle = "\(padder(chapter.time.stringRepresentation)) – \(chapter.title)"
      let nextChapterTime = info.chapters[at: index+1]?.time ?? Constants.Time.infinite
      let isPlaying = info.videoPosition?.between(chapter.time, nextChapterTime) ?? false
      let menuItem = NSMenuItem(title: menuTitle, action: #selector(PlayerWindowController.menuChapterSwitch(_:)), keyEquivalent: "")
      menuItem.tag = index
      menuItem.state = isPlaying ? .on : .off
      menuItem.attributedTitle = NSAttributedString(string: menuTitle, attributes: [.font: NSFont.monospacedDigitSystemFont(ofSize: 0, weight: .regular)])
      chapterMenu.addItem(menuItem)
    }
  }

  private func updateTracks(forMenu menu: NSMenu, type: MPVTrack.TrackType) {
    let info = PlayerCore.active.info
    menu.removeAllItems()
    let noTrackMenuItem = NSMenuItem(title: Constants.String.trackNone, action: #selector(PlayerWindowController.menuChangeTrack(_:)), keyEquivalent: "")
    noTrackMenuItem.representedObject = MPVTrack.emptyTrack(for: type)
    if info.trackId(type) == 0 {  // no track
      noTrackMenuItem.state = .on
    }
    menu.addItem(noTrackMenuItem)
    for track in info.trackList(type) {
      menu.addItem(withTitle: track.readableTitle, action: #selector(PlayerWindowController.menuChangeTrack(_:)),
                             tag: nil, obj: (track, type), stateOn: track.id == info.trackId(type))
    }
  }

  private func updatePlaybackMenu() {
    let player = PlayerCore.active
    let isDisplayingPlaylist = player.mainWindow.sideBarStatus == .playlist &&
          player.mainWindow.playlistView.currentTab == .playlist
    playlistPanel?.title = isDisplayingPlaylist ? Constants.String.hidePlaylistPanel : Constants.String.playlistPanel
    let isDisplayingChapters = player.mainWindow.sideBarStatus == .playlist &&
          player.mainWindow.playlistView.currentTab == .chapters
    chapterPanel?.title = isDisplayingChapters ? Constants.String.hideChaptersPanel : Constants.String.chaptersPanel
    pause.title = player.info.isPaused ? Constants.String.resume : Constants.String.pause
    let isLoop = player.mpv.getString(MPVOption.PlaybackControl.loopFile) == "inf"
    fileLoop.state = isLoop ? .on : .off
    let isPlaylistLoop = player.mpv.getString(MPVOption.PlaybackControl.loopPlaylist)
    playlistLoop.state = (isPlaylistLoop == "inf" || isPlaylistLoop == "force") ? .on : .off
    speedIndicator.title = String(format: NSLocalizedString("menu.speed", comment: "Speed:"), player.info.playSpeed)
  }

  private func updateVideoMenu() {
    let player = PlayerCore.active
    let isDisplayingSettings = player.mainWindow.sideBarStatus == .settings &&
          player.mainWindow.quickSettingView.currentTab == .video
    quickSettingsVideo?.title = isDisplayingSettings ? Constants.String.hideVideoPanel :
        Constants.String.videoPanel
    let isInFullScreen = player.mainWindow.fsState.isFullscreen
    let isInPIP = player.mainWindow.pipStatus == .inPIP
    let isOntop = player.isInMiniPlayer ? player.miniPlayer.isOntop : player.mainWindow.isOntop
    let isDelogo = player.info.delogoFilter != nil
    alwaysOnTop.state = isOntop ? .on : .off
    deinterlace.state = player.info.deinterlace ? .on : .off
    fullScreen.title = isInFullScreen ? Constants.String.exitFullScreen : Constants.String.fullScreen
    pictureInPicture?.title = isInPIP ? Constants.String.exitPIP : Constants.String.pip
    delogo.state = isDelogo ? .on : .off
  }

  private func updateAudioMenu() {
    let player = PlayerCore.active
    let isDisplayingSettings = player.mainWindow.sideBarStatus == .settings &&
          player.mainWindow.quickSettingView.currentTab == .audio
    quickSettingsAudio?.title = isDisplayingSettings ? Constants.String.hideAudioPanel :
        Constants.String.audioPanel
    let volFmtString: String
    if player.info.isMuted {
      volFmtString = NSLocalizedString("menu.volume_muted", comment: "Volume: (Muted)")
      mute.state = .on
    } else {
      volFmtString = NSLocalizedString("menu.volume", comment: "Volume:")
      mute.state = .off
    }
    volumeIndicator.title = String(format: volFmtString, Int(player.info.volume))
    audioDelayIndicator.title = String(format: NSLocalizedString("menu.audio_delay", comment: "Audio Delay:"), player.info.audioDelay)
  }

  private func updateAudioDevice() {
    let devices = PlayerCore.active.getAudioDevices()
    let currAudioDevice = PlayerCore.active.mpv.getString(MPVProperty.audioDevice)
    audioDeviceMenu.removeAllItems()
    devices.forEach { d in
      let name = d["name"]!
      let desc = d["description"]!
      audioDeviceMenu.addItem(withTitle: "[\(desc)] \(name)", action: #selector(AppDelegate.menuSelectAudioDevice(_:)), tag: nil, obj: name, stateOn: name == currAudioDevice)
    }
  }

  private func updateFlipAndMirror() {
    let info = PlayerCore.active.info
    flip.state = info.flipFilter == nil ? .off : .on
    mirror.state = info.mirrorFilter == nil ? .off : .on
  }

  private func updateSubMenu() {
    let player = PlayerCore.active
    let isDisplayingSettings = player.mainWindow.sideBarStatus == .settings &&
          player.mainWindow.quickSettingView.currentTab == .sub
    quickSettingsSub?.title = isDisplayingSettings ? Constants.String.hideSubtitlesPanel :
        Constants.String.subtitlesPanel
    subDelayIndicator.title = String(format: NSLocalizedString("menu.sub_delay", comment: "Subtitle Delay:"), player.info.subDelay)

    let encodingCode = player.info.subEncoding ?? "auto"
    for encoding in AppData.encodings {
      if encoding.code == encodingCode {
        encodingMenu.item(withTitle: encoding.title)?.state = .on
      }
    }

    let providerID = Preference.string(for: .onlineSubProvider) ?? OnlineSubtitle.Providers.openSub.id
    let providerName = OnlineSubtitle.Providers.nameForID(providerID)
    findOnlineSub.title = String(format: Constants.String.findOnlineSubtitles, providerName)
  }

  private func updateOnlineSubSourceMenu() {
    OnlineSubtitle.populateMenu(onlineSubSourceMenu,
                                action: #selector(MainWindowController.menuFindOnlineSub(_:)))
  }

  func updateSavedFiltersMenu(type: String) {
    let filters = PlayerCore.active.mpv.getFilters(type)
    let menu: NSMenu! = type == MPVProperty.vf ? savedVideoFiltersMenu : savedAudioFiltersMenu
    for item in menu.items {
      if let string = (item.representedObject as? String), let asObject = MPVFilter(rawString: string) {
        // Filters that support multiple parameters have more than one valid string representation.
        // Must compare filters using their object representation.
        item.state = filters.contains { $0 == asObject } ? .on : .off
      }
    }
  }

  func updatePluginMenu() {
    Logger.log("Updating Plugin menu", level: .verbose)
    pluginMenu.removeAllItems()
    pluginMenu.addItem(pluginErrorNotice)
    pluginErrorNotice.isHidden = true

    var keyMappings: [MenuItemMapping] = []

    pluginMenu.addItem(withTitle: "Manage Plugins…")
    pluginMenu.addItem(.separator())

    for (index, plugin) in PlayerCore.active.plugins.enumerated() {
      var counter = 0
      var rootMenu: NSMenu! = pluginMenu
      let menuItems = (plugin.plugin.globalInstance?.menuItems ?? []) + plugin.menuItems
      if menuItems.isEmpty { continue }
      
      if index != 0 {
        pluginMenu.addItem(.separator())
      }
      pluginMenu.addItem(withTitle: plugin.plugin.name, enabled: false)
      
      for item in menuItems {
        if counter == 5 {
          Logger.log("Please avoid adding too many first-level menu items. IINA will only display the first 5 of them.",
                     level: .warning, subsystem: plugin.subsystem)
          let moreItem = NSMenuItem()
          moreItem.title = "More…"
          rootMenu = NSMenu()
          moreItem.submenu = rootMenu
          pluginMenu.addItem(moreItem)
        }
        add(menuItemDef: item, to: rootMenu, for: plugin, keyMappings: &keyMappings)
        counter += 1
      }
    }

    Logger.log("Found \(keyMappings.count) key equivalents in Plugin menu items", level: .verbose)

    // This will kick off a series of updates set any key equivalents and update them as needed
    AppInputConfig.replaceMappings(forSharedSectionName: SharedInputSection.PLUGINS_SECTION_NAME, with: keyMappings, onlyIfDifferent: true)
  }

  @discardableResult
  private func add(menuItemDef item: JavascriptPluginMenuItem,
                   to menu: NSMenu,
                   for plugin: JavascriptPluginInstance,
                   keyMappings: inout [MenuItemMapping]) -> NSMenuItem {
    if (item.isSeparator) {
      let item = NSMenuItem.separator()
      menu.addItem(item)
      return item
    }

    Logger.log("Adding Plugin menu item: \"\(item.title)\", key=\"\(item.keyBinding ?? "")\"", level: .verbose)

    let menuItem: NSMenuItem
    if item.action == nil {
      menuItem = menu.addItem(withTitle: item.title, action: nil, target: plugin, obj: item)
    } else {
      menuItem = menu.addItem(withTitle: item.title,
                              action: #selector(plugin.menuItemAction(_:)),
                              target: plugin,
                              obj: item)
    }

    menuItem.isEnabled = item.enabled
    menuItem.state = item.selected ? .on : .off
    if let rawKey = item.keyBinding {
      // Store the item with its pair - the PlayerInputConfig will set the binding & deal with conflicts
      let actionString = "\(plugin.plugin.name) → \(menuItem.title)"
      keyMappings.append(MenuItemMapping(rawKey: rawKey, sourceName: plugin.plugin.name, menuItem: menuItem, actionDescription: actionString))
    }
    if !item.items.isEmpty {
      menuItem.submenu = NSMenu()
      for submenuItem in item.items {
        add(menuItemDef: submenuItem, to: menuItem.submenu!, for: plugin, keyMappings: &keyMappings)
      }
    }
    item.nsMenuItem = menuItem
    return menuItem
  }

  /**
   Bind a menu with a list of available options.

   - parameter menu:            the NSMenu
   - parameter withOptions:     option titles for each menu item, as an array
   - parameter objects:         objects that will be bind to each menu item, as an array
   - parameter objectMap:       alternatively, can pass a map like [title: object]
   - parameter action:          the action for each menu item
   - parameter checkStateBlock: a block to set each menu item's state
   */
  private func bind(menu: NSMenu,
                    withOptions titles: [String]?, objects: [Any?]?,
                    objectMap: [String: Any?]?,
                    action: Selector?, checkStateBlock block: @escaping (NSMenuItem) -> Bool) {
    // if use title
    if let titles = titles {
      // options and objects must be same
      guard objects == nil || titles.count == objects?.count else {
        Logger.log("different object count when binding menu", level: .error)
        return
      }
      // add menu items
      for (index, title) in titles.enumerated() {
        let menuItem = NSMenuItem(title: title, action: action, keyEquivalent: "")
        if let object = objects?[index] {
          menuItem.representedObject = object
        } else {
          menuItem.representedObject = title
        }
        menu.addItem(menuItem)
      }
    }
    // if use map
    if let objectMap = objectMap {
      for (title, obj) in objectMap {
        let menuItem = NSMenuItem(title: title, action: action, keyEquivalent: "")
        menuItem.representedObject = obj
        menu.addItem(menuItem)
      }
    }
    // add to list
    menu.delegate = self
    menuBindingList.updateValue(block, forKey: menu)
  }

  private func updateOpenMenuItems() {
    if PlayerCore.playing.count == 0 {
      open.title = stringForOpen
      openAlternative.title = stringForOpen
      openURL.title = stringForOpenURL
      openURLAlternative.title = stringForOpenURL
    } else {
      if Preference.bool(for: .alwaysOpenInNewWindow) {
        open.title = stringForOpenAlternative
        openAlternative.title = stringForOpen
        openURL.title = stringForOpenURLAlternative
        openURLAlternative.title = stringForOpenURL
      } else {
        open.title = stringForOpen
        openAlternative.title = stringForOpenAlternative
        openURL.title = stringForOpenURL
        openURLAlternative.title = stringForOpenURLAlternative
      }
    }
  }

  // MARK: - Menu delegate

  func menuWillOpen(_ menu: NSMenu) {
    Logger.log("Updating menu: \(menu.title.quoted)", level: .verbose)

    // If all menu items are disabled do not update the menus.
    guard !isDisabled else { return }
    switch menu {
    case fileMenu:
      updateOpenMenuItems()
    case playlistMenu:
      updatePlaylist()
    case chapterMenu:
      updateChapterList()
    case playbackMenu:
      updatePlaybackMenu()
    case videoMenu:
      updateVideoMenu()
    case videoTrackMenu:
      updateTracks(forMenu: menu, type: .video)
    case flipMenu:
      updateFlipAndMirror()
    case audioMenu:
      updateAudioMenu()
    case audioTrackMenu:
      updateTracks(forMenu: menu, type: .audio)
    case audioDeviceMenu:
      updateAudioDevice()
    case subMenu:
      updateSubMenu()
    case subTrackMenu:
      updateTracks(forMenu: menu, type: .sub)
    case secondSubTrackMenu:
      updateTracks(forMenu: menu, type: .secondSub)
    case onlineSubSourceMenu:
      updateOnlineSubSourceMenu()
    case savedVideoFiltersMenu:
      updateSavedFiltersMenu(type: MPVProperty.vf)
    case savedAudioFiltersMenu:
      updateSavedFiltersMenu(type: MPVProperty.af)
    case pluginMenu:
      updatePluginMenu()
    default: break
    }
    // check conveniently bound menus
    if let checkEnableBlock = menuBindingList[menu] {
      for item in menu.items {
        item.state = checkEnableBlock(item) ? .on : .off
      }
    }
  }

  // MARK: - Others

  func updateSavedFilters(forType type: String, from filters: [SavedFilter]) {
    let isVideo = type == MPVProperty.vf
    var keyMappings: [KeyMapping] = []

    let sectionName: String
    let filterTypeString: String
    if isVideo {
      sectionName = SharedInputSection.VIDEO_FILTERS_SECTION_NAME
      filterTypeString = "Toggle video filter"
    } else {
      sectionName = SharedInputSection.AUDIO_FILTERS_SECTION_NAME
      filterTypeString = "Toggle audio filter"
    }

    let menu: NSMenu! = isVideo ? savedVideoFiltersMenu : savedAudioFiltersMenu
    menu.removeAllItems()
    for filter in filters {
      let menuItem = NSMenuItem()
      menuItem.title = filter.name
      menuItem.action = isVideo ? #selector(PlayerWindowController.menuToggleVideoFilterString(_:)) : #selector(PlayerWindowController.menuToggleAudioFilterString(_:))
      menuItem.keyEquivalent = ""
      menuItem.representedObject = filter.filterString
      menu.addItem(menuItem)

      if AppInputConfig.logBindingsRebuild {
        let readableKey = KeyCodeHelper.readableString(fromKey: filter.shortcutKey, modifiers: filter.shortcutKeyModifiers)
        Logger.log("Updating menuItem for \(isVideo ? "VF" : "AF") \(filter.name.quoted) with keyEquiv: \(readableKey.quoted)")
      }

      let rawKey = KeyCodeHelper.macOSToMpv(key: filter.shortcutKey, modifiers: filter.shortcutKeyModifiers)
      if !rawKey.isEmpty {
        let description = "\(filterTypeString): \(filter.name.quoted)"
        keyMappings.append(MenuItemMapping(rawKey: rawKey, sourceName: filter.name, menuItem: menuItem, actionDescription: description))
      }
    }

    AppInputConfig.replaceMappings(forSharedSectionName: sectionName, with: keyMappings)
  }

  // MARK: Set key equivalents

  func updateKeyEquivalents(from candidateBindings: [InputBinding]) {
    // Two general groups to be processed:
    // - Save filters & Plugin menu bindings have already had their values & enablement determined: just need to update their menu items.
    // - MPV bindings need some additional checks to see if they can be associated with menu items.
    var mpvBindings: [InputBinding] = []

    var pluginKeyConflicts: [InputBinding] = []

    for binding in candidateBindings {
      switch binding.origin {
      case .iinaPlugin:
        // include disabled bindings: need to set their menu item key equivs to nil
        updateKeyEquivalent(from: binding)
        if !binding.isEnabled {
          pluginKeyConflicts.append(binding)
        }
      case .savedFilter:
        // include disabled bindings: need to set their menu item key equivs to nil
        updateKeyEquivalent(from: binding)
      case .confFile:
        if binding.isEnabled { // don't care about disabled bindings here
          mpvBindings.append(binding)
        }
      default:
        break
      }
    }
    // Show Plugin menu error notice if there are binding conflicts:
    pluginErrorNotice.isHidden = (pluginKeyConflicts.count == 0)

    matchKeyEquivalents(with: mpvBindings)
  }

  private func updateKeyEquivalent(from binding: InputBinding) {
      guard let menuItem = binding.menuItem else { return }

      if binding.isEnabled {
        let mpvKey = binding.keyMapping.normalizedMpvKey
        if let (kEqv, kMdf) = KeyCodeHelper.macOSKeyEquivalent(from: mpvKey) {
          menuItem.keyEquivalent = kEqv
          menuItem.keyEquivalentModifierMask = kMdf
          binding.displayMessage = "This key binding will activate the menu item: \(menuItem.menuPathDescription)"
          if AppInputConfig.logBindingsRebuild {
            Logger.log("Set menu keyEquiv: \(mpvKey.quoted) → \(menuItem.menuPathDescription)", level: .verbose)
          }
        } else {
          Logger.log("Failed to get MacOS menu item key equivalent for \(mpvKey.quoted)", level: .error)
        }
      } else {
        // Conflict! Key binding already reserved
        menuItem.keyEquivalent = ""
        menuItem.keyEquivalentModifierMask = []
        if AppInputConfig.logBindingsRebuild {
          Logger.log("Unset menu keyEquiv: \(menuItem.title.quoted)", level: .verbose)
        }
      }
  }

  private func matchKeyEquivalents(with userBindings: [InputBinding]) {
    var bindableMenuItems: [(NSMenuItem, Bool, [String], Bool, ClosedRange<Double>?, String?)] = [
      (deleteCurrentFile, true, ["delete-current-file"], false, nil, nil),
      (savePlaylist, true, ["save-playlist"], false, nil, nil),
      (quickSettingsVideo, true, ["video-panel"], false, nil, nil),
      (quickSettingsAudio, true, ["audio-panel"], false, nil, nil),
      (quickSettingsSub, true, ["sub-panel"], false, nil, nil),
      (playlistPanel, true, ["playlist-panel"], false, nil, nil),
      (chapterPanel, true, ["chapter-panel"], false, nil, nil),
      (findOnlineSub, true, ["find-online-subs"], false, nil, nil),
      (saveDownloadedSub, true, ["save-downloaded-sub"], false, nil, nil),
      (biggerSize, true, ["bigger-window"], false, nil, nil),
      (smallerSize, true, ["smaller-window"], false, nil, nil),
      (fitToScreen, true, ["fit-to-screen"], false, nil, nil),
      (miniPlayer, true, ["toggle-music-mode"], false, nil, nil),
      (cycleVideoTracks, false, ["cycle", "video"], false, nil, nil),
      (cycleAudioTracks, false, ["cycle", "audio"], false, nil, nil),
      (cycleSubtitles, false, ["cycle", "sub"], false, nil, nil),
      (nextChapter, false, ["add", "chapter", "1"], false, nil, nil),
      (previousChapter, false, ["add", "chapter", "-1"], false, nil, nil),
      (pause, false, ["cycle", "pause"], false, nil, nil),
      (stop, false, ["stop"], false, nil, nil),
      (forward, false, ["seek", "5"], true, 5.0...60.0, "seek_forward"),
      (backward, false, ["seek", "-5"], true, -60.0...(-5.0), "seek_backward"),
      (nextFrame, false, ["frame-step"], false, nil, nil),
      (previousFrame, false, ["frame-back-step"], false, nil, nil),
      (nextMedia, false, ["playlist-next"], false, nil, nil),
      (previousMedia, false, ["playlist-prev"], false, nil, nil),
      (speedUp, false, ["multiply", "speed", "2.0"], true, 1.5...3.0, "speed_up"),
      (speedUpSlightly, false, ["multiply", "speed", "1.1"], true, 1.01...1.49, "speed_up"),
      (speedDown, false, ["multiply", "speed", "0.5"], true, 0...0.7, "speed_down"),
      (speedDownSlightly, false, ["multiply", "speed", "0.9"], true, 0.71...0.99, "speed_down"),
      (speedReset, false, ["set", "speed", "1.0"], true, nil, nil),
      (abLoop, false, ["ab-loop"], false, nil, nil),
      (fileLoop, false, ["cycle-values", "loop", "\"inf\"", "\"no\""], false, nil, nil),
      (screenshot, false, ["screenshot"], false, nil, nil),
      (halfSize, false, ["set", "window-scale", "0.5"], true, nil, nil),
      (normalSize, false, ["set", "window-scale", "1"], true, nil, nil),
      (doubleSize, false, ["set", "window-scale", "2"], true, nil, nil),
      (fullScreen, false, ["cycle", "fullscreen"], false, nil, nil),
      (alwaysOnTop, false, ["cycle", "ontop"], false, nil, nil),
      (mute, false, ["cycle", "mute"], false, nil, nil),
      (increaseVolume, false, ["add", "volume", "5"], true, 5.0...10.0, "volume_up"),
      (decreaseVolume, false, ["add", "volume", "-5"], true, -10.0...(-5.0), "volume_down"),
      (increaseVolumeSlightly, false, ["add", "volume", "1"], true, 1.0...2.0, "volume_up"),
      (decreaseVolumeSlightly, false, ["add", "volume", "-1"], true, -2.0...(-1.0), "volume_down"),
      (decreaseAudioDelay, false, ["add", "audio-delay", "-0.5"], true, nil, "audio_delay_down"),
      (decreaseAudioDelaySlightly, false, ["add", "audio-delay", "-0.1"], true, nil, "audio_delay_down"),
      (increaseAudioDelay, false, ["add", "audio-delay", "0.5"], true, nil, "audio_delay_up"),
      (increaseAudioDelaySlightly, false, ["add", "audio-delay", "0.1"], true, nil, "audio_delay_up"),
      (resetAudioDelay, false, ["set", "audio-delay", "0"], true, nil, nil),
      (decreaseSubDelay, false, ["add", "sub-delay", "-0.5"], true, nil, "sub_delay_down"),
      (decreaseSubDelaySlightly, false, ["add", "sub-delay", "-0.1"], true, nil, "sub_delay_down"),
      (increaseSubDelay, false, ["add", "sub-delay", "0.5"], true, nil, "sub_delay_up"),
      (increaseSubDelaySlightly, false, ["add", "sub-delay", "0.1"], true, nil, "sub_delay_up"),
      (resetSubDelay, false, ["set", "sub-delay", "0"], true, nil, nil),
      (increaseTextSize, false, ["multiply", "sub-scale", "1.1"], true, 1.01...1.49, nil),
      (decreaseTextSize, false, ["multiply", "sub-scale", "0.9"], true, 0.71...0.99, nil),
      (resetTextSize, false, ["set", "sub-scale", "1"], true, nil, nil),
      (alwaysOnTop, false, ["cycle", "ontop"], false, nil, nil),
      (fullScreen, false, ["cycle", "fullscreen"], false, nil, nil)
    ]

    if #available(macOS 10.12, *) {
      bindableMenuItems.append((pictureInPicture, true, ["toggle-pip"], false, nil, nil))
    }

    bindableMenuItems.forEach { (menuItem, isIINACmd, actionForMenuItem, normalizeLastNum, numRange, l10nKey) in
      var didBindMenuItem = false
      for binding in userBindings {
        guard binding.isEnabled else { continue }
        let kb = binding.keyMapping
        guard kb.isIINACommand == isIINACmd else { continue }
        let (sameAction, value) = sameKeyAction(kb.action, actionForMenuItem, normalizeLastNum, numRange)
        if sameAction, let (kEqv, kMdf) = KeyCodeHelper.macOSKeyEquivalent(from: kb.normalizedMpvKey) {
          didBindMenuItem = true
          binding.associatedMenuItem = menuItem  // so we can indicate it in UI
          binding.displayMessage = "This key binding will activate the menu item: \(menuItem.menuPathDescription)"

          menuItem.keyEquivalent = kEqv
          menuItem.keyEquivalentModifierMask = kMdf
          if let value = value, let l10nKey = l10nKey {
            menuItem.title = String(format: NSLocalizedString("menu." + l10nKey, comment: ""), abs(value))
            menuItem.representedObject = value
          }
          break
        }
      }

<<<<<<< HEAD
      if !didBindMenuItem {
=======
      if !bound {
>>>>>>> aafa2db9
        menuItem.keyEquivalent = ""
        menuItem.keyEquivalentModifierMask = []

        // Need to regenerate `title` and `representedObject` from their default values.
        // This is needed for the case where the menu item previously matched to a key binding, but now there is no match.
        // Obviously this is a little kludgey, but it avoids having to do a big refactor and/or writing a bunch of new code.
<<<<<<< HEAD
        let (_, value) = sameKeyAction(actionForMenuItem, actionForMenuItem, normalizeLastNum, numRange)
=======
        let (_, value) = sameKeyAction(actions, actions, normalizeLastNum, numRange)
>>>>>>> aafa2db9
        if let value = value, let l10nKey = l10nKey {
          menuItem.title = String(format: NSLocalizedString("menu." + l10nKey, comment: ""), abs(value))
          menuItem.representedObject = value
        }
      }
    }
  }

  /// Disable all menu items.
  ///
  /// This method is used during application termination to stop any further input from the user.
  func disableAllMenus() {
    isDisabled = true
    disableAllMenuItems(NSApp.mainMenu!)
  }

  /// Disable all menu items in the given menu and any submenus.
  ///
  /// This method recursively descends through the entire tree of menu items disabling all items.
  /// - Parameter menu: Menu to disable
  private func disableAllMenuItems(_ menu: NSMenu) {
    for item in menu.items {
      if item.hasSubmenu {
        disableAllMenuItems(item.submenu!)
      }
      item.isEnabled = false
    }
  }
}<|MERGE_RESOLUTION|>--- conflicted
+++ resolved
@@ -933,22 +933,14 @@
         }
       }
 
-<<<<<<< HEAD
       if !didBindMenuItem {
-=======
-      if !bound {
->>>>>>> aafa2db9
         menuItem.keyEquivalent = ""
         menuItem.keyEquivalentModifierMask = []
 
         // Need to regenerate `title` and `representedObject` from their default values.
         // This is needed for the case where the menu item previously matched to a key binding, but now there is no match.
         // Obviously this is a little kludgey, but it avoids having to do a big refactor and/or writing a bunch of new code.
-<<<<<<< HEAD
         let (_, value) = sameKeyAction(actionForMenuItem, actionForMenuItem, normalizeLastNum, numRange)
-=======
-        let (_, value) = sameKeyAction(actions, actions, normalizeLastNum, numRange)
->>>>>>> aafa2db9
         if let value = value, let l10nKey = l10nKey {
           menuItem.title = String(format: NSLocalizedString("menu." + l10nKey, comment: ""), abs(value))
           menuItem.representedObject = value
