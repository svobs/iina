//
//  MenuController.swift
//  iina
//
//  Created by lhc on 31/8/16.
//  Copyright © 2016 lhc. All rights reserved.
//

import Cocoa

fileprivate func sameKeyAction(_ lhs: [String], _ rhs: [String], _ normalizeLastNum: Bool, _ numRange: ClosedRange<Double>?) -> (Bool, Double?, Any?) {
  var lhs = lhs
  var extraData: Any? = nil
  if lhs.first == "seek", rhs.first == "seek", lhs.count > 2, let last = lhs.last {
    // This is a seek command that includes flags. Adjust the command before checking for a match.
    if lhs.count == 4 {
      // The original mpv seek command required that the keyframes and exact flags be passed as a
      // 3rd parameter. This is considered deprecated but still supported by mpv. Convert this to
      // the current command format by combining the flags using a "+" separator.
      lhs[2] = "\(lhs[2])+\(lhs[3])"
      lhs = [String](lhs.dropLast())
    }
    var splitArray = last.split(whereSeparator: { $0 == "+" })
    if let index = splitArray.firstIndex(of: "relative") {
      // The mpv seek command seeks relative to current position by default. Because of that the
      // seek command used by menu items does not specify this flag. Ignore it when checking for a
      // match.
      splitArray.remove(at: index)
    }
    if let index = splitArray.firstIndex(of: "exact") {
      // Alter the behavior of the menu item by passing this flag on the side as extra data.
      splitArray.remove(at: index)
      extraData = Preference.SeekOption.exact
    }
    // NOTE at this time PlayerCore does not support specifying the keyframes flag, so it can't
    // be specified on the side as extra data as is done for exact. Although the mpv seek command
    // normally defaults to seeking by keyframes, that default can be changed by the hr-seek option.
    // When hr-seek has been set to enable exact seeks by default the keyframes flag will override
    // that default.
    if splitArray.isEmpty {
      // All flags were recognized as ones we do not need to consider when checking for a match.
      lhs = [String](lhs.dropLast())
    }
  }
  guard lhs.count > 0 && lhs.count == rhs.count else {
    return (false, nil, nil)
  }
  if normalizeLastNum {
    for i in 0..<lhs.count-1 {
      if lhs[i] != rhs[i] {
        return (false, nil, nil)
      }
    }
    guard let ld = Double(lhs.last!), let rd = Double(rhs.last!) else {
      return (false, nil, nil)
    }
    if let range = numRange {
      return (range.contains(ld), ld, extraData)
    } else {
      return (ld == rd, ld, extraData)
    }
  } else {
    for i in 0..<lhs.count {
      if lhs[i] != rhs[i] {
        return (false, nil, nil)
      }
    }
  }
  return (true, nil, nil)
}

class MenuController: NSObject, NSMenuDelegate {

  /** For convenient bindings. see `bind(...)` below. [menu: check state block] */
  private var menuBindingList: [NSMenu: (NSMenuItem) -> Bool] = [:]

  // If too many menu items are added to the Plugin menu (may be hidden)
  private var pluginErrorNotice = NSMenuItem(title: "⚠︎ Conflicting key shortcuts…", action: nil, keyEquivalent: "")

  private var stringForOpen: String!
  private var stringForOpenAlternative: String!
  private var stringForOpenURL: String!
  private var stringForOpenURLAlternative: String!

  // File
  @IBOutlet weak var fileMenu: NSMenu!
  @IBOutlet weak var open: NSMenuItem!
  @IBOutlet weak var openAlternative: NSMenuItem!
  @IBOutlet weak var openURL: NSMenuItem!
  @IBOutlet weak var openURLAlternative: NSMenuItem!
  @IBOutlet weak var savePlaylist: NSMenuItem!
  @IBOutlet weak var showCurrentFileInFinder: NSMenuItem!
  @IBOutlet weak var deleteCurrentFile: NSMenuItem!
  @IBOutlet weak var newWindow: NSMenuItem!
  @IBOutlet weak var newWindowSeparator: NSMenuItem!
  @IBOutlet weak var otherKeyBindingsMenu: NSMenu!
  // Playback
  @IBOutlet weak var playbackMenu: NSMenu!
  @IBOutlet weak var pause: NSMenuItem!
  @IBOutlet weak var stop: NSMenuItem!
  @IBOutlet weak var forward: NSMenuItem!
  @IBOutlet weak var nextFrame: NSMenuItem!
  @IBOutlet weak var backward: NSMenuItem!
  @IBOutlet weak var previousFrame: NSMenuItem!
  @IBOutlet weak var jumpToBegin: NSMenuItem!
  @IBOutlet weak var jumpTo: NSMenuItem!
  @IBOutlet weak var speedIndicator: NSMenuItem!
  @IBOutlet weak var speedUp: NSMenuItem!
  @IBOutlet weak var speedUpSlightly: NSMenuItem!
  @IBOutlet weak var speedDown: NSMenuItem!
  @IBOutlet weak var speedDownSlightly: NSMenuItem!
  @IBOutlet weak var speedReset: NSMenuItem!
  @IBOutlet weak var screenshot: NSMenuItem!
  @IBOutlet weak var gotoScreenshotFolder: NSMenuItem!
  @IBOutlet weak var advancedScreenshot: NSMenuItem!
  @IBOutlet weak var abLoop: NSMenuItem!
  @IBOutlet weak var fileLoop: NSMenuItem!
  @IBOutlet weak var playlistPanel: NSMenuItem!
  @IBOutlet weak var playlist: NSMenuItem!
  @IBOutlet weak var playlistLoop: NSMenuItem!
  @IBOutlet weak var playlistMenu: NSMenu!
  @IBOutlet weak var nextMedia: NSMenuItem!
  @IBOutlet weak var previousMedia: NSMenuItem!
  @IBOutlet weak var chapterPanel: NSMenuItem!
  @IBOutlet weak var nextChapter: NSMenuItem!
  @IBOutlet weak var previousChapter: NSMenuItem!
  @IBOutlet weak var chapter: NSMenuItem!
  @IBOutlet weak var chapterMenu: NSMenu!
  // Video
  @IBOutlet weak var videoMenu: NSMenu!
  @IBOutlet weak var quickSettingsVideo: NSMenuItem!
  @IBOutlet weak var cycleVideoTracks: NSMenuItem!
  @IBOutlet weak var videoTrack: NSMenuItem!
  @IBOutlet weak var videoTrackMenu: NSMenu!
  @IBOutlet weak var halfSize: NSMenuItem!
  @IBOutlet weak var normalSize: NSMenuItem!
  @IBOutlet weak var normalSizeRetina: NSMenuItem!
  @IBOutlet weak var doubleSize: NSMenuItem!
  @IBOutlet weak var biggerSize: NSMenuItem!
  @IBOutlet weak var smallerSize: NSMenuItem!
  @IBOutlet weak var fitToScreen: NSMenuItem!
  @IBOutlet weak var fullScreen: NSMenuItem!
  @IBOutlet weak var pictureInPicture: NSMenuItem!
  @IBOutlet weak var alwaysOnTop: NSMenuItem!
  @IBOutlet weak var aspectMenu: NSMenu!
  @IBOutlet weak var cropMenu: NSMenu!
  @IBOutlet weak var rotationMenu: NSMenu!
  @IBOutlet weak var flipMenu: NSMenu!
  @IBOutlet weak var mirror: NSMenuItem!
  @IBOutlet weak var flip: NSMenuItem!
  @IBOutlet weak var deinterlace: NSMenuItem!
  @IBOutlet weak var delogo: NSMenuItem!
  @IBOutlet weak var videoFilters: NSMenuItem!
  @IBOutlet weak var savedVideoFiltersMenu: NSMenu!
  //Audio
  @IBOutlet weak var audioMenu: NSMenu!
  @IBOutlet weak var quickSettingsAudio: NSMenuItem!
  @IBOutlet weak var cycleAudioTracks: NSMenuItem!
  @IBOutlet weak var audioTrackMenu: NSMenu!
  @IBOutlet weak var loadExternalAudio: NSMenuItem!
  @IBOutlet weak var volumeIndicator: NSMenuItem!
  @IBOutlet weak var increaseVolume: NSMenuItem!
  @IBOutlet weak var increaseVolumeSlightly: NSMenuItem!
  @IBOutlet weak var decreaseVolume: NSMenuItem!
  @IBOutlet weak var decreaseVolumeSlightly: NSMenuItem!
  @IBOutlet weak var mute: NSMenuItem!
  @IBOutlet weak var audioDelayIndicator: NSMenuItem!
  @IBOutlet weak var increaseAudioDelay: NSMenuItem!
  @IBOutlet weak var increaseAudioDelaySlightly: NSMenuItem!
  @IBOutlet weak var decreaseAudioDelay: NSMenuItem!
  @IBOutlet weak var decreaseAudioDelaySlightly: NSMenuItem!
  @IBOutlet weak var resetAudioDelay: NSMenuItem!
  @IBOutlet weak var audioFilters: NSMenuItem!
  @IBOutlet weak var audioDeviceMenu: NSMenu!
  @IBOutlet weak var savedAudioFiltersMenu: NSMenu!
  // Subtitle
  @IBOutlet weak var subMenu: NSMenu!
  @IBOutlet weak var quickSettingsSub: NSMenuItem!
  @IBOutlet weak var hideSubtitles: NSMenuItem!
  @IBOutlet weak var hideSecondSubtitles: NSMenuItem!
  @IBOutlet weak var cycleSubtitles: NSMenuItem!
  @IBOutlet weak var subTrackMenu: NSMenu!
  @IBOutlet weak var secondSubTrackMenu: NSMenu!
  @IBOutlet weak var loadExternalSub: NSMenuItem!
  @IBOutlet weak var increaseTextSize: NSMenuItem!
  @IBOutlet weak var decreaseTextSize: NSMenuItem!
  @IBOutlet weak var resetTextSize: NSMenuItem!
  @IBOutlet weak var subDelayIndicator: NSMenuItem!
  @IBOutlet weak var increaseSubDelay: NSMenuItem!
  @IBOutlet weak var increaseSubDelaySlightly: NSMenuItem!
  @IBOutlet weak var decreaseSubDelay: NSMenuItem!
  @IBOutlet weak var decreaseSubDelaySlightly: NSMenuItem!
  @IBOutlet weak var resetSubDelay: NSMenuItem!
  @IBOutlet weak var encodingMenu: NSMenu!
  @IBOutlet weak var subFont: NSMenuItem!
  @IBOutlet weak var findOnlineSub: NSMenuItem!
  @IBOutlet weak var onlineSubSourceMenu: NSMenu!
  @IBOutlet weak var saveDownloadedSub: NSMenuItem!
  // Plugin
  @IBOutlet weak var pluginMenu: NSMenu!
  @IBOutlet weak var pluginMenuItem: NSMenuItem!
  // Window
  @IBOutlet weak var customTouchBar: NSMenuItem!
  @IBOutlet weak var inspector: NSMenuItem!
  @IBOutlet weak var miniPlayer: NSMenuItem!

  /// If `true` then all menu items are disabled.
  private var isDisabled = false

  // MARK: - Construct Menus

  func bindMenuItems() {

    [cycleSubtitles, cycleAudioTracks, cycleVideoTracks].forEach { item in
      item?.action = #selector(PlayerWindowController.menuCycleTrack(_:))
    }

    // File menu

    fileMenu.delegate = self

    stringForOpen = open.title
    stringForOpenURL = openURL.title
    stringForOpenAlternative = openAlternative.title
    stringForOpenURLAlternative = openURLAlternative.title

<<<<<<< HEAD
    savePlaylist.action = #selector(PlayerWindowController.menuSavePlaylist(_:))
    deleteCurrentFile.action = #selector(PlayerWindowController.menuDeleteCurrentFile(_:))
=======
    savePlaylist.action = #selector(MainMenuActionHandler.menuSavePlaylist(_:))
    showCurrentFileInFinder.action = #selector(MainMenuActionHandler.menuShowCurrentFileInFinder(_:))
    deleteCurrentFile.action = #selector(MainMenuActionHandler.menuDeleteCurrentFile(_:))
>>>>>>> 5c39b7d6

    refreshCmdNStatus()

    otherKeyBindingsMenu.delegate = self

    // Playback menu

    playbackMenu.delegate = self

    pause.action = #selector(PlayerWindowController.menuTogglePause(_:))
    stop.action = #selector(PlayerWindowController.menuStop(_:))

    // -- seeking
    forward.action = #selector(PlayerWindowController.menuStep(_:))
    nextFrame.action = #selector(PlayerWindowController.menuStepNextFrame(_:))
    backward.action = #selector(PlayerWindowController.menuStep(_:))
    previousFrame.action = #selector(PlayerWindowController.menuStepPrevFrame(_:))
    jumpToBegin.action = #selector(PlayerWindowController.menuJumpToBegin(_:))
    jumpTo.action = #selector(PlayerWindowController.menuJumpTo(_:))

    // -- speed
    [speedUp, speedDown, speedUpSlightly, speedDownSlightly, speedReset].forEach { item in
      item?.action = #selector(PlayerWindowController.menuChangeSpeed(_:))
    }

    // -- screenshot
    screenshot.action = #selector(PlayerWindowController.menuSnapshot(_:))
    gotoScreenshotFolder.action = #selector(AppDelegate.menuOpenScreenshotFolder(_:))
    // advancedScreenShot

    // -- list and chapter
    abLoop.action = #selector(PlayerWindowController.menuABLoop(_:))
    fileLoop.action = #selector(PlayerWindowController.menuFileLoop(_:))
    playlistMenu.delegate = self
    chapterMenu.delegate = self
    playlistLoop.action = #selector(PlayerWindowController.menuPlaylistLoop(_:))
    playlistPanel.action = #selector(PlayerWindowController.menuShowPlaylistPanel(_:))
    chapterPanel.action = #selector(PlayerWindowController.menuShowChaptersPanel(_:))

    nextMedia.action = #selector(PlayerWindowController.menuNextMedia(_:))
    previousMedia.action = #selector(PlayerWindowController.menuPreviousMedia(_:))

    nextChapter.action = #selector(PlayerWindowController.menuNextChapter(_:))
    previousChapter.action = #selector(PlayerWindowController.menuPreviousChapter(_:))

    // Video menu

    videoMenu.delegate = self

    quickSettingsVideo.action = #selector(PlayerWindowController.menuShowVideoQuickSettings(_:))
    videoTrackMenu.delegate = self

    // -- window size
    (halfSize.tag, normalSize.tag, normalSizeRetina.tag, doubleSize.tag, fitToScreen.tag, biggerSize.tag, smallerSize.tag) = (0, 1, -1, 2, 3, 11, 10)
    for item in [halfSize, normalSize, normalSizeRetina, doubleSize, fitToScreen, biggerSize, smallerSize] {
      item?.action = #selector(PlayerWindowController.menuChangeWindowSize(_:))
    }

    // -- screen
    fullScreen.action = #selector(PlayerWindowController.menuToggleFullScreen(_:))
    if #available(macOS 10.12, *) {
      pictureInPicture.action = #selector(PlayerWindowController.menuTogglePIP(_:))
    } else {
      videoMenu.removeItem(pictureInPicture)
    }
    alwaysOnTop.action = #selector(PlayerWindowController.menuAlwaysOnTop(_:))

    // -- aspect
    let aspectRatioIdentifiers = [AppData.defaultAspectIdentifier] + AppData.aspectsInMenu
    /// we need to set the represented object separately, since `Constants.String.default` may be localized.
    let aspectRatioMenuItemTitles = [Constants.String.default] + AppData.aspectsInMenu
    bind(menu: aspectMenu, withOptions: aspectRatioMenuItemTitles, objects: aspectRatioIdentifiers, objectMap: nil,
         action: #selector(PlayerWindowController.menuChangeAspect(_:))) {
      /// return `true` if menu item should be checked (i.e. if current aspect matches menu item)
      return PlayerCore.active.videoGeo.selectedAspectLabel == $0.representedObject as? String
    }

    // -- crop
    let cropMenuItemTitles = [Constants.String.none] + AppData.aspectsInMenu + [Constants.String.custom]
    // same as aspectList above.
    let cropIdentifiers = [AppData.noneCropIdentifier] + AppData.aspectsInMenu + [AppData.customCropIdentifier]
    bind(menu: cropMenu, withOptions: cropMenuItemTitles, objects: cropIdentifiers, objectMap: nil, action: #selector(PlayerWindowController.menuChangeCrop(_:))) {
      return PlayerCore.active.videoGeo.selectedCropLabel == $0.representedObject as? String
    }
    // Separate "Custom..." from other crop sizes.
    cropMenu.insertItem(NSMenuItem.separator(), at: 1 + AppData.aspectsInMenu.count)

    // -- rotation
    let rotationTitles = AppData.rotations.map { "\($0)\(Constants.String.degree)" }
    bind(menu: rotationMenu, withOptions: rotationTitles, objects: AppData.rotations, objectMap: nil, action: #selector(PlayerWindowController.menuChangeRotation(_:))) {
      PlayerCore.active.videoGeo.userRotation == $0.representedObject as? Int
    }

    // -- flip and mirror
    flipMenu.delegate = self
    flip.action = #selector(PlayerWindowController.menuToggleFlip(_:))
    mirror.action = #selector(PlayerWindowController.menuToggleMirror(_:))

    // -- deinterlace
    deinterlace.action = #selector(PlayerWindowController.menuToggleDeinterlace(_:))

    // -- delogo
    delogo.action = #selector(PlayerWindowController.menuSetDelogo(_:))

    // -- filter
    videoFilters.action = #selector(AppDelegate.showVideoFilterWindow(_:))

    savedVideoFiltersMenu.delegate = self
    updateSavedFilters(forType: MPVProperty.vf,
                       from: Preference.array(for: .savedVideoFilters)?.compactMap(SavedFilter.init(dict:)) ?? [])

    // Audio menu

    audioMenu.delegate = self
    quickSettingsAudio.action = #selector(PlayerWindowController.menuShowAudioQuickSettings(_:))
    audioTrackMenu.delegate = self
    loadExternalAudio.action = #selector(PlayerWindowController.menuLoadExternalAudio(_:))

    // - volume
    [increaseVolume, decreaseVolume, increaseVolumeSlightly, decreaseVolumeSlightly].forEach { item in
      item?.action = #selector(PlayerWindowController.menuChangeVolume(_:))
    }
    mute.action = #selector(PlayerWindowController.menuToggleMute(_:))

    // - audio delay
    [increaseAudioDelay, decreaseAudioDelay, increaseAudioDelaySlightly, decreaseAudioDelaySlightly].forEach { item in
      item?.action = #selector(PlayerWindowController.menuChangeAudioDelay(_:))
    }
    resetAudioDelay.action = #selector(PlayerWindowController.menuResetAudioDelay(_:))

    // - audio device
    audioDeviceMenu.delegate = self

    // - filters
    audioFilters.action = #selector(AppDelegate.showAudioFilterWindow(_:))

    savedAudioFiltersMenu.delegate = self
    updateSavedFilters(forType: MPVProperty.af,
                       from: Preference.array(for: .savedAudioFilters)?.compactMap(SavedFilter.init(dict:)) ?? [])

    // Subtitle

    subMenu.delegate = self
    quickSettingsSub.action = #selector(PlayerWindowController.menuShowSubQuickSettings(_:))
    loadExternalSub.action = #selector(PlayerWindowController.menuLoadExternalSub(_:))
    subTrackMenu.delegate = self
<<<<<<< HEAD
    hideSubtitles.action = #selector(PlayerWindowController.menuToggleSubVisibility(_:))
    hideSecondSubtitles.action = #selector(PlayerWindowController.menuToggleSecondSubVisibility(_:))
=======
    hideSubtitles.action = #selector(MainMenuActionHandler.menuToggleSubVisibility(_:))
    hideSecondSubtitles.action = #selector(MainMenuActionHandler.menuToggleSecondSubVisibility(_:))
>>>>>>> 5c39b7d6
    secondSubTrackMenu.delegate = self

    findOnlineSub.action = #selector(PlayerWindowController.menuFindOnlineSub(_:))
    saveDownloadedSub.action = #selector(PlayerWindowController.saveDownloadedSub(_:))

    onlineSubSourceMenu.delegate = self

    // - text size
    [increaseTextSize, decreaseTextSize, resetTextSize].forEach {
      $0.action = #selector(PlayerWindowController.menuChangeSubScale(_:))
    }

    // - delay
    [increaseSubDelay, decreaseSubDelay, increaseSubDelaySlightly, decreaseSubDelaySlightly].forEach { item in
      item?.action = #selector(PlayerWindowController.menuChangeSubDelay(_:))
    }
    resetSubDelay.action = #selector(PlayerWindowController.menuResetSubDelay(_:))

    // encoding
    let encodingTitles = AppData.encodings.map { $0.title }
    let encodingObjects = AppData.encodings.map { $0.code }
    bind(menu: encodingMenu, withOptions: encodingTitles, objects: encodingObjects, objectMap: nil, action: #selector(PlayerWindowController.menuSetSubEncoding(_:))) {
      PlayerCore.active.info.subEncoding == $0.representedObject as? String
    }
    subFont.action = #selector(PlayerWindowController.menuSubFont(_:))
    // Separate Auto from other encoding types
    encodingMenu.insertItem(NSMenuItem.separator(), at: 1)

    // Plugin

    if IINA_ENABLE_PLUGIN_SYSTEM {
      pluginMenu.delegate = self
    } else {
      pluginMenuItem.isHidden = true
    }

    // Window

    if #available(macOS 10.12.2, *) {
      customTouchBar.action = #selector(NSApplication.toggleTouchBarCustomizationPalette(_:))
    } else {
      customTouchBar.isHidden = true
    }

    inspector.action = #selector(PlayerWindowController.menuShowInspector(_:))
    miniPlayer.action = #selector(PlayerWindowController.menuSwitchToMiniPlayer(_:))
  }

  @discardableResult
  func refreshCmdNStatus() -> Bool {
    let isEnabled = Preference.isAdvancedEnabled && Preference.bool(for: .enableCmdN)
    newWindowSeparator.isHidden = !isEnabled
    newWindow.isHidden = !isEnabled
    return isEnabled
  }

  // MARK: - Update Menus

  func updateOtherKeyBindings(replacingAllWith newItems: [NSMenuItem]) {
    otherKeyBindingsMenu.removeAllItems()
    for item in newItems {
      item.allowsKeyEquivalentWhenHidden = true
      otherKeyBindingsMenu.addItem(item)
    }
  }

  private func updatePlaylist() {
    playlistMenu.removeAllItems()
    for (index, item) in PlayerCore.active.info.playlist.enumerated() {
      playlistMenu.addItem(withTitle: item.filenameForDisplay, action: #selector(PlayerWindowController.menuPlaylistItem(_:)),
                           tag: index, obj: nil, stateOn: item.isCurrent)
    }
  }

  private func updateChapterList() {
    chapterMenu.removeAllItems()
    let info = PlayerCore.active.info
    let chapters = info.chapters
    let padder = { (time: String) -> String in
      let standard = (chapters.last?.time.stringRepresentation ?? "").reversed()
      return String((time.reversed() + standard[standard.index(standard.startIndex, offsetBy: time.count)...].map {
        $0 == ":" ? ":" : "0"
      }).reversed())
    }
    for (index, chapter) in chapters.enumerated() {
      let menuTitle = "\(padder(chapter.time.stringRepresentation)) – \(chapter.title)"
      let nextChapterTime = chapters[at: index+1]?.time ?? Constants.Time.infinite
      let isPlaying = info.videoPosition?.between(chapter.time, nextChapterTime) ?? false
      let menuItem = NSMenuItem(title: menuTitle, action: #selector(PlayerWindowController.menuChapterSwitch(_:)), keyEquivalent: "")
      menuItem.tag = index
      menuItem.state = isPlaying ? .on : .off
      menuItem.attributedTitle = NSAttributedString(string: menuTitle, attributes: [.font: NSFont.monospacedDigitSystemFont(ofSize: 0, weight: .regular)])
      chapterMenu.addItem(menuItem)
    }
  }

  private func updateTracks(forMenu menu: NSMenu, type: MPVTrack.TrackType) {
    let info = PlayerCore.active.info
    menu.removeAllItems()
    let noTrackMenuItem = NSMenuItem(title: Constants.String.trackNone, action: #selector(PlayerWindowController.menuChangeTrack(_:)), keyEquivalent: "")
    noTrackMenuItem.representedObject = MPVTrack.emptyTrack(for: type)
    if info.trackId(type) == 0 {  // no track
      noTrackMenuItem.state = .on
    }
    menu.addItem(noTrackMenuItem)
    for track in info.trackList(type) {
      menu.addItem(withTitle: track.readableTitle, action: #selector(PlayerWindowController.menuChangeTrack(_:)),
                             tag: nil, obj: (track, type), stateOn: track.id == info.trackId(type))
    }
  }

  private func updatePlaybackMenu() {
    let player = PlayerCore.active
    let isDisplayingPlaylist = player.windowController.isShowing(sidebarTab: .playlist)
    playlistPanel?.title = isDisplayingPlaylist ? Constants.String.hidePlaylistPanel : Constants.String.playlistPanel
    let isDisplayingChapters = player.windowController.isShowing(sidebarTab: .chapters)
    chapterPanel?.title = isDisplayingChapters ? Constants.String.hideChaptersPanel : Constants.String.chaptersPanel
    pause.title = player.info.isPaused ? Constants.String.resume : Constants.String.pause
    abLoop.state = player.isABLoopActive ? .on : .off
    let loopMode = player.getLoopMode()
    fileLoop.state = loopMode == .file ? .on : .off
    playlistLoop.state = loopMode == .playlist ? .on : .off
    speedIndicator.title = String(format: NSLocalizedString("menu.speed", comment: "Speed:"), player.info.playSpeed.stringTrunc3f)
  }

  private func updateVideoMenu() {
    let player = PlayerCore.active
    let isDisplayingSettings = player.windowController.isShowing(sidebarTab: .video)
    quickSettingsVideo?.title = isDisplayingSettings ? Constants.String.hideVideoPanel :
        Constants.String.videoPanel
    let isInFullScreen = player.windowController.isFullScreen
    let isInPIP = player.windowController.pipStatus == .inPIP
    let isOnTop = player.windowController.isOnTop
    let isDelogo = player.info.delogoFilter != nil
    alwaysOnTop.state = isOnTop ? .on : .off
    deinterlace.state = player.info.deinterlace ? .on : .off
    fullScreen.title = isInFullScreen ? Constants.String.exitFullScreen : Constants.String.fullScreen
    pictureInPicture?.title = isInPIP ? Constants.String.exitPIP : Constants.String.pip
    miniPlayer.title = player.isInMiniPlayer ? Constants.String.exitMiniPlayer : Constants.String.miniPlayer
    delogo.state = isDelogo ? .on : .off
  }

  private func updateAudioMenu() {
    let player = PlayerCore.active
    let isDisplayingSettings = player.windowController.isShowing(sidebarTab: .audio)
    quickSettingsAudio?.title = isDisplayingSettings ? Constants.String.hideAudioPanel :
        Constants.String.audioPanel
    let volFmtString: String
    if player.info.isMuted {
      volFmtString = NSLocalizedString("menu.volume_muted", comment: "Volume: (Muted)")
      mute.state = .on
    } else {
      volFmtString = NSLocalizedString("menu.volume", comment: "Volume:")
      mute.state = .off
    }
    volumeIndicator.title = String(format: volFmtString, Int(player.info.volume))
    audioDelayIndicator.title = String(format: NSLocalizedString("menu.audio_delay", comment: "Audio Delay:"), player.info.audioDelay)
  }

  private func updateAudioDevice() {
    let devices = PlayerCore.active.getAudioDevices()
    let currAudioDevice = PlayerCore.active.mpv.getString(MPVProperty.audioDevice)
    audioDeviceMenu.removeAllItems()
    devices.forEach { d in
      let name = d["name"]!
      let desc = d["description"]!
      audioDeviceMenu.addItem(withTitle: "[\(desc)] \(name)", action: #selector(AppDelegate.menuSelectAudioDevice(_:)), tag: nil, obj: name, stateOn: name == currAudioDevice)
    }
  }

  private func updateFlipAndMirror() {
    let info = PlayerCore.active.info
    flip.state = info.flipFilter == nil ? .off : .on
    mirror.state = info.mirrorFilter == nil ? .off : .on
  }

  private func updateSubMenu() {
    let player = PlayerCore.active
    let isDisplayingSettings = player.windowController.isShowing(sidebarTab: .sub)
    quickSettingsSub?.title = isDisplayingSettings ? Constants.String.hideSubtitlesPanel :
        Constants.String.subtitlesPanel
    hideSubtitles.title = player.info.isSubVisible ? Constants.String.hideSubtitles :
        Constants.String.showSubtitles
    hideSecondSubtitles.title = player.info.isSecondSubVisible ? Constants.String.hideSecondSubtitles :
        Constants.String.showSecondSubtitles
    subDelayIndicator.title = String(format: NSLocalizedString("menu.sub_delay", comment: "Subtitle Delay:"), player.info.subDelay)

    let encodingCode = player.info.subEncoding ?? "auto"
    for encoding in AppData.encodings {
      if encoding.code == encodingCode {
        encodingMenu.item(withTitle: encoding.title)?.state = .on
      }
    }

    let providerID = Preference.string(for: .onlineSubProvider) ?? OnlineSubtitle.Providers.openSub.id
    let providerName = OnlineSubtitle.Providers.nameForID(providerID)
    findOnlineSub.title = String(format: Constants.String.findOnlineSubtitles, providerName)
  }

  private func updateOnlineSubSourceMenu() {
    OnlineSubtitle.populateMenu(onlineSubSourceMenu,
                                action: #selector(PlayerWindowController.menuFindOnlineSub(_:)))
  }

  func updateSavedFiltersMenu(type: String) {
    let filters = PlayerCore.active.mpv.getFilters(type)
    let menu: NSMenu! = type == MPVProperty.vf ? savedVideoFiltersMenu : savedAudioFiltersMenu
    for item in menu.items {
      if let string = (item.representedObject as? String), let asObject = MPVFilter(rawString: string) {
        // Filters that support multiple parameters have more than one valid string representation.
        // Must compare filters using their object representation.
        item.state = filters.contains { $0 == asObject } ? .on : .off
      }
    }
  }

  func updatePluginMenu() {
    Logger.log("Updating Plugin menu", level: .verbose)
    pluginMenu.removeAllItems()
    pluginMenu.addItem(pluginErrorNotice)
    pluginErrorNotice.isHidden = true

    var keyMappings: [MenuItemMapping] = []

    pluginMenu.addItem(withTitle: "Manage Plugins…")
    pluginMenu.addItem(.separator())

    let developerTool = NSMenuItem()
    developerTool.title = "Developer Tool"
    developerTool.submenu = NSMenu()

    for (index, instance) in PlayerCore.active.plugins.enumerated() {
      var counter = 0
      var rootMenu: NSMenu! = pluginMenu
      let menuItems = (instance.plugin.globalInstance?.menuItems ?? []) + instance.menuItems
      if menuItems.isEmpty { continue }
      
      if index != 0 {
        pluginMenu.addItem(.separator())
      }
      pluginMenu.addItem(withTitle: instance.plugin.name, enabled: false)
      
      for item in menuItems {
        if counter == 5 {
          Logger.log("Please avoid adding too many first-level menu items. IINA will only display the first 5 of them.",
                     level: .warning, subsystem: instance.subsystem)
          let moreItem = NSMenuItem()
          moreItem.title = "More…"
          rootMenu = NSMenu()
          moreItem.submenu = rootMenu
          pluginMenu.addItem(moreItem)
        }
        add(menuItemDef: item, to: rootMenu, for: instance, keyMappings: &keyMappings)
        counter += 1
      }

      if #available(macOS 12.0, *) {
        let devToolItem = NSMenuItem()
        devToolItem.title = instance.plugin.name
        developerTool.submenu?.addItem(
          menuItem(forPluginInstance: instance, tag: JavasctiptDevTool.JSMenuItemInstance))
        if let globalInst = instance.plugin.globalInstance {
          developerTool.submenu?.addItem(
            menuItem(forPluginInstance: globalInst, tag: JavasctiptDevTool.JSMenuItemInstance))
        }
      }
    }

    if #available(macOS 12.0, *) {
      pluginMenu.addItem(.separator())
      pluginMenu.addItem(developerTool)
    }
    pluginMenu.addItem(withTitle: "Reload all plugins", action: #selector(PlayerWindowController.reloadAllPlugins(_:)), keyEquivalent: "")
  }

  @discardableResult
  private func add(menuItemDef item: JavascriptPluginMenuItem,
                   to menu: NSMenu,
                   for plugin: JavascriptPluginInstance,
                   keyMappings: inout [MenuItemMapping]) -> NSMenuItem {
    if (item.isSeparator) {
      let item = NSMenuItem.separator()
      menu.addItem(item)
      return item
    }

    Logger.log("Adding Plugin menu item: \"\(item.title)\", key=\"\(item.keyBinding ?? "")\"", level: .verbose)

    let menuItem: NSMenuItem
    if item.action == nil {
      menuItem = menu.addItem(withTitle: item.title, action: nil, target: plugin, obj: item)
    } else {
      menuItem = menu.addItem(withTitle: item.title,
                              action: #selector(plugin.menuItemAction(_:)),
                              target: plugin,
                              obj: item)
    }

    menuItem.isEnabled = item.enabled
    menuItem.state = item.selected ? .on : .off
    if let rawKey = item.keyBinding {
      // Store the item with its pair - the PlayerBindingController will set the binding & deal with conflicts
      let actionString = "\(plugin.plugin.name) → \(menuItem.title)"
      keyMappings.append(MenuItemMapping(rawKey: rawKey, sourceName: plugin.plugin.name, menuItem: menuItem, actionDescription: actionString))
    }
    if !item.items.isEmpty {
      menuItem.submenu = NSMenu()
      for submenuItem in item.items {
        add(menuItemDef: submenuItem, to: menuItem.submenu!, for: plugin, keyMappings: &keyMappings)
      }
    }
    item.nsMenuItem = menuItem
    return menuItem
  }

  /**
   Bind a menu with a list of available options.

   - parameter menu:            the NSMenu
   - parameter withOptions:     option titles for each menu item, as an array
   - parameter objects:         objects that will be bind to each menu item, as an array
   - parameter objectMap:       alternatively, can pass a map like [title: object]
   - parameter action:          the action for each menu item
   - parameter checkStateBlock: a block to set each menu item's state
   */
  private func bind(menu: NSMenu,
                    withOptions titles: [String]?, objects: [Any?]?,
                    objectMap: [String: Any?]?,
                    action: Selector?, checkStateBlock block: @escaping (NSMenuItem) -> Bool) {
    // if use title
    if let titles = titles {
      // options and objects must be same
      guard objects == nil || titles.count == objects?.count else {
        Logger.log("different object count when binding menu", level: .error)
        return
      }
      // add menu items
      for (index, title) in titles.enumerated() {
        let menuItem = NSMenuItem(title: title, action: action, keyEquivalent: "")
        if let object = objects?[index] {
          menuItem.representedObject = object
        } else {
          menuItem.representedObject = title
        }
        menu.addItem(menuItem)
      }
    }
    // if use map
    if let objectMap = objectMap {
      for (title, obj) in objectMap {
        let menuItem = NSMenuItem(title: title, action: action, keyEquivalent: "")
        menuItem.representedObject = obj
        menu.addItem(menuItem)
      }
    }
    // add to list
    menu.delegate = self
    menuBindingList.updateValue(block, forKey: menu)
  }

  private func updateOpenMenuItems() {
    if PlayerCore.playing.count == 0 {
      open.title = stringForOpen
      openAlternative.title = stringForOpen
      openURL.title = stringForOpenURL
      openURLAlternative.title = stringForOpenURL
    } else {
      if Preference.bool(for: .alwaysOpenInNewWindow) {
        open.title = stringForOpenAlternative
        openAlternative.title = stringForOpen
        openURL.title = stringForOpenURLAlternative
        openURLAlternative.title = stringForOpenURL
      } else {
        open.title = stringForOpen
        openAlternative.title = stringForOpenAlternative
        openURL.title = stringForOpenURL
        openURLAlternative.title = stringForOpenURLAlternative
      }
    }
  }

  // MARK: - Menu delegate

  func menuWillOpen(_ menu: NSMenu) {
    Logger.log("Updating menu: \(menu.title.quoted)", level: .verbose)

    // If all menu items are disabled do not update the menus.
    guard !isDisabled else { return }
    switch menu {
    case fileMenu:
      updateOpenMenuItems()
    case playlistMenu:
      updatePlaylist()
    case chapterMenu:
      updateChapterList()
    case playbackMenu:
      updatePlaybackMenu()
    case videoMenu:
      updateVideoMenu()
    case videoTrackMenu:
      updateTracks(forMenu: menu, type: .video)
    case flipMenu:
      updateFlipAndMirror()
    case audioMenu:
      updateAudioMenu()
    case audioTrackMenu:
      updateTracks(forMenu: menu, type: .audio)
    case audioDeviceMenu:
      updateAudioDevice()
    case subMenu:
      updateSubMenu()
    case subTrackMenu:
      updateTracks(forMenu: menu, type: .sub)
    case secondSubTrackMenu:
      updateTracks(forMenu: menu, type: .secondSub)
    case onlineSubSourceMenu:
      updateOnlineSubSourceMenu()
    case savedVideoFiltersMenu:
      updateSavedFiltersMenu(type: MPVProperty.vf)
    case savedAudioFiltersMenu:
      updateSavedFiltersMenu(type: MPVProperty.af)
    case pluginMenu:
      updatePluginMenu()
    default: break
    }
    // check conveniently bound menus
    if let checkEnableBlock = menuBindingList[menu] {
      for item in menu.items {
        item.state = checkEnableBlock(item) ? .on : .off
      }
    }
  }

  // MARK: - Others

  func updateSavedFilters(forType type: String, from filters: [SavedFilter]) {
    let isVideo = type == MPVProperty.vf
    var keyMappings: [KeyMapping] = []

    let sectionName: String
    let filterTypeString: String
    if isVideo {
      sectionName = SharedInputSection.VIDEO_FILTERS_SECTION_NAME
      filterTypeString = "Toggle video filter"
    } else {
      sectionName = SharedInputSection.AUDIO_FILTERS_SECTION_NAME
      filterTypeString = "Toggle audio filter"
    }

    let menu: NSMenu! = isVideo ? savedVideoFiltersMenu : savedAudioFiltersMenu
    menu.removeAllItems()
    for filter in filters {
      let menuItem = NSMenuItem()
      menuItem.title = filter.name
      menuItem.action = isVideo ? #selector(PlayerWindowController.menuToggleVideoFilterString(_:)) : #selector(PlayerWindowController.menuToggleAudioFilterString(_:))
      menuItem.keyEquivalent = ""
      menuItem.representedObject = filter.filterString
      menu.addItem(menuItem)

      if AppInputConfig.logBindingsRebuild {
        let readableKey = KeyCodeHelper.readableString(fromKey: filter.shortcutKey, modifiers: filter.shortcutKeyModifiers)
        Logger.log("Updating menuItem for \(isVideo ? "VF" : "AF") \(filter.name.quoted) with keyEquiv: \(readableKey.quoted)")
      }

      let rawKey = KeyCodeHelper.macOSToMpv(key: filter.shortcutKey, modifiers: filter.shortcutKeyModifiers)
      if !rawKey.isEmpty {
        let description = "\(filterTypeString): \(filter.name.quoted)"
        keyMappings.append(MenuItemMapping(rawKey: rawKey, sourceName: filter.name, menuItem: menuItem, actionDescription: description))
      }
    }

    AppInputConfig.replaceMappings(forSharedSectionName: sectionName, with: keyMappings)
  }

  // Refreshes list of built-in menu items, replacing the lastmost input section. They override all other bindings.
  // Instead of trying to keep track of them manually, just see which menu items have bindings which  haven't already been
  // accounted for.
  func refreshBuiltInMenuItemBindings() {
    let filterDict = AppInputConfig.current.resolverDict.filter{$0.value.origin != .builtInMenuItem}
    let builtInMenuItemBindings: [KeyMapping] = self.getBuiltInMenuItems(filterOut: filterDict)
    AppInputConfig.replaceMappings(forSharedSectionName: SharedInputSection.BUILTIN_MENU_ITEMS_SECTION_NAME, with: builtInMenuItemBindings, onlyIfDifferent: true)
  }

  private func getBuiltInMenuItems(filterOut filterDict: [String: InputBinding]) -> [KeyMapping] {
    var menuItemMappings: [KeyMapping] = []

    for menu in NSApp.mainMenu!.items {
      // Skip Edit menu; it is not used
      if menu.hasSubmenu, menu.title != "Edit", let subMenu = menu.submenu {
        for subMenuItem in subMenu.items {
          forMenuItemAndAllDescendents(subMenuItem, do: { menuItem in
            guard !menuItem.keyEquivalent.isEmpty else { return }
            // filter out media keys; they can't be bound anyway
            guard KeyCodeHelper.isPrintable(menuItem.keyEquivalent) else { return }
            let rawKey = KeyCodeHelper.macOSToMpv(key: menuItem.keyEquivalent, modifiers: menuItem.keyEquivalentModifierMask)
            guard !rawKey.isEmpty else {
              return
            }

            if let binding = filterDict[rawKey], binding.menuItem?.action == menuItem.action {
              return
            }
            if menuItem.action == #selector(AppDelegate.menuNewWindow(_:)) && menuItem.isHidden {
              /// Exclude `File` > `New Window` if it is not enabled
              return
            }
            menuItemMappings.append(MenuItemMapping(rawKey: rawKey, sourceName: "built-in", menuItem: menuItem,
                                                    actionDescription: menuItem.menuPathDescription))
          })
        }
      }
    }

    return menuItemMappings
  }

  private func forMenuItemAndAllDescendents(_ menuItem: NSMenuItem, do callback: (NSMenuItem) -> Void) {
      callback(menuItem)
      if menuItem.hasSubmenu, let subMenu = menuItem.submenu {
        for subMenuItem in subMenu.items {
          forMenuItemAndAllDescendents(subMenuItem, do: callback)
        }
      }
  }

<<<<<<< HEAD
  // MARK: Set key equivalents

  func updateKeyEquivalents(from candidateBindings: [InputBinding]) {
    // Two general groups to be processed:
    // - Save filters & Plugin menu bindings have already had their values & enablement determined: just need to update their menu items.
    // - MPV bindings need some additional checks to see if they can be associated with menu items.
    var mpvBindings: [InputBinding] = []

    var pluginKeyConflicts: [InputBinding] = []

    for binding in candidateBindings {
      switch binding.origin {
      case .iinaPlugin:
        // include disabled bindings: need to set their menu item key equivs to nil
        updateKeyEquivalent(from: binding)
        if !binding.isEnabled {
          pluginKeyConflicts.append(binding)
        }
      case .savedFilter:
        // include disabled bindings: need to set their menu item key equivs to nil
        updateKeyEquivalent(from: binding)
      case .confFile:
        if binding.isEnabled { // don't care about disabled bindings here
          mpvBindings.append(binding)
        }
      default:
        break
      }
    }
    // Show Plugin menu error notice if there are binding conflicts:
    pluginErrorNotice.isHidden = (pluginKeyConflicts.count == 0)

    matchKeyEquivalents(with: mpvBindings)
  }

  private func updateKeyEquivalent(from binding: InputBinding) {
    guard let menuItem = binding.menuItem else { return }

    if binding.isEnabled {
      let mpvKey = binding.keyMapping.normalizedMpvKey
      if let (kEqv, kMdf) = KeyCodeHelper.macOSKeyEquivalent(from: mpvKey) {
        menuItem.keyEquivalent = kEqv
        menuItem.keyEquivalentModifierMask = kMdf
        binding.displayMessage = "This key binding will activate the menu item: \(menuItem.menuPathDescription)"
        if AppInputConfig.logBindingsRebuild {
          Logger.log("Set menu keyEquiv: \(mpvKey.quoted) → \(menuItem.menuPathDescription)", level: .verbose)
        }
      } else {
        Logger.log("Failed to get MacOS menu item key equivalent for \(mpvKey.quoted)", level: .error)
      }
    } else {
      // Conflict! Key binding already reserved
      menuItem.keyEquivalent = ""
      menuItem.keyEquivalentModifierMask = []
      if AppInputConfig.logBindingsRebuild {
        Logger.log("Unset menu keyEquiv: \(menuItem.title.quoted)", level: .verbose)
      }
    }
  }

  private func matchKeyEquivalents(with userBindings: [InputBinding]) {
    var bindableMenuItems: [(NSMenuItem, Bool, [String], Bool, ClosedRange<Double>?, String?)] = [
      (deleteCurrentFile, true, ["delete-current-file"], false, nil, nil),
      (savePlaylist, true, ["save-playlist"], false, nil, nil),
      (quickSettingsVideo, true, ["video-panel"], false, nil, nil),
      (quickSettingsAudio, true, ["audio-panel"], false, nil, nil),
      (quickSettingsSub, true, ["sub-panel"], false, nil, nil),
      (playlistPanel, true, ["playlist-panel"], false, nil, nil),
      (chapterPanel, true, ["chapter-panel"], false, nil, nil),
      (findOnlineSub, true, ["find-online-subs"], false, nil, nil),
      (saveDownloadedSub, true, ["save-downloaded-sub"], false, nil, nil),
      (biggerSize, true, ["bigger-window"], false, nil, nil),
      (smallerSize, true, ["smaller-window"], false, nil, nil),
      (fitToScreen, true, ["fit-to-screen"], false, nil, nil),
      (miniPlayer, true, ["toggle-music-mode"], false, nil, nil),
=======
  func updateKeyEquivalentsFrom(_ keyBindings: [KeyMapping]) {
    var settings: [(NSMenuItem, Bool, [String], Bool, ClosedRange<Double>?, String?)] = [
      (showCurrentFileInFinder, true, [IINACommand.showCurrentFileInFinder.rawValue], false, nil, nil),
      (deleteCurrentFile, true, [IINACommand.deleteCurrentFile.rawValue], false, nil, nil),
      (savePlaylist, true, [IINACommand.saveCurrentPlaylist.rawValue], false, nil, nil),
      (quickSettingsVideo, true, [IINACommand.videoPanel.rawValue], false, nil, nil),
      (quickSettingsAudio, true, [IINACommand.audioPanel.rawValue], false, nil, nil),
      (quickSettingsSub, true, [IINACommand.subPanel.rawValue], false, nil, nil),
      (playlistPanel, true, [IINACommand.playlistPanel.rawValue], false, nil, nil),
      (chapterPanel, true, [IINACommand.chapterPanel.rawValue], false, nil, nil),
      (findOnlineSub, true, [IINACommand.findOnlineSubs.rawValue], false, nil, nil),
      (saveDownloadedSub, true, [IINACommand.saveDownloadedSub.rawValue], false, nil, nil),
      (flip, true, [IINACommand.flip.rawValue], false, nil, nil),
      (mirror, true, [IINACommand.mirror.rawValue], false, nil, nil),
      (biggerSize, true, [IINACommand.biggerWindow.rawValue], false, nil, nil),
      (smallerSize, true, [IINACommand.smallerWindow.rawValue], false, nil, nil),
      (fitToScreen, true, [IINACommand.fitToScreen.rawValue], false, nil, nil),
      (miniPlayer, true, [IINACommand.toggleMusicMode.rawValue], false, nil, nil),
>>>>>>> 5c39b7d6
      (cycleVideoTracks, false, ["cycle", "video"], false, nil, nil),
      (cycleAudioTracks, false, ["cycle", "audio"], false, nil, nil),
      (cycleSubtitles, false, ["cycle", "sub"], false, nil, nil),
      (nextChapter, false, ["add", "chapter", "1"], false, nil, nil),
      (previousChapter, false, ["add", "chapter", "-1"], false, nil, nil),
      (pause, false, ["cycle", "pause"], false, nil, nil),
      (stop, false, ["stop"], false, nil, nil),
      (forward, false, ["seek", "5"], true, 5.0...60.0, "seek_forward"),
      (backward, false, ["seek", "-5"], true, -60.0...(-5.0), "seek_backward"),
      (nextFrame, false, ["frame-step"], false, nil, nil),
      (previousFrame, false, ["frame-back-step"], false, nil, nil),
      (nextMedia, false, ["playlist-next"], false, nil, nil),
      (previousMedia, false, ["playlist-prev"], false, nil, nil),
      (speedUp, false, ["multiply", "speed", "2.0"], true, 1.5...3.0, "speed_up"),
      (speedUpSlightly, false, ["multiply", "speed", "1.1"], true, 1.01...1.49, "speed_up"),
      (speedDown, false, ["multiply", "speed", "0.5"], true, 0...0.7, "speed_down"),
      (speedDownSlightly, false, ["multiply", "speed", "0.9"], true, 0.71...0.99, "speed_down"),
      (speedReset, false, ["set", "speed", "1.0"], true, nil, nil),
      (abLoop, false, ["ab-loop"], false, nil, nil),
      (fileLoop, false, ["cycle-values", "loop", "\"inf\"", "\"no\""], false, nil, nil),
      (screenshot, false, ["screenshot"], false, nil, nil),
      (halfSize, false, ["set", "window-scale", "0.5"], true, nil, nil),
      (normalSize, false, ["set", "window-scale", "1"], true, nil, nil),
      (doubleSize, false, ["set", "window-scale", "2"], true, nil, nil),
      (fullScreen, false, ["cycle", "fullscreen"], false, nil, nil),
      (alwaysOnTop, false, ["cycle", "ontop"], false, nil, nil),
      (mute, false, ["cycle", "mute"], false, nil, nil),
      (increaseVolume, false, ["add", "volume", "5"], true, 5.0...10.0, "volume_up"),
      (decreaseVolume, false, ["add", "volume", "-5"], true, -10.0...(-5.0), "volume_down"),
      (increaseVolumeSlightly, false, ["add", "volume", "1"], true, 1.0...2.0, "volume_up"),
      (decreaseVolumeSlightly, false, ["add", "volume", "-1"], true, -2.0...(-1.0), "volume_down"),
      (decreaseAudioDelay, false, ["add", "audio-delay", "-0.5"], true, nil, "audio_delay_down"),
      (decreaseAudioDelaySlightly, false, ["add", "audio-delay", "-0.1"], true, nil, "audio_delay_down"),
      (increaseAudioDelay, false, ["add", "audio-delay", "0.5"], true, nil, "audio_delay_up"),
      (increaseAudioDelaySlightly, false, ["add", "audio-delay", "0.1"], true, nil, "audio_delay_up"),
      (resetAudioDelay, false, ["set", "audio-delay", "0"], true, nil, nil),
      (hideSubtitles, false, ["cycle", "sub-visibility"], false, nil, nil),
      (hideSecondSubtitles, false, ["cycle", "secondary-sub-visibility"], false, nil, nil),
      (decreaseSubDelay, false, ["add", "sub-delay", "-0.5"], true, nil, "sub_delay_down"),
      (decreaseSubDelaySlightly, false, ["add", "sub-delay", "-0.1"], true, nil, "sub_delay_down"),
      (increaseSubDelay, false, ["add", "sub-delay", "0.5"], true, nil, "sub_delay_up"),
      (increaseSubDelaySlightly, false, ["add", "sub-delay", "0.1"], true, nil, "sub_delay_up"),
      (resetSubDelay, false, ["set", "sub-delay", "0"], true, nil, nil),
      (increaseTextSize, false, ["multiply", "sub-scale", "1.1"], true, 1.01...1.49, nil),
      (decreaseTextSize, false, ["multiply", "sub-scale", "0.9"], true, 0.71...0.99, nil),
      (resetTextSize, false, ["set", "sub-scale", "1"], true, nil, nil),
      (alwaysOnTop, false, ["cycle", "ontop"], false, nil, nil),
      (fullScreen, false, ["cycle", "fullscreen"], false, nil, nil)
    ]

    if #available(macOS 10.12, *) {
<<<<<<< HEAD
      bindableMenuItems.append((pictureInPicture, true, ["toggle-pip"], false, nil, nil))
=======
      settings.append((pictureInPicture, true, [IINACommand.togglePIP.rawValue], false, nil, nil))
>>>>>>> 5c39b7d6
    }

    var otherActionsMenuItems: [NSMenuItem] = []

    /// Loop over all the list of menu items which can be matched with one or more `KeyMapping`s
    bindableMenuItems.forEach { (menuItem, isIINACmd, actionForMenuItem, normalizeLastNum, numRange, l10nKey) in
      /// Loop over all key bindings. Examine each binding's action and see if it is equivalent to `menuItem`'s action
      var didBindMenuItem = false
      for binding in userBindings {
        let kb = binding.keyMapping
        guard kb.isIINACommand == isIINACmd else { continue }
        let (isMatch, value, extraData) = sameKeyAction(kb.action, actionForMenuItem, normalizeLastNum, numRange)
        guard isMatch, let (keyEquivalent, keyModifierMask) = KeyCodeHelper.macOSKeyEquivalent(from: kb.normalizedMpvKey) else { continue }
        guard !keyModifierMask.contains(.numericPad) else { continue }
        /// If we got here, `KeyMapping`'s action qualifies for being bound to `menuItem`.
        let kbMenuItem: NSMenuItem

        if didBindMenuItem {
          /// This `KeyMapping` matches a menu item whose key equivalent was set from a different `KeyMapping`.
          /// There can only be one key equivalent per menu item, so we will create a duplicate menu item and put it in a hidden menu.
          kbMenuItem = NSMenuItem(title: menuItem.title, action: menuItem.action, keyEquivalent: "")
          kbMenuItem.tag = menuItem.tag
          otherActionsMenuItems.append(kbMenuItem)
        } else {
          /// This `KeyMapping` was the first match found for this menu item.
          kbMenuItem = menuItem
          didBindMenuItem = true
        }
        kb.menuItem = kbMenuItem
        /// Make sure this is executed after `updateMenuItem()` to ensure it contains the accurate menu item title:
        binding.displayMessage = "This key binding will activate the menu item: \(menuItem.menuPathDescription)"
        updateMenuItem(kbMenuItem, keyEquiv: keyEquivalent, keyModifierMask, l10nKey: l10nKey, value: value, extraData: extraData)
      }

      if !didBindMenuItem {
        // Need to regenerate `title` and `representedObject` from their default values.
        // This is needed for the case where the menu item previously matched to a key binding, but now there is no match.
        // Obviously this is a little kludgey, but it avoids having to do a big refactor and/or writing a bunch of new code.
        let (_, value, extraData) = sameKeyAction(actionForMenuItem, actionForMenuItem, normalizeLastNum, numRange)
        updateMenuItem(menuItem, keyEquiv: "", [], l10nKey: l10nKey, value: value, extraData: extraData)
      }
    }

    updateOtherKeyBindings(replacingAllWith: otherActionsMenuItems)
  }

  /// Updates the key equivalent of the given menu item.
  /// May also update its title and representedObject, for items which can change based on some param value(s).
  private func updateMenuItem(_ menuItem: NSMenuItem, keyEquiv: String, _ keyModifierMask: NSEvent.ModifierFlags, l10nKey: String?, value: Double?, extraData: Any?) {
    menuItem.keyEquivalent = keyEquiv
    menuItem.keyEquivalentModifierMask = keyModifierMask

    if let value = value, let l10nKey = l10nKey {
      menuItem.title = String(format: NSLocalizedString("menu." + l10nKey, comment: ""), abs(value))
      if let extraData = extraData {
        menuItem.representedObject = (value, extraData)
      } else {
        menuItem.representedObject = value
      }
    } else {
      // Clear any previous value
      menuItem.representedObject = nil
    }
  }

  /// Disable all menu items.
  ///
  /// This method is used during application termination to stop any further input from the user.
  func disableAllMenus() {
    isDisabled = true
    disableAllMenuItems(NSApp.mainMenu!)
  }

  /// Disable all menu items in the given menu and any submenus.
  ///
  /// This method recursively descends through the entire tree of menu items disabling all items.
  /// - Parameter menu: Menu to disable
  private func disableAllMenuItems(_ menu: NSMenu) {
    for item in menu.items {
      if item.hasSubmenu {
        disableAllMenuItems(item.submenu!)
      }
      item.isEnabled = false
    }
  }
}<|MERGE_RESOLUTION|>--- conflicted
+++ resolved
@@ -224,14 +224,9 @@
     stringForOpenAlternative = openAlternative.title
     stringForOpenURLAlternative = openURLAlternative.title
 
-<<<<<<< HEAD
     savePlaylist.action = #selector(PlayerWindowController.menuSavePlaylist(_:))
+    showCurrentFileInFinder.action = #selector(PlayerWindowController.menuShowCurrentFileInFinder(_:))
     deleteCurrentFile.action = #selector(PlayerWindowController.menuDeleteCurrentFile(_:))
-=======
-    savePlaylist.action = #selector(MainMenuActionHandler.menuSavePlaylist(_:))
-    showCurrentFileInFinder.action = #selector(MainMenuActionHandler.menuShowCurrentFileInFinder(_:))
-    deleteCurrentFile.action = #selector(MainMenuActionHandler.menuDeleteCurrentFile(_:))
->>>>>>> 5c39b7d6
 
     refreshCmdNStatus()
 
@@ -378,13 +373,8 @@
     quickSettingsSub.action = #selector(PlayerWindowController.menuShowSubQuickSettings(_:))
     loadExternalSub.action = #selector(PlayerWindowController.menuLoadExternalSub(_:))
     subTrackMenu.delegate = self
-<<<<<<< HEAD
     hideSubtitles.action = #selector(PlayerWindowController.menuToggleSubVisibility(_:))
     hideSecondSubtitles.action = #selector(PlayerWindowController.menuToggleSecondSubVisibility(_:))
-=======
-    hideSubtitles.action = #selector(MainMenuActionHandler.menuToggleSubVisibility(_:))
-    hideSecondSubtitles.action = #selector(MainMenuActionHandler.menuToggleSecondSubVisibility(_:))
->>>>>>> 5c39b7d6
     secondSubTrackMenu.delegate = self
 
     findOnlineSub.action = #selector(PlayerWindowController.menuFindOnlineSub(_:))
@@ -910,7 +900,6 @@
       }
   }
 
-<<<<<<< HEAD
   // MARK: Set key equivalents
 
   func updateKeyEquivalents(from candidateBindings: [InputBinding]) {
@@ -973,22 +962,6 @@
 
   private func matchKeyEquivalents(with userBindings: [InputBinding]) {
     var bindableMenuItems: [(NSMenuItem, Bool, [String], Bool, ClosedRange<Double>?, String?)] = [
-      (deleteCurrentFile, true, ["delete-current-file"], false, nil, nil),
-      (savePlaylist, true, ["save-playlist"], false, nil, nil),
-      (quickSettingsVideo, true, ["video-panel"], false, nil, nil),
-      (quickSettingsAudio, true, ["audio-panel"], false, nil, nil),
-      (quickSettingsSub, true, ["sub-panel"], false, nil, nil),
-      (playlistPanel, true, ["playlist-panel"], false, nil, nil),
-      (chapterPanel, true, ["chapter-panel"], false, nil, nil),
-      (findOnlineSub, true, ["find-online-subs"], false, nil, nil),
-      (saveDownloadedSub, true, ["save-downloaded-sub"], false, nil, nil),
-      (biggerSize, true, ["bigger-window"], false, nil, nil),
-      (smallerSize, true, ["smaller-window"], false, nil, nil),
-      (fitToScreen, true, ["fit-to-screen"], false, nil, nil),
-      (miniPlayer, true, ["toggle-music-mode"], false, nil, nil),
-=======
-  func updateKeyEquivalentsFrom(_ keyBindings: [KeyMapping]) {
-    var settings: [(NSMenuItem, Bool, [String], Bool, ClosedRange<Double>?, String?)] = [
       (showCurrentFileInFinder, true, [IINACommand.showCurrentFileInFinder.rawValue], false, nil, nil),
       (deleteCurrentFile, true, [IINACommand.deleteCurrentFile.rawValue], false, nil, nil),
       (savePlaylist, true, [IINACommand.saveCurrentPlaylist.rawValue], false, nil, nil),
@@ -1005,7 +978,6 @@
       (smallerSize, true, [IINACommand.smallerWindow.rawValue], false, nil, nil),
       (fitToScreen, true, [IINACommand.fitToScreen.rawValue], false, nil, nil),
       (miniPlayer, true, [IINACommand.toggleMusicMode.rawValue], false, nil, nil),
->>>>>>> 5c39b7d6
       (cycleVideoTracks, false, ["cycle", "video"], false, nil, nil),
       (cycleAudioTracks, false, ["cycle", "audio"], false, nil, nil),
       (cycleSubtitles, false, ["cycle", "sub"], false, nil, nil),
@@ -1044,6 +1016,8 @@
       (resetAudioDelay, false, ["set", "audio-delay", "0"], true, nil, nil),
       (hideSubtitles, false, ["cycle", "sub-visibility"], false, nil, nil),
       (hideSecondSubtitles, false, ["cycle", "secondary-sub-visibility"], false, nil, nil),
+      (hideSubtitles, false, ["cycle", "sub-visibility"], false, nil, nil),
+      (hideSecondSubtitles, false, ["cycle", "secondary-sub-visibility"], false, nil, nil),
       (decreaseSubDelay, false, ["add", "sub-delay", "-0.5"], true, nil, "sub_delay_down"),
       (decreaseSubDelaySlightly, false, ["add", "sub-delay", "-0.1"], true, nil, "sub_delay_down"),
       (increaseSubDelay, false, ["add", "sub-delay", "0.5"], true, nil, "sub_delay_up"),
@@ -1057,11 +1031,7 @@
     ]
 
     if #available(macOS 10.12, *) {
-<<<<<<< HEAD
-      bindableMenuItems.append((pictureInPicture, true, ["toggle-pip"], false, nil, nil))
-=======
-      settings.append((pictureInPicture, true, [IINACommand.togglePIP.rawValue], false, nil, nil))
->>>>>>> 5c39b7d6
+      bindableMenuItems.append((pictureInPicture, true, [IINACommand.togglePIP.rawValue], false, nil, nil))
     }
 
     var otherActionsMenuItems: [NSMenuItem] = []
