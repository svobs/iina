//
//  MenuController.swift
//  iina
//
//  Created by lhc on 31/8/16.
//  Copyright © 2016 lhc. All rights reserved.
//

import Cocoa

fileprivate func sameKeyAction(_ lhs: [String], _ rhs: [String], _ normalizeLastNum: Bool, _ numRange: ClosedRange<Double>?) -> (Bool, Double?, Any?) {
  var lhs = lhs
  var extraData: Any? = nil
  if lhs.first == "seek", rhs.first == "seek", lhs.count > 2, let last = lhs.last {
    // This is a seek command that includes flags. Adjust the command before checking for a match.
    if lhs.count == 4 {
      // The original mpv seek command required that the keyframes and exact flags be passed as a
      // 3rd parameter. This is considered deprecated but still supported by mpv. Convert this to
      // the current command format by combining the flags using a "+" separator.
      lhs[2] = "\(lhs[2])+\(lhs[3])"
      lhs = [String](lhs.dropLast())
    }
    var splitArray = last.split(whereSeparator: { $0 == "+" })
    if let index = splitArray.firstIndex(of: "relative") {
      // The mpv seek command seeks relative to current position by default. Because of that the
      // seek command used by menu items does not specify this flag. Ignore it when checking for a
      // match.
      splitArray.remove(at: index)
    }
    if let index = splitArray.firstIndex(of: "exact") {
      // Alter the behavior of the menu item by passing this flag on the side as extra data.
      splitArray.remove(at: index)
      extraData = Preference.SeekOption.exact
    }
    // NOTE at this time PlayerCore does not support specifying the keyframes flag, so it can't
    // be specified on the side as extra data as is done for exact. Although the mpv seek command
    // normally defaults to seeking by keyframes, that default can be changed by the hr-seek option.
    // When hr-seek has been set to enable exact seeks by default the keyframes flag will override
    // that default.
    if splitArray.isEmpty {
      // All flags were recognized as ones we do not need to consider when checking for a match.
      lhs = [String](lhs.dropLast())
    }
  }
  guard lhs.count > 0 && lhs.count == rhs.count else {
    return (false, nil, nil)
  }
  if normalizeLastNum {
    for i in 0..<lhs.count-1 {
      if lhs[i] != rhs[i] {
        return (false, nil, nil)
      }
    }
    guard let ld = Double(lhs.last!), let rd = Double(rhs.last!) else {
      return (false, nil, nil)
    }
    if let range = numRange {
      return (range.contains(ld), ld, extraData)
    } else {
      return (ld == rd, ld, extraData)
    }
  } else {
    for i in 0..<lhs.count {
      if lhs[i] != rhs[i] {
        return (false, nil, nil)
      }
    }
  }
  return (true, nil, nil)
}

class MenuController: NSObject, NSMenuDelegate {

  /** For convenient bindings. see `bind(...)` below. [menu: check state block] */
  private var menuBindingList: [NSMenu: (NSMenuItem) -> Bool] = [:]

  // If too many menu items are added to the Plugin menu (may be hidden)
  private var pluginErrorNotice = NSMenuItem(title: "⚠︎ Conflicting key shortcuts…", action: nil, keyEquivalent: "")

  private var stringForOpen: String!
  private var stringForOpenAlternative: String!
  private var stringForOpenURL: String!
  private var stringForOpenURLAlternative: String!

  // File
  @IBOutlet weak var fileMenu: NSMenu!
  @IBOutlet weak var open: NSMenuItem!
  @IBOutlet weak var openAlternative: NSMenuItem!
  @IBOutlet weak var openURL: NSMenuItem!
  @IBOutlet weak var openURLAlternative: NSMenuItem!
  @IBOutlet weak var savePlaylist: NSMenuItem!
  @IBOutlet weak var showCurrentFileInFinder: NSMenuItem!
  @IBOutlet weak var deleteCurrentFile: NSMenuItem!
  @IBOutlet weak var newWindow: NSMenuItem!
  @IBOutlet weak var newWindowSeparator: NSMenuItem!
  @IBOutlet weak var otherKeyBindingsMenu: NSMenu!
  // Playback
  @IBOutlet weak var playbackMenu: NSMenu!
  @IBOutlet weak var pause: NSMenuItem!
  @IBOutlet weak var stop: NSMenuItem!
  @IBOutlet weak var forward: NSMenuItem!
  @IBOutlet weak var nextFrame: NSMenuItem!
  @IBOutlet weak var backward: NSMenuItem!
  @IBOutlet weak var previousFrame: NSMenuItem!
  @IBOutlet weak var jumpToBegin: NSMenuItem!
  @IBOutlet weak var jumpTo: NSMenuItem!
  @IBOutlet weak var speedIndicator: NSMenuItem!
  @IBOutlet weak var speedUp: NSMenuItem!
  @IBOutlet weak var speedUpSlightly: NSMenuItem!
  @IBOutlet weak var speedDown: NSMenuItem!
  @IBOutlet weak var speedDownSlightly: NSMenuItem!
  @IBOutlet weak var speedReset: NSMenuItem!
  @IBOutlet weak var screenshot: NSMenuItem!
  @IBOutlet weak var gotoScreenshotFolder: NSMenuItem!
  @IBOutlet weak var advancedScreenshot: NSMenuItem!
  @IBOutlet weak var abLoop: NSMenuItem!
  @IBOutlet weak var fileLoop: NSMenuItem!
  @IBOutlet weak var playlistPanel: NSMenuItem!
  @IBOutlet weak var playlist: NSMenuItem!
  @IBOutlet weak var playlistLoop: NSMenuItem!
  @IBOutlet weak var playlistMenu: NSMenu!
  @IBOutlet weak var nextMedia: NSMenuItem!
  @IBOutlet weak var previousMedia: NSMenuItem!
  @IBOutlet weak var chapterPanel: NSMenuItem!
  @IBOutlet weak var nextChapter: NSMenuItem!
  @IBOutlet weak var previousChapter: NSMenuItem!
  @IBOutlet weak var chapter: NSMenuItem!
  @IBOutlet weak var chapterMenu: NSMenu!
  // Video
  @IBOutlet weak var videoMenu: NSMenu!
  @IBOutlet weak var quickSettingsVideo: NSMenuItem!
  @IBOutlet weak var cycleVideoTracks: NSMenuItem!
  @IBOutlet weak var videoTrack: NSMenuItem!
  @IBOutlet weak var videoTrackMenu: NSMenu!
  @IBOutlet weak var halfSize: NSMenuItem!
  @IBOutlet weak var normalSize: NSMenuItem!
  @IBOutlet weak var normalSizeRetina: NSMenuItem!
  @IBOutlet weak var doubleSize: NSMenuItem!
  @IBOutlet weak var biggerSize: NSMenuItem!
  @IBOutlet weak var smallerSize: NSMenuItem!
  @IBOutlet weak var fitToScreen: NSMenuItem!
  @IBOutlet weak var fullScreen: NSMenuItem!
  @IBOutlet weak var pictureInPicture: NSMenuItem!
  @IBOutlet weak var alwaysOnTop: NSMenuItem!
  @IBOutlet weak var aspectMenu: NSMenu!
  @IBOutlet weak var cropMenu: NSMenu!
  @IBOutlet weak var rotationMenu: NSMenu!
  @IBOutlet weak var flipMenu: NSMenu!
  @IBOutlet weak var mirror: NSMenuItem!
  @IBOutlet weak var flip: NSMenuItem!
  @IBOutlet weak var deinterlace: NSMenuItem!
  @IBOutlet weak var delogo: NSMenuItem!
  @IBOutlet weak var videoFilters: NSMenuItem!
  @IBOutlet weak var savedVideoFiltersMenu: NSMenu!
  //Audio
  @IBOutlet weak var audioMenu: NSMenu!
  @IBOutlet weak var quickSettingsAudio: NSMenuItem!
  @IBOutlet weak var cycleAudioTracks: NSMenuItem!
  @IBOutlet weak var audioTrackMenu: NSMenu!
  @IBOutlet weak var loadExternalAudio: NSMenuItem!
  @IBOutlet weak var volumeIndicator: NSMenuItem!
  @IBOutlet weak var increaseVolume: NSMenuItem!
  @IBOutlet weak var increaseVolumeSlightly: NSMenuItem!
  @IBOutlet weak var decreaseVolume: NSMenuItem!
  @IBOutlet weak var decreaseVolumeSlightly: NSMenuItem!
  @IBOutlet weak var mute: NSMenuItem!
  @IBOutlet weak var audioDelayIndicator: NSMenuItem!
  @IBOutlet weak var increaseAudioDelay: NSMenuItem!
  @IBOutlet weak var increaseAudioDelaySlightly: NSMenuItem!
  @IBOutlet weak var decreaseAudioDelay: NSMenuItem!
  @IBOutlet weak var decreaseAudioDelaySlightly: NSMenuItem!
  @IBOutlet weak var resetAudioDelay: NSMenuItem!
  @IBOutlet weak var audioFilters: NSMenuItem!
  @IBOutlet weak var audioDeviceMenu: NSMenu!
  @IBOutlet weak var savedAudioFiltersMenu: NSMenu!
  // Subtitle
  @IBOutlet weak var subMenu: NSMenu!
  @IBOutlet weak var quickSettingsSub: NSMenuItem!
  @IBOutlet weak var hideSubtitles: NSMenuItem!
  @IBOutlet weak var hideSecondSubtitles: NSMenuItem!
  @IBOutlet weak var cycleSubtitles: NSMenuItem!
  @IBOutlet weak var subTrackMenu: NSMenu!
  @IBOutlet weak var secondSubTrackMenu: NSMenu!
  @IBOutlet weak var loadExternalSub: NSMenuItem!
  @IBOutlet weak var increaseTextSize: NSMenuItem!
  @IBOutlet weak var decreaseTextSize: NSMenuItem!
  @IBOutlet weak var resetTextSize: NSMenuItem!
  @IBOutlet weak var subDelayIndicator: NSMenuItem!
  @IBOutlet weak var increaseSubDelay: NSMenuItem!
  @IBOutlet weak var increaseSubDelaySlightly: NSMenuItem!
  @IBOutlet weak var decreaseSubDelay: NSMenuItem!
  @IBOutlet weak var decreaseSubDelaySlightly: NSMenuItem!
  @IBOutlet weak var resetSubDelay: NSMenuItem!
  @IBOutlet weak var encodingMenu: NSMenu!
  @IBOutlet weak var subFont: NSMenuItem!
  @IBOutlet weak var findOnlineSub: NSMenuItem!
  @IBOutlet weak var onlineSubSourceMenu: NSMenu!
  @IBOutlet weak var saveDownloadedSub: NSMenuItem!
  // Plugin
  @IBOutlet weak var pluginMenu: NSMenu!
  @IBOutlet weak var pluginMenuItem: NSMenuItem!
  // Window
  @IBOutlet weak var customTouchBar: NSMenuItem!
  @IBOutlet weak var inspector: NSMenuItem!
  @IBOutlet weak var miniPlayer: NSMenuItem!

  /// If `true` then all menu items are disabled.
  private var isDisabled = false

  // MARK: - Construct Menus

  func bindMenuItems() {

    [cycleSubtitles, cycleAudioTracks, cycleVideoTracks].forEach { item in
      item?.action = #selector(PlayerWindowController.menuCycleTrack(_:))
    }

    // File menu

    fileMenu.delegate = self

    stringForOpen = open.title
    stringForOpenURL = openURL.title
    stringForOpenAlternative = openAlternative.title
    stringForOpenURLAlternative = openURLAlternative.title

    savePlaylist.action = #selector(PlayerWindowController.menuSavePlaylist(_:))
    showCurrentFileInFinder.action = #selector(PlayerWindowController.menuShowCurrentFileInFinder(_:))
    deleteCurrentFile.action = #selector(PlayerWindowController.menuDeleteCurrentFile(_:))

    refreshCmdNStatus()

    otherKeyBindingsMenu.delegate = self

    // Playback menu

    playbackMenu.delegate = self

    pause.action = #selector(PlayerWindowController.menuTogglePause(_:))
    stop.action = #selector(PlayerWindowController.menuStop(_:))

    // -- seeking
    forward.action = #selector(PlayerWindowController.menuStep(_:))
    nextFrame.action = #selector(PlayerWindowController.menuStepNextFrame(_:))
    backward.action = #selector(PlayerWindowController.menuStep(_:))
    previousFrame.action = #selector(PlayerWindowController.menuStepPrevFrame(_:))
    jumpToBegin.action = #selector(PlayerWindowController.menuJumpToBegin(_:))
    jumpTo.action = #selector(PlayerWindowController.menuJumpTo(_:))

    // -- speed
    [speedUp, speedDown, speedUpSlightly, speedDownSlightly, speedReset].forEach { item in
      item?.action = #selector(PlayerWindowController.menuChangeSpeed(_:))
    }

    // -- screenshot
    screenshot.action = #selector(PlayerWindowController.menuSnapshot(_:))
    gotoScreenshotFolder.action = #selector(AppDelegate.menuOpenScreenshotFolder(_:))
    // advancedScreenShot

    // -- list and chapter
    abLoop.action = #selector(PlayerWindowController.menuABLoop(_:))
    fileLoop.action = #selector(PlayerWindowController.menuFileLoop(_:))
    playlistMenu.delegate = self
    chapterMenu.delegate = self
    playlistLoop.action = #selector(PlayerWindowController.menuPlaylistLoop(_:))
    playlistPanel.action = #selector(PlayerWindowController.menuShowPlaylistPanel(_:))
    chapterPanel.action = #selector(PlayerWindowController.menuShowChaptersPanel(_:))

    nextMedia.action = #selector(PlayerWindowController.menuNextMedia(_:))
    previousMedia.action = #selector(PlayerWindowController.menuPreviousMedia(_:))

    nextChapter.action = #selector(PlayerWindowController.menuNextChapter(_:))
    previousChapter.action = #selector(PlayerWindowController.menuPreviousChapter(_:))

    // Video menu

    videoMenu.delegate = self

    quickSettingsVideo.action = #selector(PlayerWindowController.menuShowVideoQuickSettings(_:))
    videoTrackMenu.delegate = self

    // -- window size
    (halfSize.tag, normalSize.tag, normalSizeRetina.tag, doubleSize.tag, fitToScreen.tag, biggerSize.tag, smallerSize.tag) = (0, 1, -1, 2, 3, 11, 10)
    for item in [halfSize, normalSize, normalSizeRetina, doubleSize, fitToScreen, biggerSize, smallerSize] {
      item?.action = #selector(PlayerWindowController.menuChangeWindowSize(_:))
    }

    // -- screen
<<<<<<< HEAD
    fullScreen.action = #selector(PlayerWindowController.menuToggleFullScreen(_:))
    if #available(macOS 10.12, *) {
      pictureInPicture.action = #selector(PlayerWindowController.menuTogglePIP(_:))
    } else {
      videoMenu.removeItem(pictureInPicture)
    }
    alwaysOnTop.action = #selector(PlayerWindowController.menuAlwaysOnTop(_:))
=======
    fullScreen.action = #selector(MainWindowController.menuToggleFullScreen(_:))
    pictureInPicture.action = #selector(MainWindowController.menuTogglePIP(_:))
    alwaysOnTop.action = #selector(MainWindowController.menuAlwaysOnTop(_:))
>>>>>>> 3cde0e11

    // -- aspect
    let aspectRatioIdentifiers = [AppData.defaultAspectIdentifier] + AppData.aspectsInMenu
    /// we need to set the represented object separately, since `Constants.String.default` may be localized.
    let aspectRatioMenuItemTitles = [Constants.String.default] + AppData.aspectsInMenu
    bind(menu: aspectMenu, withOptions: aspectRatioMenuItemTitles, objects: aspectRatioIdentifiers, objectMap: nil,
         action: #selector(PlayerWindowController.menuChangeAspect(_:))) {
      /// return `true` if menu item should be checked (i.e. if current aspect matches menu item)
      return PlayerCore.active?.videoGeo.selectedAspectLabel == $0.representedObject as? String
    }

    // -- crop
    let cropMenuItemTitles = [Constants.String.none] + AppData.aspectsInMenu + [Constants.String.custom]
    // same as aspectList above.
    let cropIdentifiers = [AppData.noneCropIdentifier] + AppData.aspectsInMenu + [AppData.customCropIdentifier]
    bind(menu: cropMenu, withOptions: cropMenuItemTitles, objects: cropIdentifiers, objectMap: nil, action: #selector(PlayerWindowController.menuChangeCrop(_:))) {
      return PlayerCore.active?.videoGeo.selectedCropLabel == $0.representedObject as? String
    }
    // Separate "Custom..." from other crop sizes.
    cropMenu.insertItem(NSMenuItem.separator(), at: 1 + AppData.aspectsInMenu.count)

    // -- rotation
    let rotationTitles = AppData.rotations.map { "\($0)\(Constants.String.degree)" }
    bind(menu: rotationMenu, withOptions: rotationTitles, objects: AppData.rotations, objectMap: nil, action: #selector(PlayerWindowController.menuChangeRotation(_:))) {
      PlayerCore.active?.videoGeo.userRotation == $0.representedObject as? Int
    }

    // -- flip and mirror
    flipMenu.delegate = self
    flip.action = #selector(PlayerWindowController.menuToggleFlip(_:))
    mirror.action = #selector(PlayerWindowController.menuToggleMirror(_:))

    // -- deinterlace
    deinterlace.action = #selector(PlayerWindowController.menuToggleDeinterlace(_:))

    // -- delogo
    delogo.action = #selector(PlayerWindowController.menuSetDelogo(_:))

    // -- filter
    videoFilters.action = #selector(AppDelegate.showVideoFilterWindow(_:))

    savedVideoFiltersMenu.delegate = self
    updateSavedFilters(forType: MPVProperty.vf,
                       from: Preference.array(for: .savedVideoFilters)?.compactMap(SavedFilter.init(dict:)) ?? [])

    // Audio menu

    audioMenu.delegate = self
    quickSettingsAudio.action = #selector(PlayerWindowController.menuShowAudioQuickSettings(_:))
    audioTrackMenu.delegate = self
    loadExternalAudio.action = #selector(PlayerWindowController.menuLoadExternalAudio(_:))

    // - volume
    [increaseVolume, decreaseVolume, increaseVolumeSlightly, decreaseVolumeSlightly].forEach { item in
      item?.action = #selector(PlayerWindowController.menuChangeVolume(_:))
    }
    mute.action = #selector(PlayerWindowController.menuToggleMute(_:))

    // - audio delay
    [increaseAudioDelay, decreaseAudioDelay, increaseAudioDelaySlightly, decreaseAudioDelaySlightly].forEach { item in
      item?.action = #selector(PlayerWindowController.menuChangeAudioDelay(_:))
    }
    resetAudioDelay.action = #selector(PlayerWindowController.menuResetAudioDelay(_:))

    // - audio device
    audioDeviceMenu.delegate = self

    // - filters
    audioFilters.action = #selector(AppDelegate.showAudioFilterWindow(_:))

    savedAudioFiltersMenu.delegate = self
    updateSavedFilters(forType: MPVProperty.af,
                       from: Preference.array(for: .savedAudioFilters)?.compactMap(SavedFilter.init(dict:)) ?? [])

    // Subtitle

    subMenu.delegate = self
    quickSettingsSub.action = #selector(PlayerWindowController.menuShowSubQuickSettings(_:))
    loadExternalSub.action = #selector(PlayerWindowController.menuLoadExternalSub(_:))
    subTrackMenu.delegate = self
    hideSubtitles.action = #selector(PlayerWindowController.menuToggleSubVisibility(_:))
    hideSecondSubtitles.action = #selector(PlayerWindowController.menuToggleSecondSubVisibility(_:))
    secondSubTrackMenu.delegate = self

    findOnlineSub.action = #selector(PlayerWindowController.menuFindOnlineSub(_:))
    saveDownloadedSub.action = #selector(PlayerWindowController.saveDownloadedSub(_:))

    onlineSubSourceMenu.delegate = self

    // - text size
    [increaseTextSize, decreaseTextSize, resetTextSize].forEach {
      $0.action = #selector(PlayerWindowController.menuChangeSubScale(_:))
    }

    // - delay
    [increaseSubDelay, decreaseSubDelay, increaseSubDelaySlightly, decreaseSubDelaySlightly].forEach { item in
      item?.action = #selector(PlayerWindowController.menuChangeSubDelay(_:))
    }
    resetSubDelay.action = #selector(PlayerWindowController.menuResetSubDelay(_:))

    // encoding
    let encodingTitles = AppData.encodings.map { $0.title }
    let encodingObjects = AppData.encodings.map { $0.code }
    bind(menu: encodingMenu, withOptions: encodingTitles, objects: encodingObjects, objectMap: nil, action: #selector(PlayerWindowController.menuSetSubEncoding(_:))) {
      PlayerCore.active?.info.subEncoding == $0.representedObject as? String
    }
    subFont.action = #selector(PlayerWindowController.menuSubFont(_:))
    // Separate Auto from other encoding types
    encodingMenu.insertItem(NSMenuItem.separator(), at: 1)

    // Plugin

    if IINA_ENABLE_PLUGIN_SYSTEM {
      pluginMenu.delegate = self
    } else {
      pluginMenuItem.isHidden = true
    }

    // Window

    customTouchBar.action = #selector(NSApplication.toggleTouchBarCustomizationPalette(_:))

    inspector.action = #selector(PlayerWindowController.menuShowInspector(_:))
    miniPlayer.action = #selector(PlayerWindowController.menuSwitchToMiniPlayer(_:))
  }

  @discardableResult
  func refreshCmdNStatus() -> Bool {
    let isEnabled = Preference.isAdvancedEnabled && Preference.bool(for: .enableCmdN)
    newWindowSeparator.isHidden = !isEnabled
    newWindow.isHidden = !isEnabled
    return isEnabled
  }

  // MARK: - Update Menus

  func updateOtherKeyBindings(replacingAllWith newItems: [NSMenuItem]) {
    otherKeyBindingsMenu.removeAllItems()
    for item in newItems {
      item.allowsKeyEquivalentWhenHidden = true
      otherKeyBindingsMenu.addItem(item)
    }
  }

  private func updatePlaylist() {
    playlistMenu.removeAllItems()
    guard let player = PlayerCore.active else { return }
    for (index, item) in player.info.playlist.enumerated() {
      playlistMenu.addItem(withTitle: item.filenameForDisplay, action: #selector(PlayerWindowController.menuPlaylistItem(_:)),
                           tag: index, obj: nil, stateOn: item.isCurrent)
    }
  }

  private func updateChapterList() {
    chapterMenu.removeAllItems()
    guard let player = PlayerCore.active else { return }
    let info = player.info
    let chapters = info.chapters
    let padder = { (time: String) -> String in
      let standard = (chapters.last?.time.stringRepresentation ?? "").reversed()
      return String((time.reversed() + standard[standard.index(standard.startIndex, offsetBy: time.count)...].map {
        $0 == ":" ? ":" : "0"
      }).reversed())
    }
    for (index, chapter) in chapters.enumerated() {
      let menuTitle = "\(padder(chapter.time.stringRepresentation)) – \(chapter.title)"
      let nextChapterTime = chapters[at: index+1]?.time ?? Constants.Time.infinite
      let isPlaying = info.videoPosition?.between(chapter.time, nextChapterTime) ?? false
      let menuItem = NSMenuItem(title: menuTitle, action: #selector(PlayerWindowController.menuChapterSwitch(_:)), keyEquivalent: "")
      menuItem.tag = index
      menuItem.state = isPlaying ? .on : .off
      menuItem.attributedTitle = NSAttributedString(string: menuTitle, attributes: [.font: NSFont.monospacedDigitSystemFont(ofSize: 0, weight: .regular)])
      chapterMenu.addItem(menuItem)
    }
  }

  private func updateTracks(forMenu menu: NSMenu, type: MPVTrack.TrackType) {
    guard let player = PlayerCore.active else { return }
    let info = player.info
    menu.removeAllItems()
    let noTrackMenuItem = NSMenuItem(title: Constants.String.trackNone, action: #selector(PlayerWindowController.menuChangeTrack(_:)), keyEquivalent: "")
    noTrackMenuItem.representedObject = MPVTrack.emptyTrack(for: type)
    if info.trackId(type) == 0 {  // no track
      noTrackMenuItem.state = .on
    }
    menu.addItem(noTrackMenuItem)
    for track in info.trackList(type) {
      menu.addItem(withTitle: track.readableTitle, action: #selector(PlayerWindowController.menuChangeTrack(_:)),
                             tag: nil, obj: (track, type), stateOn: track.id == info.trackId(type))
    }
  }

  private func updatePlaybackMenu() {
    guard let player = PlayerCore.active else { return }
    let isDisplayingPlaylist = player.windowController.isShowing(sidebarTab: .playlist)
    playlistPanel?.title = isDisplayingPlaylist ? Constants.String.hidePlaylistPanel : Constants.String.playlistPanel
    let isDisplayingChapters = player.windowController.isShowing(sidebarTab: .chapters)
    chapterPanel?.title = isDisplayingChapters ? Constants.String.hideChaptersPanel : Constants.String.chaptersPanel
    pause.title = player.info.state == .paused ? Constants.String.resume : Constants.String.pause
    abLoop.state = player.isABLoopActive ? .on : .off
    let loopMode = player.getLoopMode()
    fileLoop.state = loopMode == .file ? .on : .off
    playlistLoop.state = loopMode == .playlist ? .on : .off
    speedIndicator.title = String(format: NSLocalizedString("menu.speed", comment: "Speed:"), player.info.playSpeed.stringTrunc3f)
  }

  private func updateVideoMenu() {
    guard let player = PlayerCore.active else { return }
    let isDisplayingSettings = player.windowController.isShowing(sidebarTab: .video)
    quickSettingsVideo?.title = isDisplayingSettings ? Constants.String.hideVideoPanel :
        Constants.String.videoPanel
    let isInFullScreen = player.windowController.isFullScreen
    let isInPIP = player.windowController.pipStatus == .inPIP
    let isOnTop = player.windowController.isOnTop
    let isDelogo = player.info.delogoFilter != nil
    alwaysOnTop.state = isOnTop ? .on : .off
    deinterlace.state = player.info.deinterlace ? .on : .off
    fullScreen.title = isInFullScreen ? Constants.String.exitFullScreen : Constants.String.fullScreen
    pictureInPicture?.title = isInPIP ? Constants.String.exitPIP : Constants.String.pip
    miniPlayer.title = player.isInMiniPlayer ? Constants.String.exitMiniPlayer : Constants.String.miniPlayer
    delogo.state = isDelogo ? .on : .off
  }

  private func updateAudioMenu() {
    guard let player = PlayerCore.active else { return }
    let isDisplayingSettings = player.windowController.isShowing(sidebarTab: .audio)
    quickSettingsAudio?.title = isDisplayingSettings ? Constants.String.hideAudioPanel :
        Constants.String.audioPanel
    let volFmtString: String
    if player.info.isMuted {
      volFmtString = NSLocalizedString("menu.volume_muted", comment: "Volume: (Muted)")
      mute.state = .on
    } else {
      volFmtString = NSLocalizedString("menu.volume", comment: "Volume:")
      mute.state = .off
    }
    volumeIndicator.title = String(format: volFmtString, Int(player.info.volume))
    audioDelayIndicator.title = String(format: NSLocalizedString("menu.audio_delay", comment: "Audio Delay:"), player.info.audioDelay)
  }

  private func updateAudioDevice() {
    guard let player = PlayerCore.active else { return }
    let devices = player.getAudioDevices()
    let currAudioDevice = player.mpv.getString(MPVProperty.audioDevice)
    audioDeviceMenu.removeAllItems()
    devices.forEach { d in
      let name = d["name"]!
      let desc = d["description"]!
      audioDeviceMenu.addItem(withTitle: "[\(desc)] \(name)", action: #selector(AppDelegate.menuSelectAudioDevice(_:)), tag: nil, obj: name, stateOn: name == currAudioDevice)
    }
  }

  private func updateFlipAndMirror() {
    guard let info = PlayerCore.active?.info else { return }
    flip.state = info.flipFilter == nil ? .off : .on
    mirror.state = info.mirrorFilter == nil ? .off : .on
  }

  private func updateSubMenu() {
    guard let player = PlayerCore.active else { return }
    let isDisplayingSettings = player.windowController.isShowing(sidebarTab: .sub)
    quickSettingsSub?.title = isDisplayingSettings ? Constants.String.hideSubtitlesPanel :
        Constants.String.subtitlesPanel
    hideSubtitles.title = player.info.isSubVisible ? Constants.String.hideSubtitles :
        Constants.String.showSubtitles
    hideSecondSubtitles.title = player.info.isSecondSubVisible ? Constants.String.hideSecondSubtitles :
        Constants.String.showSecondSubtitles
    subDelayIndicator.title = String(format: NSLocalizedString("menu.sub_delay", comment: "Subtitle Delay:"), player.info.subDelay)

    let encodingCode = player.info.subEncoding ?? "auto"
    for encoding in AppData.encodings {
      if encoding.code == encodingCode {
        encodingMenu.item(withTitle: encoding.title)?.state = .on
      }
    }

    let providerID = Preference.string(for: .onlineSubProvider) ?? OnlineSubtitle.Providers.openSub.id
    let providerName = OnlineSubtitle.Providers.nameForID(providerID)
    findOnlineSub.title = String(format: Constants.String.findOnlineSubtitles, providerName)
  }

  private func updateOnlineSubSourceMenu() {
    OnlineSubtitle.populateMenu(onlineSubSourceMenu,
                                action: #selector(PlayerWindowController.menuFindOnlineSub(_:)))
  }

  func updateSavedFiltersMenu(type: String) {
    guard let player = PlayerCore.active else { return }
    let filters = player.mpv.getFilters(type)
    let menu: NSMenu! = type == MPVProperty.vf ? savedVideoFiltersMenu : savedAudioFiltersMenu
    for item in menu.items {
      if let string = (item.representedObject as? String), let asObject = MPVFilter(rawString: string) {
        // Filters that support multiple parameters have more than one valid string representation.
        // Must compare filters using their object representation.
        item.state = filters.contains { $0 == asObject } ? .on : .off
      }
    }
  }

  func updatePluginMenu() {
    Logger.log("Updating Plugin menu", level: .verbose)
    pluginMenu.removeAllItems()
    pluginMenu.addItem(pluginErrorNotice)
    pluginErrorNotice.isHidden = true

    var keyMappings: [MenuItemMapping] = []

    pluginMenu.addItem(withTitle: "Manage Plugins…")
    pluginMenu.addItem(.separator())

    let developerTool = NSMenuItem()
    developerTool.title = "Developer Tool"
    developerTool.submenu = NSMenu()

    guard let player = PlayerCore.active else { return }
    for (index, instance) in player.plugins.enumerated() {
      var counter = 0
      var rootMenu: NSMenu! = pluginMenu
      let menuItems = (instance.plugin.globalInstance?.menuItems ?? []) + instance.menuItems
      if menuItems.isEmpty { continue }
      
      if index != 0 {
        pluginMenu.addItem(.separator())
      }
      pluginMenu.addItem(withTitle: instance.plugin.name, enabled: false)
      
      for item in menuItems {
        if counter == 5 {
          Logger.log("Please avoid adding too many first-level menu items. IINA will only display the first 5 of them.",
                     level: .warning, subsystem: instance.subsystem)
          let moreItem = NSMenuItem()
          moreItem.title = "More…"
          rootMenu = NSMenu()
          moreItem.submenu = rootMenu
          pluginMenu.addItem(moreItem)
        }
        add(menuItemDef: item, to: rootMenu, for: instance, keyMappings: &keyMappings)
        counter += 1
      }

      if #available(macOS 12.0, *) {
        let devToolItem = NSMenuItem()
        devToolItem.title = instance.plugin.name
        developerTool.submenu?.addItem(
          menuItem(forPluginInstance: instance, tag: JavasctiptDevTool.JSMenuItemInstance))
        if let globalInst = instance.plugin.globalInstance {
          developerTool.submenu?.addItem(
            menuItem(forPluginInstance: globalInst, tag: JavasctiptDevTool.JSMenuItemInstance))
        }
      }
    }

    if #available(macOS 12.0, *) {
      pluginMenu.addItem(.separator())
      pluginMenu.addItem(developerTool)
    }
    pluginMenu.addItem(withTitle: "Reload all plugins", action: #selector(PlayerWindowController.reloadAllPlugins(_:)), keyEquivalent: "")
  }

  @discardableResult
  private func add(menuItemDef item: JavascriptPluginMenuItem,
                   to menu: NSMenu,
                   for plugin: JavascriptPluginInstance,
                   keyMappings: inout [MenuItemMapping]) -> NSMenuItem {
    if (item.isSeparator) {
      let item = NSMenuItem.separator()
      menu.addItem(item)
      return item
    }

    Logger.log("Adding Plugin menu item: \"\(item.title)\", key=\"\(item.keyBinding ?? "")\"", level: .verbose)

    let menuItem: NSMenuItem
    if item.action == nil {
      menuItem = menu.addItem(withTitle: item.title, action: nil, target: plugin, obj: item)
    } else {
      menuItem = menu.addItem(withTitle: item.title,
                              action: #selector(plugin.menuItemAction(_:)),
                              target: plugin,
                              obj: item)
    }

    menuItem.isEnabled = item.enabled
    menuItem.state = item.selected ? .on : .off
    if let rawKey = item.keyBinding {
      // Store the item with its pair - the PlayerBindingController will set the binding & deal with conflicts
      let actionString = "\(plugin.plugin.name) → \(menuItem.title)"
      keyMappings.append(MenuItemMapping(rawKey: rawKey, sourceName: plugin.plugin.name, menuItem: menuItem, actionDescription: actionString))
    }
    if !item.items.isEmpty {
      menuItem.submenu = NSMenu()
      for submenuItem in item.items {
        add(menuItemDef: submenuItem, to: menuItem.submenu!, for: plugin, keyMappings: &keyMappings)
      }
    }
    item.nsMenuItem = menuItem
    return menuItem
  }

  /**
   Bind a menu with a list of available options.

   - parameter menu:            the NSMenu
   - parameter withOptions:     option titles for each menu item, as an array
   - parameter objects:         objects that will be bind to each menu item, as an array
   - parameter objectMap:       alternatively, can pass a map like [title: object]
   - parameter action:          the action for each menu item
   - parameter checkStateBlock: a block to set each menu item's state
   */
  private func bind(menu: NSMenu,
                    withOptions titles: [String]?, objects: [Any?]?,
                    objectMap: [String: Any?]?,
                    action: Selector?, checkStateBlock block: @escaping (NSMenuItem) -> Bool) {
    // if use title
    if let titles = titles {
      // options and objects must be same
      guard objects == nil || titles.count == objects?.count else {
        Logger.log("different object count when binding menu", level: .error)
        return
      }
      // add menu items
      for (index, title) in titles.enumerated() {
        let menuItem = NSMenuItem(title: title, action: action, keyEquivalent: "")
        if let object = objects?[index] {
          menuItem.representedObject = object
        } else {
          menuItem.representedObject = title
        }
        menu.addItem(menuItem)
      }
    }
    // if use map
    if let objectMap = objectMap {
      for (title, obj) in objectMap {
        let menuItem = NSMenuItem(title: title, action: action, keyEquivalent: "")
        menuItem.representedObject = obj
        menu.addItem(menuItem)
      }
    }
    // add to list
    menu.delegate = self
    menuBindingList.updateValue(block, forKey: menu)
  }

  private func updateOpenMenuItems() {
    if PlayerCoreManager.shared.getNonIdle().count == 0 {
      open.title = stringForOpen
      openAlternative.title = stringForOpen
      openURL.title = stringForOpenURL
      openURLAlternative.title = stringForOpenURL
    } else {
      if Preference.bool(for: .alwaysOpenInNewWindow) {
        open.title = stringForOpenAlternative
        openAlternative.title = stringForOpen
        openURL.title = stringForOpenURLAlternative
        openURLAlternative.title = stringForOpenURL
      } else {
        open.title = stringForOpen
        openAlternative.title = stringForOpenAlternative
        openURL.title = stringForOpenURL
        openURLAlternative.title = stringForOpenURLAlternative
      }
    }
  }

  // MARK: - Menu delegate

  func menuWillOpen(_ menu: NSMenu) {
    Logger.log("Updating menu: \(menu.title.quoted)", level: .verbose)

    // If all menu items are disabled do not update the menus.
    guard !isDisabled else { return }
    switch menu {
    case fileMenu:
      updateOpenMenuItems()
    case playlistMenu:
      updatePlaylist()
    case chapterMenu:
      updateChapterList()
    case playbackMenu:
      updatePlaybackMenu()
    case videoMenu:
      updateVideoMenu()
    case videoTrackMenu:
      updateTracks(forMenu: menu, type: .video)
    case flipMenu:
      updateFlipAndMirror()
    case audioMenu:
      updateAudioMenu()
    case audioTrackMenu:
      updateTracks(forMenu: menu, type: .audio)
    case audioDeviceMenu:
      updateAudioDevice()
    case subMenu:
      updateSubMenu()
    case subTrackMenu:
      updateTracks(forMenu: menu, type: .sub)
    case secondSubTrackMenu:
      updateTracks(forMenu: menu, type: .secondSub)
    case onlineSubSourceMenu:
      updateOnlineSubSourceMenu()
    case savedVideoFiltersMenu:
      updateSavedFiltersMenu(type: MPVProperty.vf)
    case savedAudioFiltersMenu:
      updateSavedFiltersMenu(type: MPVProperty.af)
    case pluginMenu:
      updatePluginMenu()
    default: break
    }
    // check conveniently bound menus
    if let checkEnableBlock = menuBindingList[menu] {
      for item in menu.items {
        item.state = checkEnableBlock(item) ? .on : .off
      }
    }
  }

  // MARK: - Others

  func updateSavedFilters(forType type: String, from filters: [SavedFilter]) {
    let isVideo = type == MPVProperty.vf
    var keyMappings: [KeyMapping] = []

    let sectionName: String
    let filterTypeString: String
    if isVideo {
      sectionName = SharedInputSection.VIDEO_FILTERS_SECTION_NAME
      filterTypeString = "Toggle video filter"
    } else {
      sectionName = SharedInputSection.AUDIO_FILTERS_SECTION_NAME
      filterTypeString = "Toggle audio filter"
    }

    let menu: NSMenu! = isVideo ? savedVideoFiltersMenu : savedAudioFiltersMenu
    menu.removeAllItems()
    for filter in filters {
      let menuItem = NSMenuItem()
      menuItem.title = filter.name
      menuItem.action = isVideo ? #selector(PlayerWindowController.menuToggleVideoFilterString(_:)) : #selector(PlayerWindowController.menuToggleAudioFilterString(_:))
      menuItem.keyEquivalent = ""
      menuItem.representedObject = filter.filterString
      menu.addItem(menuItem)

      if AppInputConfig.logBindingsRebuild {
        let readableKey = KeyCodeHelper.readableString(fromKey: filter.shortcutKey, modifiers: filter.shortcutKeyModifiers)
        Logger.log("Updating menuItem for \(isVideo ? "VF" : "AF") \(filter.name.quoted) with keyEquiv: \(readableKey.quoted)")
      }

      let rawKey = KeyCodeHelper.macOSToMpv(key: filter.shortcutKey, modifiers: filter.shortcutKeyModifiers)
      if !rawKey.isEmpty {
        let description = "\(filterTypeString): \(filter.name.quoted)"
        keyMappings.append(MenuItemMapping(rawKey: rawKey, sourceName: filter.name, menuItem: menuItem, actionDescription: description))
      }
    }

    AppInputConfig.replaceMappings(forSharedSectionName: sectionName, with: keyMappings)
  }

  // Refreshes list of built-in menu items, replacing the lastmost input section. They override all other bindings.
  // Instead of trying to keep track of them manually, just see which menu items have bindings which  haven't already been
  // accounted for.
  func refreshBuiltInMenuItemBindings() {
    let filterDict = AppInputConfig.current.resolverDict.filter{$0.value.origin != .builtInMenuItem}
    let builtInMenuItemBindings: [KeyMapping] = self.getBuiltInMenuItems(filterOut: filterDict)
    AppInputConfig.replaceMappings(forSharedSectionName: SharedInputSection.BUILTIN_MENU_ITEMS_SECTION_NAME, with: builtInMenuItemBindings, onlyIfDifferent: true)
  }

  private func getBuiltInMenuItems(filterOut filterDict: [String: InputBinding]) -> [KeyMapping] {
    var menuItemMappings: [KeyMapping] = []

    for menu in NSApp.mainMenu!.items {
      // Skip Edit menu; it is not used
      if menu.hasSubmenu, menu.title != "Edit", let subMenu = menu.submenu {
        for subMenuItem in subMenu.items {
          forMenuItemAndAllDescendents(subMenuItem, do: { menuItem in
            guard !menuItem.keyEquivalent.isEmpty else { return }
            // filter out media keys; they can't be bound anyway
            guard KeyCodeHelper.isPrintable(menuItem.keyEquivalent) else { return }
            let rawKey = KeyCodeHelper.macOSToMpv(key: menuItem.keyEquivalent, modifiers: menuItem.keyEquivalentModifierMask)
            guard !rawKey.isEmpty else {
              return
            }

            if let binding = filterDict[rawKey], binding.menuItem?.action == menuItem.action {
              return
            }
            if menuItem.action == #selector(AppDelegate.menuNewWindow(_:)) && menuItem.isHidden {
              /// Exclude `File` > `New Window` if it is not enabled
              return
            }
            menuItemMappings.append(MenuItemMapping(rawKey: rawKey, sourceName: "built-in", menuItem: menuItem,
                                                    actionDescription: menuItem.menuPathDescription))
          })
        }
      }
    }

    return menuItemMappings
  }

  private func forMenuItemAndAllDescendents(_ menuItem: NSMenuItem, do callback: (NSMenuItem) -> Void) {
      callback(menuItem)
      if menuItem.hasSubmenu, let subMenu = menuItem.submenu {
        for subMenuItem in subMenu.items {
          forMenuItemAndAllDescendents(subMenuItem, do: callback)
        }
      }
  }

  // MARK: Set key equivalents

  func updateKeyEquivalents(from candidateBindings: [InputBinding]) {
    // Two general groups to be processed:
    // - Save filters & Plugin menu bindings have already had their values & enablement determined: just need to update their menu items.
    // - MPV bindings need some additional checks to see if they can be associated with menu items.
    var mpvBindings: [InputBinding] = []

    var pluginKeyConflicts: [InputBinding] = []

    for binding in candidateBindings {
      switch binding.origin {
      case .iinaPlugin:
        // include disabled bindings: need to set their menu item key equivs to nil
        updateKeyEquivalent(from: binding)
        if !binding.isEnabled {
          pluginKeyConflicts.append(binding)
        }
      case .savedFilter:
        // include disabled bindings: need to set their menu item key equivs to nil
        updateKeyEquivalent(from: binding)
      case .confFile:
        if binding.isEnabled { // don't care about disabled bindings here
          mpvBindings.append(binding)
        }
      default:
        break
      }
    }
    // Show Plugin menu error notice if there are binding conflicts:
    pluginErrorNotice.isHidden = (pluginKeyConflicts.count == 0)

    matchKeyEquivalents(with: mpvBindings)
  }

<<<<<<< HEAD
  private func updateKeyEquivalent(from binding: InputBinding) {
    guard let menuItem = binding.menuItem else { return }

    if binding.isEnabled {
      let mpvKey = binding.keyMapping.normalizedMpvKey
      if let (kEqv, kMdf) = KeyCodeHelper.macOSKeyEquivalent(from: mpvKey) {
        menuItem.keyEquivalent = kEqv
        menuItem.keyEquivalentModifierMask = kMdf
        binding.displayMessage = "This key binding will activate the menu item: \(menuItem.menuPathDescription)"
        if AppInputConfig.logBindingsRebuild {
          Logger.log("Set menu keyEquiv: \(mpvKey.quoted) → \(menuItem.menuPathDescription)", level: .verbose)
        }
      } else {
        Logger.log("Failed to get MacOS menu item key equivalent for \(mpvKey.quoted)", level: .error)
      }
    } else {
      // Conflict! Key binding already reserved
      menuItem.keyEquivalent = ""
      menuItem.keyEquivalentModifierMask = []
      if AppInputConfig.logBindingsRebuild {
        Logger.log("Unset menu keyEquiv: \(menuItem.title.quoted)", level: .verbose)
      }
    }
  }

  private func matchKeyEquivalents(with userBindings: [InputBinding]) {
    var bindableMenuItems: [(NSMenuItem, Bool, [String], Bool, ClosedRange<Double>?, String?)] = [
=======
  func updateKeyEquivalentsFrom(_ keyBindings: [KeyMapping]) {
    let settings: [(NSMenuItem, Bool, [String], Bool, ClosedRange<Double>?, String?)] = [
>>>>>>> 3cde0e11
      (showCurrentFileInFinder, true, [IINACommand.showCurrentFileInFinder.rawValue], false, nil, nil),
      (deleteCurrentFile, true, [IINACommand.deleteCurrentFile.rawValue], false, nil, nil),
      (savePlaylist, true, [IINACommand.saveCurrentPlaylist.rawValue], false, nil, nil),
      (quickSettingsVideo, true, [IINACommand.videoPanel.rawValue], false, nil, nil),
      (quickSettingsAudio, true, [IINACommand.audioPanel.rawValue], false, nil, nil),
      (quickSettingsSub, true, [IINACommand.subPanel.rawValue], false, nil, nil),
      (playlistPanel, true, [IINACommand.playlistPanel.rawValue], false, nil, nil),
      (chapterPanel, true, [IINACommand.chapterPanel.rawValue], false, nil, nil),
      (findOnlineSub, true, [IINACommand.findOnlineSubs.rawValue], false, nil, nil),
      (saveDownloadedSub, true, [IINACommand.saveDownloadedSub.rawValue], false, nil, nil),
      (flip, true, [IINACommand.flip.rawValue], false, nil, nil),
      (mirror, true, [IINACommand.mirror.rawValue], false, nil, nil),
      (biggerSize, true, [IINACommand.biggerWindow.rawValue], false, nil, nil),
      (smallerSize, true, [IINACommand.smallerWindow.rawValue], false, nil, nil),
      (fitToScreen, true, [IINACommand.fitToScreen.rawValue], false, nil, nil),
      (miniPlayer, true, [IINACommand.toggleMusicMode.rawValue], false, nil, nil),
      (pictureInPicture, true, [IINACommand.togglePIP.rawValue], false, nil, nil),
      (cycleVideoTracks, false, ["cycle", "video"], false, nil, nil),
      (cycleAudioTracks, false, ["cycle", "audio"], false, nil, nil),
      (cycleSubtitles, false, ["cycle", "sub"], false, nil, nil),
      (nextChapter, false, ["add", "chapter", "1"], false, nil, nil),
      (previousChapter, false, ["add", "chapter", "-1"], false, nil, nil),
      (pause, false, ["cycle", "pause"], false, nil, nil),
      (stop, false, ["stop"], false, nil, nil),
      (forward, false, ["seek", "5"], true, 5.0...60.0, "seek_forward"),
      (backward, false, ["seek", "-5"], true, -60.0...(-5.0), "seek_backward"),
      (nextFrame, false, ["frame-step"], false, nil, nil),
      (previousFrame, false, ["frame-back-step"], false, nil, nil),
      (nextMedia, false, ["playlist-next"], false, nil, nil),
      (previousMedia, false, ["playlist-prev"], false, nil, nil),
      (speedUp, false, ["multiply", "speed", "2.0"], true, 1.5...3.0, "speed_up"),
      (speedUpSlightly, false, ["multiply", "speed", "1.1"], true, 1.01...1.49, "speed_up"),
      (speedDown, false, ["multiply", "speed", "0.5"], true, 0...0.7, "speed_down"),
      (speedDownSlightly, false, ["multiply", "speed", "0.9"], true, 0.71...0.99, "speed_down"),
      (speedReset, false, ["set", "speed", "1.0"], true, nil, nil),
      (abLoop, false, ["ab-loop"], false, nil, nil),
      (fileLoop, false, ["cycle-values", "loop", "\"inf\"", "\"no\""], false, nil, nil),
      (screenshot, false, ["screenshot"], false, nil, nil),
      (halfSize, false, ["set", "window-scale", "0.5"], true, nil, nil),
      (normalSize, false, ["set", "window-scale", "1"], true, nil, nil),
      (doubleSize, false, ["set", "window-scale", "2"], true, nil, nil),
      (fullScreen, false, ["cycle", "fullscreen"], false, nil, nil),
      (alwaysOnTop, false, ["cycle", "ontop"], false, nil, nil),
      (mute, false, ["cycle", "mute"], false, nil, nil),
      (increaseVolume, false, ["add", "volume", "5"], true, 5.0...10.0, "volume_up"),
      (decreaseVolume, false, ["add", "volume", "-5"], true, -10.0...(-5.0), "volume_down"),
      (increaseVolumeSlightly, false, ["add", "volume", "1"], true, 1.0...2.0, "volume_up"),
      (decreaseVolumeSlightly, false, ["add", "volume", "-1"], true, -2.0...(-1.0), "volume_down"),
      (decreaseAudioDelay, false, ["add", "audio-delay", "-0.5"], true, nil, "audio_delay_down"),
      (decreaseAudioDelaySlightly, false, ["add", "audio-delay", "-0.1"], true, nil, "audio_delay_down"),
      (increaseAudioDelay, false, ["add", "audio-delay", "0.5"], true, nil, "audio_delay_up"),
      (increaseAudioDelaySlightly, false, ["add", "audio-delay", "0.1"], true, nil, "audio_delay_up"),
      (resetAudioDelay, false, ["set", "audio-delay", "0"], true, nil, nil),
      (hideSubtitles, false, ["cycle", "sub-visibility"], false, nil, nil),
      (hideSecondSubtitles, false, ["cycle", "secondary-sub-visibility"], false, nil, nil),
      (hideSubtitles, false, ["cycle", "sub-visibility"], false, nil, nil),
      (hideSecondSubtitles, false, ["cycle", "secondary-sub-visibility"], false, nil, nil),
      (decreaseSubDelay, false, ["add", "sub-delay", "-0.5"], true, nil, "sub_delay_down"),
      (decreaseSubDelaySlightly, false, ["add", "sub-delay", "-0.1"], true, nil, "sub_delay_down"),
      (increaseSubDelay, false, ["add", "sub-delay", "0.5"], true, nil, "sub_delay_up"),
      (increaseSubDelaySlightly, false, ["add", "sub-delay", "0.1"], true, nil, "sub_delay_up"),
      (resetSubDelay, false, ["set", "sub-delay", "0"], true, nil, nil),
      (increaseTextSize, false, ["multiply", "sub-scale", "1.1"], true, 1.01...1.49, nil),
      (decreaseTextSize, false, ["multiply", "sub-scale", "0.9"], true, 0.71...0.99, nil),
      (resetTextSize, false, ["set", "sub-scale", "1"], true, nil, nil),
      (alwaysOnTop, false, ["cycle", "ontop"], false, nil, nil),
      (fullScreen, false, ["cycle", "fullscreen"], false, nil, nil),
    ]

<<<<<<< HEAD
    if #available(macOS 10.12, *) {
      bindableMenuItems.append((pictureInPicture, true, [IINACommand.togglePIP.rawValue], false, nil, nil))
    }

=======
>>>>>>> 3cde0e11
    var otherActionsMenuItems: [NSMenuItem] = []

    /// Loop over all the list of menu items which can be matched with one or more `KeyMapping`s
    bindableMenuItems.forEach { (menuItem, isIINACmd, actionForMenuItem, normalizeLastNum, numRange, l10nKey) in
      /// Loop over all key bindings. Examine each binding's action and see if it is equivalent to `menuItem`'s action
      var didBindMenuItem = false
      for binding in userBindings {
        let kb = binding.keyMapping
        guard kb.isIINACommand == isIINACmd else { continue }
        let (isMatch, value, extraData) = sameKeyAction(kb.action, actionForMenuItem, normalizeLastNum, numRange)
        guard isMatch, let (keyEquivalent, keyModifierMask) = KeyCodeHelper.macOSKeyEquivalent(from: kb.normalizedMpvKey) else { continue }
        guard !keyModifierMask.contains(.numericPad) else { continue }
        /// If we got here, `KeyMapping`'s action qualifies for being bound to `menuItem`.
        let kbMenuItem: NSMenuItem

        if didBindMenuItem {
          /// This `KeyMapping` matches a menu item whose key equivalent was set from a different `KeyMapping`.
          /// There can only be one key equivalent per menu item, so we will create a duplicate menu item and put it in a hidden menu.
          kbMenuItem = NSMenuItem(title: menuItem.title, action: menuItem.action, keyEquivalent: "")
          kbMenuItem.tag = menuItem.tag
          otherActionsMenuItems.append(kbMenuItem)
        } else {
          /// This `KeyMapping` was the first match found for this menu item.
          kbMenuItem = menuItem
          didBindMenuItem = true
        }
        kb.menuItem = kbMenuItem
        /// Make sure this is executed after `updateMenuItem()` to ensure it contains the accurate menu item title:
        binding.displayMessage = "This key binding will activate the menu item: \(menuItem.menuPathDescription)"
        updateMenuItem(kbMenuItem, keyEquiv: keyEquivalent, keyModifierMask, l10nKey: l10nKey, value: value, extraData: extraData)
      }

      if !didBindMenuItem {
        // Need to regenerate `title` and `representedObject` from their default values.
        // This is needed for the case where the menu item previously matched to a key binding, but now there is no match.
        // Obviously this is a little kludgey, but it avoids having to do a big refactor and/or writing a bunch of new code.
        let (_, value, extraData) = sameKeyAction(actionForMenuItem, actionForMenuItem, normalizeLastNum, numRange)
        updateMenuItem(menuItem, keyEquiv: "", [], l10nKey: l10nKey, value: value, extraData: extraData)
      }
    }

    updateOtherKeyBindings(replacingAllWith: otherActionsMenuItems)
  }

  /// Updates the key equivalent of the given menu item.
  /// May also update its title and representedObject, for items which can change based on some param value(s).
  private func updateMenuItem(_ menuItem: NSMenuItem, keyEquiv: String, _ keyModifierMask: NSEvent.ModifierFlags, l10nKey: String?, value: Double?, extraData: Any?) {
    menuItem.keyEquivalent = keyEquiv
    menuItem.keyEquivalentModifierMask = keyModifierMask

    if let value = value, let l10nKey = l10nKey {
      menuItem.title = String(format: NSLocalizedString("menu." + l10nKey, comment: ""), abs(value))
      if let extraData = extraData {
        menuItem.representedObject = (value, extraData)
      } else {
        menuItem.representedObject = value
      }
    } else {
      // Clear any previous value
      menuItem.representedObject = nil
    }
  }

  /// Disable all menu items.
  ///
  /// This method is used during application termination to stop any further input from the user.
  func disableAllMenus() {
    isDisabled = true
    disableAllMenuItems(NSApp.mainMenu!)
  }

  /// Disable all menu items in the given menu and any submenus.
  ///
  /// This method recursively descends through the entire tree of menu items disabling all items.
  /// - Parameter menu: Menu to disable
  private func disableAllMenuItems(_ menu: NSMenu) {
    for item in menu.items {
      if item.hasSubmenu {
        disableAllMenuItems(item.submenu!)
      }
      item.isEnabled = false
    }
  }
}<|MERGE_RESOLUTION|>--- conflicted
+++ resolved
@@ -286,7 +286,6 @@
     }
 
     // -- screen
-<<<<<<< HEAD
     fullScreen.action = #selector(PlayerWindowController.menuToggleFullScreen(_:))
     if #available(macOS 10.12, *) {
       pictureInPicture.action = #selector(PlayerWindowController.menuTogglePIP(_:))
@@ -294,11 +293,6 @@
       videoMenu.removeItem(pictureInPicture)
     }
     alwaysOnTop.action = #selector(PlayerWindowController.menuAlwaysOnTop(_:))
-=======
-    fullScreen.action = #selector(MainWindowController.menuToggleFullScreen(_:))
-    pictureInPicture.action = #selector(MainWindowController.menuTogglePIP(_:))
-    alwaysOnTop.action = #selector(MainWindowController.menuAlwaysOnTop(_:))
->>>>>>> 3cde0e11
 
     // -- aspect
     let aspectRatioIdentifiers = [AppData.defaultAspectIdentifier] + AppData.aspectsInMenu
@@ -497,7 +491,7 @@
     playlistPanel?.title = isDisplayingPlaylist ? Constants.String.hidePlaylistPanel : Constants.String.playlistPanel
     let isDisplayingChapters = player.windowController.isShowing(sidebarTab: .chapters)
     chapterPanel?.title = isDisplayingChapters ? Constants.String.hideChaptersPanel : Constants.String.chaptersPanel
-    pause.title = player.info.state == .paused ? Constants.String.resume : Constants.String.pause
+    pause.title = player.info.isPaused ? Constants.String.resume : Constants.String.pause
     abLoop.state = player.isABLoopActive ? .on : .off
     let loopMode = player.getLoopMode()
     fileLoop.state = loopMode == .file ? .on : .off
@@ -943,7 +937,6 @@
     matchKeyEquivalents(with: mpvBindings)
   }
 
-<<<<<<< HEAD
   private func updateKeyEquivalent(from binding: InputBinding) {
     guard let menuItem = binding.menuItem else { return }
 
@@ -971,10 +964,6 @@
 
   private func matchKeyEquivalents(with userBindings: [InputBinding]) {
     var bindableMenuItems: [(NSMenuItem, Bool, [String], Bool, ClosedRange<Double>?, String?)] = [
-=======
-  func updateKeyEquivalentsFrom(_ keyBindings: [KeyMapping]) {
-    let settings: [(NSMenuItem, Bool, [String], Bool, ClosedRange<Double>?, String?)] = [
->>>>>>> 3cde0e11
       (showCurrentFileInFinder, true, [IINACommand.showCurrentFileInFinder.rawValue], false, nil, nil),
       (deleteCurrentFile, true, [IINACommand.deleteCurrentFile.rawValue], false, nil, nil),
       (savePlaylist, true, [IINACommand.saveCurrentPlaylist.rawValue], false, nil, nil),
@@ -1044,13 +1033,10 @@
       (fullScreen, false, ["cycle", "fullscreen"], false, nil, nil),
     ]
 
-<<<<<<< HEAD
     if #available(macOS 10.12, *) {
       bindableMenuItems.append((pictureInPicture, true, [IINACommand.togglePIP.rawValue], false, nil, nil))
     }
 
-=======
->>>>>>> 3cde0e11
     var otherActionsMenuItems: [NSMenuItem] = []
 
     /// Loop over all the list of menu items which can be matched with one or more `KeyMapping`s
