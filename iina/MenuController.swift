--- conflicted
+++ resolved
@@ -73,9 +73,6 @@
 
   /** For convenient bindings. see `bind(...)` below. [menu: check state block] */
   private var menuBindingList: [NSMenu: (NSMenuItem) -> Bool] = [:]
-
-  // If too many menu items are added to the Plugin menu (may be hidden)
-  private var pluginErrorNotice = NSMenuItem(title: "⚠︎ Conflicting key shortcuts…", action: nil, keyEquivalent: "")
 
   private var stringForOpen: String!
   private var stringForOpenAlternative: String!
@@ -599,17 +596,9 @@
 
   func updatePluginMenu() {
     Logger.log.trace("Updating Plugin menu")
+    var keyMappings: [MenuItemMapping] = []
     pluginMenu.removeAllItems()
-<<<<<<< HEAD
-    pluginMenu.addItem(pluginErrorNotice)
-    pluginErrorNotice.isHidden = true
-
-    var keyMappings: [MenuItemMapping] = []
-
-    pluginMenu.addItem(withTitle: "Manage Plugins…")
-=======
     pluginMenu.addItem(withTitle: NSLocalizedString("menu.manage_plugins", comment: "Manage Plugins…"), action: #selector(AppDelegate.showPluginPreferences(_:)), keyEquivalent: "")
->>>>>>> 0c5825e1
     pluginMenu.addItem(.separator())
 
     let developerTool = NSMenuItem()
@@ -659,27 +648,11 @@
       }
     }
 
-<<<<<<< HEAD
-=======
-    if errorList.count > 0 {
-      let item = NSMenuItem(title: NSLocalizedString("menu.conflicting_shortcuts", comment: "Conflicting key shortcuts…"), action: nil, keyEquivalent: "")
-      if #available(macOS 14.0, *) {
-        item.badge = NSMenuItemBadge.alerts(count: errorList.count)
-      }
-      pluginMenu.insertItem(item, at: 0)
-    }
-
-    pluginMenu.addItem(.separator())
->>>>>>> 0c5825e1
     if #available(macOS 12.0, *) {
       pluginMenu.addItem(.separator())
       pluginMenu.addItem(developerTool)
     }
-<<<<<<< HEAD
-    pluginMenu.addItem(withTitle: "Reload all plugins", action: #selector(PlayerWindowController.reloadAllPlugins(_:)), keyEquivalent: "")
-=======
-    pluginMenu.addItem(withTitle: NSLocalizedString("menu.reload_plugins", comment: "Reload All Plugins"), action: #selector(MainMenuActionHandler.reloadAllPlugins(_:)), keyEquivalent: "")
->>>>>>> 0c5825e1
+    pluginMenu.addItem(withTitle: NSLocalizedString("menu.reload_plugins", comment: "Reload All Plugins"), action: #selector(PlayerWindowController.reloadAllPlugins(_:)), keyEquivalent: "")
   }
 
   @discardableResult
@@ -961,8 +934,6 @@
         break
       }
     }
-    // Show Plugin menu error notice if there are binding conflicts:
-    pluginErrorNotice.isHidden = (pluginKeyConflicts.count == 0)
 
     matchKeyEquivalents(with: mpvBindings)
   }
