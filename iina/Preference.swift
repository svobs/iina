--- conflicted
+++ resolved
@@ -1104,7 +1104,7 @@
     }
 
     static let allButtonTypes: [Preference.ToolBarButton] = [
-      .settings, .playlist, .pip, .fullScreen, .musicMode, .subTrack, .screenshot
+      .settings, .playlist, .pip, .fullScreen, .musicMode, .subTrack, .screenshot, .plugins
     ]
   }
 
@@ -1180,7 +1180,6 @@
     .controlBarAutoHideTimeout: Float(2.5),
     .showCachedRangesInSlider: true,
     .enableControlBarAutoHide: true,
-<<<<<<< HEAD
     .controlBarToolbarButtons: [ToolBarButton.pip.rawValue, ToolBarButton.playlist.rawValue, ToolBarButton.settings.rawValue],
     .oscBarToolIconSize: 18,
     .oscBarToolIconSpacing: 5,  // spacing between icons is x2 this number
@@ -1195,9 +1194,6 @@
     .oscBarPlayIconSpacingTicks: 1,
     .oscBarToolIconSizeTicks: 1,
     .oscBarToolIconSpacingTicks: 1,
-=======
-    .controlBarToolbarButtons: [ToolBarButton.plugins.rawValue, ToolBarButton.pip.rawValue, ToolBarButton.playlist.rawValue, ToolBarButton.settings.rawValue],
->>>>>>> 193917dc
     .oscPosition: OSCPosition.floating.rawValue,
     .oscOverlayStyle: OSCOverlayStyle.clearGradient.rawValue,
     .hideFadeableViewsWhenOutsideWindow: true,
