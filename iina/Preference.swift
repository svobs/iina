--- conflicted
+++ resolved
@@ -114,13 +114,10 @@
     /** Resume from last position */
     static let resumeLastPosition = Key("resumeLastPosition")
 
-<<<<<<< HEAD
-    /// Always float on top while playing:
-=======
     static let preventScreenSaver = Key("preventScreenSaver")
     static let allowScreenSaverForAudio = Key("allowScreenSaverForAudio")
 
->>>>>>> 5c39b7d6
+    /// Always float on top while playing:
     static let alwaysFloatOnTop = Key("alwaysFloatOnTop")
     static let alwaysShowOnTopIcon = Key("alwaysShowOnTopIcon")
 
@@ -182,29 +179,24 @@
     /** Timeout for auto hiding control bar (float) */
     static let controlBarAutoHideTimeout = Key("controlBarAutoHideTimeout")
 
+
     /** Whether auto hiding control bar is enabled. (bool)*/
     static let enableControlBarAutoHide = Key("enableControlBarAutoHide")
 
-<<<<<<< HEAD
     /// Which buttons to display in the OSC, stored as `Array` of `Integer`s
-=======
->>>>>>> 5c39b7d6
     static let controlBarToolbarButtons = Key("controlBarToolbarButtons")
 
     /// OSD
     static let enableOSD = Key("enableOSD")
-<<<<<<< HEAD
     /// Only valid if `enableOSD` is `true`:
     static let enableOSDInMusicMode = Key("enableOSDInMusicMode")
 
     static let osdPosition = Key("osdPosition")
-=======
     static let disableOSDFileStartMsg = Key("disableOSDFileStartMsg")
     static let disableOSDPauseResumeMsgs = Key("disableOSDPauseResumeMsgs")
     static let disableOSDSeekMsg = Key("disableOSDSeekMsg")
     static let disableOSDSpeedMsg = Key("disableOSDSpeedMsg")
 
->>>>>>> 5c39b7d6
     static let osdAutoHideTimeout = Key("osdAutoHideTimeout")
     static let osdTextSize = Key("osdTextSize")
 
@@ -288,16 +280,12 @@
     static let enableInitialVolume = Key("enableInitialVolume")
     static let initialVolume = Key("initialVolume")
 
-<<<<<<< HEAD
-    // MARK: - Keys: Subtitle
-=======
     static let replayGain = Key("replayGain")
     static let replayGainPreamp = Key("replayGainPreamp")
     static let replayGainClip = Key("replayGainClip")
     static let replayGainFallback = Key("replayGainFallback")
 
-    // Subtitle
->>>>>>> 5c39b7d6
+    // MARK: - Keys: Subtitle
 
     static let subAutoLoadIINA = Key("subAutoLoadIINA")
     static let subAutoLoadPriorityString = Key("subAutoLoadPriorityString")
@@ -474,7 +462,6 @@
     static let enableRecentDocumentsWorkaround = Key("enableRecentDocumentsWorkaround")
     static let recentDocuments = Key("recentDocuments")
 
-<<<<<<< HEAD
     static let aspectRatioPanelPresets = Key("aspectRatioPanelPresets")
     static let cropPanelPresets = Key("cropPanelPresets")
 
@@ -504,11 +491,8 @@
     static let uiPrefDetailViewScrollOffsetY = Key("uiPrefDetailViewScrollOffsetY")
     /// These must match the identifier of their respective CollapseView's button, except replacing the "Trigger" prefix with
     /// "uiCollapseView": `true` == open;  `false` == folded
-    static let uiCollapseViewMediaIsOpened = Key("uiCollapseViewMediaIsOpened")
-    static let uiCollapseViewMediaIsStarted = Key("uiCollapseViewMediaIsStarted")
-    static let uiCollapseViewPauseResume = Key("uiCollapseViewPauseResume")
+    static let uiCollapseViewSuppressOSDMessages = Key("uiCollapseViewSuppressOSDMessages")
     static let uiCollapseViewSubAutoLoadAdvanced = Key("uiCollapseViewSubAutoLoadAdvanced")
-    static let uiCollapseViewSubTextSubsAdvanced = Key("uiCollapseViewSubTextSubsAdvanced")
     static let uiPrefBindingsTableSearchString = Key("uiPrefBindingsTableSearchString")
     static let showKeyBindingsFromAllSources = Key("showKeyBindingsFromAllSources")
     static let uiPrefBindingsTableScrollOffsetY = Key("uiPrefBindingsTableScrollOffsetY")
@@ -521,14 +505,13 @@
 
     static let uiLastClosedWindowedModeGeometry = Key("uiLastClosedWindowedModeGeometry")
     static let uiLastClosedMusicModeGeometry = Key("uiLastClosedMusicModeGeometry")
-=======
+
     static let enableFFmpegImageDecoder = Key("enableFFmpegImageDecoder")
 
     /// The belief is that the workaround for issue #3844 that adds a tiny subview to the player window is no longer needed.
     /// To confirm this the workaround is being disabled by default using this preference. Should all go well this workaround will be
     /// removed in the future.
     static let enableHdrWorkaround = Key("enableHdrWorkaround")
->>>>>>> 5c39b7d6
   }
 
   // MARK: - Enums
@@ -1140,15 +1123,12 @@
     .themeMaterial: Theme.system.rawValue,
     .playerWindowOpacity: 1.0,
     .enableOSD: true,
-<<<<<<< HEAD
     .enableOSDInMusicMode: false,
     .osdPosition: OSDPosition.topLeading.rawValue,
-=======
     .disableOSDFileStartMsg: false,
     .disableOSDPauseResumeMsgs: false,
     .disableOSDSeekMsg: false,
     .disableOSDSpeedMsg: false,
->>>>>>> 5c39b7d6
     .osdAutoHideTimeout: Float(1),
     .osdTextSize: Float(28),
     .softVolume: 100,
@@ -1163,13 +1143,9 @@
     .fullScreenWhenOpen: false,
     .useLegacyFullScreen: true,
     .showChapterPos: false,
-<<<<<<< HEAD
     .resumeLastPosition: false,
-=======
-    .resumeLastPosition: true,
     .preventScreenSaver: true,
     .allowScreenSaverForAudio: false,
->>>>>>> 5c39b7d6
     .useMediaKeys: true,
     .useAppleRemote: false,
     .alwaysFloatOnTop: false,
@@ -1236,16 +1212,13 @@
     .audioDeviceDesc: "Autoselect device",
     .enableInitialVolume: false,
     .initialVolume: 100,
-<<<<<<< HEAD
     .enablePlaylistLoop: false,
     .enableFileLoop: false,
     .shortenFileGroupsInPlaylist: true,
-=======
     .replayGain: ReplayGainOption.no.rawValue,
     .replayGainPreamp: 0,
     .replayGainClip: false,
     .replayGainFallback: 0,
->>>>>>> 5c39b7d6
 
       .subAutoLoadIINA: IINAAutoLoadAction.iina.rawValue,
     .subAutoLoadPriorityString: "",
@@ -1292,11 +1265,7 @@
     .ytdlRawOptions: "",
     .httpProxy: "",
 
-<<<<<<< HEAD
-      .inputConfigs: [String: Any](),
-=======
->>>>>>> 5c39b7d6
-    .currentInputConfigName: "IINA Default",
+      .currentInputConfigName: AppData.defaultConfNamesSorted[0],
 
       .enableAdvancedSettings: false,
     .useMpvOsd: false,
@@ -1319,11 +1288,8 @@
     .isRestoreInProgress: false,
     .uiPrefWindowNavTableSelectionIndex: 0,
     .uiPrefDetailViewScrollOffsetY: 0.0,
-    .uiCollapseViewMediaIsOpened: true,
-    .uiCollapseViewMediaIsStarted: true,
-    .uiCollapseViewPauseResume: true,
+    .uiCollapseViewSuppressOSDMessages: true,
     .uiCollapseViewSubAutoLoadAdvanced: false,
-    .uiCollapseViewSubTextSubsAdvanced: false,
     .uiPrefBindingsTableSearchString: "",
     .uiPrefBindingsTableScrollOffsetY: 0,
     .uiInspectorWindowTabIndex: 0,
@@ -1371,14 +1337,10 @@
     .enableRecentDocumentsWorkaround: false,
     .recentDocuments: [Any](),
 
-<<<<<<< HEAD
     .aspectRatioPanelPresets: "4:3,16:9,16:10,21:9,5:4",
     .cropPanelPresets: "4:3,16:9,16:10,21:9,5:4",
-    .recentDocuments: [Any]()
-=======
     .enableFFmpegImageDecoder: true,
     .enableHdrWorkaround: false
->>>>>>> 5c39b7d6
   ]
 
 
