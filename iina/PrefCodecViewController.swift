//
//  PrefCodecViewController.swift
//  iina
//
//  Created by lhc on 27/12/2016.
//  Copyright © 2016 lhc. All rights reserved.
//

import Cocoa

@objcMembers
class PrefCodecViewController: PreferenceViewController, PreferenceWindowEmbeddable {

  override var nibName: NSNib.Name {
    return NSNib.Name("PrefCodecViewController")
  }

  var preferenceTabTitle: String {
    return NSLocalizedString("preference.video_audio", comment: "Codec")
  }

  var preferenceTabImage: NSImage {
    return makeSymbol("play.rectangle.on.rectangle", fallbackImage: "pref_av")
  }

  override var sectionViews: [NSView] {
    return [sectionVideoView, sectionAudioView, sectionReplayGainView]
  }

  @IBOutlet var sectionVideoView: NSView!
  @IBOutlet var sectionAudioView: NSView!
  @IBOutlet var sectionReplayGainView: NSView!
  
  @IBOutlet weak var audioDriverExperimentalIndicator: NSImageView!

  @IBOutlet weak var spdifAC3Btn: NSButton!
  @IBOutlet weak var spdifDTSBtn: NSButton!
  @IBOutlet weak var spdifDTSHDBtn: NSButton!
  @IBOutlet weak var hwdecDescriptionTextField: NSTextField!
  @IBOutlet weak var audioLangTokenField: LanguageTokenField!

  @IBOutlet weak var audioDevicePopUp: NSPopUpButton!

  @IBOutlet weak var enableToneMappingBtn: NSButton!
  @IBOutlet weak var toneMappingTargetPeakTextField: NSTextField!
  @IBOutlet weak var toneMappingAlgorithmPopUpBtn: NSPopUpButton!

  override func viewDidLoad() {
    super.viewDidLoad()
    audioLangTokenField.commaSeparatedValues = Preference.string(for: .audioLanguage) ?? ""
    updateHwdecDescription()
  }

  override func viewWillAppear() {
    super.viewWillAppear()
    
    if #available(macOS 14.0, *) {
      audioDriverExperimentalIndicator.image = NSImage.findSFSymbol(["flask.fill"])
<<<<<<< HEAD
    } else {
      audioDriverExperimentalIndicator.image = NSImage(named: "NSInfo")
=======
>>>>>>> c7acec93
    }

    audioDevicePopUp.removeAllItems()
    let audioDevices = PlayerCoreManager.shared.getOrCreateDemo().getAudioDevices()
    var selected = false
    audioDevices.forEach { device in
      audioDevicePopUp.addItem(withTitle: "[\(device["description"]!)] \(device["name"]!)")
      audioDevicePopUp.lastItem!.representedObject = device
      if device["name"] == Preference.string(for: .audioDevice) {
        audioDevicePopUp.select(audioDevicePopUp.lastItem!)
        selected = true
      }
    }
    if !selected {
      let device = ["name": Preference.string(for: .audioDevice)!,
                    "description": Preference.string(for: .audioDeviceDesc)!]
      audioDevicePopUp.addItem(withTitle: "[\(device["description"]!) (missing)] \(device["name"]!)")
      audioDevicePopUp.lastItem!.representedObject = device
      audioDevicePopUp.select(audioDevicePopUp.lastItem!)
    }
  }

  @IBAction func audioDeviceAction(_ sender: Any) {
    let device = audioDevicePopUp.selectedItem!.representedObject as! [String: String]
    Preference.set(device["name"]!, for: .audioDevice)
    Preference.set(device["description"]!, for: .audioDeviceDesc)
  }

  @IBAction func spdifBtnAction(_ sender: AnyObject) {
    var spdif: [String] = []
    if spdifAC3Btn.state == .on { spdif.append("ac3") }
    if spdifDTSBtn.state == .on { spdif.append("dts") }
    if spdifDTSHDBtn.state == .on { spdif.append("dts-hd") }
    let spdifString = spdif.joined(separator: ",")
    PlayerCoreManager.shared.playerCores.forEach { $0.mpv.setString(MPVOption.Audio.audioSpdif, spdifString) }
  }

  @IBAction func hwdecAction(_ sender: AnyObject) {
    updateHwdecDescription()
  }

  @IBAction func preferredLanguageAction(_ sender: LanguageTokenField) {
    let csv = sender.commaSeparatedValues
    if Preference.string(for: .audioLanguage) != csv {
      Logger.log("Saving \(Preference.Key.audioLanguage.rawValue): \"\(csv)\"", level: .verbose)
      Preference.set(csv, for: .audioLanguage)
    }
  }

  private func updateHwdecDescription() {
    let hwdec: Preference.HardwareDecoderOption = Preference.enum(for: .hardwareDecoder)
    hwdecDescriptionTextField.stringValue = hwdec.localizedDescription
  }

  @IBAction func toneMappingTargetPeakAction(_ sender: NSTextField) {
    let newValue = sender.integerValue
    // constrain to valid mpv values
    let validValue = newValue == 0 ? 0 : newValue.clamped(to: 10...10000)
    if newValue != validValue {
      Preference.set(validValue, for: .toneMappingTargetPeak)
    }
  }

  @IBAction func toneMappingHelpAction(_ sender: Any) {
    NSWorkspace.shared.open(URL(string: AppData.toneMappingHelpLink)!)
  }

  @IBAction func targetPeakHelpAction(_ sender: Any) {
    NSWorkspace.shared.open(URL(string: AppData.targetPeakHelpLink)!)
  }

  @IBAction func algorithmHelpAction(_ sender: Any) {
    NSWorkspace.shared.open(URL(string: AppData.algorithmHelpLink)!)
  }

  @IBAction func gainAdjustmentHelpAction(_ sender: Any) {
    NSWorkspace.shared.open(URL(string: AppData.gainAdjustmentHelpLink)!)
  }

  @IBAction func audioDriverHelpAction(_ sender: Any) {
    NSWorkspace.shared.open(URL(string: AppData.audioDriverHellpLink)!)
  }
}<|MERGE_RESOLUTION|>--- conflicted
+++ resolved
@@ -56,11 +56,6 @@
     
     if #available(macOS 14.0, *) {
       audioDriverExperimentalIndicator.image = NSImage.findSFSymbol(["flask.fill"])
-<<<<<<< HEAD
-    } else {
-      audioDriverExperimentalIndicator.image = NSImage(named: "NSInfo")
-=======
->>>>>>> c7acec93
     }
 
     audioDevicePopUp.removeAllItems()
