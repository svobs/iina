//
//  AutoFileMatcher.swift
//  iina
//
//  Created by lhc on 7/7/2017.
//  Copyright © 2017 lhc. All rights reserved.
//

import Foundation

fileprivate let subsystem = Logger.makeSubsystem("fmatcher")

class AutoFileMatcher {

  private enum AutoMatchingError: Error {
    case ticketExpired
  }

  weak private var player: PlayerCore!
  var ticket: Int

  private let fm = FileManager.default
  private let searchOptions: FileManager.DirectoryEnumerationOptions = [.skipsHiddenFiles, .skipsPackageDescendants, .skipsSubdirectoryDescendants]

  private var currentFolder: URL!
  private var filesGroupedByMediaType: [MPVTrack.TrackType: [FileInfo]] = [.video: [], .audio: [], .sub: []]
  private var videosGroupedBySeries: [String: [FileInfo]] = [:]
  private var subtitles: [FileInfo] = []
  private var subsGroupedBySeries: [String: [FileInfo]] = [:]
  private var unmatchedVideos: [FileInfo] = []

  init(player: PlayerCore, ticket: Int) {
    self.player = player
    self.ticket = ticket
  }

  /// checkTicket
  private func checkTicket() throws {
    if player.backgroundQueueTicket != ticket {
      throw AutoMatchingError.ticketExpired
    }
  }

  private func getAllMediaFiles() {
    // get all files in current directory
    guard let files = try? fm.contentsOfDirectory(at: currentFolder, includingPropertiesForKeys: nil, options: searchOptions) else { return }

    Logger.log("Getting all media files...", subsystem: subsystem)
    // group by extension
    for file in files {
      let fileInfo = FileInfo(file)
      if let mediaType = Utility.mediaType(forExtension: fileInfo.ext) {
        filesGroupedByMediaType[mediaType]!.append(fileInfo)
      }
    }

    Logger.log("Got all media files, video=\(filesGroupedByMediaType[.video]!.count), audio=\(filesGroupedByMediaType[.audio]!.count)", subsystem: subsystem)

    // natural sort
    filesGroupedByMediaType[.video]!.sort { $0.filename.localizedStandardCompare($1.filename) == .orderedAscending }
    filesGroupedByMediaType[.audio]!.sort { $0.filename.localizedStandardCompare($1.filename) == .orderedAscending }
  }

  private func getAllPossibleSubs() -> [FileInfo] {
    Logger.log("Getting all sub files...", subsystem: subsystem)

    // search subs
    let subExts = Utility.supportedFileExt[.sub]!
    var subDirs: [URL] = []

    // search subs in other directories
    let rawUserDefinedSearchPaths = Preference.string(for: .subAutoLoadSearchPath) ?? "./*"
    let userDefinedSearchPaths = rawUserDefinedSearchPaths.components(separatedBy: ":").filter { !$0.isEmpty }
    for path in userDefinedSearchPaths {
      var p = path
      // handle `~`
      if path.hasPrefix("~") {
        p = NSString(string: path).expandingTildeInPath
      }
      if path.hasSuffix("/") { p.deleteLast(1) }
      // only check wildcard at the end
      let hasWildcard = path.hasSuffix("/*")
      if hasWildcard { p.deleteLast(2) }
      // handle absolute paths
      let pathURL = path.hasPrefix("/") || path.hasPrefix("~") ? URL(fileURLWithPath: p, isDirectory: true) : currentFolder.appendingPathComponent(p, isDirectory: true)
      // handle wildcards
      if hasWildcard {
        // append all sub dirs
        if let contents = try? fm.contentsOfDirectory(at: pathURL, includingPropertiesForKeys: [.isDirectoryKey], options: [.skipsHiddenFiles, .skipsPackageDescendants]) {
          subDirs.append(contentsOf: contents.filter { $0.isExistingDirectory })
        }
      } else {
        subDirs.append(pathURL)
      }
    }

    Logger.log("Searching subtitles from \(subDirs.count) directories...", subsystem: subsystem)
    Logger.log("\(subDirs)", level: .verbose, subsystem: subsystem)
    // get all possible sub files
    var subtitles = filesGroupedByMediaType[.sub]!
    for subDir in subDirs {
      if let contents = try? fm.contentsOfDirectory(at: subDir, includingPropertiesForKeys: nil, options: searchOptions) {
        subtitles.append(contentsOf: contents.compactMap { subExts.contains($0.pathExtension.lowercased()) ? FileInfo($0) : nil })
      }
    }

    Logger.log("Got \(subtitles.count) subtitles", subsystem: subsystem)
    return subtitles
  }

  private func addFilesToPlaylist() throws {
    var addedCurrentVideo = false
    var needQuit = false

    Logger.log("Adding files to playlist", subsystem: subsystem)
    // add videos
    for video in filesGroupedByMediaType[.video]! + filesGroupedByMediaType[.audio]! {
      // add to playlist
      if video.url.path == player.info.currentURL?.path {
        addedCurrentVideo = true
      } else if addedCurrentVideo {
        try checkTicket()
        player.addToPlaylist(video.path, silent: true)
      } else {
        let count = player.mpv.getInt(MPVProperty.playlistCount)
        let current = player.mpv.getInt(MPVProperty.playlistPos)
        try checkTicket()
        player.addToPlaylist(video.path, silent: true)
        player.mpv.command(.playlistMove, args: ["\(count)", "\(current)"], checkError: false) { err in
          if err == MPV_ERROR_COMMAND.rawValue { needQuit = true }
          if err != 0 {
            Logger.log("Error \(err) when adding files to playlist", level: .error, subsystem: subsystem)
          }
        }
      }
      if needQuit { break }
    }
  }

  private func matchVideoAndSubSeries() -> [String: String] {
    var prefixDistance: [String: [String: UInt]] = [:]
    var closestVideoForSub: [String: String] = [:]

    Logger.log("Matching video and sub series...", subsystem: subsystem)
    // calculate edit distance between each v/s prefix
    for (sp, _) in subsGroupedBySeries {
      prefixDistance[sp] = [:]
      var minDist = UInt.max
      var minVideo = ""
      for (vp, vl) in videosGroupedBySeries {
        guard vl.count > 2 else { continue }
        let dist = ObjcUtils.levDistance(vp, and: sp)
        prefixDistance[sp]![vp] = dist
        if dist < minDist {
          minDist = dist
          minVideo = vp
        }
      }
      closestVideoForSub[sp] = minVideo
    }
    Logger.log("Calculated editing distance", subsystem: subsystem)

    var matchedPrefixes: [String: String] = [:]  // video: sub
    for (vp, vl) in videosGroupedBySeries {
      guard vl.count > 2 else { continue }
      var minDist = UInt.max
      var minSub = ""
      for (sp, _) in subsGroupedBySeries {
        let dist = prefixDistance[sp]![vp]!
        if dist < minDist {
          minDist = dist
          minSub = sp
        }
      }
      let threshold = UInt(Double(vp.count + minSub.count) * 0.6)
      if closestVideoForSub[minSub] == vp && minDist < threshold {
        matchedPrefixes[vp] = minSub
        Logger.log("Matched \(vp) with \(minSub)", subsystem: subsystem)
      }
    }

    Logger.log("Finished matching.", subsystem: subsystem)
    return matchedPrefixes
  }

  private func matchSubs(withMatchedSeries matchedPrefixes: [String: String]) throws {
    Logger.log("Matching subs with matched series, prefixes=\(matchedPrefixes.count)...", subsystem: subsystem)

    // get auto load option
    let subAutoLoadOption: Preference.IINAAutoLoadAction = Preference.enum(for: .subAutoLoadIINA)
    guard subAutoLoadOption != .disabled else { return }

    for video in filesGroupedByMediaType[.video]! {
      var matchedSubs = Set<FileInfo>()
      Logger.log("Matching for \(video.filename.pii)", subsystem: subsystem)

      // match video and sub if both are the closest one to each other
      if subAutoLoadOption.shouldLoadSubsMatchedByIINA() {
        Logger.log("Matching by IINA...", level: .verbose, subsystem: subsystem)
        // is in series
        if !video.prefix.isEmpty, let matchedSubPrefix = matchedPrefixes[video.prefix] {
          // find sub with same name
          for sub in subtitles {
            guard let vn = video.nameInSeries, let sn = sub.nameInSeries else { continue }
            var nameMatched: Bool
            if let vnInt = Int(vn), let snInt = Int(sn) {
              nameMatched = vnInt == snInt
            } else {
              nameMatched = vn == sn
            }
            if nameMatched {
              Logger.log("Matched \(video.filename.pii)(\(vn.pii)) and \(sub.filename.pii)(\(sn.pii)) ...", level: .verbose, subsystem: subsystem)
              video.relatedSubs.append(sub)
              if sub.prefix == matchedSubPrefix {
                try checkTicket()
                player.info.$matchedSubs.withLock { $0[video.path, default: []].append(sub.url) }
                sub.isMatched = true
                matchedSubs.insert(sub)
              }
            }
          }
        }
        Logger.log("Finished", level: .verbose, subsystem: subsystem)
      }

      // add subs that contains video name
      if subAutoLoadOption.shouldLoadSubsContainingVideoName() {
        Logger.log("Matching subtitles containing video name...", level: .verbose, subsystem: subsystem)
        try subtitles.filter {
          $0.filename.contains(video.filename) && !$0.isMatched
        }.forEach { sub in
          try checkTicket()
<<<<<<< HEAD
          Logger.log("Matched \(sub.filename.pii) and \(video.filename.pii)", level: .verbose, subsystem: subsystem)
          player.info.matchedSubs[video.path, default: []].append(sub.url)
=======
          Logger.log("Matched \(sub.filename) and \(video.filename)", level: .verbose, subsystem: subsystem)
          player.info.$matchedSubs.withLock { $0[video.path, default: []].append(sub.url) }
>>>>>>> 52708e75
          sub.isMatched = true
          matchedSubs.insert(sub)
        }
        Logger.log("Finished", level: .verbose, subsystem: subsystem)
      }

      // if no match
      if matchedSubs.isEmpty {
        Logger.log("No matched sub for this file", subsystem: subsystem)
        unmatchedVideos.append(video)
      } else {
        Logger.log("Matched \(matchedSubs.count) subtitles", subsystem: subsystem)
      }

      // move the sub to front if it contains priority strings
      if let priorString = Preference.string(for: .subAutoLoadPriorityString), !matchedSubs.isEmpty {
        Logger.log("Moving sub containing priority strings...", level: .verbose, subsystem: subsystem)
        let stringList = priorString
          .components(separatedBy: ",")
          .map { $0.trimmingCharacters(in: .whitespacesAndNewlines) }
          .filter { !$0.isEmpty }
        // find the min occurrence count first
        var minOccurrences = Int.max
        matchedSubs.forEach { sub in
          sub.priorityStringOccurrences = stringList.reduce(0, { $0 + sub.filename.countOccurrences(of: $1, in: nil) })
          if sub.priorityStringOccurrences < minOccurrences {
            minOccurrences = sub.priorityStringOccurrences
          }
        }
<<<<<<< HEAD
        try matchedSubs
          .filter { $0.priorityStringOccurrences > minOccurrences }  // eliminate false positives in filenames
          .compactMap { player.info.matchedSubs[video.path]!.firstIndex(of: $0.url) }  // get index
          .forEach {  // move the sub with index to first
            try checkTicket()
            Logger.log("Move \(player.info.matchedSubs[video.path]![$0].absoluteString.pii) to front", level: .verbose, subsystem: subsystem)
            if let s = player.info.matchedSubs[video.path]?.remove(at: $0) {
              player.info.matchedSubs[video.path]!.insert(s, at: 0)
=======
        try player.info.$matchedSubs.withLock { subs in
          try matchedSubs
            .filter { $0.priorityStringOccurrences > minOccurrences }  // eliminate false positives in filenames
            .compactMap { subs[video.path]!.firstIndex(of: $0.url) }   // get index
            .forEach { // move the sub with index to first
              try checkTicket()
              Logger.log("Move \(subs[video.path]![$0]) to front", level: .verbose, subsystem: subsystem)
              if let s = subs[video.path]?.remove(at: $0) {
                subs[video.path]!.insert(s, at: 0)
              }
>>>>>>> 52708e75
            }
        }
        Logger.log("Finished", level: .verbose, subsystem: subsystem)
      }
    }

    try checkTicket()
    player.info.currentVideosInfo = filesGroupedByMediaType[.video]!
  }

  private func forceMatchUnmatchedVideos() throws {
    let unmatchedSubs = subtitles.filter { !$0.isMatched }
    guard unmatchedVideos.count * unmatchedSubs.count < 100 * 100 else {
      Logger.log("Stopped force matching subs - too many files", level: .warning, subsystem: subsystem)
      return
    }

    Logger.log("Force matching unmatched videos, video=\(unmatchedVideos.count), sub=\(unmatchedSubs.count)...", subsystem: subsystem)
    if unmatchedSubs.count > 0 && unmatchedVideos.count > 0 {
      // calculate edit distance
      Logger.log("Calculating edit distance...", subsystem: subsystem)
      for sub in unmatchedSubs {
        Logger.log("Calculating edit distance for \(sub.filename.pii)", level: .verbose, subsystem: subsystem)
        var minDistToVideo: UInt = .max
        for video in unmatchedVideos {
          try checkTicket()
          let threshold = UInt(Double(video.filename.count + sub.filename.count) * 0.6)
          let rawDist = ObjcUtils.levDistance(video.prefix, and: sub.prefix) + ObjcUtils.levDistance(video.suffix, and: sub.suffix)
          let dist: UInt = rawDist < threshold ? rawDist : UInt.max
          sub.dist[video] = dist
          video.dist[sub] = dist
          if dist < minDistToVideo { minDistToVideo = dist }
        }
        guard minDistToVideo != .max else { continue }
        sub.minDist = filesGroupedByMediaType[.video]!.filter { sub.dist[$0] == minDistToVideo }
      }

      // match them
      Logger.log("Force matching...", subsystem: subsystem)
      for video in unmatchedVideos {
        let minDistToSub = video.dist.reduce(UInt.max, { min($0, $1.value) })
        guard minDistToSub != .max else { continue }
        try checkTicket()
        unmatchedSubs
          .filter { video.dist[$0]! == minDistToSub && $0.minDist.contains(video) }
          .forEach { sub in
            player.info.$matchedSubs.withLock { $0[video.path, default: []].append(sub.url) }
          }
      }
    }
  }

  func startMatching() {
    Logger.log("**Start matching", subsystem: subsystem)
    let shouldAutoLoad = Preference.bool(for: .playlistAutoAdd)

    do {
      guard let folder = player.info.currentURL?.deletingLastPathComponent(), folder.isFileURL else { return }
      currentFolder = folder

      player.info.isMatchingSubtitles = true
      getAllMediaFiles()

      // get all possible subtitles
      subtitles = getAllPossibleSubs()
      player.info.currentSubsInfo = subtitles

      // add files to playlist
      if shouldAutoLoad {
        try addFilesToPlaylist()
        player.postNotification(.iinaPlaylistChanged)
      }

      // group video and sub files
      Logger.log("Grouping video files...", subsystem: subsystem)
      videosGroupedBySeries = FileGroup.group(files: filesGroupedByMediaType[.video]!).flatten()
      Logger.log("Finished with \(videosGroupedBySeries.count) groups", subsystem: subsystem)

      Logger.log("Grouping sub files...", subsystem: subsystem)
      subsGroupedBySeries = FileGroup.group(files: subtitles).flatten()
      Logger.log("Finished with \(subsGroupedBySeries.count) groups", subsystem: subsystem)

      // match video and sub series
      let matchedPrefixes = matchVideoAndSubSeries()

      // match sub stage 1
      try matchSubs(withMatchedSeries: matchedPrefixes)
      // match sub stage 2
      if shouldAutoLoad {
        try forceMatchUnmatchedVideos()
      }

      player.info.isMatchingSubtitles = false
      player.postNotification(.iinaPlaylistChanged)
      Logger.log("**Finished matching", subsystem: subsystem)
    } catch let err {
      player.info.isMatchingSubtitles = false
      Logger.log(err.localizedDescription, level: .error, subsystem: subsystem)
      return
    }
  }
}<|MERGE_RESOLUTION|>--- conflicted
+++ resolved
@@ -230,13 +230,8 @@
           $0.filename.contains(video.filename) && !$0.isMatched
         }.forEach { sub in
           try checkTicket()
-<<<<<<< HEAD
           Logger.log("Matched \(sub.filename.pii) and \(video.filename.pii)", level: .verbose, subsystem: subsystem)
-          player.info.matchedSubs[video.path, default: []].append(sub.url)
-=======
-          Logger.log("Matched \(sub.filename) and \(video.filename)", level: .verbose, subsystem: subsystem)
           player.info.$matchedSubs.withLock { $0[video.path, default: []].append(sub.url) }
->>>>>>> 52708e75
           sub.isMatched = true
           matchedSubs.insert(sub)
         }
@@ -266,27 +261,16 @@
             minOccurrences = sub.priorityStringOccurrences
           }
         }
-<<<<<<< HEAD
-        try matchedSubs
-          .filter { $0.priorityStringOccurrences > minOccurrences }  // eliminate false positives in filenames
-          .compactMap { player.info.matchedSubs[video.path]!.firstIndex(of: $0.url) }  // get index
-          .forEach {  // move the sub with index to first
-            try checkTicket()
-            Logger.log("Move \(player.info.matchedSubs[video.path]![$0].absoluteString.pii) to front", level: .verbose, subsystem: subsystem)
-            if let s = player.info.matchedSubs[video.path]?.remove(at: $0) {
-              player.info.matchedSubs[video.path]!.insert(s, at: 0)
-=======
         try player.info.$matchedSubs.withLock { subs in
           try matchedSubs
             .filter { $0.priorityStringOccurrences > minOccurrences }  // eliminate false positives in filenames
             .compactMap { subs[video.path]!.firstIndex(of: $0.url) }   // get index
             .forEach { // move the sub with index to first
               try checkTicket()
-              Logger.log("Move \(subs[video.path]![$0]) to front", level: .verbose, subsystem: subsystem)
+              Logger.log("Move \(subs[video.path]![$0].absoluteString.pii) to front", level: .verbose, subsystem: subsystem)
               if let s = subs[video.path]?.remove(at: $0) {
                 subs[video.path]!.insert(s, at: 0)
               }
->>>>>>> 52708e75
             }
         }
         Logger.log("Finished", level: .verbose, subsystem: subsystem)
