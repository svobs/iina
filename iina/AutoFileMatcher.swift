--- conflicted
+++ resolved
@@ -8,15 +8,9 @@
 
 import Foundation
 
-<<<<<<< HEAD
-fileprivate let subsystem = Logger.makeSubsystem("fmatcher")
-fileprivate let log = subsystem
-
-=======
->>>>>>> 58b44d1f
 class AutoFileMatcher {
 
-  private enum AutoMatchingError: Error {
+  private enum TicketExpiredError: Error {
     case ticketExpired
   }
 
@@ -36,25 +30,21 @@
   private var subtitles: [FileInfo] = []
   private var subsGroupedBySeries: [String: [FileInfo]] = [:]
   private var unmatchedVideos: [FileInfo] = []
-<<<<<<< HEAD
-=======
-  
+
   private let subsystem: Logger.Subsystem
-
-  private func log(_ message: String, level: Logger.Level = .debug) {
-    Logger.log(message, level: level, subsystem: subsystem)
-  }
->>>>>>> 58b44d1f
+  private var log: Logger.Subsystem { subsystem }
 
   init(player: PlayerCore, ticket: Int) {
     self.player = player
     self.ticket = ticket
-    subsystem = Logger.makeSubsystem("fmatcher\(player.playerNumber)")
+    subsystem = Logger.makeSubsystem("fmatcher\(player.label)")
   }
 
   /// checkTicket
   private func checkTicket() throws {
-    try player.checkTicket(ticket)
+    if player.backgroundQueueTicket != ticket {
+      throw TicketExpiredError.ticketExpired
+    }
   }
 
   private func getAllMediaFiles() throws {
@@ -85,14 +75,9 @@
     audioFiles.sort { $0.filename.localizedStandardCompare($1.filename) == .orderedAscending }
   }
 
-<<<<<<< HEAD
-  private func getAllPossibleSubs() -> [FileInfo] {
-    log.debug("Getting all sub files...")
-=======
   private func getAllPossibleSubs() throws -> [FileInfo] {
     try checkTicket()
-    log("Getting all sub files...")
->>>>>>> 58b44d1f
+    log.debug("Getting all sub files...")
 
     // search subs
     let subExts = Utility.supportedFileExt[.sub]!
@@ -339,13 +324,8 @@
     }
   }
 
-<<<<<<< HEAD
   func startMatching() {
     log.debug("**Start matching")
-=======
-  func startMatching() throws {
-    log("**Start matching")
->>>>>>> 58b44d1f
     let shouldAutoLoad = Preference.bool(for: .playlistAutoAdd)
 
     do {
@@ -387,23 +367,16 @@
       // Fill in file sizes after everything else is finished
       MediaMetaCache.shared.fillInVideoSizes(videoFiles, onBehalfOf: player)
 
+      player.postNotification(.iinaPlaylistChanged)
       log.debug("**Finished matching")
-    } catch let err as AutoMatchingError {
+    } catch let err as TicketExpiredError {
       player.info.isMatchingSubtitles = false
-<<<<<<< HEAD
       guard case .ticketExpired = err else {
         log.error(err.localizedDescription)
         return
       }
       log.debug("Automatching cancelled: ticket expired")
       return
-=======
-      player.postNotification(.iinaPlaylistChanged)
-      log("**Finished matching")
-    } catch PlayerCore.TicketExpiredError.ticketExpired {
-      player.info.isMatchingSubtitles = false
-      throw PlayerCore.TicketExpiredError.ticketExpired
->>>>>>> 58b44d1f
     } catch let err {
       player.info.isMatchingSubtitles = false
       log.error(err.localizedDescription)
