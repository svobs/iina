--- conflicted
+++ resolved
@@ -165,7 +165,7 @@
   }
 
   func updateTouchBarPlayBtn() {
-    if player.info.state == .paused {
+    if player.info.isPaused {
       touchBarPlayPauseBtn?.image = NSImage(named: NSImage.touchBarPlayTemplateName)
     } else {
       touchBarPlayPauseBtn?.image = NSImage(named: NSImage.touchBarPauseTemplateName)
@@ -249,25 +249,6 @@
   }
 }
 
-<<<<<<< HEAD
-@available(macOS 10.12.2, *)
-extension PlayerWindowController {
-=======
-extension MainWindowController {
-
-  override func makeTouchBar() -> NSTouchBar? {
-    return player.makeTouchBar()
-  }
-}
-
-extension MiniPlayerWindowController {
->>>>>>> 3cde0e11
-
-  override func makeTouchBar() -> NSTouchBar? {
-    return player.makeTouchBar()
-  }
-}
-
 // MARK: - Slider
 
 class TouchBarPlaySlider: NSSlider {
@@ -282,7 +263,7 @@
   override func touchesBegan(with event: NSEvent) {
     guard let playerCore else { return }
     isTouching = true
-    wasPlayingBeforeTouching = playerCore.info.state == .playing
+    wasPlayingBeforeTouching = playerCore.info.isPlaying
     playerCore.pause()
     super.touchesBegan(with: event)
   }
@@ -377,14 +358,9 @@
   override func drawKnob(_ knobRect: NSRect) {
     guard let playerCore else { return }
     let info = playerCore.info
-<<<<<<< HEAD
     guard !info.isIdle else { return }
     if isTouching, let dur = info.videoDuration?.second, let tb = info.currentPlayback?.thumbnails?.getThumbnail(forSecond: (doubleValue / 100) * dur) {
       let image = tb.image
-=======
-    guard info.state.active else { return }
-    if isTouching, let dur = info.videoDuration?.second, let tb = info.getThumbnail(forSecond: (doubleValue / 100) * dur), let image = tb.image {
->>>>>>> 3cde0e11
       NSGraphicsContext.saveGraphicsState()
       NSBezierPath(roundedRect: knobRect, xRadius: 3, yRadius: 3).setClip()
       let origSize = image.size.crop(withAspect: Aspect(size: knobRect.size))
@@ -412,7 +388,7 @@
   override func drawBar(inside rect: NSRect, flipped: Bool) {
     guard let playerCore else { return }
     let info = playerCore.info
-    guard info.state.active else { return }
+    guard playerCore.isActive else { return }
     let barRect = self.barRect(flipped: flipped)
     if let image = backgroundImage, info.currentPlayback?.thumbnails?.thumbnailsProgress == cachedThumbnailProgress {
       // draw cached background image
