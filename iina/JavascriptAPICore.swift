//
//  JavascriptAPICore.swift
//  iina
//
//  Created by Collider LI on 11/9/2018.
//  Copyright © 2018 lhc. All rights reserved.
//

import Foundation
import JavaScriptCore

// MARK: Core API

@objc protocol JavascriptAPICoreExportable: JSExport {
  func open(_ url: String)
  func osd(_ message: String)
  func pause()
  func resume()
  func stop()
  func seek(_ seconds: Double, _ exact: Bool)
  func seekTo(_ seconds: Double)
  func setSpeed(_ speed: Double)
  func reloadChapters() -> [[String: Any]]
  func playChapter(index: Int)
  func setUIVisibility(_ visible: Bool)
  func getHistory() -> Any
  func getRecentDocuments() -> Any
  func getVersion() -> Any
}

class JavascriptAPICore: JavascriptAPI, JavascriptAPICoreExportable {
  private lazy var _window = { WindowAPI(context: context, pluginInstance: pluginInstance) }()
  private lazy var _status = { StatusAPI(context: context, pluginInstance: pluginInstance) }()
  private lazy var _audio = { AudioAPI(context: context, pluginInstance: pluginInstance) }()
  private lazy var _subtitle = { SubtitleAPI(context: context, pluginInstance: pluginInstance) }()
  private lazy var _video = { VideoAPI(context: context, pluginInstance: pluginInstance) }()

  override func extraSetup() {
    (
      [(_window, "window"), (_status, "status"), (_audio, "audio"), (_subtitle, "subtitle"), (_video, "video")] as [(JavascriptAPI, String)]
    ).forEach { (api, name) in
      context.setObject(api, forKeyedSubscript: "__api_\(name)" as NSString)
      context.evaluateScript("""
      iina.core.\(name) = new Proxy(__api_\(name), {
        get(obj, prop) { return prop === "loadTrack" ? obj[prop].bind(obj) : prop.startsWith("__") ? null : obj.__proxyGet(prop) },
        set(obj, prop, value) { obj.__proxySet(prop, value) },
      });
      delete __api_\(name);
      """)
    }
  }

  func open(_ url: String) {
    if let url = parsePath(url, forceLocalPath: false).path {
      Utility.executeOnMainThread {
        player!.openURLString(url)
      }
    }
  }

  func osd(_ message: String) {
    whenPermitted(to: .showOSD) {
      player!.sendOSD(.customWithDetail(message, "From plugin \(pluginInstance.plugin.name)"), external: true)
    }
  }

  func pause() {
    player!.pause()
  }

  func resume() {
    player!.resume()
  }

  func stop() {
    player!.stop()
  }

  func seek(_ seconds: Double, _ exact: Bool) {
    player!.seek(relativeSecond: seconds, option: exact ? .exact : .relative)
  }

  func seekTo(_ seconds: Double) {
    player!.seek(absoluteSecond: seconds)
  }

  func setSpeed(_ speed: Double) {
    player!.setSpeed(speed)
  }

  func reloadChapters() -> [[String: Any]] {
    player!.reloadChapters()
    return player!.info.chapters.map{
      ["title": $0.title, "start": $0.time.second]
    }
  }

  func playChapter(index: Int) {
    player!.playChapter(index)
  }
  
  func setUIVisibility(_ visible: Bool) {
    player!.disableUI = visible
  }

  func getHistory() -> Any {
    return HistoryController.shared.history.map {
      [
        "name": $0.name,
        "url": $0.url.absoluteString,
        "date": $0.addedDate,
        "progress": $0.mpvProgress?.second ?? NSNull(),
        "duration": $0.duration.second
      ] as [String: Any]
    }
  }

  func getRecentDocuments() -> Any {
    let recentDocumentURLs = HistoryController.shared.cachedRecentDocumentURLs
    return recentDocumentURLs.map {
      [
        "name": $0.lastPathComponent,
        "url": $0.absoluteString
      ]
    }
  }

  func getVersion() -> Any {
    let (iinaVersion, build) = InfoDictionary.shared.version
    return [
      "iina": iinaVersion,
      "build": build,
<<<<<<< HEAD
      "mpv": PlayerCore.active.mpv.mpvVersion
=======
      "mpv": player!.mpv.mpvVersion
>>>>>>> 83b6725c
    ]
  }
}

// MARK: Sub API

fileprivate func serialize(track: MPVTrack) -> [String: Any] {
  return [
    "id": track.id,
    "title": track.title ?? NSNull(),
    "formattedTitie": track.readableTitle,
    "lang": track.lang ?? NSNull(),
    "codec": track.codec ?? NSNull(),
    "isDefault": track.isDefault,
    "isForced": track.isForced,
    "isSelected": track.isSelected,
    "isExternal": track.isExternal,
    "demuxW": track.demuxW ?? NSNull(),
    "demuxH": track.demuxH ?? NSNull(),
    "demuxChannelCount": track.demuxChannelCount ?? NSNull(),
    "demuxChannels": track.demuxChannels ?? NSNull(),
    "demuxSamplerate": track.demuxSamplerate ?? NSNull(),
    "demuxFPS": track.demuxFps ?? NSNull(),
  ]
}

@objc fileprivate protocol CoreSubAPIExportable: JSExport {
  func __proxyGet(_ prop: String) -> Any?
  func __proxySet(_ prop: String, _ value: Any)
}

@objc fileprivate protocol TrackAPIExportable: JSExport {
  func loadTrack(_ track: Any)
}

fileprivate class TrackAPI: JavascriptAPI, TrackAPIExportable {
  var tag: String { "" }
  var type: MPVTrack.TrackType { .video }

  func getCurrentTrack(forType type: MPVTrack.TrackType? = nil) -> Any {
    guard let track = player!.info.currentTrack(type ?? self.type) else { return NSNull() }
    return serialize(track: track)
  }

  func getTracks() -> Any {
    return player!.info.trackList(type).map(serialize(track:))
  }

  func setTrack(_ value: Any, forType type: MPVTrack.TrackType? = nil) {
    guard let val = value as? Int else {
      log("\(tag).id: Should be a number", level: .error)
      return
    }
    player!.setTrack(val, forType: type ?? self.type)
  }

  func setDelay(_ value: Any) {
    guard let val = value as? Double else {
      log("core.audio.delay: Should be a number", level: .error)
      return
    }
    switch type {
    case .audio: player!.setAudioDelay(val)
    case .sub, .secondSub: player!.setSubDelay(val)
    default: return
    }
  }

  func loadTrack(_ track: Any) {
    guard let urlString = track as? String else {
      log("loadTrack: the url must be a string", level: .error)
      return
    }
    let url = URL(fileURLWithPath: urlString)
    switch type {
    case .audio: player!.loadExternalAudioFile(url)
    case .sub, .secondSub: player!.loadExternalSubFile(url)
    case .video: player!.loadExternalVideoFile(url)
    }
  }
}

// MARK: Window

fileprivate class WindowAPI: JavascriptAPI, CoreSubAPIExportable {
  func __proxyGet(_ prop: String) -> Any? {
    if prop == "loaded" {
      return player!.windowController.loaded
    }

    guard let window = player!.windowController, window.loaded else { return NSNull() }

    // props that requires a loaded window
    switch prop {
    case "frame":
      return JSValue(rect: window.window!.frame, in: context)
    case "fullscreen":
      return window.isFullScreen
    case "pip":
      return window.pipStatus == .inPIP
    case "ontop":
      return window.isOnTop
    case "visible":
      return window.window!.occlusionState == .visible
    case "sidebar":
      return window.isShowingSettingsSidebar() ? window.quickSettingView.currentTab.name : NSNull()
    case "screens":
      let current = window.window!.screen!
      let main = NSScreen.main
      let screens = NSScreen.screens.map { screen -> [String: Any] in
        let frame = [
          "x": screen.frame.origin.x,
          "y": screen.frame.origin.y,
          "width": screen.frame.width,
          "height": screen.frame.height
        ]
        return ["frame": frame, "main": screen == main, "current": screen == current]
      }
      return screens
    default:
      return nil
    }
  }

  func __proxySet(_ prop: String, _ value: Any) {
    guard let window = player!.windowController, window.loaded else { return }

    switch prop {
    case "frame":
      guard let val = value as? [String: Double],
        let x = val["x"], let y = val["y"], let w = val["width"], let h = val["height"],
        w > 0, h > 0
      else {
        log("core.window.frame: Invalid frame", level: .error)
        return
      }
      window.window?.setFrame(NSRect(x: x, y: y, width: w, height: h), display: true)
    case "fullscreen":
      guard let val = value as? Bool, val != window.isFullScreen else { return }
      window.toggleWindowFullScreen()
    case "pip":
      if #available(macOS 10.12, *) {
        guard let val = value as? Bool else { return }
        if val {
          window.enterPIP()
        } else {
          window.exitPIP()
        }
      }
    case "ontop":
      guard let val = value as? Bool else { return }
      window.setWindowFloatingOnTop(val)
    case "sidebar":
      if let name = value as? String {
        if let tab = PlayerWindowController.Sidebar.Tab(name: name) {
          window.showSidebar(tab: tab, force: true, hideIfAlreadyShown: false)
        } else {
          log("core.window.sidebar: Unknown sidebar name \"\(name)\"", level: .error)
        }
      } else {
        window.hideAllSidebars(animate: true)
      }
    default:
      log("core.window: \(prop) is not accessible", level: .warning)
    }
  }
}

// MARK: Status

fileprivate class StatusAPI: JavascriptAPI, CoreSubAPIExportable {
  func __proxyGet(_ prop: String) -> Any? {
    switch prop {
    case "paused":
      return !player!.info.isPlaying
    case "idle":
      return player!.info.isIdle
    case "position":
      return player!.info.videoPosition?.second ?? NSNull()
    case "duration":
      return player!.info.videoDuration?.second ?? NSNull()
    case "speed":
      return player!.info.playSpeed
    case "videoWidth":
      let vw = player!.videoGeo.rawWidth
      guard vw > 0 else { return NSNull() }
      return Int32(vw)
    case "videoHeight":
      let vh = player!.videoGeo.rawHeight
      guard vh > 0 else { return NSNull() }
      return Int32(vh)
    case "isNetworkResource":
      return player!.info.isNetworkResource
    case "url":
      return player!.info.currentURL?.absoluteString.removingPercentEncoding ?? NSNull()
    case "title":
      return player!.getMediaTitle(withExtension: false)
    default:
      return nil
    }
  }

  func __proxySet(_ prop: String, _ value: Any) {
    log("core.status: \(prop) is not accessible", level: .warning)
  }
}

// MARK: Tracks

fileprivate class AudioAPI: TrackAPI, CoreSubAPIExportable {
  override var tag: String { "audio" }
  override var type: MPVTrack.TrackType { .audio }

  func __proxyGet(_ prop: String) -> Any? {
    switch prop {
    case "id":
      return player!.info.aid ?? NSNull()
    case "delay":
      return player!.info.audioDelay
    case "tracks":
      return getTracks()
    case "currentTrack":
      return getCurrentTrack()
    case "volume":
      return player!.info.volume
    case "muted":
      return player!.info.isMuted
    default:
      return nil
    }
  }

  func __proxySet(_ prop: String, _ value: Any) {
    switch prop {
    case "id":
      setTrack(value, forType: .audio)
    case "delay":
      setDelay(value)
    case "volume":
      guard let val = value as? Double else {
        log("core.audio.volume: Should be a number", level: .error)
        return
      }
      player!.setVolume(val)
    case "muted":
      guard let val = value as? Bool else {
        log("core.audio.muted: Should be a boolean value", level: .error)
        return
      }
      return player!.toggleMute(val)
    default:
      return
    }
  }

//  func loadTrack(_ track: Any) {
//    _loadTrack(track)
//  }
}


fileprivate class SubtitleAPI: TrackAPI, CoreSubAPIExportable {
  override var tag: String { "subtitle" }
  override var type: MPVTrack.TrackType { .sub }

  func __proxyGet(_ prop: String) -> Any? {
    switch prop {
    case "id":
      return player!.info.sid ?? NSNull()
    case "secondID":
      return player!.info.secondSid ?? NSNull()
    case "delay":
      return player!.info.subDelay
    case "tracks":
      return getTracks()
    case "currentTrack":
      return getCurrentTrack()
    default:
      return nil
    }
  }

  func __proxySet(_ prop: String, _ value: Any) {
    switch prop {
    case "id":
      setTrack(value)
    case "secondID":
      setTrack(value, forType: .secondSub)
    case "delay":
      setDelay(value)
    default:
      return
    }
  }
}

fileprivate class VideoAPI: TrackAPI, CoreSubAPIExportable {
  override var tag: String { "video" }
  override var type: MPVTrack.TrackType { .video }

  func __proxyGet(_ prop: String) -> Any? {
    switch prop {
    case "id":
      return player!.info.vid ?? NSNull()
    case "tracks":
      return getTracks()
    case "currentTrack":
      return getCurrentTrack()
    default:
      return nil
    }
  }

  func __proxySet(_ prop: String, _ value: Any) {
    switch prop {
     case "id":
       setTrack(value)
     default:
       return
     }
  }
}<|MERGE_RESOLUTION|>--- conflicted
+++ resolved
@@ -130,11 +130,7 @@
     return [
       "iina": iinaVersion,
       "build": build,
-<<<<<<< HEAD
-      "mpv": PlayerCore.active.mpv.mpvVersion
-=======
       "mpv": player!.mpv.mpvVersion
->>>>>>> 83b6725c
     ]
   }
 }
