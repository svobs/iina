//
//  ThumbnailCache.swift
//  iina
//
//  Created by lhc on 14/6/2017.
//  Copyright © 2017 lhc. All rights reserved.
//

import Cocoa

fileprivate let subsystem = Logger.makeSubsystem("thumbcache")

class ThumbnailCache {
  private typealias CacheVersion = UInt8
  private typealias FileSize = UInt64
  private typealias FileTimestamp = Int64

  static let subsystem = Logger.Subsystem(rawValue: "thumbcache")

  private static let version: CacheVersion = 2
  
  private static let sizeofMetadata = MemoryLayout<CacheVersion>.size + MemoryLayout<FileSize>.size + MemoryLayout<FileTimestamp>.size

  private static let imageProperties: [NSBitmapImageRep.PropertyKey: Any] = [
    .compressionFactor: 0.75
  ]
  
  private static func log(_ message: String, level: Logger.Level = .debug) {
    Logger.log(message, level: level, subsystem: subsystem)
  }

  private static func fileExists(forName name: String, forWidth width: Int) -> Bool {
    return FileManager.default.fileExists(atPath: urlFor(name, width: width).path)
  }

<<<<<<< HEAD
  static func fileIsCached(forName name: String, forVideo videoFilePath: String, forWidth width: Int) -> Bool {
    guard let fileAttr = try? FileManager.default.attributesOfItem(atPath: videoFilePath) else {
      Logger.log("Cannot get video file attributes", level: .error, subsystem: subsystem)
=======
  static func fileIsCached(forName name: String, forVideo videoPath: URL?) -> Bool {
    guard let fileAttr = try? FileManager.default.attributesOfItem(atPath: videoPath!.path) else {
      log("Cannot get video file attributes", level: .error)
>>>>>>> 83b6725c
      return false
    }

    // file size
    guard let fileSize = fileAttr[.size] as? FileSize else {
      log("Cannot get video file size", level: .error)
      return false
    }

    // modified date
    guard let fileModifiedDate = fileAttr[.modificationDate] as? Date else {
      log("Cannot get video file modification date", level: .error)
      return false
    }
    let fileTimestamp = FileTimestamp(fileModifiedDate.timeIntervalSince1970)

    // Check metadate in the cache
<<<<<<< HEAD
    guard self.fileExists(forName: name, forWidth: width) else {
      Logger.log("Cache file does not exist", level: .error, subsystem: subsystem)
      return false
    }
=======
    if self.fileExists(forName: name) {
      guard let file = try? FileHandle(forReadingFrom: urlFor(name)) else {
        log("Cannot open cache file.", level: .error)
        return false
      }
>>>>>>> 83b6725c

    guard let file = try? FileHandle(forReadingFrom: urlFor(name, width: width)) else {
      Logger.log("Cache file exists but cannot be opened", level: .error, subsystem: subsystem)
      return false
    }

    let cacheVersion = file.read(type: CacheVersion.self)
    guard cacheVersion == version else {
      subsystem.error("Wrong version in cache file! Found: \(cacheVersion ?? 0)")
      return false
    }

    let fileSizeInFile = file.read(type: FileSize.self)
    guard fileSizeInFile == fileSize else {
      subsystem.debug("Video's file size (\(fileSize)) does not match cached size (\(fileSizeInFile ?? 0)); assuming cache is stale")
      return false
    }

    let fileTimestampInFile = file.read(type: FileTimestamp.self)
    guard fileTimestampInFile == fileTimestamp else {
      subsystem.debug("Video's modification TS (\(fileTimestamp)) does not match cached TS (\(fileTimestampInFile ?? 0)); assuming cache is stale")
      return false
    }
    return true
  }

  /// Write thumbnail cache to file.
  /// This method is expected to be called when the file doesn't exist.
<<<<<<< HEAD
  static func write(_ thumbnails: [FFThumbnail], forName name: String, forVideo videoFilePath: String, forWidth width: Int) {
=======
  static func write(_ thumbnails: [FFThumbnail], forName name: String, forVideo videoPath: URL?) {
    log("Writing thumbnail cache...")

>>>>>>> 83b6725c
    let maxCacheSize = Preference.integer(for: .maxThumbnailPreviewCacheSize) * FloatingPointByteCountFormatter.PrefixFactor.mi.rawValue
    if maxCacheSize == 0 {
      subsystem.verbose("Aborting write to thumbnail cache: maxCacheSize is 0")
      return
    }
    subsystem.debug("Writing \(thumbnails.count) thumbnails width=\(width) to cache file \(name.pii) (videoFile=\(videoFilePath.pii))")

    let cacheSize = ThumbnailCacheManager.shared.getCacheSize()
    if cacheSize > maxCacheSize {
      subsystem.debug("Thumbnail cache size (\(cacheSize)) is larger than max allowed (\(maxCacheSize)) and will be cleared")
      ThumbnailCacheManager.shared.clearOldCache()
    }

    let pathURL = urlFor(name, width: width)

    Utility.createDirIfNotExist(url: pathURL.deletingLastPathComponent())

    let path = pathURL.path
    guard FileManager.default.createFile(atPath: pathURL.path, contents: nil, attributes: nil) else {
<<<<<<< HEAD
      Logger.log("Cannot create thumbnail cache file: \(path.pii.quoted)", level: .error, subsystem: subsystem)
      return
    }
    guard let file = try? FileHandle(forWritingTo: pathURL) else {
      Logger.log("Cannot write to thumbnail cache file: \(path.pii.quoted)", level: .error, subsystem: subsystem)
=======
      log("Cannot create file.", level: .error)
      return
    }
    guard let file = try? FileHandle(forWritingTo: pathURL) else {
      log("Cannot write to file.", level: .error)
>>>>>>> 83b6725c
      return
    }

    // version
    let versionData = Data(bytesOf: version)
    file.write(versionData)

<<<<<<< HEAD
    guard let fileAttr = try? FileManager.default.attributesOfItem(atPath: videoFilePath) else {
      Logger.log("Cannot get video file attributes (path: \(videoFilePath.pii.quoted))", level: .error, subsystem: subsystem)
=======
    guard let fileAttr = try? FileManager.default.attributesOfItem(atPath: videoPath!.path) else {
      log("Cannot get video file attributes", level: .error)
>>>>>>> 83b6725c
      return
    }

    // file size
    guard let fileSize = fileAttr[.size] as? FileSize else {
<<<<<<< HEAD
      Logger.log("Cannot get video file size from attributes", level: .error, subsystem: subsystem)
=======
      log("Cannot get video file size", level: .error)
>>>>>>> 83b6725c
      return
    }
    let fileSizeData = Data(bytesOf: fileSize)
    file.write(fileSizeData)

    // modified date
    guard let fileModifiedDate = fileAttr[.modificationDate] as? Date else {
<<<<<<< HEAD
      Logger.log("Cannot get video file modification date from attributes", level: .error, subsystem: subsystem)
=======
      log("Cannot get video file modification date", level: .error)
>>>>>>> 83b6725c
      return
    }
    let fileTimestamp = FileTimestamp(fileModifiedDate.timeIntervalSince1970)
    let fileModificationDateData = Data(bytesOf: fileTimestamp)
    file.write(fileModificationDateData)

    // data blocks
    for tb in thumbnails {
      let timestampData = Data(bytesOf: tb.realTime)
      guard let tiffData = tb.image?.tiffRepresentation else {
        log("Cannot generate tiff data.", level: .error)
        return
      }
      guard let jpegData = NSBitmapImageRep(data: tiffData)?.representation(using: .jpeg, properties: imageProperties) else {
        log("Cannot generate jpeg data.", level: .error)
        return
      }
      let blockLength = Int64(timestampData.count + jpegData.count)
      let blockLengthData = Data(bytesOf: blockLength)
      file.write(blockLengthData)
      file.write(timestampData)
      file.write(jpegData)
    }

<<<<<<< HEAD
    if #available(macOS 10.15, *) {
      do {
        try file.close()
      } catch {
        Logger.log("Failed to close file: \(path.pii.quoted)", level: .error, subsystem: subsystem)
      }
    }

    ThumbnailCacheManager.shared.needsRefresh = true
    Logger.log("Finished writing thumbnail cache: \(path.pii.quoted)", subsystem: subsystem)
=======
    CacheManager.shared.needsRefresh = true
    log("Finished writing thumbnail cache.")
>>>>>>> 83b6725c
  }

  /// Read thumbnail cache to file.
  /// This method is expected to be called when the file exists.
<<<<<<< HEAD
  static func read(forName name: String, forWidth width: Int) -> [FFThumbnail]? {
    let pathURL = urlFor(name, width: width)
    let sw = Utility.Stopwatch()
    guard let file = try? FileHandle(forReadingFrom: pathURL) else {
      Logger.log("Cannot open thumbnail cache file: \(pathURL.path.pii.quoted)", level: .error, subsystem: subsystem)
      return nil
    }
    Logger.log("Reading thumbnail cache from \(pathURL.path.pii.quoted)", subsystem: subsystem)

    defer {
      file.closeFile()
    }
=======
  static func read(forName name: String) -> [FFThumbnail]? {
    log("Reading thumbnail cache...")

    let pathURL = urlFor(name)
    guard let file = try? FileHandle(forReadingFrom: pathURL) else {
      log("Cannot open file.", level: .error)
      return nil
    }
    log("Reading from \(pathURL.path)")
>>>>>>> 83b6725c

    var result: [FFThumbnail] = []

    // get file length
    file.seekToEndOfFile()
    let eof = file.offsetInFile

    // skip metadata
    file.seek(toFileOffset: UInt64(sizeofMetadata))

    // data blocks
    while file.offsetInFile != eof {
      // length and timestamp
      guard let blockLength = file.read(type: Int64.self),
            let timestamp = file.read(type: Double.self) else {
<<<<<<< HEAD
        Logger.log("Cannot read image header. Cache file will be deleted: \(pathURL.absoluteString.pii.quoted)",
                   level: .warning, subsystem: subsystem)
=======
        log("Cannot read image header. Cache file will be deleted.", level: .warning)
        file.closeFile()
>>>>>>> 83b6725c
        deleteCacheFile(at: pathURL)
        return nil
      }
      // jpeg
      let jpegData = file.readData(ofLength: Int(blockLength) - MemoryLayout.size(ofValue: timestamp))
      guard let image = NSImage(data: jpegData) else {
<<<<<<< HEAD
        Logger.log("Cannot read image. Cache file will be deleted: \(pathURL.absoluteString.pii.quoted)", level: .warning, subsystem: subsystem)
=======
        log("Cannot read image. Cache file will be deleted.", level: .warning)
        file.closeFile()
>>>>>>> 83b6725c
        deleteCacheFile(at: pathURL)
        return nil
      }
      // construct
      let tb = FFThumbnail()
      tb.realTime = timestamp
      tb.image = image
      result.append(tb)
    }

<<<<<<< HEAD
    Logger.log("Finished reading thumbnail cache: read \(result.count) thumbs in \(sw) ms", subsystem: subsystem)
=======
    file.closeFile()
    log("Finished reading thumbnail cache, \(result.count) in total")
>>>>>>> 83b6725c
    return result
  }

  private static func deleteCacheFile(at pathURL: URL) {
    // try deleting corrupted cache
    do {
      try FileManager.default.removeItem(at: pathURL)
    } catch {
<<<<<<< HEAD
      Logger.log("Cannot delete corrupted cache: \(pathURL.absoluteString.pii.quoted)", level: .error, subsystem: subsystem)
=======
      log("Cannot delete corrupted cache.", level: .error)
>>>>>>> 83b6725c
    }
  }

  // Thumbnail cache URL
  private static func urlFor(_ name: String, width: Int) -> URL {
    return Utility.thumbnailCacheURL.appendingPathComponent("\(width)").appendingPathComponent(name)
  }

}<|MERGE_RESOLUTION|>--- conflicted
+++ resolved
@@ -15,7 +15,7 @@
   private typealias FileSize = UInt64
   private typealias FileTimestamp = Int64
 
-  static let subsystem = Logger.Subsystem(rawValue: "thumbcache")
+  static let log = Logger.Subsystem(rawValue: "thumbcache")
 
   private static let version: CacheVersion = 2
   
@@ -24,53 +24,35 @@
   private static let imageProperties: [NSBitmapImageRep.PropertyKey: Any] = [
     .compressionFactor: 0.75
   ]
-  
-  private static func log(_ message: String, level: Logger.Level = .debug) {
-    Logger.log(message, level: level, subsystem: subsystem)
-  }
 
   private static func fileExists(forName name: String, forWidth width: Int) -> Bool {
     return FileManager.default.fileExists(atPath: urlFor(name, width: width).path)
   }
 
-<<<<<<< HEAD
   static func fileIsCached(forName name: String, forVideo videoFilePath: String, forWidth width: Int) -> Bool {
     guard let fileAttr = try? FileManager.default.attributesOfItem(atPath: videoFilePath) else {
-      Logger.log("Cannot get video file attributes", level: .error, subsystem: subsystem)
-=======
-  static func fileIsCached(forName name: String, forVideo videoPath: URL?) -> Bool {
-    guard let fileAttr = try? FileManager.default.attributesOfItem(atPath: videoPath!.path) else {
-      log("Cannot get video file attributes", level: .error)
->>>>>>> 83b6725c
+      log.error("Cannot get video file attributes")
       return false
     }
 
     // file size
     guard let fileSize = fileAttr[.size] as? FileSize else {
-      log("Cannot get video file size", level: .error)
+      log.error("Cannot get video file size")
       return false
     }
 
     // modified date
     guard let fileModifiedDate = fileAttr[.modificationDate] as? Date else {
-      log("Cannot get video file modification date", level: .error)
+      log.error("Cannot get video file modification date")
       return false
     }
     let fileTimestamp = FileTimestamp(fileModifiedDate.timeIntervalSince1970)
 
     // Check metadate in the cache
-<<<<<<< HEAD
     guard self.fileExists(forName: name, forWidth: width) else {
       Logger.log("Cache file does not exist", level: .error, subsystem: subsystem)
       return false
     }
-=======
-    if self.fileExists(forName: name) {
-      guard let file = try? FileHandle(forReadingFrom: urlFor(name)) else {
-        log("Cannot open cache file.", level: .error)
-        return false
-      }
->>>>>>> 83b6725c
 
     guard let file = try? FileHandle(forReadingFrom: urlFor(name, width: width)) else {
       Logger.log("Cache file exists but cannot be opened", level: .error, subsystem: subsystem)
@@ -79,19 +61,19 @@
 
     let cacheVersion = file.read(type: CacheVersion.self)
     guard cacheVersion == version else {
-      subsystem.error("Wrong version in cache file! Found: \(cacheVersion ?? 0)")
+      log.error("Wrong version in cache file! Found: \(cacheVersion ?? 0)")
       return false
     }
 
     let fileSizeInFile = file.read(type: FileSize.self)
     guard fileSizeInFile == fileSize else {
-      subsystem.debug("Video's file size (\(fileSize)) does not match cached size (\(fileSizeInFile ?? 0)); assuming cache is stale")
+      log.debug("Video's file size (\(fileSize)) does not match cached size (\(fileSizeInFile ?? 0)); assuming cache is stale")
       return false
     }
 
     let fileTimestampInFile = file.read(type: FileTimestamp.self)
     guard fileTimestampInFile == fileTimestamp else {
-      subsystem.debug("Video's modification TS (\(fileTimestamp)) does not match cached TS (\(fileTimestampInFile ?? 0)); assuming cache is stale")
+      log.debug("Video's modification TS (\(fileTimestamp)) does not match cached TS (\(fileTimestampInFile ?? 0)); assuming cache is stale")
       return false
     }
     return true
@@ -99,23 +81,17 @@
 
   /// Write thumbnail cache to file.
   /// This method is expected to be called when the file doesn't exist.
-<<<<<<< HEAD
   static func write(_ thumbnails: [FFThumbnail], forName name: String, forVideo videoFilePath: String, forWidth width: Int) {
-=======
-  static func write(_ thumbnails: [FFThumbnail], forName name: String, forVideo videoPath: URL?) {
-    log("Writing thumbnail cache...")
-
->>>>>>> 83b6725c
     let maxCacheSize = Preference.integer(for: .maxThumbnailPreviewCacheSize) * FloatingPointByteCountFormatter.PrefixFactor.mi.rawValue
     if maxCacheSize == 0 {
-      subsystem.verbose("Aborting write to thumbnail cache: maxCacheSize is 0")
-      return
-    }
-    subsystem.debug("Writing \(thumbnails.count) thumbnails width=\(width) to cache file \(name.pii) (videoFile=\(videoFilePath.pii))")
+      log.verbose("Aborting write to thumbnail cache: maxCacheSize is 0")
+      return
+    }
+    log.debug("Writing \(thumbnails.count) thumbnails width=\(width) to cache file \(name.pii) (videoFile=\(videoFilePath.pii))")
 
     let cacheSize = ThumbnailCacheManager.shared.getCacheSize()
     if cacheSize > maxCacheSize {
-      subsystem.debug("Thumbnail cache size (\(cacheSize)) is larger than max allowed (\(maxCacheSize)) and will be cleared")
+      log.debug("Thumbnail cache size (\(cacheSize)) is larger than max allowed (\(maxCacheSize)) and will be cleared")
       ThumbnailCacheManager.shared.clearOldCache()
     }
 
@@ -125,19 +101,11 @@
 
     let path = pathURL.path
     guard FileManager.default.createFile(atPath: pathURL.path, contents: nil, attributes: nil) else {
-<<<<<<< HEAD
-      Logger.log("Cannot create thumbnail cache file: \(path.pii.quoted)", level: .error, subsystem: subsystem)
+      log.error("Cannot create thumbnail cache file: \(path.pii.quoted)")
       return
     }
     guard let file = try? FileHandle(forWritingTo: pathURL) else {
-      Logger.log("Cannot write to thumbnail cache file: \(path.pii.quoted)", level: .error, subsystem: subsystem)
-=======
-      log("Cannot create file.", level: .error)
-      return
-    }
-    guard let file = try? FileHandle(forWritingTo: pathURL) else {
-      log("Cannot write to file.", level: .error)
->>>>>>> 83b6725c
+      log.error("Cannot write to thumbnail cache file: \(path.pii.quoted)")
       return
     }
 
@@ -145,23 +113,14 @@
     let versionData = Data(bytesOf: version)
     file.write(versionData)
 
-<<<<<<< HEAD
     guard let fileAttr = try? FileManager.default.attributesOfItem(atPath: videoFilePath) else {
-      Logger.log("Cannot get video file attributes (path: \(videoFilePath.pii.quoted))", level: .error, subsystem: subsystem)
-=======
-    guard let fileAttr = try? FileManager.default.attributesOfItem(atPath: videoPath!.path) else {
-      log("Cannot get video file attributes", level: .error)
->>>>>>> 83b6725c
+      log.error("Cannot get video file attributes (path: \(videoFilePath.pii.quoted))")
       return
     }
 
     // file size
     guard let fileSize = fileAttr[.size] as? FileSize else {
-<<<<<<< HEAD
-      Logger.log("Cannot get video file size from attributes", level: .error, subsystem: subsystem)
-=======
-      log("Cannot get video file size", level: .error)
->>>>>>> 83b6725c
+      log.error("Cannot get video file size from attributes")
       return
     }
     let fileSizeData = Data(bytesOf: fileSize)
@@ -169,11 +128,7 @@
 
     // modified date
     guard let fileModifiedDate = fileAttr[.modificationDate] as? Date else {
-<<<<<<< HEAD
-      Logger.log("Cannot get video file modification date from attributes", level: .error, subsystem: subsystem)
-=======
-      log("Cannot get video file modification date", level: .error)
->>>>>>> 83b6725c
+      log.error("Cannot get video file modification date from attributes")
       return
     }
     let fileTimestamp = FileTimestamp(fileModifiedDate.timeIntervalSince1970)
@@ -184,11 +139,11 @@
     for tb in thumbnails {
       let timestampData = Data(bytesOf: tb.realTime)
       guard let tiffData = tb.image?.tiffRepresentation else {
-        log("Cannot generate tiff data.", level: .error)
+        log.error("Cannot generate tiff data.")
         return
       }
       guard let jpegData = NSBitmapImageRep(data: tiffData)?.representation(using: .jpeg, properties: imageProperties) else {
-        log("Cannot generate jpeg data.", level: .error)
+        log.error("Cannot generate jpeg data.")
         return
       }
       let blockLength = Int64(timestampData.count + jpegData.count)
@@ -198,49 +153,32 @@
       file.write(jpegData)
     }
 
-<<<<<<< HEAD
     if #available(macOS 10.15, *) {
       do {
         try file.close()
       } catch {
-        Logger.log("Failed to close file: \(path.pii.quoted)", level: .error, subsystem: subsystem)
+        log.error("Failed to close file: \(path.pii.quoted)")
       }
     }
 
     ThumbnailCacheManager.shared.needsRefresh = true
-    Logger.log("Finished writing thumbnail cache: \(path.pii.quoted)", subsystem: subsystem)
-=======
-    CacheManager.shared.needsRefresh = true
-    log("Finished writing thumbnail cache.")
->>>>>>> 83b6725c
+    log.debug("Finished writing thumbnail cache: \(path.pii.quoted)")
   }
 
   /// Read thumbnail cache to file.
   /// This method is expected to be called when the file exists.
-<<<<<<< HEAD
   static func read(forName name: String, forWidth width: Int) -> [FFThumbnail]? {
     let pathURL = urlFor(name, width: width)
     let sw = Utility.Stopwatch()
     guard let file = try? FileHandle(forReadingFrom: pathURL) else {
-      Logger.log("Cannot open thumbnail cache file: \(pathURL.path.pii.quoted)", level: .error, subsystem: subsystem)
+      log.error("Cannot open thumbnail cache file: \(pathURL.path.pii.quoted)")
       return nil
     }
-    Logger.log("Reading thumbnail cache from \(pathURL.path.pii.quoted)", subsystem: subsystem)
+    log.debug("Reading thumbnail cache from \(pathURL.path.pii.quoted)")
 
     defer {
       file.closeFile()
     }
-=======
-  static func read(forName name: String) -> [FFThumbnail]? {
-    log("Reading thumbnail cache...")
-
-    let pathURL = urlFor(name)
-    guard let file = try? FileHandle(forReadingFrom: pathURL) else {
-      log("Cannot open file.", level: .error)
-      return nil
-    }
-    log("Reading from \(pathURL.path)")
->>>>>>> 83b6725c
 
     var result: [FFThumbnail] = []
 
@@ -256,25 +194,14 @@
       // length and timestamp
       guard let blockLength = file.read(type: Int64.self),
             let timestamp = file.read(type: Double.self) else {
-<<<<<<< HEAD
-        Logger.log("Cannot read image header. Cache file will be deleted: \(pathURL.absoluteString.pii.quoted)",
-                   level: .warning, subsystem: subsystem)
-=======
-        log("Cannot read image header. Cache file will be deleted.", level: .warning)
-        file.closeFile()
->>>>>>> 83b6725c
+        log.warn("Cannot read image header. Cache file will be deleted: \(pathURL.absoluteString.pii.quoted)")
         deleteCacheFile(at: pathURL)
         return nil
       }
       // jpeg
       let jpegData = file.readData(ofLength: Int(blockLength) - MemoryLayout.size(ofValue: timestamp))
       guard let image = NSImage(data: jpegData) else {
-<<<<<<< HEAD
-        Logger.log("Cannot read image. Cache file will be deleted: \(pathURL.absoluteString.pii.quoted)", level: .warning, subsystem: subsystem)
-=======
-        log("Cannot read image. Cache file will be deleted.", level: .warning)
-        file.closeFile()
->>>>>>> 83b6725c
+        log.warn("Cannot read image. Cache file will be deleted: \(pathURL.absoluteString.pii.quoted)")
         deleteCacheFile(at: pathURL)
         return nil
       }
@@ -285,12 +212,7 @@
       result.append(tb)
     }
 
-<<<<<<< HEAD
-    Logger.log("Finished reading thumbnail cache: read \(result.count) thumbs in \(sw) ms", subsystem: subsystem)
-=======
-    file.closeFile()
-    log("Finished reading thumbnail cache, \(result.count) in total")
->>>>>>> 83b6725c
+    log.debug("Finished reading thumbnail cache: read \(result.count) thumbs in \(sw) ms")
     return result
   }
 
@@ -299,11 +221,7 @@
     do {
       try FileManager.default.removeItem(at: pathURL)
     } catch {
-<<<<<<< HEAD
-      Logger.log("Cannot delete corrupted cache: \(pathURL.absoluteString.pii.quoted)", level: .error, subsystem: subsystem)
-=======
-      log("Cannot delete corrupted cache.", level: .error)
->>>>>>> 83b6725c
+      log.error("Cannot delete corrupted cache: \(pathURL.absoluteString.pii.quoted)")
     }
   }
 
