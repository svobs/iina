//
//  FilterWindowController.swift
//  iina
//
//  Created by lhc on 25/12/2016.
//  Copyright © 2016 lhc. All rights reserved.
//

import Cocoa

class FilterWindowController: IINAWindowController, NSWindowDelegate {

  override var windowNibName: NSNib.Name {
    return NSNib.Name("FilterWindowController")
  }

  @objc let monospacedFont: NSFont = NSFont.monospacedDigitSystemFont(ofSize: NSFont.systemFontSize, weight: .regular)

  @IBOutlet weak var splitView: NSSplitView!
  @IBOutlet weak var splitViewUpperView: NSView!
  @IBOutlet weak var splitViewLowerView: NSView!
  @IBOutlet var upperView: NSView!
  @IBOutlet var lowerView: NSView!
  @IBOutlet weak var currentFiltersTableView: NSTableView!
  @IBOutlet weak var savedFiltersTableView: NSTableView!
  @IBOutlet var newFilterSheet: NSWindow!
  @IBOutlet var saveFilterSheet: NSWindow!
  @IBOutlet var editFilterSheet: NSWindow!
  @IBOutlet weak var saveFilterNameTextField: NSTextField!
  @IBOutlet weak var keyRecordView: KeyRecordView!
  @IBOutlet weak var keyRecordViewLabel: NSTextField!
  @IBOutlet weak var editFilterNameTextField: NSTextField!
  @IBOutlet weak var editFilterStringTextField: NSTextField!
  @IBOutlet weak var editFilterKeyRecordView: KeyRecordView!
  @IBOutlet weak var editFilterKeyRecordViewLabel: NSTextField!
  @IBOutlet weak var removeButton: NSButton!

  let filterType: String

  var filters: [MPVFilter] = []
  var savedFilters: [SavedFilter] = []
  private var filterIsSaved: [Bool] = []

  private var currentFilter: MPVFilter?
  private var currentSavedFilter: SavedFilter?

  init(filterType: String, autosaveName: String) {
    self.filterType = filterType
    super.init(window: nil)
    self.windowFrameAutosaveName = autosaveName
    Logger.log("Init \(windowFrameAutosaveName)", level: .verbose)
  }

  required init?(coder: NSCoder) {
    fatalError("init(coder:) has not been implemented")
  }

  override func windowDidLoad() {
    Logger.log("WindowDidLoad: \(windowFrameAutosaveName): \(window!.frame.origin)", level: .verbose)
    super.windowDidLoad()
    window?.delegate = self

    keyRecordView.delegate = self
    editFilterKeyRecordView.delegate = self

    // Double-click saved filter to edit
    savedFiltersTableView.doubleAction = #selector(self.editSavedFilterAction(_:))

    savedFilters = (Preference.array(for: filterType == MPVProperty.af ? .savedAudioFilters : .savedVideoFilters) ?? []).compactMap(SavedFilter.init(dict:))

    // notifications
    let notiName: Notification.Name = filterType == MPVProperty.af ? .iinaAFChanged : .iinaVFChanged
    NotificationCenter.default.addObserver(self, selector: #selector(reloadTableInMainThread), name: notiName, object: nil)
    NotificationCenter.default.addObserver(self, selector: #selector(reloadTable), name: .iinaPlayerWindowChanged, object: nil)

    // title
    window?.title = filterType == MPVProperty.af ? NSLocalizedString("filter.audio_filters", comment: "Audio Filters") : NSLocalizedString("filter.video_filters", comment: "Video Filters")

    splitViewUpperView.addSubview(upperView)
    splitViewLowerView.addSubview(lowerView)
    Utility.quickConstraints(["H:|[v]|", "V:|[v]|", "H:|[w]|", "V:|[w]|"], ["v": upperView, "w": lowerView])
    splitView.setPosition(splitView.frame.height - 140, ofDividerAt: 0)

<<<<<<< HEAD
=======
    savedFilters = (Preference.array(for: filterType == MPVProperty.af ? .savedAudioFilters : .savedVideoFilters) ?? []).compactMap(SavedFilter.init(dict:))
    filters = PlayerCore.lastActive.mpv.getFilters(filterType)
    currentFiltersTableView.reloadData()
    savedFiltersTableView.reloadData()

    keyRecordView.delegate = self
    editFilterKeyRecordView.delegate = self

    // Double-click saved filter to edit
    savedFiltersTableView.doubleAction = #selector(self.editSavedFilterAction(_:))

>>>>>>> 83b6725c
    updateButtonStatus()

    reloadTableInMainThread()
  }

  @objc
  func reloadTableInMainThread() {
    DispatchQueue.main.async {
      self.reloadTable()
    }
  }

  @objc
  func reloadTable() {
    let pc = PlayerCore.lastActive
    pc.log.verbose("Reloading \(filterType) table")
    let savedFilters = self.savedFilters
    pc.mpv.queue.async { [self] in
      // When IINA is terminating player windows are closed, which causes the iinaPlayerWindowChanged
      // notification to be posted and that results in the observer established above calling this
      // method. Thus this method may be called after IINA has commanded mpv to shutdown. Once mpv has
      // been told to shutdown mpv APIs must not be called as it can trigger a crash in mpv.
      guard !pc.isStopping else { return }
      let filters = (filterType == MPVProperty.af) ? pc.getAudioFilters() : pc.getVideoFilters()
      var filterIsSaved = [Bool](repeatElement(false, count: filters.count))
      savedFilters.forEach { savedFilter in
        if let asObject = MPVFilter(rawString: savedFilter.filterString),
           let index = filters.firstIndex(of: asObject) {
          savedFilter.isEnabled = true
          filterIsSaved[index] = true
        } else {
          savedFilter.isEnabled = false
        }
      }
      DispatchQueue.main.async { [self] in
        self.filters = filters
        self.filterIsSaved = filterIsSaved
        currentFiltersTableView.reloadData()
        savedFiltersTableView.reloadData()
      }
    }
  }

  private func setFilters() {
    PlayerCore.lastActive.mpv.setFilters(filterType, filters: filters)
  }

  deinit {
    NotificationCenter.default.removeObserver(self)
  }

  func addFilter(_ filter: MPVFilter) -> Bool {
    if filterType == MPVProperty.vf {
      guard PlayerCore.lastActive.addVideoFilter(filter) else {
        Utility.showAlert("filter.incorrect", sheetWindow: window)
        return false
      }
    } else {
      guard PlayerCore.lastActive.addAudioFilter(filter) else {
        Utility.showAlert("filter.incorrect", sheetWindow: window)
        return false
      }
    }
    filters.append(filter)
    reloadTable()
    return true
  }

  func saveFilter(_ filter: MPVFilter) {
    currentFilter = filter
    window!.beginSheet(saveFilterSheet)
  }

  private func syncSavedFilter() {
    Preference.set(savedFilters.map { $0.toDict() }, for: filterType == MPVProperty.af ? .savedAudioFilters : .savedVideoFilters)
    AppDelegate.shared.menuController?.updateSavedFilters(forType: filterType, from: savedFilters)
    UserDefaults.standard.synchronize()
  }

  /// Forms and returns a string representation of the list of configured filters.
  ///
  /// The string returned will contain one line for each filter in the list. If there are no filters configured then the string will be empty. The
  /// string representation returned is intended to be used for developer debugging.
  /// - Returns: String containing the list of configured filters with a prefix indicating the array index of the filter.
  private func filtersAsString() -> String {
    var result = ""
    for (index, filter) in filters.enumerated() {
      if !result.isEmpty {
        result += "\n"
      }
      result += "[\(index)] \(String(reflecting: filter))"
    }
    return result
  }

  // MARK: - IBAction

  @IBAction func addFilterAction(_ sender: Any) {
    saveFilterNameTextField.stringValue = ""
    keyRecordViewLabel.stringValue = ""
    window!.beginSheet(newFilterSheet)
  }

  @IBAction func removeFilterAction(_ sender: Any) {
    let pc = PlayerCore.lastActive
    let selectedRows = currentFiltersTableView.selectedRowIndexes
    if !selectedRows.isEmpty {
      pc.mpv.queue.async { [self] in
        if filterType == MPVProperty.vf {
          for row in selectedRows.sorted().reversed() {
            _ = pc.removeVideoFilter(filters[row], row)
          }
        } else {
          for row in selectedRows.sorted().reversed() {
            _ = pc.removeAudioFilter(filters[row], row)
          }
        }
        DispatchQueue.main.async { [self] in
          reloadTable()
          pc.sendOSD(.removeFilter)
          // FIXME: For some reason, after removeFilterAction is called, tableViewSelectionDidChange(_:)
          // for currentFiltersTableView is not called. This is a workaround to ensure
          // tableViewSelectionDidChange(_:) is called.
          currentFiltersTableView.deselectAll(self)
        }
      }
    }
  }

  @IBAction func saveFilterAction(_ sender: NSButton) {
    let row = currentFiltersTableView.row(for: sender)
    saveFilter(filters[row])
  }

  /// User activates or deactivates previously saved audio or video filter
  /// - Parameter sender: A checkbox in lower portion of filter window
  @IBAction func toggleSavedFilterAction(_ sender: NSButton) {
    let row = savedFiltersTableView.row(for: sender)
    let savedFilter = savedFilters[row]
    let pc = PlayerCore.lastActive
    let toggleOn = sender.state == .on
    let filters = filters

    pc.mpv.queue.async { [self] in
      // choose appropriate add/remove functions for .af/.vf
      var addFilterFunction: (String) -> Bool
      var removeFilterFunction: (String, Int) -> Bool
      var removeFilterUsingStringFunction: (String) -> Bool
      if filterType == MPVProperty.vf {
        addFilterFunction = pc.addVideoFilter
        removeFilterFunction = pc.removeVideoFilter
        removeFilterUsingStringFunction = pc.removeVideoFilter
      } else {
        addFilterFunction = pc.addAudioFilter
        removeFilterFunction = pc.removeAudioFilter
        removeFilterUsingStringFunction = pc.removeAudioFilter
      }

      if toggleOn {  // user activated filter
        if addFilterFunction(savedFilter.filterString) {
          pc.sendOSD(.addFilter(savedFilter.name))
        }
      } else {  // user deactivated filter
        if let asObject = MPVFilter(rawString: savedFilter.filterString),
           let index = filters.firstIndex(of: asObject) {
          // Remove the filter based on the index within the list of configured filters. This is the
          // preferred way to remove a filter as using the string representation is unreliable due to
          // filters that take multiple parameters having multiple valid string representations.
          if removeFilterFunction(savedFilter.filterString, index) {
            pc.sendOSD(.removeFilter)
          }
        } else {
          // If this occurs the MPVFilter method parseRawParamString may have not been able to parse
          // this kind of filter. Log the issue and attempt to remove the filter using the string
          // representation. For filters that have multiple valid string representations mpv may or
          // may not find and remove the filter.
          Logger.log("""
          Failed to locate filter: \(savedFilter.filterString)\nIn the list of filters:
          \n\(filtersAsString())
          """, level: .warning)
          if removeFilterUsingStringFunction(savedFilter.filterString) {
            pc.sendOSD(.removeFilter)
          }
        }
      }
      DispatchQueue.main.async { [self] in
        reloadTable()
      }
    }
  }

  @IBAction func deleteSavedFilterAction(_ sender: NSButton) {
    let row = savedFiltersTableView.row(for: sender)
    savedFilters.remove(at: row)
    reloadTable()
    syncSavedFilter()
  }

  @IBAction func editSavedFilterAction(_ sender: NSButton) {
    var row = savedFiltersTableView.clickedRow  // if double-clicking
    if row < 0 {
      row = savedFiltersTableView.row(for: sender)  // If using Edit button
    }
    guard row >= 0 && row < savedFiltersTableView.numberOfRows else {
      Logger.log("Cannot edit saved filter! Invalid row: \(row)", level: .verbose)
      return
    }
    Logger.log("Editing saved filter for row \(row)", level: .verbose)
    currentSavedFilter = savedFilters[row]
    editFilterNameTextField.stringValue = currentSavedFilter!.name
    editFilterStringTextField.stringValue = currentSavedFilter!.filterString
    editFilterKeyRecordView.currentKey = currentSavedFilter!.shortcutKey
    editFilterKeyRecordView.currentKeyModifiers = currentSavedFilter!.shortcutKeyModifiers
    editFilterKeyRecordViewLabel.stringValue = currentSavedFilter!.readableShortCutKey
    window!.beginSheet(editFilterSheet)
  }
}

extension FilterWindowController: NSTableViewDelegate, NSTableViewDataSource {

  func numberOfRows(in tableView: NSTableView) -> Int {
    if tableView == currentFiltersTableView {
      return filters.count
    } else {
      return savedFilters.count
    }
  }

  func tableView(_ tableView: NSTableView, objectValueFor tableColumn: NSTableColumn?, row: Int) -> Any? {
    if tableView == currentFiltersTableView {
      if tableColumn?.identifier == .key {
        return row.description
      } else if tableColumn?.identifier == .value {
        return filters[at: row]?.stringFormat
      } else {
        return filterIsSaved[row]
      }
    } else {
      return savedFilters[at: row]
    }
  }

  func tableView(_ tableView: NSTableView, setObjectValue object: Any?, for tableColumn: NSTableColumn?, row: Int) {
    guard let value = object as? String, tableColumn?.identifier == .value else { return }

    if tableView == currentFiltersTableView {
      if let newFilter = MPVFilter(rawString: value) {
        filters[row] = newFilter
        setFilters()
      } else {
        Utility.showAlert("filter.incorrect", sheetWindow: window)
      }
    }
  }

  func tableViewSelectionDidChange(_ notification: Notification) {
    updateButtonStatus()
  }

  func windowDidBecomeKey() {
    updateButtonStatus()
  }

  private func updateButtonStatus() {
    removeButton.isEnabled = currentFiltersTableView.selectedRow >= 0
  }

}

extension FilterWindowController: KeyRecordViewDelegate {

  func keyRecordView(_ view: KeyRecordView, recordedKeyDownWith event: NSEvent) {
    let readableMacKey = KeyCodeHelper.normalizedMacKeySequence(from: KeyCodeHelper.mpvKeyCode(from: event))
    (view == keyRecordView ? keyRecordViewLabel : editFilterKeyRecordViewLabel).stringValue = readableMacKey
  }

}


extension FilterWindowController {

  @IBAction func addSavedFilterAction(_ sender: Any) {
    if let currentFilter = currentFilter {
      let filter = SavedFilter(name: saveFilterNameTextField.stringValue,
                               filterString: currentFilter.stringFormat,
                               shortcutKey: keyRecordView.currentKey,
                               modifiers: keyRecordView.currentKeyModifiers)
      savedFilters.append(filter)
      reloadTable()
      syncSavedFilter()
    }
    window!.endSheet(saveFilterSheet)
  }

  @IBAction func cancelSavingFilterAction(_ sender: Any) {
    window!.endSheet(saveFilterSheet)
  }

  @IBAction func saveEditedFilterAction(_ sender: Any) {
    if let currentFilter = currentSavedFilter {
      currentFilter.name = editFilterNameTextField.stringValue
      currentFilter.filterString = editFilterStringTextField.stringValue
      currentFilter.shortcutKey = editFilterKeyRecordView.currentKey
      currentFilter.shortcutKeyModifiers = editFilterKeyRecordView.currentKeyModifiers
      reloadTable()
      syncSavedFilter()
    }
    window!.endSheet(editFilterSheet)
  }

  @IBAction func cancelEditingFilterAction(_ sender: Any) {
    window!.endSheet(editFilterSheet)
  }
}


class NewFilterSheetViewController: NSViewController, NSTableViewDelegate, NSTableViewDataSource {
  private static let textAndTableWidthDifference = 20.0

  @IBOutlet weak var filterWindow: FilterWindowController!
  @IBOutlet weak var tableView: NSTableView!
  @IBOutlet weak var scrollContentView: NSView!
  @IBOutlet weak var addButton: NSButton!
  @IBOutlet weak var presetsClipViewWidthConstraint: NSLayoutConstraint!

  private var currentPreset: FilterPreset?
  private var currentBindings: [String: NSControl] = [:]
  private var presets: [FilterPreset] = []

  override func awakeFromNib() {
    tableView.dataSource = self
    tableView.delegate = self
    presets = filterWindow.filterType == MPVProperty.vf ? FilterPreset.vfPresets : FilterPreset.afPresets

    // Different locales have different text width requirements. Examine all content and fit table to widest item.
    var maxWidth = 0.0
    for preset in presets {
      let presetString = NSMutableAttributedString(string: preset.localizedName)
      let fontSize = NSFont.systemFontSize(for: .regular)
      let textFont = NSFont.systemFont(ofSize: fontSize)
      presetString.addAttribute(.font, value: textFont, range: NSRange(location: 0, length: presetString.length))
      let textWidth = presetString.size().width
      if textWidth > maxWidth {
        maxWidth = textWidth
      }
    }
    presetsClipViewWidthConstraint.constant = maxWidth + NewFilterSheetViewController.textAndTableWidthDifference

    // Select first filter preset in table if nothing already selected
    if tableView.selectedRowIndexes.isEmpty {
      tableView.selectRowIndexes(IndexSet(integer: 0), byExtendingSelection: false)
    }
  }

  func numberOfRows(in tableView: NSTableView) -> Int {
    return presets.count
  }

  func tableView(_ tableView: NSTableView, objectValueFor tableColumn: NSTableColumn?, row: Int) -> Any? {
    return presets[at: row]?.localizedName
  }

  func tableViewSelectionDidChange(_ notification: Notification) {
    guard let preset = presets[at: tableView.selectedRow] else { return }
    showSettings(for: preset)
  }

  /** Render parameter controls at right side when selected a filter in the table. */
  func showSettings(for preset: FilterPreset) {
    currentPreset = preset
    currentBindings.removeAll()
    scrollContentView.subviews.forEach { $0.removeFromSuperview() }
    addButton.isEnabled = true

    let stackView = NSStackView()
    stackView.orientation = .vertical
    stackView.alignment = .leading
    stackView.translatesAutoresizingMaskIntoConstraints = false
    scrollContentView.addSubview(stackView)
    Utility.quickConstraints(["H:|-4-[v]-4-|", "V:|-4-[v]-4-|"], ["v": stackView])

    let generateInputs: (String, FilterParameter) -> Void = { (name, param) in
      stackView.addArrangedSubview(self.quickLabel(title: preset.localizedParamName(name)))
      let input = self.quickInput(param: param)
      // For preventing crash due to adding a filter with no name:
      if name == "name", preset.name.starts(with: "custom_"), let textField = input as? NSTextField {
        textField.delegate = self
        self.addButton.isEnabled = !textField.stringValue.isEmpty
      }
      stackView.addArrangedSubview(input)
      self.currentBindings[name] = input
    }
    for name in preset.paramOrder {
      generateInputs(name, preset.params[name]!)
    }
  }

  private func quickLabel(title: String) -> NSTextField {
    let label = NSTextField(frame: NSRect(x: 0, y: 0,
                                          width: scrollContentView.frame.width,
                                          height: 17))
    label.font = NSFont.systemFont(ofSize: NSFont.systemFontSize)
    label.stringValue = title
    label.drawsBackground = false
    label.isBezeled = false
    label.isSelectable = false
    label.isEditable = false
    label.usesSingleLineMode = false
    label.lineBreakMode = .byWordWrapping
    label.setContentCompressionResistancePriority(.defaultLow, for: .horizontal)
    return label
  }

  /** Create the control from a `FilterParameter` definition. */
  private func quickInput(param: FilterParameter) -> NSControl {
    switch param.type {
    case .text:
      // Text field
      let label = NSTextField(frame: NSRect(x: 0, y: 0,
                              width: scrollContentView.frame.width - 8,
                              height: 22))
      label.stringValue = param.defaultValue.stringValue
      label.isSelectable = false
      label.isEditable = true
      label.lineBreakMode = .byClipping
      label.usesSingleLineMode = true
      label.cell?.isScrollable = true
      return label
    case .int:
      // Slider
      let slider = NSSlider(frame: NSRect(x: 0, y: 0,
                                          width: scrollContentView.frame.width - 8,
                                          height: 19))
      slider.minValue = Double(param.minInt!)
      slider.maxValue = Double(param.maxInt!)
      if let step = param.step {
        slider.numberOfTickMarks = (param.maxInt! - param.minInt!) / step + 1
        slider.allowsTickMarkValuesOnly = true
        slider.frame.size.height = 24
      }
      slider.intValue = Int32(param.defaultValue.intValue)
      return slider
    case .float:
      // Slider
      let slider = NSSlider(frame: NSRect(x: 0, y: 0,
                                          width: scrollContentView.frame.width - 8,
                                          height: 19))
      slider.minValue = Double(param.min!)
      slider.maxValue = Double(param.max!)
      slider.floatValue = param.defaultValue.floatValue
      return slider
    case .choose:
      // Choose
      let popupBtn = NSPopUpButton(frame: NSRect(x: 0, y: 0,
                                                 width: scrollContentView.frame.width - 8,
                                                 height: 26))
      popupBtn.addItems(withTitles: param.choices)
      return popupBtn
    }
  }

  @IBAction func sheetAddBtnAction(_ sender: Any) {
    filterWindow.window!.endSheet(filterWindow.newFilterSheet, returnCode: .OK)
    guard let preset = currentPreset else { return }
    // create instance
    let instance = FilterPresetInstance(from: preset)
    for (name, control) in currentBindings {
      switch preset.params[name]!.type {
      case .text:
        instance.params[name] = FilterParameterValue(string: control.stringValue)
      case .int:
        instance.params[name] = FilterParameterValue(int: Int(control.intValue))
      case .float:
        instance.params[name] = FilterParameterValue(float: control.floatValue)
      case .choose:
        instance.params[name] = FilterParameterValue(string: preset.params[name]!.choices[Int(control.intValue)])
      }
    }
    // create filter
    if filterWindow.addFilter(preset.transformer(instance)) {
      PlayerCore.lastActive.sendOSD(.addFilter(preset.localizedName))
    }
  }

  @IBAction func sheetCancelBtnAction(_ sender: Any) {
    filterWindow.window!.endSheet(filterWindow.newFilterSheet, returnCode: .cancel)
  }

}

/* For preventing crash due to to adding filter with no name */
extension NewFilterSheetViewController: NSTextFieldDelegate {
  func controlTextDidChange(_ obj: Notification) {
    if let textField = obj.object as? NSTextField {
      self.addButton.isEnabled = !textField.stringValue.isEmpty
    }
  }
}<|MERGE_RESOLUTION|>--- conflicted
+++ resolved
@@ -81,20 +81,6 @@
     Utility.quickConstraints(["H:|[v]|", "V:|[v]|", "H:|[w]|", "V:|[w]|"], ["v": upperView, "w": lowerView])
     splitView.setPosition(splitView.frame.height - 140, ofDividerAt: 0)
 
-<<<<<<< HEAD
-=======
-    savedFilters = (Preference.array(for: filterType == MPVProperty.af ? .savedAudioFilters : .savedVideoFilters) ?? []).compactMap(SavedFilter.init(dict:))
-    filters = PlayerCore.lastActive.mpv.getFilters(filterType)
-    currentFiltersTableView.reloadData()
-    savedFiltersTableView.reloadData()
-
-    keyRecordView.delegate = self
-    editFilterKeyRecordView.delegate = self
-
-    // Double-click saved filter to edit
-    savedFiltersTableView.doubleAction = #selector(self.editSavedFilterAction(_:))
-
->>>>>>> 83b6725c
     updateButtonStatus()
 
     reloadTableInMainThread()
