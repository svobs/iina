--- conflicted
+++ resolved
@@ -33,13 +33,8 @@
             <windowStyleMask key="styleMask" titled="YES" closable="YES" miniaturizable="YES" fullSizeContentView="YES"/>
             <windowPositionMask key="initialPositionMask" leftStrut="YES" rightStrut="YES" topStrut="YES" bottomStrut="YES"/>
             <rect key="contentRect" x="196" y="240" width="640" height="400"/>
-<<<<<<< HEAD
             <rect key="screenRect" x="0.0" y="0.0" width="1728" height="1079"/>
             <view key="contentView" wantsLayer="YES" id="se5-gp-TjO" userLabel="Window Content View">
-=======
-            <rect key="screenRect" x="0.0" y="0.0" width="3840" height="1575"/>
-            <view key="contentView" wantsLayer="YES" id="se5-gp-TjO">
->>>>>>> 3cde0e11
                 <rect key="frame" x="0.0" y="0.0" width="640" height="400"/>
                 <autoresizingMask key="autoresizingMask" widthSizable="YES" heightSizable="YES"/>
                 <subviews>
@@ -52,7 +47,6 @@
                                 <customView translatesAutoresizingMaskIntoConstraints="NO" id="v8u-ZU-g1d" userLabel="LeftPanel View">
                                     <rect key="frame" x="0.0" y="0.0" width="220" height="400"/>
                                     <subviews>
-<<<<<<< HEAD
                                         <imageView horizontalHuggingPriority="251" verticalHuggingPriority="251" translatesAutoresizingMaskIntoConstraints="NO" id="4mA-gM-aUl" userLabel="IINALogo Image View">
                                             <rect key="frame" x="70" y="288" width="80" height="80"/>
                                             <constraints>
@@ -62,10 +56,6 @@
                                         </imageView>
                                         <textField focusRingType="none" horizontalHuggingPriority="251" verticalHuggingPriority="750" translatesAutoresizingMaskIntoConstraints="NO" id="1qX-fa-Cpb">
                                             <rect key="frame" x="78" y="242" width="64" height="38"/>
-=======
-                                        <textField horizontalHuggingPriority="251" verticalHuggingPriority="750" translatesAutoresizingMaskIntoConstraints="NO" id="1qX-fa-Cpb">
-                                            <rect key="frame" x="76" y="237" width="68" height="35"/>
->>>>>>> 3cde0e11
                                             <textFieldCell key="cell" scrollable="YES" lineBreakMode="clipping" sendsActionOnEndEditing="YES" alignment="center" title="IINA" id="dkA-td-UyX">
                                                 <font key="font" metaFont="systemLight" size="32"/>
                                                 <color key="textColor" name="labelColor" catalog="System" colorSpace="catalog"/>
@@ -80,20 +70,8 @@
                                                 <color key="backgroundColor" name="controlColor" catalog="System" colorSpace="catalog"/>
                                             </textFieldCell>
                                         </textField>
-<<<<<<< HEAD
                                         <textField focusRingType="none" horizontalHuggingPriority="251" verticalHuggingPriority="750" translatesAutoresizingMaskIntoConstraints="NO" id="bR2-NT-yUx">
                                             <rect key="frame" x="92" y="205" width="36" height="16"/>
-=======
-                                        <imageView horizontalHuggingPriority="251" verticalHuggingPriority="251" translatesAutoresizingMaskIntoConstraints="NO" id="4mA-gM-aUl">
-                                            <rect key="frame" x="70" y="280" width="80" height="80"/>
-                                            <constraints>
-                                                <constraint firstAttribute="height" constant="80" id="l9w-Lj-JkV"/>
-                                            </constraints>
-                                            <imageCell key="cell" refusesFirstResponder="YES" alignment="left" imageScaling="proportionallyDown" id="GO3-iS-dzs"/>
-                                        </imageView>
-                                        <textField horizontalHuggingPriority="251" verticalHuggingPriority="750" translatesAutoresizingMaskIntoConstraints="NO" id="bR2-NT-yUx">
-                                            <rect key="frame" x="92" y="213" width="36" height="16"/>
->>>>>>> 3cde0e11
                                             <textFieldCell key="cell" scrollable="YES" lineBreakMode="clipping" selectable="YES" sendsActionOnEndEditing="YES" alignment="center" title="0.0.1" id="gZA-85-Zaw">
                                                 <font key="font" metaFont="system"/>
                                                 <color key="textColor" name="secondaryLabelColor" catalog="System" colorSpace="catalog"/>
@@ -103,29 +81,17 @@
                                         <stackView distribution="fill" orientation="vertical" alignment="leading" spacing="0.0" horizontalStackHuggingPriority="1000" verticalStackHuggingPriority="1000" detachesHiddenViews="YES" translatesAutoresizingMaskIntoConstraints="NO" id="X9Q-Ig-Deb" userLabel="Versions Vertical Stack View">
                                             <rect key="frame" x="20" y="179" width="180" height="22"/>
                                             <subviews>
-<<<<<<< HEAD
                                                 <textField focusRingType="none" verticalHuggingPriority="751" preferredMaxLayoutWidth="90" translatesAutoresizingMaskIntoConstraints="NO" id="nXJ-o9-ufd">
                                                     <rect key="frame" x="-2" y="11" width="184" height="11"/>
                                                     <textFieldCell key="cell" controlSize="mini" scrollable="YES" lineBreakMode="clipping" selectable="YES" sendsActionOnEndEditing="YES" alignment="center" title="mpv 0.0.0" id="ZAx-ah-fbZ">
-=======
-                                                <textField horizontalHuggingPriority="251" verticalHuggingPriority="750" preferredMaxLayoutWidth="90" translatesAutoresizingMaskIntoConstraints="NO" id="nXJ-o9-ufd">
-                                                    <rect key="frame" x="-2" y="0.0" width="48" height="11"/>
-                                                    <textFieldCell key="cell" controlSize="mini" scrollable="YES" lineBreakMode="clipping" selectable="YES" sendsActionOnEndEditing="YES" alignment="right" title="mpv 0.0.0" id="ZAx-ah-fbZ">
->>>>>>> 3cde0e11
                                                         <font key="font" metaFont="miniSystem"/>
                                                         <color key="textColor" name="secondaryLabelColor" catalog="System" colorSpace="catalog"/>
                                                         <color key="backgroundColor" name="controlColor" catalog="System" colorSpace="catalog"/>
                                                     </textFieldCell>
                                                 </textField>
-<<<<<<< HEAD
                                                 <textField focusRingType="none" horizontalHuggingPriority="249" verticalHuggingPriority="750" preferredMaxLayoutWidth="90" translatesAutoresizingMaskIntoConstraints="NO" id="sBN-RJ-RAS" userLabel="FFmpeg 0.0.0">
                                                     <rect key="frame" x="-2" y="0.0" width="184" height="11"/>
                                                     <textFieldCell key="cell" controlSize="mini" scrollable="YES" lineBreakMode="clipping" selectable="YES" sendsActionOnEndEditing="YES" alignment="center" title="FFmpeg 0.0.0" id="WeO-aJ-nY3" userLabel="FFmpeg 0.0.0">
-=======
-                                                <textField horizontalHuggingPriority="251" verticalHuggingPriority="750" preferredMaxLayoutWidth="90" translatesAutoresizingMaskIntoConstraints="NO" id="sBN-RJ-RAS" userLabel="FFmpeg 0.0.0">
-                                                    <rect key="frame" x="48" y="0.0" width="64" height="11"/>
-                                                    <textFieldCell key="cell" controlSize="mini" scrollable="YES" lineBreakMode="clipping" selectable="YES" sendsActionOnEndEditing="YES" alignment="left" title="FFmpeg 0.0.0" id="WeO-aJ-nY3" userLabel="FFmpeg 0.0.0">
->>>>>>> 3cde0e11
                                                         <font key="font" metaFont="miniSystem"/>
                                                         <color key="textColor" name="secondaryLabelColor" catalog="System" colorSpace="catalog"/>
                                                         <color key="backgroundColor" name="controlColor" catalog="System" colorSpace="catalog"/>
@@ -147,14 +113,8 @@
                                         <stackView distribution="fill" orientation="vertical" alignment="centerX" spacing="0.0" horizontalStackHuggingPriority="1000" verticalStackHuggingPriority="1000" detachesHiddenViews="YES" translatesAutoresizingMaskIntoConstraints="NO" id="y6B-pc-JRB" userLabel="BuildInfo Vertical Stack View">
                                             <rect key="frame" x="20" y="149" width="180" height="22"/>
                                             <subviews>
-<<<<<<< HEAD
-                                                <textField focusRingType="none" verticalHuggingPriority="750" mirrorLayoutDirectionWhenInternationalizing="never" textCompletion="NO" translatesAutoresizingMaskIntoConstraints="NO" id="O3G-Ax-VRU" userLabel="Date">
+                                                <textField hidden="YES" verticalHuggingPriority="750" mirrorLayoutDirectionWhenInternationalizing="never" textCompletion="NO" translatesAutoresizingMaskIntoConstraints="NO" id="O3G-Ax-VRU" userLabel="Date">
                                                     <rect key="frame" x="-2" y="11" width="184" height="11"/>
-=======
-                                                <textField hidden="YES" horizontalHuggingPriority="251" verticalHuggingPriority="750" mirrorLayoutDirectionWhenInternationalizing="never" textCompletion="NO" id="O3G-Ax-VRU" userLabel="Date">
-                                                    <rect key="frame" x="0.0" y="37" width="180" height="11"/>
-                                                    <autoresizingMask key="autoresizingMask" flexibleMaxX="YES" flexibleMinY="YES"/>
->>>>>>> 3cde0e11
                                                     <textFieldCell key="cell" controlSize="mini" scrollable="YES" lineBreakMode="clipping" selectable="YES" refusesFirstResponder="YES" allowsUndo="NO" sendsActionOnEndEditing="YES" alignment="center" title="Date" usesSingleLineMode="YES" id="hp8-K0-WQf">
                                                         <font key="font" metaFont="miniSystem"/>
                                                         <color key="textColor" name="secondaryLabelColor" catalog="System" colorSpace="catalog"/>
