<?xml version="1.0" encoding="UTF-8"?>
<<<<<<< HEAD
<document type="com.apple.InterfaceBuilder3.Cocoa.XIB" version="3.0" toolsVersion="22505" targetRuntime="MacOSX.Cocoa" propertyAccessControl="none" useAutolayout="YES" customObjectInstantitationMethod="direct">
    <dependencies>
        <deployment identifier="macosx"/>
        <plugIn identifier="com.apple.InterfaceBuilder.CocoaPlugin" version="22505"/>
=======
<document type="com.apple.InterfaceBuilder3.Cocoa.XIB" version="3.0" toolsVersion="32700.99.1234" targetRuntime="MacOSX.Cocoa" propertyAccessControl="none" useAutolayout="YES" customObjectInstantitationMethod="direct">
    <dependencies>
        <deployment identifier="macosx"/>
        <plugIn identifier="com.apple.InterfaceBuilder.CocoaPlugin" version="22690"/>
>>>>>>> 5c39b7d6
        <capability name="System colors introduced in macOS 10.14" minToolsVersion="10.0"/>
        <capability name="documents saved in the Xcode 8 format" minToolsVersion="8.0"/>
    </dependencies>
    <objects>
        <customObject id="-2" userLabel="File's Owner" customClass="PrefKeyBindingViewController" customModule="IINA" customModuleProvider="target">
            <connections>
                <outlet property="addBindingBtn" destination="f5l-5w-zmm" id="L2K-7M-RLc"/>
                <outlet property="bindingSearchField" destination="x6N-6q-HiV" id="mRh-rd-I8d"/>
                <outlet property="bindingTableView" destination="1Z4-NL-6P3" id="OyE-OE-MSd"/>
                <outlet property="confHintLabel" destination="tP6-Ua-acA" id="bRT-AA-zL7"/>
                <outlet property="confTableView" destination="AYj-6d-niF" id="mCQ-0s-wf9"/>
                <outlet property="deleteConfFileBtn" destination="EpF-t6-PtC" id="3NC-Xb-5kT"/>
                <outlet property="duplicateConfBtn" destination="5WK-s3-J9x" id="Ri8-b5-d3s"/>
                <outlet property="newConfBtn" destination="iCp-ho-SlQ" id="LI0-TX-tNs"/>
                <outlet property="removeBindingBtn" destination="uFG-OF-DJ5" id="XWN-Lt-tmc"/>
                <outlet property="showConfFileBtn" destination="KZA-hu-vhZ" id="lVg-3j-Qgp"/>
                <outlet property="showFromAllSourcesBtn" destination="ogR-hg-OWq" id="AjS-4G-7TP"/>
                <outlet property="useMediaKeysButton" destination="LU9-QU-BFL" id="b9B-LC-pyM"/>
                <outlet property="view" destination="Hz6-mo-xeY" id="0bl-1N-x8E"/>
            </connections>
        </customObject>
        <customObject id="-1" userLabel="First Responder" customClass="FirstResponder"/>
        <customObject id="-3" userLabel="Application" customClass="NSObject"/>
        <customView translatesAutoresizingMaskIntoConstraints="NO" id="Hz6-mo-xeY" userLabel="Prefs &gt; Key Bindings View" propertyAccessControl="none">
            <rect key="frame" x="0.0" y="0.0" width="605" height="304"/>
            <subviews>
                <button translatesAutoresizingMaskIntoConstraints="NO" id="LU9-QU-BFL">
<<<<<<< HEAD
                    <rect key="frame" x="-1" y="279" width="121" height="18"/>
                    <buttonCell key="cell" type="check" title="Use media keys" bezelStyle="regularSquare" imagePosition="left" state="on" inset="2" id="2WY-CR-baD">
=======
                    <rect key="frame" x="-1" y="286" width="183" height="16"/>
                    <buttonCell key="cell" type="check" title="Use system media control" bezelStyle="regularSquare" imagePosition="left" state="on" inset="2" id="2WY-CR-baD">
>>>>>>> 5c39b7d6
                        <behavior key="behavior" changeContents="YES" doesNotDimImage="YES" lightByContents="YES"/>
                        <font key="font" metaFont="system"/>
                    </buttonCell>
                    <constraints>
<<<<<<< HEAD
                        <constraint firstAttribute="height" constant="16" id="lOm-I3-MpB"/>
=======
                        <constraint firstAttribute="height" constant="14" id="lOm-I3-MpB"/>
>>>>>>> 5c39b7d6
                    </constraints>
                    <connections>
                        <binding destination="XM5-Sj-lhw" name="value" keyPath="values.useMediaKeys" id="C7t-pc-JuC"/>
                    </connections>
                </button>
                <button horizontalHuggingPriority="750" verticalHuggingPriority="750" translatesAutoresizingMaskIntoConstraints="NO" id="bm5-rb-Qjb">
                    <rect key="frame" x="581" y="274" width="25" height="25"/>
                    <buttonCell key="cell" type="help" bezelStyle="helpButton" alignment="center" borderStyle="border" imageScaling="proportionallyDown" inset="2" id="vf9-A9-dKA">
                        <behavior key="behavior" pushIn="YES" lightByBackground="YES" lightByGray="YES"/>
                        <font key="font" metaFont="system"/>
                    </buttonCell>
                    <connections>
                        <action selector="openKeyBindingsHelpAction:" target="-2" id="93w-3u-sJP"/>
                    </connections>
                </button>
                <box verticalHuggingPriority="750" boxType="separator" translatesAutoresizingMaskIntoConstraints="NO" id="ER0-iU-7fy">
                    <rect key="frame" x="0.0" y="261" width="605" height="5"/>
                </box>
                <textField focusRingType="none" horizontalHuggingPriority="251" verticalHuggingPriority="750" allowsCharacterPickerTouchBarItem="YES" translatesAutoresizingMaskIntoConstraints="NO" id="ZWR-gT-S2p">
                    <rect key="frame" x="-2" y="231" width="91" height="16"/>
                    <textFieldCell key="cell" scrollable="YES" lineBreakMode="clipping" refusesFirstResponder="YES" sendsActionOnEndEditing="YES" title="Configuration:" id="au5-6f-s55">
                        <font key="font" metaFont="system"/>
                        <color key="textColor" name="labelColor" catalog="System" colorSpace="catalog"/>
                        <color key="backgroundColor" name="controlColor" catalog="System" colorSpace="catalog"/>
                    </textFieldCell>
                </textField>
                <textField focusRingType="none" horizontalHuggingPriority="251" verticalHuggingPriority="750" horizontalCompressionResistancePriority="251" translatesAutoresizingMaskIntoConstraints="NO" id="tP6-Ua-acA" userLabel="ConfHint Label">
                    <rect key="frame" x="-2" y="213" width="609" height="14"/>
                    <textFieldCell key="cell" controlSize="small" refusesFirstResponder="YES" title="Label" id="M4N-eg-JA8">
                        <font key="font" metaFont="message" size="11"/>
                        <color key="textColor" name="secondaryLabelColor" catalog="System" colorSpace="catalog"/>
                        <color key="backgroundColor" name="textBackgroundColor" catalog="System" colorSpace="catalog"/>
                    </textFieldCell>
                </textField>
                <scrollView autohidesScrollers="YES" horizontalLineScroll="20" horizontalPageScroll="10" verticalLineScroll="20" verticalPageScroll="10" hasHorizontalScroller="NO" usesPredominantAxisScrolling="NO" horizontalScrollElasticity="none" translatesAutoresizingMaskIntoConstraints="NO" id="Mhk-DT-3CM" userLabel="ConfTable Bordered Scroll View">
                    <rect key="frame" x="0.0" y="62" width="190" height="143"/>
                    <clipView key="contentView" translatesAutoresizingMaskIntoConstraints="NO" id="4gB-i6-I71" userLabel="ConfTable Clip View">
                        <rect key="frame" x="1" y="1" width="188" height="141"/>
                        <autoresizingMask key="autoresizingMask" widthSizable="YES" heightSizable="YES"/>
                        <subviews>
                            <tableView identifier="InputConfTable" verticalHuggingPriority="750" allowsExpansionToolTips="YES" columnReordering="NO" columnResizing="NO" multipleSelection="NO" emptySelection="NO" autosaveColumns="NO" autosaveName="" rowHeight="18" rowSizeStyle="automatic" viewBased="YES" floatsGroupRows="NO" id="AYj-6d-niF" userLabel="ConfTable Table View" customClass="EditableTableView" customModule="IINA" customModuleProvider="target">
                                <rect key="frame" x="0.0" y="0.0" width="188" height="141"/>
                                <autoresizingMask key="autoresizingMask" widthSizable="YES" heightSizable="YES"/>
                                <size key="intercellSpacing" width="3" height="2"/>
                                <color key="backgroundColor" name="controlBackgroundColor" catalog="System" colorSpace="catalog"/>
                                <color key="gridColor" name="gridColor" catalog="System" colorSpace="catalog"/>
                                <tableColumns>
                                    <tableColumn identifier="nameColumn" width="160" minWidth="160" maxWidth="500" id="WgC-oi-gh9" userLabel="Name Column">
                                        <tableHeaderCell key="headerCell" lineBreakMode="truncatingTail" borderStyle="border" alignment="left" title="Name">
                                            <color key="textColor" name="headerTextColor" catalog="System" colorSpace="catalog"/>
                                            <color key="backgroundColor" white="0.0" alpha="0.0" colorSpace="custom" customColorSpace="genericGamma22GrayColorSpace"/>
                                        </tableHeaderCell>
                                        <textFieldCell key="dataCell" lineBreakMode="truncatingTail" selectable="YES" editable="YES" alignment="left" title="Text Cell" id="erI-i6-e4y">
                                            <font key="font" metaFont="system"/>
                                            <color key="textColor" name="controlTextColor" catalog="System" colorSpace="catalog"/>
                                            <color key="backgroundColor" name="controlBackgroundColor" catalog="System" colorSpace="catalog"/>
                                        </textFieldCell>
                                        <tableColumnResizingMask key="resizingMask" resizeWithTable="YES"/>
                                        <prototypeCellViews>
                                            <tableCellView translatesAutoresizingMaskIntoConstraints="NO" id="8QN-S3-Agb" userLabel="Name TableCellView">
                                                <rect key="frame" x="1" y="1" width="165" height="18"/>
                                                <subviews>
                                                    <textField focusRingType="none" horizontalHuggingPriority="251" verticalHuggingPriority="750" horizontalCompressionResistancePriority="250" allowsExpansionToolTips="YES" translatesAutoresizingMaskIntoConstraints="NO" id="Zmv-VF-02E" userLabel="Name TextField" customClass="EditableTextField" customModule="IINA" customModuleProvider="target">
                                                        <rect key="frame" x="0.0" y="0.0" width="165" height="18"/>
                                                        <constraints>
                                                            <constraint firstAttribute="height" constant="18" id="GN5-eh-pGI"/>
                                                        </constraints>
                                                        <textFieldCell key="cell" lineBreakMode="truncatingTail" sendsActionOnEndEditing="YES" title="Table View Cell" id="evx-8m-PJT" userLabel="Name TextFieldCell" customClass="EditableTextFieldCell" customModule="IINA" customModuleProvider="target">
                                                            <font key="font" usesAppearanceFont="YES"/>
                                                            <color key="textColor" name="controlTextColor" catalog="System" colorSpace="catalog"/>
                                                            <color key="backgroundColor" name="textBackgroundColor" catalog="System" colorSpace="catalog"/>
                                                        </textFieldCell>
                                                    </textField>
                                                </subviews>
                                                <constraints>
                                                    <constraint firstItem="Zmv-VF-02E" firstAttribute="leading" secondItem="8QN-S3-Agb" secondAttribute="leading" constant="2" id="56k-HD-atU"/>
                                                    <constraint firstAttribute="trailing" secondItem="Zmv-VF-02E" secondAttribute="trailing" constant="2" id="SXh-6B-Alp"/>
                                                    <constraint firstItem="Zmv-VF-02E" firstAttribute="centerY" secondItem="8QN-S3-Agb" secondAttribute="centerY" id="Vyj-Cd-xeu"/>
                                                </constraints>
                                                <connections>
                                                    <outlet property="textField" destination="Zmv-VF-02E" id="zLX-wS-IL5"/>
                                                </connections>
                                            </tableCellView>
                                        </prototypeCellViews>
                                    </tableColumn>
                                    <tableColumn identifier="isDefaultColumn" editable="NO" width="12" minWidth="12" maxWidth="12" id="hqJ-aH-5II" userLabel="IsDefault Column">
                                        <tableHeaderCell key="headerCell" lineBreakMode="truncatingTail" borderStyle="border" alignment="center">
                                            <color key="textColor" name="headerTextColor" catalog="System" colorSpace="catalog"/>
                                            <color key="backgroundColor" white="0.0" alpha="0.0" colorSpace="custom" customColorSpace="genericGamma22GrayColorSpace"/>
                                        </tableHeaderCell>
                                        <textFieldCell key="dataCell" lineBreakMode="truncatingTail" selectable="YES" editable="YES" alignment="left" title="Text Cell" id="5qa-d9-T5q">
                                            <font key="font" metaFont="system"/>
                                            <color key="textColor" name="controlTextColor" catalog="System" colorSpace="catalog"/>
                                            <color key="backgroundColor" name="controlBackgroundColor" catalog="System" colorSpace="catalog"/>
                                        </textFieldCell>
                                        <prototypeCellViews>
                                            <tableCellView translatesAutoresizingMaskIntoConstraints="NO" id="S8W-AF-Z3k" userLabel="IsDefault TableCellView">
                                                <rect key="frame" x="169" y="1" width="16" height="18"/>
                                                <subviews>
                                                    <imageView identifier="isDefault" horizontalHuggingPriority="251" verticalHuggingPriority="251" translatesAutoresizingMaskIntoConstraints="NO" id="bcd-Sf-UF4" userLabel="Locked Image">
                                                        <rect key="frame" x="2" y="-4.5" width="12.5" height="28"/>
                                                        <constraints>
                                                            <constraint firstAttribute="width" constant="12" id="CBQ-EE-ewG"/>
                                                            <constraint firstAttribute="height" constant="18" id="qHE-AJ-6Nv"/>
                                                        </constraints>
                                                        <imageCell key="cell" refusesFirstResponder="YES" alignment="left" imageScaling="proportionallyDown" image="NSLockLockedTemplate" id="nvW-Cm-Wbc" userLabel="Locked ImageCell"/>
                                                    </imageView>
                                                </subviews>
                                                <constraints>
                                                    <constraint firstItem="bcd-Sf-UF4" firstAttribute="centerX" secondItem="S8W-AF-Z3k" secondAttribute="centerX" id="844-1z-sbJ"/>
                                                    <constraint firstItem="bcd-Sf-UF4" firstAttribute="centerY" secondItem="S8W-AF-Z3k" secondAttribute="centerY" id="qCb-ze-GIN"/>
                                                </constraints>
                                                <connections>
                                                    <outlet property="imageView" destination="bcd-Sf-UF4" id="oe5-xe-vVn"/>
                                                </connections>
                                            </tableCellView>
                                        </prototypeCellViews>
                                    </tableColumn>
                                </tableColumns>
                            </tableView>
                        </subviews>
                    </clipView>
                    <constraints>
                        <constraint firstAttribute="width" constant="190" id="m53-PP-cPT"/>
                    </constraints>
                    <scroller key="horizontalScroller" hidden="YES" wantsLayer="YES" verticalHuggingPriority="750" doubleValue="0.5" horizontal="YES" id="ikw-4D-m1e">
                        <rect key="frame" x="-100" y="-100" width="178" height="16"/>
                        <autoresizingMask key="autoresizingMask"/>
                    </scroller>
                    <scroller key="verticalScroller" hidden="YES" wantsLayer="YES" verticalHuggingPriority="750" horizontal="NO" id="rok-g4-UQN">
                        <rect key="frame" x="224" y="17" width="15" height="102"/>
                        <autoresizingMask key="autoresizingMask"/>
                    </scroller>
                </scrollView>
<<<<<<< HEAD
                <box boxType="custom" title="Box" translatesAutoresizingMaskIntoConstraints="NO" id="Le4-ai-PiB" userLabel="ConfTableFooter Box">
                    <rect key="frame" x="0.0" y="41" width="190" height="22"/>
                    <view key="contentView" id="Mvx-13-iEj" userLabel="ConfTableFooter Box View">
                        <rect key="frame" x="1" y="1" width="188" height="20"/>
=======
                <textField focusRingType="none" horizontalHuggingPriority="251" verticalHuggingPriority="750" allowsCharacterPickerTouchBarItem="YES" translatesAutoresizingMaskIntoConstraints="NO" id="ZWR-gT-S2p">
                    <rect key="frame" x="0.0" y="238" width="91" height="16"/>
                    <textFieldCell key="cell" scrollable="YES" lineBreakMode="clipping" sendsActionOnEndEditing="YES" title="Configuration:" id="au5-6f-s55">
                        <font key="font" metaFont="system"/>
                        <color key="textColor" name="labelColor" catalog="System" colorSpace="catalog"/>
                        <color key="backgroundColor" name="controlColor" catalog="System" colorSpace="catalog"/>
                    </textFieldCell>
                </textField>
                <button identifier="FunctionalButtonShowConfig" verticalHuggingPriority="750" translatesAutoresizingMaskIntoConstraints="NO" id="KZA-hu-vhZ">
                    <rect key="frame" x="-6" y="1" width="210" height="32"/>
                    <buttonCell key="cell" type="push" title="Show the config file in Finder" bezelStyle="rounded" alignment="center" borderStyle="border" imageScaling="proportionallyDown" inset="2" id="gDo-JL-a9k">
                        <behavior key="behavior" pushIn="YES" lightByBackground="YES" lightByGray="YES"/>
                        <font key="font" metaFont="system"/>
                    </buttonCell>
                    <connections>
                        <action selector="showConfFileAction:" target="-2" id="IMG-HR-TWq"/>
                    </connections>
                </button>
                <box boxType="custom" borderType="line" title="Box" translatesAutoresizingMaskIntoConstraints="NO" id="mLe-eI-lIk">
                    <rect key="frame" x="188" y="41" width="292" height="22"/>
                    <view key="contentView" id="0le-1T-r5f">
                        <rect key="frame" x="1" y="1" width="290" height="20"/>
>>>>>>> 5c39b7d6
                        <autoresizingMask key="autoresizingMask" widthSizable="YES" heightSizable="YES"/>
                        <subviews>
                            <button translatesAutoresizingMaskIntoConstraints="NO" id="iCp-ho-SlQ" userLabel="AddConf Square Button">
                                <rect key="frame" x="0.0" y="-1.5" width="20.5" height="24"/>
<<<<<<< HEAD
                                <buttonCell key="cell" type="square" bezelStyle="shadowlessSquare" image="NSAddTemplate" imagePosition="only" alignment="center" inset="2" id="sxT-LD-iKe">
                                    <behavior key="behavior" pushIn="YES" lightByBackground="YES" lightByGray="YES"/>
                                    <font key="font" metaFont="system"/>
                                </buttonCell>
                                <color key="contentTintColor" name="labelColor" catalog="System" colorSpace="catalog"/>
                                <constraints>
                                    <constraint firstAttribute="width" secondItem="iCp-ho-SlQ" secondAttribute="height" multiplier="1:1" id="VuG-8t-3rb"/>
=======
                                <buttonCell key="cell" type="square" bezelStyle="shadowlessSquare" image="NSAddTemplate" imagePosition="only" alignment="center" inset="2" id="De2-o3-Acv">
                                    <behavior key="behavior" pushIn="YES" lightByBackground="YES" lightByGray="YES"/>
                                    <font key="font" metaFont="system"/>
                                </buttonCell>
                                <constraints>
                                    <constraint firstAttribute="width" secondItem="f5l-5w-zmm" secondAttribute="height" multiplier="1:1" id="nxu-Es-dAW"/>
>>>>>>> 5c39b7d6
                                </constraints>
                                <connections>
                                    <action selector="newConfFileAction:" target="-2" id="zyI-2f-FHa"/>
                                </connections>
                            </button>
                            <button translatesAutoresizingMaskIntoConstraints="NO" id="EpF-t6-PtC" userLabel="RemoveConf Square Button">
                                <rect key="frame" x="20" y="3" width="20.5" height="15"/>
<<<<<<< HEAD
                                <buttonCell key="cell" type="square" bezelStyle="shadowlessSquare" image="NSRemoveTemplate" imagePosition="only" alignment="center" inset="2" id="mZx-Q0-d48">
                                    <behavior key="behavior" pushIn="YES" lightByBackground="YES" lightByGray="YES"/>
                                    <font key="font" metaFont="system"/>
                                </buttonCell>
                                <color key="contentTintColor" name="labelColor" catalog="System" colorSpace="catalog"/>
                                <constraints>
                                    <constraint firstAttribute="width" secondItem="EpF-t6-PtC" secondAttribute="height" multiplier="1:1" id="BI6-fZ-9GC"/>
=======
                                <buttonCell key="cell" type="square" bezelStyle="shadowlessSquare" image="NSRemoveTemplate" imagePosition="only" alignment="center" inset="2" id="nAC-n9-1YJ">
                                    <behavior key="behavior" pushIn="YES" lightByBackground="YES" lightByGray="YES"/>
                                    <font key="font" metaFont="system"/>
                                </buttonCell>
                                <constraints>
                                    <constraint firstAttribute="width" secondItem="uFG-OF-DJ5" secondAttribute="height" multiplier="1:1" id="ka8-vi-ux9"/>
>>>>>>> 5c39b7d6
                                </constraints>
                                <connections>
                                    <action selector="deleteConfFileAction:" target="-2" id="v3N-VV-gc0"/>
                                </connections>
                            </button>
<<<<<<< HEAD
                            <box horizontalHuggingPriority="750" boxType="separator" translatesAutoresizingMaskIntoConstraints="NO" id="nTU-Bf-Utf">
                                <rect key="frame" x="127" y="0.0" width="5" height="20"/>
                            </box>
                            <button translatesAutoresizingMaskIntoConstraints="NO" id="5WK-s3-J9x" userLabel="DuplicateConf Button">
                                <rect key="frame" x="136" y="0.0" width="46" height="20"/>
                                <buttonCell key="cell" type="square" title="Duplicate" bezelStyle="shadowlessSquare" alignment="center" inset="2" id="gpZ-Rh-DMn">
                                    <behavior key="behavior" pushIn="YES" lightByBackground="YES" lightByGray="YES"/>
=======
                            <button toolTip="Show the raw mpv key code and command." translatesAutoresizingMaskIntoConstraints="NO" id="l2M-TH-eCt">
                                <rect key="frame" x="184" y="5" width="100" height="11"/>
                                <buttonCell key="cell" type="check" title="Display raw values" bezelStyle="regularSquare" imagePosition="left" controlSize="mini" inset="2" id="3RK-1k-otl">
                                    <behavior key="behavior" changeContents="YES" doesNotDimImage="YES" lightByContents="YES"/>
>>>>>>> 5c39b7d6
                                    <font key="font" metaFont="label" size="9"/>
                                </buttonCell>
                                <color key="contentTintColor" name="labelColor" catalog="System" colorSpace="catalog"/>
                                <connections>
                                    <action selector="duplicateConfFileAction:" target="-2" id="TJJ-4y-6g0"/>
                                </connections>
                            </button>
                        </subviews>
                        <constraints>
<<<<<<< HEAD
                            <constraint firstAttribute="bottom" secondItem="nTU-Bf-Utf" secondAttribute="bottom" id="A8G-za-nzo"/>
                            <constraint firstAttribute="bottom" secondItem="iCp-ho-SlQ" secondAttribute="bottom" id="BEi-ao-jIe"/>
                            <constraint firstItem="5WK-s3-J9x" firstAttribute="leading" secondItem="nTU-Bf-Utf" secondAttribute="trailing" constant="6" id="HkI-Ag-x2j"/>
                            <constraint firstItem="EpF-t6-PtC" firstAttribute="top" secondItem="Mvx-13-iEj" secondAttribute="top" id="K98-Cr-Peb"/>
                            <constraint firstAttribute="trailing" secondItem="5WK-s3-J9x" secondAttribute="trailing" constant="6" id="NlB-hd-hMZ"/>
                            <constraint firstItem="nTU-Bf-Utf" firstAttribute="leading" relation="greaterThanOrEqual" secondItem="EpF-t6-PtC" secondAttribute="trailing" constant="8" id="T8N-7H-OZE"/>
                            <constraint firstItem="nTU-Bf-Utf" firstAttribute="top" secondItem="Mvx-13-iEj" secondAttribute="top" id="Wsu-Ie-37S"/>
                            <constraint firstAttribute="bottom" secondItem="5WK-s3-J9x" secondAttribute="bottom" id="ZlX-FT-PIV"/>
                            <constraint firstItem="EpF-t6-PtC" firstAttribute="leading" secondItem="iCp-ho-SlQ" secondAttribute="trailing" id="bmg-g3-rRj"/>
                            <constraint firstAttribute="bottom" secondItem="EpF-t6-PtC" secondAttribute="bottom" id="crz-jF-Rmf"/>
                            <constraint firstItem="iCp-ho-SlQ" firstAttribute="leading" secondItem="Mvx-13-iEj" secondAttribute="leading" id="gn2-cj-6Os"/>
                            <constraint firstItem="5WK-s3-J9x" firstAttribute="top" secondItem="Mvx-13-iEj" secondAttribute="top" id="hGe-15-t41"/>
                            <constraint firstItem="iCp-ho-SlQ" firstAttribute="top" secondItem="Mvx-13-iEj" secondAttribute="top" id="yrz-em-DU0"/>
=======
                            <constraint firstAttribute="bottom" secondItem="uFG-OF-DJ5" secondAttribute="bottom" id="Kev-zL-xU3"/>
                            <constraint firstItem="l2M-TH-eCt" firstAttribute="leading" secondItem="GnK-98-Zrg" secondAttribute="trailing" constant="8" id="Qbj-KE-dFO"/>
                            <constraint firstItem="GnK-98-Zrg" firstAttribute="top" secondItem="0le-1T-r5f" secondAttribute="top" id="XSn-ja-Q3m"/>
                            <constraint firstItem="uFG-OF-DJ5" firstAttribute="top" secondItem="0le-1T-r5f" secondAttribute="top" id="ZfQ-Vd-66B"/>
                            <constraint firstItem="GnK-98-Zrg" firstAttribute="leading" relation="greaterThanOrEqual" secondItem="uFG-OF-DJ5" secondAttribute="trailing" id="bMg-gh-g0b"/>
                            <constraint firstAttribute="trailing" secondItem="l2M-TH-eCt" secondAttribute="trailing" constant="6" id="ced-22-S2H"/>
                            <constraint firstItem="l2M-TH-eCt" firstAttribute="centerY" secondItem="0le-1T-r5f" secondAttribute="centerY" id="umX-M8-lLx"/>
                            <constraint firstAttribute="bottom" secondItem="f5l-5w-zmm" secondAttribute="bottom" id="vhs-Bl-OW7"/>
                            <constraint firstAttribute="bottom" secondItem="GnK-98-Zrg" secondAttribute="bottom" id="wG6-Hf-CPU"/>
                            <constraint firstItem="uFG-OF-DJ5" firstAttribute="leading" secondItem="f5l-5w-zmm" secondAttribute="trailing" id="xh6-AE-0sz"/>
                            <constraint firstItem="f5l-5w-zmm" firstAttribute="leading" secondItem="0le-1T-r5f" secondAttribute="leading" id="zf0-Sa-GO1"/>
                            <constraint firstItem="f5l-5w-zmm" firstAttribute="top" secondItem="0le-1T-r5f" secondAttribute="top" id="zpw-dX-Qe9"/>
>>>>>>> 5c39b7d6
                        </constraints>
                    </view>
                    <constraints>
                        <constraint firstAttribute="height" constant="22" id="ArZ-bg-Uhh"/>
                    </constraints>
                    <color key="borderColor" name="separatorColor" catalog="System" colorSpace="catalog"/>
                    <color key="fillColor" name="controlBackgroundColor" catalog="System" colorSpace="catalog"/>
                </box>
                <searchField wantsLayer="YES" focusRingType="none" verticalHuggingPriority="750" textCompletion="NO" translatesAutoresizingMaskIntoConstraints="NO" id="x6N-6q-HiV">
                    <rect key="frame" x="198" y="183" width="407" height="22"/>
                    <constraints>
                        <constraint firstAttribute="height" constant="22" id="aql-K3-x6M"/>
                    </constraints>
                    <searchFieldCell key="cell" scrollable="YES" lineBreakMode="clipping" selectable="YES" editable="YES" borderStyle="bezel" usesSingleLineMode="YES" bezelStyle="round" sendsSearchStringImmediately="YES" id="onw-J2-ic8">
                        <font key="font" metaFont="system"/>
                        <color key="textColor" name="controlTextColor" catalog="System" colorSpace="catalog"/>
                        <color key="backgroundColor" name="textBackgroundColor" catalog="System" colorSpace="catalog"/>
                    </searchFieldCell>
                    <connections>
                        <action selector="searchAction:" target="-2" id="ogf-Gk-XAq"/>
                    </connections>
                </searchField>
                <scrollView autohidesScrollers="YES" horizontalLineScroll="20" horizontalPageScroll="10" verticalLineScroll="20" verticalPageScroll="10" usesPredominantAxisScrolling="NO" horizontalScrollElasticity="none" translatesAutoresizingMaskIntoConstraints="NO" id="2pX-29-I87" userLabel="BindingTable Bordered Scroll View">
                    <rect key="frame" x="198" y="62" width="407" height="113"/>
                    <clipView key="contentView" id="Hxb-1N-pOY" userLabel="BindingTable Clip View">
                        <rect key="frame" x="1" y="1" width="405" height="111"/>
                        <autoresizingMask key="autoresizingMask" widthSizable="YES" heightSizable="YES"/>
                        <subviews>
                            <tableView focusRingType="none" verticalHuggingPriority="750" allowsExpansionToolTips="YES" columnAutoresizingStyle="lastColumnOnly" tableStyle="fullWidth" columnReordering="NO" autosaveName="PrefBindingTable" rowHeight="18" rowSizeStyle="automatic" headerView="OOd-BT-w3p" viewBased="YES" id="1Z4-NL-6P3" userLabel="BindingTable Table View" customClass="EditableTableView" customModule="IINA" customModuleProvider="target">
                                <rect key="frame" x="0.0" y="0.0" width="405" height="88"/>
                                <autoresizingMask key="autoresizingMask" widthSizable="YES" heightSizable="YES"/>
                                <size key="intercellSpacing" width="3" height="2"/>
                                <color key="backgroundColor" name="controlBackgroundColor" catalog="System" colorSpace="catalog"/>
                                <color key="gridColor" name="gridColor" catalog="System" colorSpace="catalog"/>
                                <tableColumns>
                                    <tableColumn identifier="keyColumn" editable="NO" width="116" minWidth="100" maxWidth="1000" id="JwC-60-7Hp" userLabel="Key Column">
                                        <tableHeaderCell key="headerCell" lineBreakMode="truncatingTail" borderStyle="border" title="Key">
                                            <color key="textColor" name="headerTextColor" catalog="System" colorSpace="catalog"/>
                                            <color key="backgroundColor" name="headerColor" catalog="System" colorSpace="catalog"/>
                                        </tableHeaderCell>
                                        <textFieldCell key="dataCell" lineBreakMode="truncatingTail" title="Text Cell" id="c46-i5-iw0" userLabel="Key Text Cell">
                                            <font key="font" metaFont="system"/>
                                            <color key="textColor" name="controlTextColor" catalog="System" colorSpace="catalog"/>
                                            <color key="backgroundColor" name="controlBackgroundColor" catalog="System" colorSpace="catalog"/>
                                        </textFieldCell>
                                        <tableColumnResizingMask key="resizingMask" userResizable="YES"/>
                                        <prototypeCellViews>
                                            <tableCellView translatesAutoresizingMaskIntoConstraints="NO" id="nMC-X0-DpK" userLabel="Key TableCellView">
                                                <rect key="frame" x="1" y="1" width="121" height="18"/>
                                                <subviews>
<<<<<<< HEAD
                                                    <textField focusRingType="none" horizontalHuggingPriority="251" verticalHuggingPriority="750" horizontalCompressionResistancePriority="250" allowsExpansionToolTips="YES" translatesAutoresizingMaskIntoConstraints="NO" id="wdS-kV-koV" userLabel="Key TextField" customClass="EditableTextField" customModule="IINA" customModuleProvider="target">
                                                        <rect key="frame" x="0.0" y="0.0" width="121" height="18"/>
                                                        <constraints>
                                                            <constraint firstAttribute="height" constant="18" id="FcW-hn-lT4"/>
                                                        </constraints>
                                                        <textFieldCell key="cell" lineBreakMode="truncatingTail" refusesFirstResponder="YES" sendsActionOnEndEditing="YES" title="Table View Cell" id="D4i-Dv-Avr" userLabel="Key TextFieldCell" customClass="EditableTextFieldCell" customModule="IINA">
                                                            <font key="font" usesAppearanceFont="YES"/>
=======
                                                    <textField focusRingType="none" verticalHuggingPriority="750" horizontalCompressionResistancePriority="250" translatesAutoresizingMaskIntoConstraints="NO" id="k3i-eY-hmO">
                                                        <rect key="frame" x="0.0" y="1" width="96" height="16"/>
                                                        <textFieldCell key="cell" lineBreakMode="truncatingTail" sendsActionOnEndEditing="YES" title="Table View Cell" id="rVW-78-nDm">
                                                            <font key="font" metaFont="system"/>
>>>>>>> 5c39b7d6
                                                            <color key="textColor" name="controlTextColor" catalog="System" colorSpace="catalog"/>
                                                            <color key="backgroundColor" name="textBackgroundColor" catalog="System" colorSpace="catalog"/>
                                                        </textFieldCell>
                                                    </textField>
                                                </subviews>
                                                <constraints>
                                                    <constraint firstAttribute="trailing" secondItem="wdS-kV-koV" secondAttribute="trailing" constant="2" id="Fiu-dX-kin"/>
                                                    <constraint firstItem="wdS-kV-koV" firstAttribute="leading" secondItem="nMC-X0-DpK" secondAttribute="leading" constant="2" id="Zmu-my-vyF"/>
                                                    <constraint firstItem="wdS-kV-koV" firstAttribute="centerY" secondItem="nMC-X0-DpK" secondAttribute="centerY" id="p7j-cF-oes"/>
                                                </constraints>
                                                <connections>
                                                    <outlet property="textField" destination="wdS-kV-koV" id="Owc-hd-Rl6"/>
                                                </connections>
                                            </tableCellView>
                                        </prototypeCellViews>
                                    </tableColumn>
                                    <tableColumn identifier="statusColumn" editable="NO" width="18" minWidth="18" maxWidth="18" id="um4-49-Fey" userLabel="Status Column">
                                        <tableHeaderCell key="headerCell" lineBreakMode="truncatingTail" borderStyle="border" alignment="center">
                                            <color key="textColor" name="headerTextColor" catalog="System" colorSpace="catalog"/>
                                            <color key="backgroundColor" white="0.0" alpha="0.0" colorSpace="custom" customColorSpace="genericGamma22GrayColorSpace"/>
                                        </tableHeaderCell>
                                        <textFieldCell key="dataCell" lineBreakMode="truncatingTail" title="Text Cell" id="LFa-rl-jev" userLabel="Status Text Cell">
                                            <font key="font" metaFont="system"/>
                                            <color key="textColor" name="controlTextColor" catalog="System" colorSpace="catalog"/>
                                            <color key="backgroundColor" name="controlBackgroundColor" catalog="System" colorSpace="catalog"/>
                                        </textFieldCell>
                                        <prototypeCellViews>
                                            <tableCellView id="oiC-ty-779" userLabel="Status TableCellView">
                                                <rect key="frame" x="125" y="1" width="18" height="18"/>
                                                <autoresizingMask key="autoresizingMask" flexibleMaxX="YES" flexibleMinY="YES"/>
                                                <subviews>
                                                    <imageView identifier="status" horizontalHuggingPriority="251" verticalHuggingPriority="251" translatesAutoresizingMaskIntoConstraints="NO" id="caJ-NG-b5Y" userLabel="Status Image">
                                                        <rect key="frame" x="0.0" y="3" width="18" height="12"/>
                                                        <constraints>
                                                            <constraint firstAttribute="height" constant="12" id="kv4-L4-bgk"/>
                                                            <constraint firstAttribute="width" constant="18" id="msg-ZY-o3y"/>
                                                        </constraints>
                                                        <imageCell key="cell" continuous="YES" refusesFirstResponder="YES" alignment="left" imageScaling="proportionallyDown" id="orV-Kp-CKN" userLabel="Status ImageCell"/>
                                                    </imageView>
                                                </subviews>
                                                <constraints>
                                                    <constraint firstItem="caJ-NG-b5Y" firstAttribute="leading" secondItem="oiC-ty-779" secondAttribute="leading" id="NyZ-jv-fYD"/>
                                                    <constraint firstAttribute="trailing" secondItem="caJ-NG-b5Y" secondAttribute="trailing" id="mhN-82-0Yx"/>
                                                    <constraint firstItem="caJ-NG-b5Y" firstAttribute="centerY" secondItem="oiC-ty-779" secondAttribute="centerY" id="x7t-MN-sMP"/>
                                                </constraints>
                                                <connections>
                                                    <outlet property="imageView" destination="caJ-NG-b5Y" id="QV7-CU-jTD"/>
                                                </connections>
                                            </tableCellView>
                                        </prototypeCellViews>
                                    </tableColumn>
                                    <tableColumn identifier="actionColumn" editable="NO" width="253" minWidth="100" maxWidth="2000" id="4Bn-MF-dfY" userLabel="Action Column">
                                        <tableHeaderCell key="headerCell" lineBreakMode="truncatingTail" borderStyle="border" title="Action">
                                            <color key="textColor" name="headerTextColor" catalog="System" colorSpace="catalog"/>
                                            <color key="backgroundColor" name="headerColor" catalog="System" colorSpace="catalog"/>
                                        </tableHeaderCell>
                                        <textFieldCell key="dataCell" lineBreakMode="truncatingTail" title="Text Cell" id="aXG-QD-GyW" userLabel="Action Text Cell">
                                            <font key="font" metaFont="system"/>
                                            <color key="textColor" name="controlTextColor" catalog="System" colorSpace="catalog"/>
                                            <color key="backgroundColor" name="controlBackgroundColor" catalog="System" colorSpace="catalog"/>
                                        </textFieldCell>
                                        <tableColumnResizingMask key="resizingMask" resizeWithTable="YES"/>
                                        <prototypeCellViews>
                                            <tableCellView translatesAutoresizingMaskIntoConstraints="NO" id="Fx4-cZ-KSl" userLabel="Action Table Cell View">
                                                <rect key="frame" x="146" y="1" width="257" height="18"/>
                                                <subviews>
                                                    <textField focusRingType="none" horizontalHuggingPriority="251" verticalHuggingPriority="750" horizontalCompressionResistancePriority="250" allowsExpansionToolTips="YES" translatesAutoresizingMaskIntoConstraints="NO" id="90m-qq-SPn" userLabel="Action TextField" customClass="EditableTextField" customModule="IINA" customModuleProvider="target">
                                                        <rect key="frame" x="0.0" y="0.0" width="257" height="18"/>
                                                        <constraints>
                                                            <constraint firstAttribute="height" constant="18" id="1JE-NY-Qb1"/>
                                                        </constraints>
                                                        <textFieldCell key="cell" lineBreakMode="truncatingTail" refusesFirstResponder="YES" sendsActionOnEndEditing="YES" title="Table View Cell" id="5Ny-gY-KGz" customClass="EditableTextFieldCell" customModule="IINA">
                                                            <font key="font" usesAppearanceFont="YES"/>
                                                            <color key="textColor" name="controlTextColor" catalog="System" colorSpace="catalog"/>
                                                            <color key="backgroundColor" name="textBackgroundColor" catalog="System" colorSpace="catalog"/>
                                                        </textFieldCell>
                                                    </textField>
                                                </subviews>
                                                <constraints>
                                                    <constraint firstItem="90m-qq-SPn" firstAttribute="leading" secondItem="Fx4-cZ-KSl" secondAttribute="leading" constant="2" id="8pu-AB-e7M"/>
                                                    <constraint firstAttribute="trailing" secondItem="90m-qq-SPn" secondAttribute="trailing" constant="2" id="CDM-q6-3C1"/>
                                                    <constraint firstItem="90m-qq-SPn" firstAttribute="centerY" secondItem="Fx4-cZ-KSl" secondAttribute="centerY" id="T4I-Zb-Fp6"/>
                                                </constraints>
                                                <connections>
                                                    <outlet property="textField" destination="90m-qq-SPn" id="dnR-B7-scN"/>
                                                </connections>
                                            </tableCellView>
                                        </prototypeCellViews>
                                    </tableColumn>
                                </tableColumns>
                                <connections>
                                    <action trigger="doubleAction" selector="configFileListDoubleAction:" target="-2" id="cFL-H1-Eks"/>
                                </connections>
                            </tableView>
                        </subviews>
                    </clipView>
                    <constraints>
                        <constraint firstAttribute="height" relation="greaterThanOrEqual" constant="100" id="5me-gl-Ien"/>
                    </constraints>
                    <scroller key="horizontalScroller" hidden="YES" wantsLayer="YES" verticalHuggingPriority="750" horizontal="YES" id="1PH-Mk-JzT">
                        <rect key="frame" x="1" y="96" width="405" height="16"/>
                        <autoresizingMask key="autoresizingMask"/>
                    </scroller>
                    <scroller key="verticalScroller" hidden="YES" wantsLayer="YES" verticalHuggingPriority="750" doubleValue="1" horizontal="NO" id="YwQ-kF-wlj">
                        <rect key="frame" x="-15" y="23" width="16" height="0.0"/>
                        <autoresizingMask key="autoresizingMask"/>
                    </scroller>
                    <tableHeaderView key="headerView" wantsLayer="YES" id="OOd-BT-w3p" userLabel="BindingTable Table Header View">
                        <rect key="frame" x="0.0" y="0.0" width="405" height="23"/>
                        <autoresizingMask key="autoresizingMask"/>
                    </tableHeaderView>
                </scrollView>
<<<<<<< HEAD
                <box boxType="custom" title="Box" translatesAutoresizingMaskIntoConstraints="NO" id="mLe-eI-lIk" userLabel="BindingTableFooter Box">
                    <rect key="frame" x="198" y="41" width="407" height="22"/>
                    <view key="contentView" id="0le-1T-r5f" userLabel="BindingTableFooter Box View">
                        <rect key="frame" x="1" y="1" width="405" height="20"/>
=======
                <box boxType="custom" borderType="line" title="Box" translatesAutoresizingMaskIntoConstraints="NO" id="Le4-ai-PiB">
                    <rect key="frame" x="0.0" y="41" width="180" height="22"/>
                    <view key="contentView" id="Mvx-13-iEj">
                        <rect key="frame" x="1" y="1" width="178" height="20"/>
>>>>>>> 5c39b7d6
                        <autoresizingMask key="autoresizingMask" widthSizable="YES" heightSizable="YES"/>
                        <subviews>
                            <button translatesAutoresizingMaskIntoConstraints="NO" id="f5l-5w-zmm" userLabel="AddBinding Square Button">
                                <rect key="frame" x="0.0" y="-1.5" width="20.5" height="24"/>
<<<<<<< HEAD
                                <buttonCell key="cell" type="square" bezelStyle="shadowlessSquare" image="NSAddTemplate" imagePosition="only" alignment="center" inset="2" id="De2-o3-Acv">
                                    <behavior key="behavior" pushIn="YES" lightByBackground="YES" lightByGray="YES"/>
                                    <font key="font" metaFont="system"/>
                                </buttonCell>
                                <color key="contentTintColor" name="labelColor" catalog="System" colorSpace="catalog"/>
                                <constraints>
                                    <constraint firstAttribute="width" secondItem="f5l-5w-zmm" secondAttribute="height" multiplier="1:1" id="t7I-vx-VZI"/>
=======
                                <buttonCell key="cell" type="square" bezelStyle="shadowlessSquare" image="NSAddTemplate" imagePosition="only" alignment="center" inset="2" id="sxT-LD-iKe">
                                    <behavior key="behavior" pushIn="YES" lightByBackground="YES" lightByGray="YES"/>
                                    <font key="font" metaFont="system"/>
                                </buttonCell>
                                <constraints>
                                    <constraint firstAttribute="width" secondItem="iCp-ho-SlQ" secondAttribute="height" multiplier="1:1" id="W5T-Sa-grr"/>
>>>>>>> 5c39b7d6
                                </constraints>
                                <connections>
                                    <action selector="addBindingBtnAction:" target="-2" id="oNc-c8-i9c"/>
                                </connections>
                            </button>
                            <button translatesAutoresizingMaskIntoConstraints="NO" id="uFG-OF-DJ5" userLabel="RemoveBinding Square Button">
                                <rect key="frame" x="20" y="3" width="20.5" height="15"/>
<<<<<<< HEAD
                                <buttonCell key="cell" type="square" bezelStyle="shadowlessSquare" image="NSRemoveTemplate" imagePosition="only" alignment="center" inset="2" id="nAC-n9-1YJ">
                                    <behavior key="behavior" pushIn="YES" lightByBackground="YES" lightByGray="YES"/>
                                    <font key="font" metaFont="system"/>
                                </buttonCell>
                                <color key="contentTintColor" name="labelColor" catalog="System" colorSpace="catalog"/>
                                <constraints>
                                    <constraint firstAttribute="width" secondItem="uFG-OF-DJ5" secondAttribute="height" multiplier="1:1" id="KP5-c5-VcL"/>
=======
                                <buttonCell key="cell" type="square" bezelStyle="shadowlessSquare" image="NSRemoveTemplate" imagePosition="only" alignment="center" inset="2" id="mZx-Q0-d48">
                                    <behavior key="behavior" pushIn="YES" lightByBackground="YES" lightByGray="YES"/>
                                    <font key="font" metaFont="system"/>
                                </buttonCell>
                                <constraints>
                                    <constraint firstAttribute="width" secondItem="EpF-t6-PtC" secondAttribute="height" multiplier="1:1" id="NBy-aM-7Gt"/>
>>>>>>> 5c39b7d6
                                </constraints>
                                <connections>
                                    <action selector="removeBindingBtnAction:" target="-2" id="aeN-fq-0zS"/>
                                </connections>
                            </button>
<<<<<<< HEAD
                            <box horizontalHuggingPriority="750" boxType="separator" translatesAutoresizingMaskIntoConstraints="NO" id="GnK-98-Zrg">
                                <rect key="frame" x="38" y="0.0" width="5" height="20"/>
                            </box>
                            <button horizontalHuggingPriority="751" translatesAutoresizingMaskIntoConstraints="NO" id="ogR-hg-OWq" userLabel="Show bindings from all sources Button">
                                <rect key="frame" x="49" y="5" width="242" height="11"/>
                                <string key="toolTip">Shows the complete set of key bindings which are active in the most recent player window, in addition to the current configuration. When this is checked, the list can include key bindings which cannot be changed or can only be configured elsewhere, such as filter shortcuts, built-in menu items, and bindings set by Lua scripts.</string>
                                <buttonCell key="cell" type="check" title="Display all other bindings present in player window" bezelStyle="regularSquare" imagePosition="left" controlSize="mini" lineBreakMode="truncatingTail" state="on" inset="2" id="ofM-Fl-e5N">
                                    <behavior key="behavior" changeContents="YES" doesNotDimImage="YES" lightByContents="YES"/>
=======
                            <button translatesAutoresizingMaskIntoConstraints="NO" id="5WK-s3-J9x">
                                <rect key="frame" x="120" y="5" width="54" height="11"/>
                                <buttonCell key="cell" type="square" title="Duplicate…" bezelStyle="shadowlessSquare" alignment="center" inset="2" id="gpZ-Rh-DMn">
                                    <behavior key="behavior" pushIn="YES" lightByBackground="YES" lightByGray="YES"/>
>>>>>>> 5c39b7d6
                                    <font key="font" metaFont="label" size="9"/>
                                </buttonCell>
                                <connections>
                                    <binding destination="XM5-Sj-lhw" name="value" keyPath="values.showKeyBindingsFromAllSources" id="KJD-p3-CXn"/>
                                </connections>
                            </button>
                            <button toolTip="Show the raw mpv key code and command." horizontalHuggingPriority="501" translatesAutoresizingMaskIntoConstraints="NO" id="l2M-TH-eCt" userLabel="Display raw values Button">
                                <rect key="frame" x="299" y="5" width="100" height="11"/>
                                <buttonCell key="cell" type="check" title="Display raw values" bezelStyle="regularSquare" imagePosition="left" controlSize="mini" lineBreakMode="truncatingTail" inset="2" id="3RK-1k-otl">
                                    <behavior key="behavior" changeContents="YES" doesNotDimImage="YES" lightByContents="YES"/>
                                    <font key="font" metaFont="label" size="9"/>
                                </buttonCell>
                                <connections>
                                    <action selector="displayRawValueAction:" target="-2" id="EX1-Ia-ua1"/>
                                    <binding destination="XM5-Sj-lhw" name="value" keyPath="values.displayKeyBindingRawValues" id="MXC-5c-KeU"/>
                                </connections>
                            </button>
                        </subviews>
                        <constraints>
<<<<<<< HEAD
                            <constraint firstItem="ogR-hg-OWq" firstAttribute="leading" relation="greaterThanOrEqual" secondItem="GnK-98-Zrg" secondAttribute="trailing" priority="751" constant="8" id="1ri-Vd-Cck"/>
                            <constraint firstItem="uFG-OF-DJ5" firstAttribute="top" secondItem="0le-1T-r5f" secondAttribute="top" id="Fj3-Ay-5aJ"/>
                            <constraint firstAttribute="bottom" secondItem="uFG-OF-DJ5" secondAttribute="bottom" id="QpE-rf-DFB"/>
                            <constraint firstItem="GnK-98-Zrg" firstAttribute="top" secondItem="0le-1T-r5f" secondAttribute="top" id="XSn-ja-Q3m"/>
                            <constraint firstAttribute="trailing" secondItem="l2M-TH-eCt" secondAttribute="trailing" constant="6" id="ced-22-S2H"/>
                            <constraint firstItem="f5l-5w-zmm" firstAttribute="top" secondItem="0le-1T-r5f" secondAttribute="top" id="cs5-Bc-qpt"/>
                            <constraint firstItem="ogR-hg-OWq" firstAttribute="centerY" secondItem="0le-1T-r5f" secondAttribute="centerY" id="dZe-e4-Kid"/>
                            <constraint firstItem="uFG-OF-DJ5" firstAttribute="leading" secondItem="f5l-5w-zmm" secondAttribute="trailing" id="fpH-b3-2dm"/>
                            <constraint firstItem="ogR-hg-OWq" firstAttribute="leading" secondItem="GnK-98-Zrg" secondAttribute="trailing" priority="499" constant="8" id="hze-oJ-lAg"/>
                            <constraint firstAttribute="bottom" secondItem="f5l-5w-zmm" secondAttribute="bottom" id="msC-WR-Ru1"/>
                            <constraint firstItem="f5l-5w-zmm" firstAttribute="leading" secondItem="0le-1T-r5f" secondAttribute="leading" id="tMy-fs-AYa"/>
                            <constraint firstItem="GnK-98-Zrg" firstAttribute="leading" relation="greaterThanOrEqual" secondItem="uFG-OF-DJ5" secondAttribute="trailing" id="tN0-kz-2Oi"/>
                            <constraint firstItem="l2M-TH-eCt" firstAttribute="centerY" secondItem="0le-1T-r5f" secondAttribute="centerY" id="umX-M8-lLx"/>
                            <constraint firstAttribute="bottom" secondItem="GnK-98-Zrg" secondAttribute="bottom" id="wG6-Hf-CPU"/>
                            <constraint firstItem="l2M-TH-eCt" firstAttribute="leading" secondItem="ogR-hg-OWq" secondAttribute="trailing" constant="8" id="yJP-YC-qzF"/>
=======
                            <constraint firstItem="iCp-ho-SlQ" firstAttribute="top" secondItem="Mvx-13-iEj" secondAttribute="top" id="3uh-95-h0I"/>
                            <constraint firstItem="iCp-ho-SlQ" firstAttribute="leading" secondItem="Mvx-13-iEj" secondAttribute="leading" id="4oq-2L-6zN"/>
                            <constraint firstAttribute="bottom" secondItem="nTU-Bf-Utf" secondAttribute="bottom" id="A8G-za-nzo"/>
                            <constraint firstItem="5WK-s3-J9x" firstAttribute="leading" secondItem="nTU-Bf-Utf" secondAttribute="trailing" constant="4" id="HkI-Ag-x2j"/>
                            <constraint firstItem="nTU-Bf-Utf" firstAttribute="leading" relation="greaterThanOrEqual" secondItem="EpF-t6-PtC" secondAttribute="trailing" id="IXS-jS-rs0"/>
                            <constraint firstAttribute="trailing" secondItem="5WK-s3-J9x" secondAttribute="trailing" constant="4" id="NlB-hd-hMZ"/>
                            <constraint firstItem="nTU-Bf-Utf" firstAttribute="top" secondItem="Mvx-13-iEj" secondAttribute="top" id="Wsu-Ie-37S"/>
                            <constraint firstAttribute="bottom" secondItem="EpF-t6-PtC" secondAttribute="bottom" id="XUb-wd-Q7m"/>
                            <constraint firstItem="EpF-t6-PtC" firstAttribute="top" secondItem="Mvx-13-iEj" secondAttribute="top" id="nNy-xV-noG"/>
                            <constraint firstItem="EpF-t6-PtC" firstAttribute="leading" secondItem="iCp-ho-SlQ" secondAttribute="trailing" id="oxu-sV-ch1"/>
                            <constraint firstAttribute="bottom" secondItem="iCp-ho-SlQ" secondAttribute="bottom" id="szb-XO-VMw"/>
>>>>>>> 5c39b7d6
                        </constraints>
                    </view>
                    <constraints>
                        <constraint firstAttribute="height" constant="22" id="fam-VI-AzZ"/>
                    </constraints>
                    <color key="borderColor" name="separatorColor" catalog="System" colorSpace="catalog"/>
                    <color key="fillColor" name="controlBackgroundColor" catalog="System" colorSpace="catalog"/>
                </box>
<<<<<<< HEAD
                <button identifier="FunctionalButtonShowConfig" verticalHuggingPriority="750" translatesAutoresizingMaskIntoConstraints="NO" id="KZA-hu-vhZ" userLabel="Show the config file in Finder Button">
                    <rect key="frame" x="-6" y="1" width="210" height="32"/>
                    <buttonCell key="cell" type="push" title="Show the config file in Finder" bezelStyle="rounded" alignment="center" borderStyle="border" imageScaling="proportionallyDown" inset="2" id="gDo-JL-a9k">
=======
                <textField focusRingType="none" horizontalHuggingPriority="251" verticalHuggingPriority="750" horizontalCompressionResistancePriority="251" translatesAutoresizingMaskIntoConstraints="NO" id="tP6-Ua-acA">
                    <rect key="frame" x="0.0" y="220" width="480" height="14"/>
                    <textFieldCell key="cell" controlSize="small" title="Label" id="M4N-eg-JA8">
                        <font key="font" metaFont="message" size="11"/>
                        <color key="textColor" name="secondaryLabelColor" catalog="System" colorSpace="catalog"/>
                        <color key="backgroundColor" name="textBackgroundColor" catalog="System" colorSpace="catalog"/>
                    </textFieldCell>
                </textField>
                <button identifier="FunctionalButtonImportConfig" verticalHuggingPriority="750" translatesAutoresizingMaskIntoConstraints="NO" id="AuR-Lj-Iz4">
                    <rect key="frame" x="202" y="1" width="206" height="32"/>
                    <buttonCell key="cell" type="push" title="Import an existing config file" bezelStyle="rounded" alignment="center" borderStyle="border" imageScaling="proportionallyDown" inset="2" id="6cO-C0-33g">
>>>>>>> 5c39b7d6
                        <behavior key="behavior" pushIn="YES" lightByBackground="YES" lightByGray="YES"/>
                        <font key="font" metaFont="system"/>
                    </buttonCell>
                    <connections>
                        <action selector="showConfFileAction:" target="-2" id="IMG-HR-TWq"/>
                    </connections>
                </button>
<<<<<<< HEAD
                <button identifier="FunctionalButtonImportConfig" verticalHuggingPriority="750" translatesAutoresizingMaskIntoConstraints="NO" id="AuR-Lj-Iz4" userLabel="Import an existing config file Button">
                    <rect key="frame" x="202" y="1" width="206" height="32"/>
                    <buttonCell key="cell" type="push" title="Import an existing config file" bezelStyle="rounded" alignment="center" borderStyle="border" imageScaling="proportionallyDown" inset="2" id="6cO-C0-33g">
                        <behavior key="behavior" pushIn="YES" lightByBackground="YES" lightByGray="YES"/>
=======
                <searchField wantsLayer="YES" focusRingType="none" verticalHuggingPriority="750" textCompletion="NO" translatesAutoresizingMaskIntoConstraints="NO" id="x6N-6q-HiV">
                    <rect key="frame" x="188" y="190" width="292" height="22"/>
                    <constraints>
                        <constraint firstAttribute="height" constant="22" id="aql-K3-x6M"/>
                    </constraints>
                    <searchFieldCell key="cell" scrollable="YES" lineBreakMode="clipping" selectable="YES" editable="YES" borderStyle="bezel" usesSingleLineMode="YES" bezelStyle="round" sendsSearchStringImmediately="YES" id="onw-J2-ic8">
>>>>>>> 5c39b7d6
                        <font key="font" metaFont="system"/>
                    </buttonCell>
                    <connections>
                        <action selector="importConfBtnAction:" target="-2" id="m3a-yn-NIE"/>
                    </connections>
<<<<<<< HEAD
                </button>
                <textField identifier="SectionTitleSettings" hidden="YES" focusRingType="none" horizontalHuggingPriority="251" verticalHuggingPriority="750" translatesAutoresizingMaskIntoConstraints="NO" id="8ym-fj-1VT">
                    <rect key="frame" x="552" y="0.0" width="55" height="16"/>
                    <textFieldCell key="cell" scrollable="YES" lineBreakMode="clipping" refusesFirstResponder="YES" sendsActionOnEndEditing="YES" title="Settings" id="jPl-gf-pVX">
=======
                </searchField>
                <textField identifier="SectionTitleSettings" hidden="YES" focusRingType="none" horizontalHuggingPriority="251" verticalHuggingPriority="750" translatesAutoresizingMaskIntoConstraints="NO" id="JxQ-iv-eAN">
                    <rect key="frame" x="427" y="255" width="55" height="16"/>
                    <textFieldCell key="cell" scrollable="YES" lineBreakMode="clipping" sendsActionOnEndEditing="YES" title="Settings" id="8yJ-Rj-GWo">
>>>>>>> 5c39b7d6
                        <font key="font" metaFont="system"/>
                        <color key="textColor" name="labelColor" catalog="System" colorSpace="catalog"/>
                        <color key="backgroundColor" name="controlColor" catalog="System" colorSpace="catalog"/>
                    </textFieldCell>
                </textField>
            </subviews>
            <constraints>
                <constraint firstItem="KZA-hu-vhZ" firstAttribute="top" secondItem="0le-1T-r5f" secondAttribute="bottom" constant="14" id="2Pk-ll-iUo"/>
                <constraint firstItem="KZA-hu-vhZ" firstAttribute="leading" secondItem="Hz6-mo-xeY" secondAttribute="leading" constant="1" id="3kW-5w-PxP"/>
                <constraint firstAttribute="trailing" secondItem="tP6-Ua-acA" secondAttribute="trailing" id="AGg-nV-dJe"/>
                <constraint firstItem="bm5-rb-Qjb" firstAttribute="leading" relation="greaterThanOrEqual" secondItem="LU9-QU-BFL" secondAttribute="trailing" constant="8" id="ASF-wJ-2pT"/>
                <constraint firstItem="Le4-ai-PiB" firstAttribute="top" secondItem="Mhk-DT-3CM" secondAttribute="bottom" constant="-1" id="BKz-av-lUx"/>
                <constraint firstItem="x6N-6q-HiV" firstAttribute="top" secondItem="tP6-Ua-acA" secondAttribute="bottom" constant="8" id="Cf7-8P-UBX"/>
                <constraint firstItem="Le4-ai-PiB" firstAttribute="trailing" secondItem="Mhk-DT-3CM" secondAttribute="trailing" id="DeO-7U-TYb"/>
                <constraint firstItem="ER0-iU-7fy" firstAttribute="top" secondItem="LU9-QU-BFL" secondAttribute="bottom" constant="16" id="GGr-Xs-9iJ"/>
                <constraint firstItem="AuR-Lj-Iz4" firstAttribute="firstBaseline" secondItem="KZA-hu-vhZ" secondAttribute="firstBaseline" id="Hrm-F3-qj5"/>
                <constraint firstItem="AuR-Lj-Iz4" firstAttribute="leading" secondItem="KZA-hu-vhZ" secondAttribute="trailing" constant="12" id="LWW-j6-UPY"/>
                <constraint firstItem="mLe-eI-lIk" firstAttribute="top" secondItem="2pX-29-I87" secondAttribute="bottom" constant="-1" id="LeQ-qP-FVe"/>
                <constraint firstAttribute="trailing" relation="greaterThanOrEqual" secondItem="AuR-Lj-Iz4" secondAttribute="trailing" constant="1" id="M6E-Ra-d8q"/>
                <constraint firstAttribute="trailing" secondItem="8ym-fj-1VT" secondAttribute="trailing" id="Mfz-Ot-GqL"/>
                <constraint firstItem="Mhk-DT-3CM" firstAttribute="leading" secondItem="Hz6-mo-xeY" secondAttribute="leading" id="OLU-oB-Se7"/>
                <constraint firstItem="2pX-29-I87" firstAttribute="trailing" secondItem="x6N-6q-HiV" secondAttribute="trailing" id="OUg-39-1kM"/>
                <constraint firstAttribute="bottom" secondItem="KZA-hu-vhZ" secondAttribute="bottom" constant="8" id="QtF-OP-vXc"/>
                <constraint firstItem="ER0-iU-7fy" firstAttribute="leading" secondItem="Hz6-mo-xeY" secondAttribute="leading" id="Rc3-GT-Hhr"/>
                <constraint firstAttribute="trailing" secondItem="mLe-eI-lIk" secondAttribute="trailing" id="U9K-pE-0CL"/>
                <constraint firstItem="Mhk-DT-3CM" firstAttribute="top" secondItem="tP6-Ua-acA" secondAttribute="bottom" constant="8" id="Ud4-VR-43k"/>
                <constraint firstItem="2pX-29-I87" firstAttribute="leading" secondItem="Mhk-DT-3CM" secondAttribute="trailing" constant="8" id="VX8-3k-wdZ"/>
                <constraint firstAttribute="bottom" secondItem="8ym-fj-1VT" secondAttribute="bottom" id="XOr-pD-cA6"/>
                <constraint firstAttribute="trailing" secondItem="ER0-iU-7fy" secondAttribute="trailing" id="Y4g-9e-aDt"/>
                <constraint firstItem="ZWR-gT-S2p" firstAttribute="top" secondItem="ER0-iU-7fy" secondAttribute="bottom" constant="16" id="ZX7-1F-af0"/>
                <constraint firstItem="2pX-29-I87" firstAttribute="top" secondItem="x6N-6q-HiV" secondAttribute="bottom" constant="8" id="aGz-Kt-wfl"/>
                <constraint firstItem="Mhk-DT-3CM" firstAttribute="bottom" secondItem="2pX-29-I87" secondAttribute="bottom" id="bIy-L9-gJ1"/>
                <constraint firstItem="Le4-ai-PiB" firstAttribute="leading" secondItem="Mhk-DT-3CM" secondAttribute="leading" id="bgz-zS-geZ"/>
                <constraint firstItem="bm5-rb-Qjb" firstAttribute="centerY" secondItem="LU9-QU-BFL" secondAttribute="centerY" id="dVn-Pj-vDl"/>
                <constraint firstItem="LU9-QU-BFL" firstAttribute="leading" secondItem="Hz6-mo-xeY" secondAttribute="leading" constant="1" id="eIu-AE-LI1"/>
                <constraint firstItem="ZWR-gT-S2p" firstAttribute="leading" secondItem="Hz6-mo-xeY" secondAttribute="leading" id="eyA-gW-IBL"/>
                <constraint firstItem="2pX-29-I87" firstAttribute="leading" secondItem="x6N-6q-HiV" secondAttribute="leading" id="g2M-Pk-tTF"/>
                <constraint firstItem="8ym-fj-1VT" firstAttribute="leading" relation="greaterThanOrEqual" secondItem="Hz6-mo-xeY" secondAttribute="trailing" constant="-51" id="ioM-iS-Gic"/>
                <constraint firstItem="tP6-Ua-acA" firstAttribute="top" secondItem="ZWR-gT-S2p" secondAttribute="bottom" constant="4" id="krb-us-D9G"/>
<<<<<<< HEAD
                <constraint firstItem="tP6-Ua-acA" firstAttribute="leading" secondItem="Hz6-mo-xeY" secondAttribute="leading" id="olF-Fw-cWs"/>
=======
                <constraint firstItem="tP6-Ua-acA" firstAttribute="leading" secondItem="Hz6-mo-xeY" secondAttribute="leading" constant="2" id="olF-Fw-cWs"/>
                <constraint firstItem="JxQ-iv-eAN" firstAttribute="leading" relation="greaterThanOrEqual" secondItem="Hz6-mo-xeY" secondAttribute="leading" id="q2V-Iu-xwo"/>
                <constraint firstItem="l2M-TH-eCt" firstAttribute="firstBaseline" secondItem="5WK-s3-J9x" secondAttribute="firstBaseline" id="tI8-3r-ND1"/>
>>>>>>> 5c39b7d6
                <constraint firstAttribute="trailing" relation="greaterThanOrEqual" secondItem="ZWR-gT-S2p" secondAttribute="trailing" id="tWl-b9-AcQ"/>
                <constraint firstAttribute="trailing" secondItem="2pX-29-I87" secondAttribute="trailing" id="tl2-El-aGp"/>
                <constraint firstItem="LU9-QU-BFL" firstAttribute="top" secondItem="Hz6-mo-xeY" secondAttribute="top" constant="8" id="uzh-oa-t27"/>
                <constraint firstItem="mLe-eI-lIk" firstAttribute="leading" secondItem="2pX-29-I87" secondAttribute="leading" id="y2u-f9-ILB"/>
                <constraint firstAttribute="trailing" secondItem="bm5-rb-Qjb" secondAttribute="trailing" constant="1" id="yu6-lr-z6o"/>
            </constraints>
            <point key="canvasLocation" x="121" y="248"/>
        </customView>
        <userDefaultsController representsSharedInstance="YES" id="XM5-Sj-lhw"/>
    </objects>
    <resources>
        <image name="NSAddTemplate" width="18" height="17"/>
        <image name="NSLockLockedTemplate" width="19" height="19"/>
        <image name="NSRemoveTemplate" width="18" height="5"/>
    </resources>
</document><|MERGE_RESOLUTION|>--- conflicted
+++ resolved
@@ -1,15 +1,8 @@
 <?xml version="1.0" encoding="UTF-8"?>
-<<<<<<< HEAD
-<document type="com.apple.InterfaceBuilder3.Cocoa.XIB" version="3.0" toolsVersion="22505" targetRuntime="MacOSX.Cocoa" propertyAccessControl="none" useAutolayout="YES" customObjectInstantitationMethod="direct">
-    <dependencies>
-        <deployment identifier="macosx"/>
-        <plugIn identifier="com.apple.InterfaceBuilder.CocoaPlugin" version="22505"/>
-=======
 <document type="com.apple.InterfaceBuilder3.Cocoa.XIB" version="3.0" toolsVersion="32700.99.1234" targetRuntime="MacOSX.Cocoa" propertyAccessControl="none" useAutolayout="YES" customObjectInstantitationMethod="direct">
     <dependencies>
         <deployment identifier="macosx"/>
         <plugIn identifier="com.apple.InterfaceBuilder.CocoaPlugin" version="22690"/>
->>>>>>> 5c39b7d6
         <capability name="System colors introduced in macOS 10.14" minToolsVersion="10.0"/>
         <capability name="documents saved in the Xcode 8 format" minToolsVersion="8.0"/>
     </dependencies>
@@ -37,22 +30,13 @@
             <rect key="frame" x="0.0" y="0.0" width="605" height="304"/>
             <subviews>
                 <button translatesAutoresizingMaskIntoConstraints="NO" id="LU9-QU-BFL">
-<<<<<<< HEAD
                     <rect key="frame" x="-1" y="279" width="121" height="18"/>
                     <buttonCell key="cell" type="check" title="Use media keys" bezelStyle="regularSquare" imagePosition="left" state="on" inset="2" id="2WY-CR-baD">
-=======
-                    <rect key="frame" x="-1" y="286" width="183" height="16"/>
-                    <buttonCell key="cell" type="check" title="Use system media control" bezelStyle="regularSquare" imagePosition="left" state="on" inset="2" id="2WY-CR-baD">
->>>>>>> 5c39b7d6
                         <behavior key="behavior" changeContents="YES" doesNotDimImage="YES" lightByContents="YES"/>
                         <font key="font" metaFont="system"/>
                     </buttonCell>
                     <constraints>
-<<<<<<< HEAD
                         <constraint firstAttribute="height" constant="16" id="lOm-I3-MpB"/>
-=======
-                        <constraint firstAttribute="height" constant="14" id="lOm-I3-MpB"/>
->>>>>>> 5c39b7d6
                     </constraints>
                     <connections>
                         <binding destination="XM5-Sj-lhw" name="value" keyPath="values.useMediaKeys" id="C7t-pc-JuC"/>
@@ -187,40 +171,14 @@
                         <autoresizingMask key="autoresizingMask"/>
                     </scroller>
                 </scrollView>
-<<<<<<< HEAD
                 <box boxType="custom" title="Box" translatesAutoresizingMaskIntoConstraints="NO" id="Le4-ai-PiB" userLabel="ConfTableFooter Box">
                     <rect key="frame" x="0.0" y="41" width="190" height="22"/>
                     <view key="contentView" id="Mvx-13-iEj" userLabel="ConfTableFooter Box View">
                         <rect key="frame" x="1" y="1" width="188" height="20"/>
-=======
-                <textField focusRingType="none" horizontalHuggingPriority="251" verticalHuggingPriority="750" allowsCharacterPickerTouchBarItem="YES" translatesAutoresizingMaskIntoConstraints="NO" id="ZWR-gT-S2p">
-                    <rect key="frame" x="0.0" y="238" width="91" height="16"/>
-                    <textFieldCell key="cell" scrollable="YES" lineBreakMode="clipping" sendsActionOnEndEditing="YES" title="Configuration:" id="au5-6f-s55">
-                        <font key="font" metaFont="system"/>
-                        <color key="textColor" name="labelColor" catalog="System" colorSpace="catalog"/>
-                        <color key="backgroundColor" name="controlColor" catalog="System" colorSpace="catalog"/>
-                    </textFieldCell>
-                </textField>
-                <button identifier="FunctionalButtonShowConfig" verticalHuggingPriority="750" translatesAutoresizingMaskIntoConstraints="NO" id="KZA-hu-vhZ">
-                    <rect key="frame" x="-6" y="1" width="210" height="32"/>
-                    <buttonCell key="cell" type="push" title="Show the config file in Finder" bezelStyle="rounded" alignment="center" borderStyle="border" imageScaling="proportionallyDown" inset="2" id="gDo-JL-a9k">
-                        <behavior key="behavior" pushIn="YES" lightByBackground="YES" lightByGray="YES"/>
-                        <font key="font" metaFont="system"/>
-                    </buttonCell>
-                    <connections>
-                        <action selector="showConfFileAction:" target="-2" id="IMG-HR-TWq"/>
-                    </connections>
-                </button>
-                <box boxType="custom" borderType="line" title="Box" translatesAutoresizingMaskIntoConstraints="NO" id="mLe-eI-lIk">
-                    <rect key="frame" x="188" y="41" width="292" height="22"/>
-                    <view key="contentView" id="0le-1T-r5f">
-                        <rect key="frame" x="1" y="1" width="290" height="20"/>
->>>>>>> 5c39b7d6
                         <autoresizingMask key="autoresizingMask" widthSizable="YES" heightSizable="YES"/>
                         <subviews>
                             <button translatesAutoresizingMaskIntoConstraints="NO" id="iCp-ho-SlQ" userLabel="AddConf Square Button">
                                 <rect key="frame" x="0.0" y="-1.5" width="20.5" height="24"/>
-<<<<<<< HEAD
                                 <buttonCell key="cell" type="square" bezelStyle="shadowlessSquare" image="NSAddTemplate" imagePosition="only" alignment="center" inset="2" id="sxT-LD-iKe">
                                     <behavior key="behavior" pushIn="YES" lightByBackground="YES" lightByGray="YES"/>
                                     <font key="font" metaFont="system"/>
@@ -228,14 +186,6 @@
                                 <color key="contentTintColor" name="labelColor" catalog="System" colorSpace="catalog"/>
                                 <constraints>
                                     <constraint firstAttribute="width" secondItem="iCp-ho-SlQ" secondAttribute="height" multiplier="1:1" id="VuG-8t-3rb"/>
-=======
-                                <buttonCell key="cell" type="square" bezelStyle="shadowlessSquare" image="NSAddTemplate" imagePosition="only" alignment="center" inset="2" id="De2-o3-Acv">
-                                    <behavior key="behavior" pushIn="YES" lightByBackground="YES" lightByGray="YES"/>
-                                    <font key="font" metaFont="system"/>
-                                </buttonCell>
-                                <constraints>
-                                    <constraint firstAttribute="width" secondItem="f5l-5w-zmm" secondAttribute="height" multiplier="1:1" id="nxu-Es-dAW"/>
->>>>>>> 5c39b7d6
                                 </constraints>
                                 <connections>
                                     <action selector="newConfFileAction:" target="-2" id="zyI-2f-FHa"/>
@@ -243,7 +193,6 @@
                             </button>
                             <button translatesAutoresizingMaskIntoConstraints="NO" id="EpF-t6-PtC" userLabel="RemoveConf Square Button">
                                 <rect key="frame" x="20" y="3" width="20.5" height="15"/>
-<<<<<<< HEAD
                                 <buttonCell key="cell" type="square" bezelStyle="shadowlessSquare" image="NSRemoveTemplate" imagePosition="only" alignment="center" inset="2" id="mZx-Q0-d48">
                                     <behavior key="behavior" pushIn="YES" lightByBackground="YES" lightByGray="YES"/>
                                     <font key="font" metaFont="system"/>
@@ -251,20 +200,11 @@
                                 <color key="contentTintColor" name="labelColor" catalog="System" colorSpace="catalog"/>
                                 <constraints>
                                     <constraint firstAttribute="width" secondItem="EpF-t6-PtC" secondAttribute="height" multiplier="1:1" id="BI6-fZ-9GC"/>
-=======
-                                <buttonCell key="cell" type="square" bezelStyle="shadowlessSquare" image="NSRemoveTemplate" imagePosition="only" alignment="center" inset="2" id="nAC-n9-1YJ">
-                                    <behavior key="behavior" pushIn="YES" lightByBackground="YES" lightByGray="YES"/>
-                                    <font key="font" metaFont="system"/>
-                                </buttonCell>
-                                <constraints>
-                                    <constraint firstAttribute="width" secondItem="uFG-OF-DJ5" secondAttribute="height" multiplier="1:1" id="ka8-vi-ux9"/>
->>>>>>> 5c39b7d6
                                 </constraints>
                                 <connections>
                                     <action selector="deleteConfFileAction:" target="-2" id="v3N-VV-gc0"/>
                                 </connections>
                             </button>
-<<<<<<< HEAD
                             <box horizontalHuggingPriority="750" boxType="separator" translatesAutoresizingMaskIntoConstraints="NO" id="nTU-Bf-Utf">
                                 <rect key="frame" x="127" y="0.0" width="5" height="20"/>
                             </box>
@@ -272,12 +212,6 @@
                                 <rect key="frame" x="136" y="0.0" width="46" height="20"/>
                                 <buttonCell key="cell" type="square" title="Duplicate" bezelStyle="shadowlessSquare" alignment="center" inset="2" id="gpZ-Rh-DMn">
                                     <behavior key="behavior" pushIn="YES" lightByBackground="YES" lightByGray="YES"/>
-=======
-                            <button toolTip="Show the raw mpv key code and command." translatesAutoresizingMaskIntoConstraints="NO" id="l2M-TH-eCt">
-                                <rect key="frame" x="184" y="5" width="100" height="11"/>
-                                <buttonCell key="cell" type="check" title="Display raw values" bezelStyle="regularSquare" imagePosition="left" controlSize="mini" inset="2" id="3RK-1k-otl">
-                                    <behavior key="behavior" changeContents="YES" doesNotDimImage="YES" lightByContents="YES"/>
->>>>>>> 5c39b7d6
                                     <font key="font" metaFont="label" size="9"/>
                                 </buttonCell>
                                 <color key="contentTintColor" name="labelColor" catalog="System" colorSpace="catalog"/>
@@ -287,7 +221,6 @@
                             </button>
                         </subviews>
                         <constraints>
-<<<<<<< HEAD
                             <constraint firstAttribute="bottom" secondItem="nTU-Bf-Utf" secondAttribute="bottom" id="A8G-za-nzo"/>
                             <constraint firstAttribute="bottom" secondItem="iCp-ho-SlQ" secondAttribute="bottom" id="BEi-ao-jIe"/>
                             <constraint firstItem="5WK-s3-J9x" firstAttribute="leading" secondItem="nTU-Bf-Utf" secondAttribute="trailing" constant="6" id="HkI-Ag-x2j"/>
@@ -301,20 +234,6 @@
                             <constraint firstItem="iCp-ho-SlQ" firstAttribute="leading" secondItem="Mvx-13-iEj" secondAttribute="leading" id="gn2-cj-6Os"/>
                             <constraint firstItem="5WK-s3-J9x" firstAttribute="top" secondItem="Mvx-13-iEj" secondAttribute="top" id="hGe-15-t41"/>
                             <constraint firstItem="iCp-ho-SlQ" firstAttribute="top" secondItem="Mvx-13-iEj" secondAttribute="top" id="yrz-em-DU0"/>
-=======
-                            <constraint firstAttribute="bottom" secondItem="uFG-OF-DJ5" secondAttribute="bottom" id="Kev-zL-xU3"/>
-                            <constraint firstItem="l2M-TH-eCt" firstAttribute="leading" secondItem="GnK-98-Zrg" secondAttribute="trailing" constant="8" id="Qbj-KE-dFO"/>
-                            <constraint firstItem="GnK-98-Zrg" firstAttribute="top" secondItem="0le-1T-r5f" secondAttribute="top" id="XSn-ja-Q3m"/>
-                            <constraint firstItem="uFG-OF-DJ5" firstAttribute="top" secondItem="0le-1T-r5f" secondAttribute="top" id="ZfQ-Vd-66B"/>
-                            <constraint firstItem="GnK-98-Zrg" firstAttribute="leading" relation="greaterThanOrEqual" secondItem="uFG-OF-DJ5" secondAttribute="trailing" id="bMg-gh-g0b"/>
-                            <constraint firstAttribute="trailing" secondItem="l2M-TH-eCt" secondAttribute="trailing" constant="6" id="ced-22-S2H"/>
-                            <constraint firstItem="l2M-TH-eCt" firstAttribute="centerY" secondItem="0le-1T-r5f" secondAttribute="centerY" id="umX-M8-lLx"/>
-                            <constraint firstAttribute="bottom" secondItem="f5l-5w-zmm" secondAttribute="bottom" id="vhs-Bl-OW7"/>
-                            <constraint firstAttribute="bottom" secondItem="GnK-98-Zrg" secondAttribute="bottom" id="wG6-Hf-CPU"/>
-                            <constraint firstItem="uFG-OF-DJ5" firstAttribute="leading" secondItem="f5l-5w-zmm" secondAttribute="trailing" id="xh6-AE-0sz"/>
-                            <constraint firstItem="f5l-5w-zmm" firstAttribute="leading" secondItem="0le-1T-r5f" secondAttribute="leading" id="zf0-Sa-GO1"/>
-                            <constraint firstItem="f5l-5w-zmm" firstAttribute="top" secondItem="0le-1T-r5f" secondAttribute="top" id="zpw-dX-Qe9"/>
->>>>>>> 5c39b7d6
                         </constraints>
                     </view>
                     <constraints>
@@ -365,7 +284,6 @@
                                             <tableCellView translatesAutoresizingMaskIntoConstraints="NO" id="nMC-X0-DpK" userLabel="Key TableCellView">
                                                 <rect key="frame" x="1" y="1" width="121" height="18"/>
                                                 <subviews>
-<<<<<<< HEAD
                                                     <textField focusRingType="none" horizontalHuggingPriority="251" verticalHuggingPriority="750" horizontalCompressionResistancePriority="250" allowsExpansionToolTips="YES" translatesAutoresizingMaskIntoConstraints="NO" id="wdS-kV-koV" userLabel="Key TextField" customClass="EditableTextField" customModule="IINA" customModuleProvider="target">
                                                         <rect key="frame" x="0.0" y="0.0" width="121" height="18"/>
                                                         <constraints>
@@ -373,12 +291,6 @@
                                                         </constraints>
                                                         <textFieldCell key="cell" lineBreakMode="truncatingTail" refusesFirstResponder="YES" sendsActionOnEndEditing="YES" title="Table View Cell" id="D4i-Dv-Avr" userLabel="Key TextFieldCell" customClass="EditableTextFieldCell" customModule="IINA">
                                                             <font key="font" usesAppearanceFont="YES"/>
-=======
-                                                    <textField focusRingType="none" verticalHuggingPriority="750" horizontalCompressionResistancePriority="250" translatesAutoresizingMaskIntoConstraints="NO" id="k3i-eY-hmO">
-                                                        <rect key="frame" x="0.0" y="1" width="96" height="16"/>
-                                                        <textFieldCell key="cell" lineBreakMode="truncatingTail" sendsActionOnEndEditing="YES" title="Table View Cell" id="rVW-78-nDm">
-                                                            <font key="font" metaFont="system"/>
->>>>>>> 5c39b7d6
                                                             <color key="textColor" name="controlTextColor" catalog="System" colorSpace="catalog"/>
                                                             <color key="backgroundColor" name="textBackgroundColor" catalog="System" colorSpace="catalog"/>
                                                         </textFieldCell>
@@ -469,9 +381,6 @@
                                         </prototypeCellViews>
                                     </tableColumn>
                                 </tableColumns>
-                                <connections>
-                                    <action trigger="doubleAction" selector="configFileListDoubleAction:" target="-2" id="cFL-H1-Eks"/>
-                                </connections>
                             </tableView>
                         </subviews>
                     </clipView>
@@ -491,22 +400,14 @@
                         <autoresizingMask key="autoresizingMask"/>
                     </tableHeaderView>
                 </scrollView>
-<<<<<<< HEAD
                 <box boxType="custom" title="Box" translatesAutoresizingMaskIntoConstraints="NO" id="mLe-eI-lIk" userLabel="BindingTableFooter Box">
                     <rect key="frame" x="198" y="41" width="407" height="22"/>
                     <view key="contentView" id="0le-1T-r5f" userLabel="BindingTableFooter Box View">
                         <rect key="frame" x="1" y="1" width="405" height="20"/>
-=======
-                <box boxType="custom" borderType="line" title="Box" translatesAutoresizingMaskIntoConstraints="NO" id="Le4-ai-PiB">
-                    <rect key="frame" x="0.0" y="41" width="180" height="22"/>
-                    <view key="contentView" id="Mvx-13-iEj">
-                        <rect key="frame" x="1" y="1" width="178" height="20"/>
->>>>>>> 5c39b7d6
                         <autoresizingMask key="autoresizingMask" widthSizable="YES" heightSizable="YES"/>
                         <subviews>
                             <button translatesAutoresizingMaskIntoConstraints="NO" id="f5l-5w-zmm" userLabel="AddBinding Square Button">
                                 <rect key="frame" x="0.0" y="-1.5" width="20.5" height="24"/>
-<<<<<<< HEAD
                                 <buttonCell key="cell" type="square" bezelStyle="shadowlessSquare" image="NSAddTemplate" imagePosition="only" alignment="center" inset="2" id="De2-o3-Acv">
                                     <behavior key="behavior" pushIn="YES" lightByBackground="YES" lightByGray="YES"/>
                                     <font key="font" metaFont="system"/>
@@ -514,14 +415,6 @@
                                 <color key="contentTintColor" name="labelColor" catalog="System" colorSpace="catalog"/>
                                 <constraints>
                                     <constraint firstAttribute="width" secondItem="f5l-5w-zmm" secondAttribute="height" multiplier="1:1" id="t7I-vx-VZI"/>
-=======
-                                <buttonCell key="cell" type="square" bezelStyle="shadowlessSquare" image="NSAddTemplate" imagePosition="only" alignment="center" inset="2" id="sxT-LD-iKe">
-                                    <behavior key="behavior" pushIn="YES" lightByBackground="YES" lightByGray="YES"/>
-                                    <font key="font" metaFont="system"/>
-                                </buttonCell>
-                                <constraints>
-                                    <constraint firstAttribute="width" secondItem="iCp-ho-SlQ" secondAttribute="height" multiplier="1:1" id="W5T-Sa-grr"/>
->>>>>>> 5c39b7d6
                                 </constraints>
                                 <connections>
                                     <action selector="addBindingBtnAction:" target="-2" id="oNc-c8-i9c"/>
@@ -529,7 +422,6 @@
                             </button>
                             <button translatesAutoresizingMaskIntoConstraints="NO" id="uFG-OF-DJ5" userLabel="RemoveBinding Square Button">
                                 <rect key="frame" x="20" y="3" width="20.5" height="15"/>
-<<<<<<< HEAD
                                 <buttonCell key="cell" type="square" bezelStyle="shadowlessSquare" image="NSRemoveTemplate" imagePosition="only" alignment="center" inset="2" id="nAC-n9-1YJ">
                                     <behavior key="behavior" pushIn="YES" lightByBackground="YES" lightByGray="YES"/>
                                     <font key="font" metaFont="system"/>
@@ -537,34 +429,19 @@
                                 <color key="contentTintColor" name="labelColor" catalog="System" colorSpace="catalog"/>
                                 <constraints>
                                     <constraint firstAttribute="width" secondItem="uFG-OF-DJ5" secondAttribute="height" multiplier="1:1" id="KP5-c5-VcL"/>
-=======
-                                <buttonCell key="cell" type="square" bezelStyle="shadowlessSquare" image="NSRemoveTemplate" imagePosition="only" alignment="center" inset="2" id="mZx-Q0-d48">
-                                    <behavior key="behavior" pushIn="YES" lightByBackground="YES" lightByGray="YES"/>
-                                    <font key="font" metaFont="system"/>
-                                </buttonCell>
-                                <constraints>
-                                    <constraint firstAttribute="width" secondItem="EpF-t6-PtC" secondAttribute="height" multiplier="1:1" id="NBy-aM-7Gt"/>
->>>>>>> 5c39b7d6
                                 </constraints>
                                 <connections>
                                     <action selector="removeBindingBtnAction:" target="-2" id="aeN-fq-0zS"/>
                                 </connections>
                             </button>
-<<<<<<< HEAD
                             <box horizontalHuggingPriority="750" boxType="separator" translatesAutoresizingMaskIntoConstraints="NO" id="GnK-98-Zrg">
                                 <rect key="frame" x="38" y="0.0" width="5" height="20"/>
                             </box>
                             <button horizontalHuggingPriority="751" translatesAutoresizingMaskIntoConstraints="NO" id="ogR-hg-OWq" userLabel="Show bindings from all sources Button">
-                                <rect key="frame" x="49" y="5" width="242" height="11"/>
+                                <rect key="frame" x="49" y="0.0" width="242" height="20"/>
                                 <string key="toolTip">Shows the complete set of key bindings which are active in the most recent player window, in addition to the current configuration. When this is checked, the list can include key bindings which cannot be changed or can only be configured elsewhere, such as filter shortcuts, built-in menu items, and bindings set by Lua scripts.</string>
                                 <buttonCell key="cell" type="check" title="Display all other bindings present in player window" bezelStyle="regularSquare" imagePosition="left" controlSize="mini" lineBreakMode="truncatingTail" state="on" inset="2" id="ofM-Fl-e5N">
                                     <behavior key="behavior" changeContents="YES" doesNotDimImage="YES" lightByContents="YES"/>
-=======
-                            <button translatesAutoresizingMaskIntoConstraints="NO" id="5WK-s3-J9x">
-                                <rect key="frame" x="120" y="5" width="54" height="11"/>
-                                <buttonCell key="cell" type="square" title="Duplicate…" bezelStyle="shadowlessSquare" alignment="center" inset="2" id="gpZ-Rh-DMn">
-                                    <behavior key="behavior" pushIn="YES" lightByBackground="YES" lightByGray="YES"/>
->>>>>>> 5c39b7d6
                                     <font key="font" metaFont="label" size="9"/>
                                 </buttonCell>
                                 <connections>
@@ -572,7 +449,7 @@
                                 </connections>
                             </button>
                             <button toolTip="Show the raw mpv key code and command." horizontalHuggingPriority="501" translatesAutoresizingMaskIntoConstraints="NO" id="l2M-TH-eCt" userLabel="Display raw values Button">
-                                <rect key="frame" x="299" y="5" width="100" height="11"/>
+                                <rect key="frame" x="299" y="0.0" width="100" height="20"/>
                                 <buttonCell key="cell" type="check" title="Display raw values" bezelStyle="regularSquare" imagePosition="left" controlSize="mini" lineBreakMode="truncatingTail" inset="2" id="3RK-1k-otl">
                                     <behavior key="behavior" changeContents="YES" doesNotDimImage="YES" lightByContents="YES"/>
                                     <font key="font" metaFont="label" size="9"/>
@@ -584,35 +461,22 @@
                             </button>
                         </subviews>
                         <constraints>
-<<<<<<< HEAD
                             <constraint firstItem="ogR-hg-OWq" firstAttribute="leading" relation="greaterThanOrEqual" secondItem="GnK-98-Zrg" secondAttribute="trailing" priority="751" constant="8" id="1ri-Vd-Cck"/>
                             <constraint firstItem="uFG-OF-DJ5" firstAttribute="top" secondItem="0le-1T-r5f" secondAttribute="top" id="Fj3-Ay-5aJ"/>
+                            <constraint firstItem="ogR-hg-OWq" firstAttribute="centerY" secondItem="0le-1T-r5f" secondAttribute="centerY" id="Jdz-cv-44O"/>
                             <constraint firstAttribute="bottom" secondItem="uFG-OF-DJ5" secondAttribute="bottom" id="QpE-rf-DFB"/>
                             <constraint firstItem="GnK-98-Zrg" firstAttribute="top" secondItem="0le-1T-r5f" secondAttribute="top" id="XSn-ja-Q3m"/>
                             <constraint firstAttribute="trailing" secondItem="l2M-TH-eCt" secondAttribute="trailing" constant="6" id="ced-22-S2H"/>
                             <constraint firstItem="f5l-5w-zmm" firstAttribute="top" secondItem="0le-1T-r5f" secondAttribute="top" id="cs5-Bc-qpt"/>
-                            <constraint firstItem="ogR-hg-OWq" firstAttribute="centerY" secondItem="0le-1T-r5f" secondAttribute="centerY" id="dZe-e4-Kid"/>
                             <constraint firstItem="uFG-OF-DJ5" firstAttribute="leading" secondItem="f5l-5w-zmm" secondAttribute="trailing" id="fpH-b3-2dm"/>
                             <constraint firstItem="ogR-hg-OWq" firstAttribute="leading" secondItem="GnK-98-Zrg" secondAttribute="trailing" priority="499" constant="8" id="hze-oJ-lAg"/>
                             <constraint firstAttribute="bottom" secondItem="f5l-5w-zmm" secondAttribute="bottom" id="msC-WR-Ru1"/>
+                            <constraint firstItem="l2M-TH-eCt" firstAttribute="top" secondItem="0le-1T-r5f" secondAttribute="top" id="pvq-gz-TE0"/>
                             <constraint firstItem="f5l-5w-zmm" firstAttribute="leading" secondItem="0le-1T-r5f" secondAttribute="leading" id="tMy-fs-AYa"/>
                             <constraint firstItem="GnK-98-Zrg" firstAttribute="leading" relation="greaterThanOrEqual" secondItem="uFG-OF-DJ5" secondAttribute="trailing" id="tN0-kz-2Oi"/>
-                            <constraint firstItem="l2M-TH-eCt" firstAttribute="centerY" secondItem="0le-1T-r5f" secondAttribute="centerY" id="umX-M8-lLx"/>
                             <constraint firstAttribute="bottom" secondItem="GnK-98-Zrg" secondAttribute="bottom" id="wG6-Hf-CPU"/>
                             <constraint firstItem="l2M-TH-eCt" firstAttribute="leading" secondItem="ogR-hg-OWq" secondAttribute="trailing" constant="8" id="yJP-YC-qzF"/>
-=======
-                            <constraint firstItem="iCp-ho-SlQ" firstAttribute="top" secondItem="Mvx-13-iEj" secondAttribute="top" id="3uh-95-h0I"/>
-                            <constraint firstItem="iCp-ho-SlQ" firstAttribute="leading" secondItem="Mvx-13-iEj" secondAttribute="leading" id="4oq-2L-6zN"/>
-                            <constraint firstAttribute="bottom" secondItem="nTU-Bf-Utf" secondAttribute="bottom" id="A8G-za-nzo"/>
-                            <constraint firstItem="5WK-s3-J9x" firstAttribute="leading" secondItem="nTU-Bf-Utf" secondAttribute="trailing" constant="4" id="HkI-Ag-x2j"/>
-                            <constraint firstItem="nTU-Bf-Utf" firstAttribute="leading" relation="greaterThanOrEqual" secondItem="EpF-t6-PtC" secondAttribute="trailing" id="IXS-jS-rs0"/>
-                            <constraint firstAttribute="trailing" secondItem="5WK-s3-J9x" secondAttribute="trailing" constant="4" id="NlB-hd-hMZ"/>
-                            <constraint firstItem="nTU-Bf-Utf" firstAttribute="top" secondItem="Mvx-13-iEj" secondAttribute="top" id="Wsu-Ie-37S"/>
-                            <constraint firstAttribute="bottom" secondItem="EpF-t6-PtC" secondAttribute="bottom" id="XUb-wd-Q7m"/>
-                            <constraint firstItem="EpF-t6-PtC" firstAttribute="top" secondItem="Mvx-13-iEj" secondAttribute="top" id="nNy-xV-noG"/>
-                            <constraint firstItem="EpF-t6-PtC" firstAttribute="leading" secondItem="iCp-ho-SlQ" secondAttribute="trailing" id="oxu-sV-ch1"/>
-                            <constraint firstAttribute="bottom" secondItem="iCp-ho-SlQ" secondAttribute="bottom" id="szb-XO-VMw"/>
->>>>>>> 5c39b7d6
+                            <constraint firstAttribute="bottom" secondItem="l2M-TH-eCt" secondAttribute="bottom" id="zZt-GH-7RY"/>
                         </constraints>
                     </view>
                     <constraints>
@@ -621,23 +485,9 @@
                     <color key="borderColor" name="separatorColor" catalog="System" colorSpace="catalog"/>
                     <color key="fillColor" name="controlBackgroundColor" catalog="System" colorSpace="catalog"/>
                 </box>
-<<<<<<< HEAD
                 <button identifier="FunctionalButtonShowConfig" verticalHuggingPriority="750" translatesAutoresizingMaskIntoConstraints="NO" id="KZA-hu-vhZ" userLabel="Show the config file in Finder Button">
                     <rect key="frame" x="-6" y="1" width="210" height="32"/>
                     <buttonCell key="cell" type="push" title="Show the config file in Finder" bezelStyle="rounded" alignment="center" borderStyle="border" imageScaling="proportionallyDown" inset="2" id="gDo-JL-a9k">
-=======
-                <textField focusRingType="none" horizontalHuggingPriority="251" verticalHuggingPriority="750" horizontalCompressionResistancePriority="251" translatesAutoresizingMaskIntoConstraints="NO" id="tP6-Ua-acA">
-                    <rect key="frame" x="0.0" y="220" width="480" height="14"/>
-                    <textFieldCell key="cell" controlSize="small" title="Label" id="M4N-eg-JA8">
-                        <font key="font" metaFont="message" size="11"/>
-                        <color key="textColor" name="secondaryLabelColor" catalog="System" colorSpace="catalog"/>
-                        <color key="backgroundColor" name="textBackgroundColor" catalog="System" colorSpace="catalog"/>
-                    </textFieldCell>
-                </textField>
-                <button identifier="FunctionalButtonImportConfig" verticalHuggingPriority="750" translatesAutoresizingMaskIntoConstraints="NO" id="AuR-Lj-Iz4">
-                    <rect key="frame" x="202" y="1" width="206" height="32"/>
-                    <buttonCell key="cell" type="push" title="Import an existing config file" bezelStyle="rounded" alignment="center" borderStyle="border" imageScaling="proportionallyDown" inset="2" id="6cO-C0-33g">
->>>>>>> 5c39b7d6
                         <behavior key="behavior" pushIn="YES" lightByBackground="YES" lightByGray="YES"/>
                         <font key="font" metaFont="system"/>
                     </buttonCell>
@@ -645,35 +495,19 @@
                         <action selector="showConfFileAction:" target="-2" id="IMG-HR-TWq"/>
                     </connections>
                 </button>
-<<<<<<< HEAD
                 <button identifier="FunctionalButtonImportConfig" verticalHuggingPriority="750" translatesAutoresizingMaskIntoConstraints="NO" id="AuR-Lj-Iz4" userLabel="Import an existing config file Button">
                     <rect key="frame" x="202" y="1" width="206" height="32"/>
                     <buttonCell key="cell" type="push" title="Import an existing config file" bezelStyle="rounded" alignment="center" borderStyle="border" imageScaling="proportionallyDown" inset="2" id="6cO-C0-33g">
                         <behavior key="behavior" pushIn="YES" lightByBackground="YES" lightByGray="YES"/>
-=======
-                <searchField wantsLayer="YES" focusRingType="none" verticalHuggingPriority="750" textCompletion="NO" translatesAutoresizingMaskIntoConstraints="NO" id="x6N-6q-HiV">
-                    <rect key="frame" x="188" y="190" width="292" height="22"/>
-                    <constraints>
-                        <constraint firstAttribute="height" constant="22" id="aql-K3-x6M"/>
-                    </constraints>
-                    <searchFieldCell key="cell" scrollable="YES" lineBreakMode="clipping" selectable="YES" editable="YES" borderStyle="bezel" usesSingleLineMode="YES" bezelStyle="round" sendsSearchStringImmediately="YES" id="onw-J2-ic8">
->>>>>>> 5c39b7d6
                         <font key="font" metaFont="system"/>
                     </buttonCell>
                     <connections>
                         <action selector="importConfBtnAction:" target="-2" id="m3a-yn-NIE"/>
                     </connections>
-<<<<<<< HEAD
                 </button>
                 <textField identifier="SectionTitleSettings" hidden="YES" focusRingType="none" horizontalHuggingPriority="251" verticalHuggingPriority="750" translatesAutoresizingMaskIntoConstraints="NO" id="8ym-fj-1VT">
                     <rect key="frame" x="552" y="0.0" width="55" height="16"/>
                     <textFieldCell key="cell" scrollable="YES" lineBreakMode="clipping" refusesFirstResponder="YES" sendsActionOnEndEditing="YES" title="Settings" id="jPl-gf-pVX">
-=======
-                </searchField>
-                <textField identifier="SectionTitleSettings" hidden="YES" focusRingType="none" horizontalHuggingPriority="251" verticalHuggingPriority="750" translatesAutoresizingMaskIntoConstraints="NO" id="JxQ-iv-eAN">
-                    <rect key="frame" x="427" y="255" width="55" height="16"/>
-                    <textFieldCell key="cell" scrollable="YES" lineBreakMode="clipping" sendsActionOnEndEditing="YES" title="Settings" id="8yJ-Rj-GWo">
->>>>>>> 5c39b7d6
                         <font key="font" metaFont="system"/>
                         <color key="textColor" name="labelColor" catalog="System" colorSpace="catalog"/>
                         <color key="backgroundColor" name="controlColor" catalog="System" colorSpace="catalog"/>
@@ -705,6 +539,7 @@
                 <constraint firstAttribute="trailing" secondItem="ER0-iU-7fy" secondAttribute="trailing" id="Y4g-9e-aDt"/>
                 <constraint firstItem="ZWR-gT-S2p" firstAttribute="top" secondItem="ER0-iU-7fy" secondAttribute="bottom" constant="16" id="ZX7-1F-af0"/>
                 <constraint firstItem="2pX-29-I87" firstAttribute="top" secondItem="x6N-6q-HiV" secondAttribute="bottom" constant="8" id="aGz-Kt-wfl"/>
+                <constraint firstItem="ogR-hg-OWq" firstAttribute="firstBaseline" secondItem="5WK-s3-J9x" secondAttribute="firstBaseline" id="bI9-NC-2Ys"/>
                 <constraint firstItem="Mhk-DT-3CM" firstAttribute="bottom" secondItem="2pX-29-I87" secondAttribute="bottom" id="bIy-L9-gJ1"/>
                 <constraint firstItem="Le4-ai-PiB" firstAttribute="leading" secondItem="Mhk-DT-3CM" secondAttribute="leading" id="bgz-zS-geZ"/>
                 <constraint firstItem="bm5-rb-Qjb" firstAttribute="centerY" secondItem="LU9-QU-BFL" secondAttribute="centerY" id="dVn-Pj-vDl"/>
@@ -713,13 +548,7 @@
                 <constraint firstItem="2pX-29-I87" firstAttribute="leading" secondItem="x6N-6q-HiV" secondAttribute="leading" id="g2M-Pk-tTF"/>
                 <constraint firstItem="8ym-fj-1VT" firstAttribute="leading" relation="greaterThanOrEqual" secondItem="Hz6-mo-xeY" secondAttribute="trailing" constant="-51" id="ioM-iS-Gic"/>
                 <constraint firstItem="tP6-Ua-acA" firstAttribute="top" secondItem="ZWR-gT-S2p" secondAttribute="bottom" constant="4" id="krb-us-D9G"/>
-<<<<<<< HEAD
                 <constraint firstItem="tP6-Ua-acA" firstAttribute="leading" secondItem="Hz6-mo-xeY" secondAttribute="leading" id="olF-Fw-cWs"/>
-=======
-                <constraint firstItem="tP6-Ua-acA" firstAttribute="leading" secondItem="Hz6-mo-xeY" secondAttribute="leading" constant="2" id="olF-Fw-cWs"/>
-                <constraint firstItem="JxQ-iv-eAN" firstAttribute="leading" relation="greaterThanOrEqual" secondItem="Hz6-mo-xeY" secondAttribute="leading" id="q2V-Iu-xwo"/>
-                <constraint firstItem="l2M-TH-eCt" firstAttribute="firstBaseline" secondItem="5WK-s3-J9x" secondAttribute="firstBaseline" id="tI8-3r-ND1"/>
->>>>>>> 5c39b7d6
                 <constraint firstAttribute="trailing" relation="greaterThanOrEqual" secondItem="ZWR-gT-S2p" secondAttribute="trailing" id="tWl-b9-AcQ"/>
                 <constraint firstAttribute="trailing" secondItem="2pX-29-I87" secondAttribute="trailing" id="tl2-El-aGp"/>
                 <constraint firstItem="LU9-QU-BFL" firstAttribute="top" secondItem="Hz6-mo-xeY" secondAttribute="top" constant="8" id="uzh-oa-t27"/>
