<?xml version="1.0" encoding="UTF-8"?>
<<<<<<< HEAD
<document type="com.apple.InterfaceBuilder3.Cocoa.XIB" version="3.0" toolsVersion="21507" targetRuntime="MacOSX.Cocoa" propertyAccessControl="none" useAutolayout="YES" customObjectInstantitationMethod="direct">
    <dependencies>
        <deployment identifier="macosx"/>
        <plugIn identifier="com.apple.InterfaceBuilder.CocoaPlugin" version="21507"/>
=======
<document type="com.apple.InterfaceBuilder3.Cocoa.XIB" version="3.0" toolsVersion="21225" targetRuntime="MacOSX.Cocoa" propertyAccessControl="none" useAutolayout="YES" customObjectInstantitationMethod="direct">
    <dependencies>
        <deployment identifier="macosx"/>
        <plugIn identifier="com.apple.InterfaceBuilder.CocoaPlugin" version="21225"/>
>>>>>>> a29301c9
        <capability name="documents saved in the Xcode 8 format" minToolsVersion="8.0"/>
    </dependencies>
    <objects>
        <customObject id="-2" userLabel="File's Owner" customClass="PrefKeyBindingViewController" customModule="IINA" customModuleProvider="target">
            <connections>
                <outlet property="addKmBtn" destination="f5l-5w-zmm" id="L2K-7M-RLc"/>
                <outlet property="configHintLabel" destination="tP6-Ua-acA" id="bRT-AA-zL7"/>
                <outlet property="deleteConfigFileBtn" destination="EpF-t6-PtC" id="3NC-Xb-5kT"/>
                <outlet property="duplicateConfigBtn" destination="5WK-s3-J9x" id="Ri8-b5-d3s"/>
                <outlet property="inputConfigTableView" destination="AYj-6d-niF" id="mCQ-0s-wf9"/>
                <outlet property="kbTableView" destination="1Z4-NL-6P3" id="OyE-OE-MSd"/>
                <outlet property="keyMappingSearchField" destination="x6N-6q-HiV" id="mRh-rd-I8d"/>
                <outlet property="newConfigBtn" destination="iCp-ho-SlQ" id="LI0-TX-tNs"/>
                <outlet property="removeKmBtn" destination="uFG-OF-DJ5" id="XWN-Lt-tmc"/>
<<<<<<< HEAD
                <outlet property="showInFinderFileBtn" destination="KZA-hu-vhZ" id="lVg-3j-Qgp"/>
=======
                <outlet property="showConfFileBtn" destination="KZA-hu-vhZ" id="lVg-3j-Qgp"/>
>>>>>>> a29301c9
                <outlet property="useMediaKeysButton" destination="LU9-QU-BFL" id="b9B-LC-pyM"/>
                <outlet property="view" destination="Hz6-mo-xeY" id="0bl-1N-x8E"/>
            </connections>
        </customObject>
        <customObject id="-1" userLabel="First Responder" customClass="FirstResponder"/>
        <customObject id="-3" userLabel="Application" customClass="NSObject"/>
        <customView translatesAutoresizingMaskIntoConstraints="NO" id="Hz6-mo-xeY">
            <rect key="frame" x="0.0" y="0.0" width="695" height="511"/>
            <subviews>
                <button translatesAutoresizingMaskIntoConstraints="NO" id="LU9-QU-BFL">
                    <rect key="frame" x="6" y="486" width="121" height="18"/>
                    <constraints>
                        <constraint firstAttribute="height" constant="16" id="lOm-I3-MpB"/>
                    </constraints>
                    <buttonCell key="cell" type="check" title="Use media keys" bezelStyle="regularSquare" imagePosition="left" state="on" inset="2" id="2WY-CR-baD">
                        <behavior key="behavior" changeContents="YES" doesNotDimImage="YES" lightByContents="YES"/>
                        <font key="font" metaFont="system"/>
                    </buttonCell>
                    <connections>
                        <binding destination="XM5-Sj-lhw" name="value" keyPath="values.useMediaKeys" id="C7t-pc-JuC"/>
                    </connections>
                </button>
                <box verticalHuggingPriority="750" boxType="separator" translatesAutoresizingMaskIntoConstraints="NO" id="ER0-iU-7fy">
                    <rect key="frame" x="8" y="468" width="679" height="5"/>
                </box>
                <scrollView autohidesScrollers="YES" horizontalLineScroll="20" horizontalPageScroll="10" verticalLineScroll="20" verticalPageScroll="10" usesPredominantAxisScrolling="NO" translatesAutoresizingMaskIntoConstraints="NO" id="2pX-29-I87">
                    <rect key="frame" x="196" y="62" width="491" height="320"/>
                    <clipView key="contentView" id="Hxb-1N-pOY">
                        <rect key="frame" x="1" y="1" width="489" height="318"/>
                        <autoresizingMask key="autoresizingMask" widthSizable="YES" heightSizable="YES"/>
                        <subviews>
                            <tableView focusRingType="none" verticalHuggingPriority="750" allowsExpansionToolTips="YES" columnAutoresizingStyle="lastColumnOnly" columnReordering="NO" multipleSelection="NO" autosaveColumns="NO" rowHeight="18" rowSizeStyle="automatic" headerView="OOd-BT-w3p" viewBased="YES" id="1Z4-NL-6P3" userLabel="KeyBindingsTable" customClass="EditableTableView" customModule="IINA" customModuleProvider="target">
                                <rect key="frame" x="0.0" y="0.0" width="489" height="295"/>
                                <autoresizingMask key="autoresizingMask" widthSizable="YES" heightSizable="YES"/>
                                <size key="intercellSpacing" width="3" height="2"/>
                                <color key="backgroundColor" name="controlBackgroundColor" catalog="System" colorSpace="catalog"/>
                                <color key="gridColor" name="gridColor" catalog="System" colorSpace="catalog"/>
                                <tableColumns>
                                    <tableColumn identifier="keyColumn" width="116" minWidth="40" maxWidth="1000" id="JwC-60-7Hp" userLabel="Key Column">
                                        <tableHeaderCell key="headerCell" lineBreakMode="truncatingTail" borderStyle="border" title="Key">
                                            <color key="textColor" name="headerTextColor" catalog="System" colorSpace="catalog"/>
                                            <color key="backgroundColor" name="headerColor" catalog="System" colorSpace="catalog"/>
                                        </tableHeaderCell>
                                        <textFieldCell key="dataCell" lineBreakMode="truncatingTail" selectable="YES" editable="YES" title="Text Cell" id="c46-i5-iw0">
                                            <font key="font" metaFont="system"/>
                                            <color key="textColor" name="controlTextColor" catalog="System" colorSpace="catalog"/>
                                            <color key="backgroundColor" name="controlBackgroundColor" catalog="System" colorSpace="catalog"/>
                                        </textFieldCell>
                                        <tableColumnResizingMask key="resizingMask" resizeWithTable="YES" userResizable="YES"/>
                                        <prototypeCellViews>
                                            <tableCellView id="nMC-X0-DpK" userLabel="Key TableCellView">
                                                <rect key="frame" x="1" y="1" width="121" height="18"/>
                                                <autoresizingMask key="autoresizingMask" widthSizable="YES" heightSizable="YES"/>
                                                <subviews>
                                                    <textField horizontalHuggingPriority="251" verticalHuggingPriority="750" horizontalCompressionResistancePriority="250" allowsExpansionToolTips="YES" translatesAutoresizingMaskIntoConstraints="NO" id="wdS-kV-koV" userLabel="Key TextField" customClass="EditableTextField" customModule="IINA" customModuleProvider="target">
                                                        <rect key="frame" x="0.0" y="0.0" width="121" height="18"/>
                                                        <constraints>
                                                            <constraint firstAttribute="height" constant="18" id="FcW-hn-lT4"/>
                                                        </constraints>
                                                        <textFieldCell key="cell" lineBreakMode="truncatingTail" sendsActionOnEndEditing="YES" title="Table View Cell" id="D4i-Dv-Avr" userLabel="Key TextFieldCell" customClass="EditableTextFieldCell" customModule="IINA">
                                                            <font key="font" usesAppearanceFont="YES"/>
                                                            <color key="textColor" name="controlTextColor" catalog="System" colorSpace="catalog"/>
                                                            <color key="backgroundColor" name="textBackgroundColor" catalog="System" colorSpace="catalog"/>
                                                        </textFieldCell>
                                                    </textField>
                                                </subviews>
                                                <constraints>
                                                    <constraint firstAttribute="trailing" secondItem="wdS-kV-koV" secondAttribute="trailing" constant="2" id="Fiu-dX-kin"/>
                                                    <constraint firstItem="wdS-kV-koV" firstAttribute="leading" secondItem="nMC-X0-DpK" secondAttribute="leading" constant="2" id="Zmu-my-vyF"/>
                                                    <constraint firstItem="wdS-kV-koV" firstAttribute="centerY" secondItem="nMC-X0-DpK" secondAttribute="centerY" id="p7j-cF-oes"/>
                                                </constraints>
                                                <connections>
                                                    <outlet property="textField" destination="wdS-kV-koV" id="Owc-hd-Rl6"/>
                                                </connections>
                                            </tableCellView>
                                        </prototypeCellViews>
                                    </tableColumn>
                                    <tableColumn identifier="statusColumn" editable="NO" width="18" minWidth="18" maxWidth="18" id="um4-49-Fey" userLabel="Status Column">
                                        <tableHeaderCell key="headerCell" lineBreakMode="truncatingTail" borderStyle="border" alignment="center">
                                            <color key="textColor" name="headerTextColor" catalog="System" colorSpace="catalog"/>
                                            <color key="backgroundColor" white="0.0" alpha="0.0" colorSpace="custom" customColorSpace="genericGamma22GrayColorSpace"/>
                                        </tableHeaderCell>
                                        <textFieldCell key="dataCell" lineBreakMode="truncatingTail" selectable="YES" editable="YES" alignment="left" title="Text Cell" id="LFa-rl-jev">
                                            <font key="font" metaFont="system"/>
                                            <color key="textColor" name="controlTextColor" catalog="System" colorSpace="catalog"/>
                                            <color key="backgroundColor" name="controlBackgroundColor" catalog="System" colorSpace="catalog"/>
                                        </textFieldCell>
                                        <prototypeCellViews>
                                            <tableCellView id="oiC-ty-779" userLabel="Status TableCellView">
                                                <rect key="frame" x="125" y="1" width="18" height="18"/>
                                                <autoresizingMask key="autoresizingMask" flexibleMaxX="YES" flexibleMinY="YES"/>
                                                <subviews>
                                                    <imageView identifier="status" horizontalHuggingPriority="251" verticalHuggingPriority="251" translatesAutoresizingMaskIntoConstraints="NO" id="caJ-NG-b5Y" userLabel="Status Image">
                                                        <rect key="frame" x="0.0" y="3" width="18" height="12"/>
                                                        <constraints>
                                                            <constraint firstAttribute="height" constant="12" id="kv4-L4-bgk"/>
                                                            <constraint firstAttribute="width" constant="18" id="msg-ZY-o3y"/>
                                                        </constraints>
                                                        <imageCell key="cell" continuous="YES" refusesFirstResponder="YES" alignment="left" imageScaling="proportionallyDown" id="orV-Kp-CKN" userLabel="Status ImageCell"/>
                                                    </imageView>
                                                </subviews>
                                                <constraints>
                                                    <constraint firstItem="caJ-NG-b5Y" firstAttribute="leading" secondItem="oiC-ty-779" secondAttribute="leading" id="NyZ-jv-fYD"/>
                                                    <constraint firstItem="caJ-NG-b5Y" firstAttribute="centerY" secondItem="oiC-ty-779" secondAttribute="centerY" id="x7t-MN-sMP"/>
                                                </constraints>
                                                <connections>
                                                    <outlet property="imageView" destination="caJ-NG-b5Y" id="QV7-CU-jTD"/>
                                                </connections>
                                            </tableCellView>
                                        </prototypeCellViews>
                                    </tableColumn>
                                    <tableColumn identifier="actionColumn" width="300" minWidth="40" maxWidth="1000" id="4Bn-MF-dfY" userLabel="Action Column">
                                        <tableHeaderCell key="headerCell" lineBreakMode="truncatingTail" borderStyle="border" title="Action">
                                            <color key="textColor" name="headerTextColor" catalog="System" colorSpace="catalog"/>
                                            <color key="backgroundColor" name="headerColor" catalog="System" colorSpace="catalog"/>
                                        </tableHeaderCell>
                                        <textFieldCell key="dataCell" lineBreakMode="truncatingTail" selectable="YES" editable="YES" title="Text Cell" id="aXG-QD-GyW">
                                            <font key="font" metaFont="system"/>
                                            <color key="textColor" name="controlTextColor" catalog="System" colorSpace="catalog"/>
                                            <color key="backgroundColor" name="controlBackgroundColor" catalog="System" colorSpace="catalog"/>
                                        </textFieldCell>
                                        <tableColumnResizingMask key="resizingMask" resizeWithTable="YES" userResizable="YES"/>
                                        <prototypeCellViews>
                                            <tableCellView id="Fx4-cZ-KSl" userLabel="Action Table Cell View">
                                                <rect key="frame" x="146" y="1" width="304" height="18"/>
                                                <autoresizingMask key="autoresizingMask" widthSizable="YES" heightSizable="YES"/>
                                                <subviews>
                                                    <textField horizontalHuggingPriority="251" verticalHuggingPriority="750" horizontalCompressionResistancePriority="250" allowsExpansionToolTips="YES" translatesAutoresizingMaskIntoConstraints="NO" id="90m-qq-SPn" userLabel="Action TextField" customClass="EditableTextField" customModule="IINA" customModuleProvider="target">
                                                        <rect key="frame" x="0.0" y="0.0" width="308" height="18"/>
                                                        <constraints>
                                                            <constraint firstAttribute="height" constant="18" id="1JE-NY-Qb1"/>
                                                        </constraints>
                                                        <textFieldCell key="cell" lineBreakMode="truncatingTail" sendsActionOnEndEditing="YES" title="Table View Cell" id="5Ny-gY-KGz" customClass="EditableTextFieldCell" customModule="IINA">
                                                            <font key="font" usesAppearanceFont="YES"/>
                                                            <color key="textColor" name="controlTextColor" catalog="System" colorSpace="catalog"/>
                                                            <color key="backgroundColor" name="textBackgroundColor" catalog="System" colorSpace="catalog"/>
                                                        </textFieldCell>
                                                    </textField>
                                                </subviews>
                                                <constraints>
                                                    <constraint firstItem="90m-qq-SPn" firstAttribute="leading" secondItem="Fx4-cZ-KSl" secondAttribute="leading" constant="2" id="16E-yU-7Tl"/>
                                                    <constraint firstItem="90m-qq-SPn" firstAttribute="centerY" secondItem="Fx4-cZ-KSl" secondAttribute="centerY" id="T4I-Zb-Fp6"/>
                                                    <constraint firstItem="90m-qq-SPn" firstAttribute="trailing" secondItem="Fx4-cZ-KSl" secondAttribute="trailing" constant="2" id="sFq-2x-teA"/>
                                                </constraints>
                                                <connections>
                                                    <outlet property="textField" destination="90m-qq-SPn" id="dnR-B7-scN"/>
                                                </connections>
                                            </tableCellView>
                                        </prototypeCellViews>
                                    </tableColumn>
                                </tableColumns>
                            </tableView>
                        </subviews>
                    </clipView>
                    <constraints>
                        <constraint firstAttribute="height" relation="greaterThanOrEqual" constant="320" id="5me-gl-Ien"/>
                    </constraints>
                    <scroller key="horizontalScroller" hidden="YES" wantsLayer="YES" verticalHuggingPriority="750" horizontal="YES" id="1PH-Mk-JzT">
                        <rect key="frame" x="1" y="275" width="465" height="16"/>
                        <autoresizingMask key="autoresizingMask"/>
                    </scroller>
                    <scroller key="verticalScroller" hidden="YES" wantsLayer="YES" verticalHuggingPriority="750" doubleValue="1" horizontal="NO" id="YwQ-kF-wlj">
                        <rect key="frame" x="-15" y="23" width="16" height="0.0"/>
                        <autoresizingMask key="autoresizingMask"/>
                    </scroller>
                    <tableHeaderView key="headerView" wantsLayer="YES" id="OOd-BT-w3p">
                        <rect key="frame" x="0.0" y="0.0" width="489" height="23"/>
                        <autoresizingMask key="autoresizingMask"/>
                    </tableHeaderView>
                </scrollView>
                <textField horizontalHuggingPriority="251" verticalHuggingPriority="750" allowsCharacterPickerTouchBarItem="YES" translatesAutoresizingMaskIntoConstraints="NO" id="ZWR-gT-S2p">
                    <rect key="frame" x="8" y="438" width="91" height="16"/>
                    <textFieldCell key="cell" scrollable="YES" lineBreakMode="clipping" sendsActionOnEndEditing="YES" title="Configuration:" id="au5-6f-s55">
                        <font key="font" metaFont="system"/>
                        <color key="textColor" name="labelColor" catalog="System" colorSpace="catalog"/>
                        <color key="backgroundColor" name="controlColor" catalog="System" colorSpace="catalog"/>
                    </textFieldCell>
                </textField>
                <button verticalHuggingPriority="750" translatesAutoresizingMaskIntoConstraints="NO" id="KZA-hu-vhZ">
<<<<<<< HEAD
                    <rect key="frame" x="1" y="1" width="194" height="32"/>
                    <buttonCell key="cell" type="push" title="Reveal config file in Finder" bezelStyle="rounded" alignment="center" borderStyle="border" imageScaling="proportionallyDown" inset="2" id="gDo-JL-a9k">
=======
                    <rect key="frame" x="1" y="1" width="210" height="32"/>
                    <buttonCell key="cell" type="push" title="Show the config file in Finder" bezelStyle="rounded" alignment="center" borderStyle="border" imageScaling="proportionallyDown" inset="2" id="gDo-JL-a9k">
>>>>>>> a29301c9
                        <behavior key="behavior" pushIn="YES" lightByBackground="YES" lightByGray="YES"/>
                        <font key="font" metaFont="system"/>
                    </buttonCell>
                    <connections>
<<<<<<< HEAD
                        <action selector="showInFinderFileAction:" target="-2" id="NK4-Mj-IlB"/>
=======
                        <action selector="showConfFileAction:" target="-2" id="IMG-HR-TWq"/>
>>>>>>> a29301c9
                    </connections>
                </button>
                <box boxType="custom" title="Box" translatesAutoresizingMaskIntoConstraints="NO" id="mLe-eI-lIk">
                    <rect key="frame" x="196" y="41" width="491" height="22"/>
                    <view key="contentView" id="0le-1T-r5f">
                        <rect key="frame" x="1" y="1" width="489" height="20"/>
                        <autoresizingMask key="autoresizingMask" widthSizable="YES" heightSizable="YES"/>
                        <subviews>
                            <button fixedFrame="YES" translatesAutoresizingMaskIntoConstraints="NO" id="f5l-5w-zmm">
                                <rect key="frame" x="0.0" y="0.5" width="23.5" height="20"/>
                                <autoresizingMask key="autoresizingMask" flexibleMaxX="YES" flexibleMinY="YES"/>
                                <buttonCell key="cell" type="square" bezelStyle="shadowlessSquare" image="NSAddTemplate" imagePosition="only" alignment="center" inset="2" id="De2-o3-Acv">
                                    <behavior key="behavior" pushIn="YES" lightByBackground="YES" lightByGray="YES"/>
                                    <font key="font" metaFont="system"/>
                                </buttonCell>
                                <connections>
                                    <action selector="addKeyMappingBtnAction:" target="-2" id="oNc-c8-i9c"/>
                                </connections>
                            </button>
                            <button fixedFrame="YES" translatesAutoresizingMaskIntoConstraints="NO" id="uFG-OF-DJ5">
                                <rect key="frame" x="20" y="0.0" width="22.5" height="20"/>
                                <autoresizingMask key="autoresizingMask" flexibleMaxX="YES" flexibleMinY="YES"/>
                                <buttonCell key="cell" type="square" bezelStyle="shadowlessSquare" image="NSRemoveTemplate" imagePosition="only" alignment="center" inset="2" id="nAC-n9-1YJ">
                                    <behavior key="behavior" pushIn="YES" lightByBackground="YES" lightByGray="YES"/>
                                    <font key="font" metaFont="system"/>
                                </buttonCell>
                                <connections>
                                    <action selector="removeKeyMappingBtnAction:" target="-2" id="aeN-fq-0zS"/>
                                </connections>
                            </button>
                            <button toolTip="Show the raw mpv key code and command." translatesAutoresizingMaskIntoConstraints="NO" id="l2M-TH-eCt">
                                <rect key="frame" x="383" y="5" width="100" height="11"/>
                                <buttonCell key="cell" type="check" title="Display raw values" bezelStyle="regularSquare" imagePosition="left" controlSize="mini" inset="2" id="3RK-1k-otl">
                                    <behavior key="behavior" changeContents="YES" doesNotDimImage="YES" lightByContents="YES"/>
                                    <font key="font" metaFont="label" size="9"/>
                                </buttonCell>
                                <connections>
                                    <action selector="displayRawValueAction:" target="-2" id="EX1-Ia-ua1"/>
                                    <binding destination="XM5-Sj-lhw" name="value" keyPath="values.displayKeyBindingRawValues" id="MXC-5c-KeU"/>
                                </connections>
                            </button>
                            <box horizontalHuggingPriority="750" boxType="separator" translatesAutoresizingMaskIntoConstraints="NO" id="GnK-98-Zrg">
                                <rect key="frame" x="372" y="0.0" width="5" height="20"/>
                            </box>
                        </subviews>
                        <constraints>
                            <constraint firstItem="l2M-TH-eCt" firstAttribute="leading" secondItem="GnK-98-Zrg" secondAttribute="trailing" constant="8" id="Qbj-KE-dFO"/>
                            <constraint firstItem="GnK-98-Zrg" firstAttribute="top" secondItem="0le-1T-r5f" secondAttribute="top" id="XSn-ja-Q3m"/>
                            <constraint firstAttribute="trailing" secondItem="l2M-TH-eCt" secondAttribute="trailing" constant="6" id="ced-22-S2H"/>
                            <constraint firstItem="l2M-TH-eCt" firstAttribute="centerY" secondItem="0le-1T-r5f" secondAttribute="centerY" id="umX-M8-lLx"/>
                            <constraint firstAttribute="bottom" secondItem="GnK-98-Zrg" secondAttribute="bottom" id="wG6-Hf-CPU"/>
                        </constraints>
                    </view>
                    <constraints>
                        <constraint firstAttribute="height" constant="22" id="fam-VI-AzZ"/>
                    </constraints>
                    <color key="borderColor" name="gridColor" catalog="System" colorSpace="catalog"/>
                    <color key="fillColor" name="controlBackgroundColor" catalog="System" colorSpace="catalog"/>
                </box>
                <button horizontalHuggingPriority="750" verticalHuggingPriority="750" translatesAutoresizingMaskIntoConstraints="NO" id="bm5-rb-Qjb">
                    <rect key="frame" x="664" y="481" width="25" height="25"/>
                    <buttonCell key="cell" type="help" bezelStyle="helpButton" alignment="center" borderStyle="border" imageScaling="proportionallyDown" inset="2" id="vf9-A9-dKA">
                        <behavior key="behavior" pushIn="YES" lightByBackground="YES" lightByGray="YES"/>
                        <font key="font" metaFont="system"/>
                    </buttonCell>
                    <connections>
                        <action selector="openKeyBindingsHelpAction:" target="-2" id="93w-3u-sJP"/>
                    </connections>
                </button>
                <scrollView autohidesScrollers="YES" horizontalLineScroll="20" horizontalPageScroll="10" verticalLineScroll="20" verticalPageScroll="10" usesPredominantAxisScrolling="NO" translatesAutoresizingMaskIntoConstraints="NO" id="Mhk-DT-3CM">
                    <rect key="frame" x="8" y="62" width="180" height="350"/>
                    <clipView key="contentView" translatesAutoresizingMaskIntoConstraints="NO" id="4gB-i6-I71">
                        <rect key="frame" x="1" y="1" width="178" height="348"/>
                        <autoresizingMask key="autoresizingMask" widthSizable="YES" heightSizable="YES"/>
                        <subviews>
                            <tableView identifier="InputConfTable" verticalHuggingPriority="750" allowsExpansionToolTips="YES" columnReordering="NO" columnResizing="NO" multipleSelection="NO" emptySelection="NO" autosaveColumns="NO" rowHeight="18" rowSizeStyle="automatic" viewBased="YES" floatsGroupRows="NO" id="AYj-6d-niF" userLabel="InputConfTable" customClass="EditableTableView" customModule="IINA" customModuleProvider="target">
                                <rect key="frame" x="0.0" y="0.0" width="178" height="348"/>
                                <autoresizingMask key="autoresizingMask" widthSizable="YES" heightSizable="YES"/>
                                <size key="intercellSpacing" width="3" height="2"/>
                                <color key="backgroundColor" name="controlBackgroundColor" catalog="System" colorSpace="catalog"/>
                                <color key="gridColor" name="gridColor" catalog="System" colorSpace="catalog"/>
                                <tableColumns>
                                    <tableColumn identifier="nameColumn" width="151" minWidth="30" maxWidth="1000" id="WgC-oi-gh9" userLabel="Name Column">
                                        <tableHeaderCell key="headerCell" lineBreakMode="truncatingTail" borderStyle="border" alignment="left" title="Name">
                                            <color key="textColor" name="headerTextColor" catalog="System" colorSpace="catalog"/>
                                            <color key="backgroundColor" white="0.0" alpha="0.0" colorSpace="custom" customColorSpace="genericGamma22GrayColorSpace"/>
                                        </tableHeaderCell>
                                        <textFieldCell key="dataCell" lineBreakMode="truncatingTail" selectable="YES" editable="YES" alignment="left" title="Text Cell" id="erI-i6-e4y">
                                            <font key="font" metaFont="system"/>
                                            <color key="textColor" name="controlTextColor" catalog="System" colorSpace="catalog"/>
                                            <color key="backgroundColor" name="controlBackgroundColor" catalog="System" colorSpace="catalog"/>
                                        </textFieldCell>
                                        <tableColumnResizingMask key="resizingMask" resizeWithTable="YES"/>
                                        <prototypeCellViews>
                                            <tableCellView id="8QN-S3-Agb" userLabel="Name TableCellView">
                                                <rect key="frame" x="1" y="1" width="156" height="18"/>
                                                <autoresizingMask key="autoresizingMask" widthSizable="YES" heightSizable="YES"/>
                                                <subviews>
                                                    <textField horizontalHuggingPriority="251" verticalHuggingPriority="750" horizontalCompressionResistancePriority="250" allowsExpansionToolTips="YES" translatesAutoresizingMaskIntoConstraints="NO" id="Zmv-VF-02E" userLabel="Name TextField" customClass="EditableTextField" customModule="IINA" customModuleProvider="target">
                                                        <rect key="frame" x="0.0" y="0.0" width="156" height="18"/>
                                                        <constraints>
                                                            <constraint firstAttribute="height" constant="18" id="GN5-eh-pGI"/>
                                                        </constraints>
                                                        <textFieldCell key="cell" lineBreakMode="truncatingTail" sendsActionOnEndEditing="YES" title="Table View Cell" id="evx-8m-PJT" userLabel="Name TextFieldCell" customClass="EditableTextFieldCell" customModule="IINA" customModuleProvider="target">
                                                            <font key="font" usesAppearanceFont="YES"/>
                                                            <color key="textColor" name="controlTextColor" catalog="System" colorSpace="catalog"/>
                                                            <color key="backgroundColor" name="textBackgroundColor" catalog="System" colorSpace="catalog"/>
                                                        </textFieldCell>
                                                    </textField>
                                                </subviews>
                                                <constraints>
                                                    <constraint firstItem="Zmv-VF-02E" firstAttribute="leading" secondItem="8QN-S3-Agb" secondAttribute="leading" constant="2" id="56k-HD-atU"/>
                                                    <constraint firstAttribute="trailing" secondItem="Zmv-VF-02E" secondAttribute="trailing" constant="2" id="SXh-6B-Alp"/>
                                                    <constraint firstItem="Zmv-VF-02E" firstAttribute="centerY" secondItem="8QN-S3-Agb" secondAttribute="centerY" id="Vyj-Cd-xeu"/>
                                                </constraints>
                                                <connections>
                                                    <outlet property="textField" destination="Zmv-VF-02E" id="zLX-wS-IL5"/>
                                                </connections>
                                            </tableCellView>
                                        </prototypeCellViews>
                                    </tableColumn>
                                    <tableColumn identifier="isDefaultColumn" editable="NO" width="12" minWidth="12" maxWidth="12" id="hqJ-aH-5II" userLabel="IsDefault Column">
                                        <tableHeaderCell key="headerCell" lineBreakMode="truncatingTail" borderStyle="border" alignment="center">
                                            <color key="textColor" name="headerTextColor" catalog="System" colorSpace="catalog"/>
                                            <color key="backgroundColor" white="0.0" alpha="0.0" colorSpace="custom" customColorSpace="genericGamma22GrayColorSpace"/>
                                        </tableHeaderCell>
                                        <textFieldCell key="dataCell" lineBreakMode="truncatingTail" selectable="YES" editable="YES" alignment="left" title="Text Cell" id="5qa-d9-T5q">
                                            <font key="font" metaFont="system"/>
                                            <color key="textColor" name="controlTextColor" catalog="System" colorSpace="catalog"/>
                                            <color key="backgroundColor" name="controlBackgroundColor" catalog="System" colorSpace="catalog"/>
                                        </textFieldCell>
                                        <prototypeCellViews>
                                            <tableCellView translatesAutoresizingMaskIntoConstraints="NO" id="S8W-AF-Z3k" userLabel="IsDefault TableCellView">
                                                <rect key="frame" x="160" y="1" width="16" height="18"/>
                                                <subviews>
                                                    <imageView identifier="isDefault" horizontalHuggingPriority="251" verticalHuggingPriority="251" translatesAutoresizingMaskIntoConstraints="NO" id="bcd-Sf-UF4" userLabel="Locked Image">
                                                        <rect key="frame" x="2" y="-4.5" width="12.5" height="28"/>
                                                        <constraints>
                                                            <constraint firstAttribute="width" constant="12" id="CBQ-EE-ewG"/>
                                                            <constraint firstAttribute="height" constant="18" id="qHE-AJ-6Nv"/>
                                                        </constraints>
                                                        <imageCell key="cell" refusesFirstResponder="YES" alignment="left" imageScaling="proportionallyDown" image="NSLockLockedTemplate" id="nvW-Cm-Wbc" userLabel="Locked ImageCell"/>
                                                    </imageView>
                                                </subviews>
                                                <constraints>
                                                    <constraint firstItem="bcd-Sf-UF4" firstAttribute="centerX" secondItem="S8W-AF-Z3k" secondAttribute="centerX" id="844-1z-sbJ"/>
                                                    <constraint firstItem="bcd-Sf-UF4" firstAttribute="centerY" secondItem="S8W-AF-Z3k" secondAttribute="centerY" id="qCb-ze-GIN"/>
                                                </constraints>
                                                <connections>
                                                    <outlet property="imageView" destination="bcd-Sf-UF4" id="oe5-xe-vVn"/>
                                                </connections>
                                            </tableCellView>
                                        </prototypeCellViews>
                                    </tableColumn>
                                </tableColumns>
                            </tableView>
                        </subviews>
                    </clipView>
                    <constraints>
                        <constraint firstAttribute="width" constant="180" id="m53-PP-cPT"/>
                    </constraints>
                    <scroller key="horizontalScroller" hidden="YES" wantsLayer="YES" verticalHuggingPriority="750" doubleValue="0.5" horizontal="YES" id="ikw-4D-m1e">
                        <rect key="frame" x="1" y="333" width="178" height="16"/>
                        <autoresizingMask key="autoresizingMask"/>
                    </scroller>
                    <scroller key="verticalScroller" hidden="YES" wantsLayer="YES" verticalHuggingPriority="750" horizontal="NO" id="rok-g4-UQN">
                        <rect key="frame" x="224" y="17" width="15" height="102"/>
                        <autoresizingMask key="autoresizingMask"/>
                    </scroller>
                </scrollView>
                <box boxType="custom" title="Box" translatesAutoresizingMaskIntoConstraints="NO" id="Le4-ai-PiB">
                    <rect key="frame" x="8" y="41" width="180" height="22"/>
                    <view key="contentView" id="Mvx-13-iEj">
                        <rect key="frame" x="1" y="1" width="178" height="20"/>
                        <autoresizingMask key="autoresizingMask" widthSizable="YES" heightSizable="YES"/>
                        <subviews>
                            <button fixedFrame="YES" translatesAutoresizingMaskIntoConstraints="NO" id="iCp-ho-SlQ">
                                <rect key="frame" x="0.0" y="0.5" width="23.5" height="20"/>
                                <autoresizingMask key="autoresizingMask" flexibleMaxX="YES" flexibleMinY="YES"/>
                                <buttonCell key="cell" type="square" bezelStyle="shadowlessSquare" image="NSAddTemplate" imagePosition="only" alignment="center" inset="2" id="sxT-LD-iKe">
                                    <behavior key="behavior" pushIn="YES" lightByBackground="YES" lightByGray="YES"/>
                                    <font key="font" metaFont="system"/>
                                </buttonCell>
                                <connections>
                                    <action selector="newConfigFileAction:" target="-2" id="zyI-2f-FHa"/>
                                </connections>
                            </button>
                            <button fixedFrame="YES" translatesAutoresizingMaskIntoConstraints="NO" id="EpF-t6-PtC">
                                <rect key="frame" x="20" y="0.0" width="22.5" height="20"/>
                                <autoresizingMask key="autoresizingMask" flexibleMaxX="YES" flexibleMinY="YES"/>
                                <buttonCell key="cell" type="square" bezelStyle="shadowlessSquare" image="NSRemoveTemplate" imagePosition="only" alignment="center" inset="2" id="mZx-Q0-d48">
                                    <behavior key="behavior" pushIn="YES" lightByBackground="YES" lightByGray="YES"/>
                                    <font key="font" metaFont="system"/>
                                </buttonCell>
                                <connections>
                                    <action selector="deleteConfigFileAction:" target="-2" id="v3N-VV-gc0"/>
                                </connections>
                            </button>
                            <button translatesAutoresizingMaskIntoConstraints="NO" id="5WK-s3-J9x">
                                <rect key="frame" x="128" y="0.0" width="46" height="20"/>
                                <buttonCell key="cell" type="square" title="Duplicate" bezelStyle="shadowlessSquare" alignment="center" inset="2" id="gpZ-Rh-DMn">
                                    <behavior key="behavior" pushIn="YES" lightByBackground="YES" lightByGray="YES"/>
                                    <font key="font" metaFont="label" size="9"/>
                                </buttonCell>
                                <connections>
                                    <action selector="duplicateConfigFileAction:" target="-2" id="TJJ-4y-6g0"/>
                                </connections>
                            </button>
                            <box horizontalHuggingPriority="750" boxType="separator" translatesAutoresizingMaskIntoConstraints="NO" id="nTU-Bf-Utf">
                                <rect key="frame" x="121" y="0.0" width="5" height="20"/>
                            </box>
                        </subviews>
                        <constraints>
                            <constraint firstAttribute="bottom" secondItem="nTU-Bf-Utf" secondAttribute="bottom" id="A8G-za-nzo"/>
                            <constraint firstItem="5WK-s3-J9x" firstAttribute="leading" secondItem="nTU-Bf-Utf" secondAttribute="trailing" constant="4" id="HkI-Ag-x2j"/>
                            <constraint firstAttribute="trailing" secondItem="5WK-s3-J9x" secondAttribute="trailing" constant="4" id="NlB-hd-hMZ"/>
                            <constraint firstItem="nTU-Bf-Utf" firstAttribute="top" secondItem="Mvx-13-iEj" secondAttribute="top" id="Wsu-Ie-37S"/>
                            <constraint firstAttribute="bottom" secondItem="5WK-s3-J9x" secondAttribute="bottom" id="ZlX-FT-PIV"/>
                            <constraint firstItem="5WK-s3-J9x" firstAttribute="top" secondItem="Mvx-13-iEj" secondAttribute="top" id="hGe-15-t41"/>
                        </constraints>
                    </view>
                    <constraints>
                        <constraint firstAttribute="height" constant="22" id="ArZ-bg-Uhh"/>
                    </constraints>
                    <color key="borderColor" name="gridColor" catalog="System" colorSpace="catalog"/>
                    <color key="fillColor" name="controlBackgroundColor" catalog="System" colorSpace="catalog"/>
                </box>
                <textField horizontalHuggingPriority="251" verticalHuggingPriority="750" horizontalCompressionResistancePriority="251" translatesAutoresizingMaskIntoConstraints="NO" id="tP6-Ua-acA">
                    <rect key="frame" x="8" y="420" width="679" height="14"/>
                    <textFieldCell key="cell" controlSize="small" title="Label" id="M4N-eg-JA8">
                        <font key="font" metaFont="message" size="11"/>
                        <color key="textColor" name="secondaryLabelColor" catalog="System" colorSpace="catalog"/>
                        <color key="backgroundColor" name="textBackgroundColor" catalog="System" colorSpace="catalog"/>
                    </textFieldCell>
                </textField>
                <button verticalHuggingPriority="750" translatesAutoresizingMaskIntoConstraints="NO" id="AuR-Lj-Iz4">
                    <rect key="frame" x="193" y="1" width="206" height="32"/>
                    <buttonCell key="cell" type="push" title="Import an existing config file" bezelStyle="rounded" alignment="center" borderStyle="border" imageScaling="proportionallyDown" inset="2" id="6cO-C0-33g">
                        <behavior key="behavior" pushIn="YES" lightByBackground="YES" lightByGray="YES"/>
                        <font key="font" metaFont="system"/>
                    </buttonCell>
                    <connections>
                        <action selector="importConfigBtnAction:" target="-2" id="m3a-yn-NIE"/>
                    </connections>
                </button>
                <searchField wantsLayer="YES" verticalHuggingPriority="750" textCompletion="NO" translatesAutoresizingMaskIntoConstraints="NO" id="x6N-6q-HiV">
                    <rect key="frame" x="197" y="390" width="489" height="22"/>
                    <constraints>
                        <constraint firstAttribute="height" constant="22" id="aql-K3-x6M"/>
                    </constraints>
                    <searchFieldCell key="cell" scrollable="YES" lineBreakMode="clipping" selectable="YES" editable="YES" borderStyle="bezel" usesSingleLineMode="YES" bezelStyle="round" sendsSearchStringImmediately="YES" id="onw-J2-ic8">
                        <font key="font" metaFont="system"/>
                        <color key="textColor" name="controlTextColor" catalog="System" colorSpace="catalog"/>
                        <color key="backgroundColor" name="textBackgroundColor" catalog="System" colorSpace="catalog"/>
                    </searchFieldCell>
                    <connections>
                        <action selector="searchAction:" target="-2" id="ogf-Gk-XAq"/>
                    </connections>
                </searchField>
            </subviews>
            <constraints>
                <constraint firstItem="KZA-hu-vhZ" firstAttribute="top" secondItem="0le-1T-r5f" secondAttribute="bottom" constant="14" id="2Pk-ll-iUo"/>
                <constraint firstItem="KZA-hu-vhZ" firstAttribute="leading" secondItem="Hz6-mo-xeY" secondAttribute="leading" constant="8" id="3kW-5w-PxP"/>
                <constraint firstAttribute="trailing" secondItem="tP6-Ua-acA" secondAttribute="trailing" constant="10" id="AGg-nV-dJe"/>
                <constraint firstItem="bm5-rb-Qjb" firstAttribute="leading" relation="greaterThanOrEqual" secondItem="LU9-QU-BFL" secondAttribute="trailing" constant="8" id="ASF-wJ-2pT"/>
                <constraint firstItem="Le4-ai-PiB" firstAttribute="top" secondItem="Mhk-DT-3CM" secondAttribute="bottom" constant="-1" id="BKz-av-lUx"/>
                <constraint firstItem="x6N-6q-HiV" firstAttribute="trailing" secondItem="1Z4-NL-6P3" secondAttribute="trailing" id="BNb-HG-BLr"/>
                <constraint firstItem="x6N-6q-HiV" firstAttribute="top" secondItem="tP6-Ua-acA" secondAttribute="bottom" constant="8" id="Cf7-8P-UBX"/>
                <constraint firstItem="Le4-ai-PiB" firstAttribute="trailing" secondItem="Mhk-DT-3CM" secondAttribute="trailing" id="DeO-7U-TYb"/>
                <constraint firstItem="ER0-iU-7fy" firstAttribute="top" secondItem="LU9-QU-BFL" secondAttribute="bottom" constant="16" id="GGr-Xs-9iJ"/>
                <constraint firstItem="AuR-Lj-Iz4" firstAttribute="firstBaseline" secondItem="KZA-hu-vhZ" secondAttribute="firstBaseline" id="Hrm-F3-qj5"/>
                <constraint firstItem="AuR-Lj-Iz4" firstAttribute="leading" secondItem="KZA-hu-vhZ" secondAttribute="trailing" constant="12" id="LWW-j6-UPY"/>
                <constraint firstItem="mLe-eI-lIk" firstAttribute="top" secondItem="2pX-29-I87" secondAttribute="bottom" constant="-1" id="LeQ-qP-FVe"/>
                <constraint firstAttribute="trailing" relation="greaterThanOrEqual" secondItem="AuR-Lj-Iz4" secondAttribute="trailing" constant="8" id="M6E-Ra-d8q"/>
                <constraint firstItem="Mhk-DT-3CM" firstAttribute="leading" secondItem="Hz6-mo-xeY" secondAttribute="leading" constant="8" id="OLU-oB-Se7"/>
                <constraint firstAttribute="bottom" secondItem="KZA-hu-vhZ" secondAttribute="bottom" constant="8" id="QtF-OP-vXc"/>
                <constraint firstItem="ER0-iU-7fy" firstAttribute="leading" secondItem="Hz6-mo-xeY" secondAttribute="leading" constant="8" id="Rc3-GT-Hhr"/>
                <constraint firstAttribute="trailing" secondItem="mLe-eI-lIk" secondAttribute="trailing" constant="8" id="U9K-pE-0CL"/>
                <constraint firstItem="Mhk-DT-3CM" firstAttribute="top" secondItem="tP6-Ua-acA" secondAttribute="bottom" constant="8" id="Ud4-VR-43k"/>
                <constraint firstItem="2pX-29-I87" firstAttribute="leading" secondItem="Mhk-DT-3CM" secondAttribute="trailing" constant="8" id="VX8-3k-wdZ"/>
                <constraint firstAttribute="trailing" secondItem="ER0-iU-7fy" secondAttribute="trailing" constant="8" id="Y4g-9e-aDt"/>
                <constraint firstItem="ZWR-gT-S2p" firstAttribute="top" secondItem="ER0-iU-7fy" secondAttribute="bottom" constant="16" id="ZX7-1F-af0"/>
                <constraint firstItem="2pX-29-I87" firstAttribute="top" secondItem="x6N-6q-HiV" secondAttribute="bottom" constant="8" id="aGz-Kt-wfl"/>
                <constraint firstItem="Mhk-DT-3CM" firstAttribute="bottom" secondItem="2pX-29-I87" secondAttribute="bottom" id="bIy-L9-gJ1"/>
                <constraint firstItem="Le4-ai-PiB" firstAttribute="leading" secondItem="Mhk-DT-3CM" secondAttribute="leading" id="bgz-zS-geZ"/>
                <constraint firstItem="bm5-rb-Qjb" firstAttribute="centerY" secondItem="LU9-QU-BFL" secondAttribute="centerY" id="dVn-Pj-vDl"/>
                <constraint firstItem="LU9-QU-BFL" firstAttribute="leading" secondItem="Hz6-mo-xeY" secondAttribute="leading" constant="8" id="eIu-AE-LI1"/>
                <constraint firstItem="ZWR-gT-S2p" firstAttribute="leading" secondItem="Hz6-mo-xeY" secondAttribute="leading" constant="10" id="eyA-gW-IBL"/>
                <constraint firstItem="tP6-Ua-acA" firstAttribute="top" secondItem="ZWR-gT-S2p" secondAttribute="bottom" constant="4" id="krb-us-D9G"/>
                <constraint firstItem="x6N-6q-HiV" firstAttribute="leading" secondItem="1Z4-NL-6P3" secondAttribute="leading" id="oGi-TP-9ub"/>
                <constraint firstItem="tP6-Ua-acA" firstAttribute="leading" secondItem="Hz6-mo-xeY" secondAttribute="leading" constant="10" id="olF-Fw-cWs"/>
                <constraint firstAttribute="trailing" relation="greaterThanOrEqual" secondItem="ZWR-gT-S2p" secondAttribute="trailing" constant="8" id="tWl-b9-AcQ"/>
                <constraint firstAttribute="trailing" secondItem="2pX-29-I87" secondAttribute="trailing" constant="8" id="tl2-El-aGp"/>
                <constraint firstItem="LU9-QU-BFL" firstAttribute="top" secondItem="Hz6-mo-xeY" secondAttribute="top" constant="8" id="uzh-oa-t27"/>
                <constraint firstItem="mLe-eI-lIk" firstAttribute="leading" secondItem="2pX-29-I87" secondAttribute="leading" id="y2u-f9-ILB"/>
                <constraint firstAttribute="trailing" secondItem="bm5-rb-Qjb" secondAttribute="trailing" constant="8" id="yu6-lr-z6o"/>
            </constraints>
            <point key="canvasLocation" x="121.5" y="248.5"/>
        </customView>
        <userDefaultsController representsSharedInstance="YES" id="XM5-Sj-lhw"/>
    </objects>
    <resources>
        <image name="NSAddTemplate" width="18" height="17"/>
        <image name="NSLockLockedTemplate" width="19" height="19"/>
        <image name="NSRemoveTemplate" width="18" height="5"/>
    </resources>
</document><|MERGE_RESOLUTION|>--- conflicted
+++ resolved
@@ -1,15 +1,8 @@
 <?xml version="1.0" encoding="UTF-8"?>
-<<<<<<< HEAD
 <document type="com.apple.InterfaceBuilder3.Cocoa.XIB" version="3.0" toolsVersion="21507" targetRuntime="MacOSX.Cocoa" propertyAccessControl="none" useAutolayout="YES" customObjectInstantitationMethod="direct">
     <dependencies>
         <deployment identifier="macosx"/>
         <plugIn identifier="com.apple.InterfaceBuilder.CocoaPlugin" version="21507"/>
-=======
-<document type="com.apple.InterfaceBuilder3.Cocoa.XIB" version="3.0" toolsVersion="21225" targetRuntime="MacOSX.Cocoa" propertyAccessControl="none" useAutolayout="YES" customObjectInstantitationMethod="direct">
-    <dependencies>
-        <deployment identifier="macosx"/>
-        <plugIn identifier="com.apple.InterfaceBuilder.CocoaPlugin" version="21225"/>
->>>>>>> a29301c9
         <capability name="documents saved in the Xcode 8 format" minToolsVersion="8.0"/>
     </dependencies>
     <objects>
@@ -17,18 +10,14 @@
             <connections>
                 <outlet property="addKmBtn" destination="f5l-5w-zmm" id="L2K-7M-RLc"/>
                 <outlet property="configHintLabel" destination="tP6-Ua-acA" id="bRT-AA-zL7"/>
-                <outlet property="deleteConfigFileBtn" destination="EpF-t6-PtC" id="3NC-Xb-5kT"/>
+                <outlet property="deleteConfFileBtn" destination="EpF-t6-PtC" id="3NC-Xb-5kT"/>
                 <outlet property="duplicateConfigBtn" destination="5WK-s3-J9x" id="Ri8-b5-d3s"/>
                 <outlet property="inputConfigTableView" destination="AYj-6d-niF" id="mCQ-0s-wf9"/>
                 <outlet property="kbTableView" destination="1Z4-NL-6P3" id="OyE-OE-MSd"/>
                 <outlet property="keyMappingSearchField" destination="x6N-6q-HiV" id="mRh-rd-I8d"/>
                 <outlet property="newConfigBtn" destination="iCp-ho-SlQ" id="LI0-TX-tNs"/>
                 <outlet property="removeKmBtn" destination="uFG-OF-DJ5" id="XWN-Lt-tmc"/>
-<<<<<<< HEAD
-                <outlet property="showInFinderFileBtn" destination="KZA-hu-vhZ" id="lVg-3j-Qgp"/>
-=======
                 <outlet property="showConfFileBtn" destination="KZA-hu-vhZ" id="lVg-3j-Qgp"/>
->>>>>>> a29301c9
                 <outlet property="useMediaKeysButton" destination="LU9-QU-BFL" id="b9B-LC-pyM"/>
                 <outlet property="view" destination="Hz6-mo-xeY" id="0bl-1N-x8E"/>
             </connections>
@@ -208,22 +197,13 @@
                     </textFieldCell>
                 </textField>
                 <button verticalHuggingPriority="750" translatesAutoresizingMaskIntoConstraints="NO" id="KZA-hu-vhZ">
-<<<<<<< HEAD
-                    <rect key="frame" x="1" y="1" width="194" height="32"/>
-                    <buttonCell key="cell" type="push" title="Reveal config file in Finder" bezelStyle="rounded" alignment="center" borderStyle="border" imageScaling="proportionallyDown" inset="2" id="gDo-JL-a9k">
-=======
                     <rect key="frame" x="1" y="1" width="210" height="32"/>
                     <buttonCell key="cell" type="push" title="Show the config file in Finder" bezelStyle="rounded" alignment="center" borderStyle="border" imageScaling="proportionallyDown" inset="2" id="gDo-JL-a9k">
->>>>>>> a29301c9
                         <behavior key="behavior" pushIn="YES" lightByBackground="YES" lightByGray="YES"/>
                         <font key="font" metaFont="system"/>
                     </buttonCell>
                     <connections>
-<<<<<<< HEAD
-                        <action selector="showInFinderFileAction:" target="-2" id="NK4-Mj-IlB"/>
-=======
                         <action selector="showConfFileAction:" target="-2" id="IMG-HR-TWq"/>
->>>>>>> a29301c9
                     </connections>
                 </button>
                 <box boxType="custom" title="Box" translatesAutoresizingMaskIntoConstraints="NO" id="mLe-eI-lIk">
@@ -419,7 +399,7 @@
                                     <font key="font" metaFont="system"/>
                                 </buttonCell>
                                 <connections>
-                                    <action selector="deleteConfigFileAction:" target="-2" id="v3N-VV-gc0"/>
+                                    <action selector="deleteConfFileAction:" target="-2" id="v3N-VV-gc0"/>
                                 </connections>
                             </button>
                             <button translatesAutoresizingMaskIntoConstraints="NO" id="5WK-s3-J9x">
