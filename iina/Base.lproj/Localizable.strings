--- conflicted
+++ resolved
@@ -27,11 +27,7 @@
 // Initial Window
 "initial.announcement" = "You are using a %@ version of IINA";
 "initial.beta.desc" = "If you want to rollback to a release version, uncheck \"receive beta updates\" from Settings > General, and install a stable release from our <a href=\"https://iina.io\">official website</a>.";
-<<<<<<< HEAD
-"initial.nightly.desc" = "Nightly is not recommended to be used as daily driver. Currently nightly builds do not support auto update. Please manually download newer builds from our <a href=\"https://nightly.iina.io\">nightly website</a>.";
-=======
 "initial.nightly.desc" = "Nightly is not recommended to be used as your daily driver. Currently nightly builds do not support auto update. Please manually download newer builds from our <a href=\"https://nightly.iina.io\">nightly website</a>.";
->>>>>>> 7cf013bc
 "initial.debug.desc" = "Debug builds are usually not optimized for performance, so it is not recommended to be used as daily drive. Debug builds do not support auto update.";
 "initial.bug_report" = "Report via <a href=\"https://github.com/iina/iina/issues\">GitHub issues</a>.";
 
