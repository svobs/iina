--- conflicted
+++ resolved
@@ -1,15 +1,8 @@
 <?xml version="1.0" encoding="UTF-8"?>
-<<<<<<< HEAD
-<document type="com.apple.InterfaceBuilder3.Cocoa.XIB" version="3.0" toolsVersion="32700.99.1234" targetRuntime="MacOSX.Cocoa" propertyAccessControl="none" useAutolayout="YES" customObjectInstantitationMethod="direct">
-    <dependencies>
-        <deployment identifier="macosx"/>
-        <plugIn identifier="com.apple.InterfaceBuilder.CocoaPlugin" version="22690"/>
-=======
 <document type="com.apple.InterfaceBuilder3.Cocoa.XIB" version="3.0" toolsVersion="23504" targetRuntime="MacOSX.Cocoa" propertyAccessControl="none" useAutolayout="YES" customObjectInstantitationMethod="direct">
     <dependencies>
         <deployment identifier="macosx"/>
         <plugIn identifier="com.apple.InterfaceBuilder.CocoaPlugin" version="23504"/>
->>>>>>> 91a7a9e5
         <capability name="documents saved in the Xcode 8 format" minToolsVersion="8.0"/>
     </dependencies>
     <objects>
@@ -177,13 +170,8 @@
                     </textFieldCell>
                 </textField>
                 <textField focusRingType="none" verticalHuggingPriority="750" horizontalCompressionResistancePriority="250" translatesAutoresizingMaskIntoConstraints="NO" id="FE2-RS-jZf">
-<<<<<<< HEAD
                     <rect key="frame" x="203" y="76" width="277" height="22"/>
                     <textFieldCell key="cell" scrollable="YES" lineBreakMode="clipping" selectable="YES" editable="YES" sendsActionOnEndEditing="YES" state="on" borderStyle="bezel" bezelStyle="round" id="Jw4-M2-mMx">
-=======
-                    <rect key="frame" x="203" y="76" width="277" height="21"/>
-                    <textFieldCell key="cell" scrollable="YES" lineBreakMode="clipping" selectable="YES" editable="YES" sendsActionOnEndEditing="YES" state="on" borderStyle="bezel" drawsBackground="YES" id="Jw4-M2-mMx">
->>>>>>> 91a7a9e5
                         <font key="font" metaFont="system"/>
                         <color key="textColor" name="controlTextColor" catalog="System" colorSpace="catalog"/>
                         <color key="backgroundColor" name="textBackgroundColor" catalog="System" colorSpace="catalog"/>
@@ -234,13 +222,8 @@
                     </textFieldCell>
                 </textField>
                 <textField focusRingType="none" verticalHuggingPriority="750" horizontalCompressionResistancePriority="250" translatesAutoresizingMaskIntoConstraints="NO" id="JPi-nK-njc">
-<<<<<<< HEAD
                     <rect key="frame" x="244" y="52" width="236" height="22"/>
                     <textFieldCell key="cell" scrollable="YES" lineBreakMode="clipping" selectable="YES" editable="YES" sendsActionOnEndEditing="YES" state="on" borderStyle="bezel" bezelStyle="round" id="ah9-Ow-96R">
-=======
-                    <rect key="frame" x="244" y="52" width="236" height="21"/>
-                    <textFieldCell key="cell" scrollable="YES" lineBreakMode="clipping" selectable="YES" editable="YES" sendsActionOnEndEditing="YES" state="on" borderStyle="bezel" drawsBackground="YES" id="ah9-Ow-96R">
->>>>>>> 91a7a9e5
                         <font key="font" metaFont="system"/>
                         <color key="textColor" name="controlTextColor" catalog="System" colorSpace="catalog"/>
                         <color key="backgroundColor" name="textBackgroundColor" catalog="System" colorSpace="catalog"/>
@@ -299,32 +282,19 @@
             </constraints>
             <point key="canvasLocation" x="-385" y="470.5"/>
         </customView>
-<<<<<<< HEAD
         <customView translatesAutoresizingMaskIntoConstraints="NO" id="GHK-tq-Ssh" userLabel="Prefs &gt; Network &gt; yt-dlp">
             <rect key="frame" x="0.0" y="0.0" width="480" height="122"/>
             <subviews>
                 <textField identifier="SectionTitleYtdl" focusRingType="none" horizontalHuggingPriority="251" verticalHuggingPriority="750" allowsCharacterPickerTouchBarItem="YES" translatesAutoresizingMaskIntoConstraints="NO" id="mRg-vm-guk">
                     <rect key="frame" x="-2" y="98" width="48" height="16"/>
                     <textFieldCell key="cell" scrollable="YES" lineBreakMode="clipping" sendsActionOnEndEditing="YES" alignment="left" title="yt-dlp:" id="1Ex-0X-pjo">
-=======
-        <customView translatesAutoresizingMaskIntoConstraints="NO" id="GHK-tq-Ssh" userLabel="Prefs &gt; Network &gt; youtube-dl">
-            <rect key="frame" x="0.0" y="0.0" width="480" height="152"/>
-            <subviews>
-                <textField identifier="SectionTitleYtdl" focusRingType="none" horizontalHuggingPriority="251" verticalHuggingPriority="750" allowsCharacterPickerTouchBarItem="YES" translatesAutoresizingMaskIntoConstraints="NO" id="mRg-vm-guk">
-                    <rect key="frame" x="-2" y="128" width="80" height="16"/>
-                    <textFieldCell key="cell" scrollable="YES" lineBreakMode="clipping" sendsActionOnEndEditing="YES" alignment="left" title="youtube-dl:" id="1Ex-0X-pjo">
->>>>>>> 91a7a9e5
                         <font key="font" metaFont="systemBold"/>
                         <color key="textColor" name="labelColor" catalog="System" colorSpace="catalog"/>
                         <color key="backgroundColor" name="controlColor" catalog="System" colorSpace="catalog"/>
                     </textFieldCell>
                 </textField>
                 <textField focusRingType="none" verticalHuggingPriority="750" horizontalCompressionResistancePriority="250" translatesAutoresizingMaskIntoConstraints="NO" id="keb-Tn-A5F">
-<<<<<<< HEAD
-                    <rect key="frame" x="206" y="25" width="274" height="22"/>
-=======
                     <rect key="frame" x="206" y="25" width="274" height="21"/>
->>>>>>> 91a7a9e5
                     <constraints>
                         <constraint firstAttribute="width" relation="greaterThanOrEqual" constant="200" id="4tm-Q5-1eg"/>
                     </constraints>
@@ -343,13 +313,8 @@
                     </connections>
                 </textField>
                 <button translatesAutoresizingMaskIntoConstraints="NO" id="iwI-aJ-5PQ">
-<<<<<<< HEAD
                     <rect key="frame" x="118" y="97" width="107" height="18"/>
                     <buttonCell key="cell" type="check" title="Enable yt-dlp" bezelStyle="regularSquare" imagePosition="left" state="on" inset="2" id="cyH-Md-FAD">
-=======
-                    <rect key="frame" x="118" y="127" width="137" height="18"/>
-                    <buttonCell key="cell" type="check" title="Enable youtube-dl" bezelStyle="regularSquare" imagePosition="left" state="on" inset="2" id="cyH-Md-FAD">
->>>>>>> 91a7a9e5
                         <behavior key="behavior" changeContents="YES" doesNotDimImage="YES" lightByContents="YES"/>
                         <font key="font" metaFont="system"/>
                     </buttonCell>
@@ -380,24 +345,15 @@
                     </textFieldCell>
                 </textField>
                 <textField focusRingType="none" horizontalHuggingPriority="251" verticalHuggingPriority="750" translatesAutoresizingMaskIntoConstraints="NO" id="aSG-qR-qgc">
-<<<<<<< HEAD
                     <rect key="frame" x="118" y="74" width="126" height="16"/>
                     <textFieldCell key="cell" scrollable="YES" lineBreakMode="clipping" sendsActionOnEndEditing="YES" title="Custom yt-dlp path:" id="2qf-cC-Lfi">
-=======
-                    <rect key="frame" x="118" y="74" width="156" height="16"/>
-                    <textFieldCell key="cell" scrollable="YES" lineBreakMode="clipping" sendsActionOnEndEditing="YES" title="Custom youtube-dl path:" id="2qf-cC-Lfi">
->>>>>>> 91a7a9e5
                         <font key="font" metaFont="system"/>
                         <color key="textColor" name="labelColor" catalog="System" colorSpace="catalog"/>
                         <color key="backgroundColor" name="controlColor" catalog="System" colorSpace="catalog"/>
                     </textFieldCell>
                 </textField>
                 <textField focusRingType="none" verticalHuggingPriority="750" horizontalCompressionResistancePriority="250" translatesAutoresizingMaskIntoConstraints="NO" id="ePv-ZR-5fY">
-<<<<<<< HEAD
-                    <rect key="frame" x="250" y="71" width="230" height="22"/>
-=======
                     <rect key="frame" x="280" y="71" width="200" height="21"/>
->>>>>>> 91a7a9e5
                     <constraints>
                         <constraint firstAttribute="width" relation="greaterThanOrEqual" constant="100" id="f3s-3F-sX9"/>
                     </constraints>
@@ -417,11 +373,7 @@
                     </connections>
                 </textField>
                 <textField focusRingType="none" horizontalHuggingPriority="251" verticalHuggingPriority="750" horizontalCompressionResistancePriority="251" translatesAutoresizingMaskIntoConstraints="NO" id="YLm-l6-HXj">
-<<<<<<< HEAD
-                    <rect key="frame" x="118" y="52" width="295" height="14"/>
-=======
                     <rect key="frame" x="118" y="52" width="303" height="14"/>
->>>>>>> 91a7a9e5
                     <constraints>
                         <constraint firstAttribute="height" constant="14" id="74z-l3-NRT"/>
                     </constraints>
@@ -432,11 +384,7 @@
                     </textFieldCell>
                 </textField>
                 <button horizontalHuggingPriority="750" verticalHuggingPriority="750" translatesAutoresizingMaskIntoConstraints="NO" id="1hj-6T-EBw">
-<<<<<<< HEAD
-                    <rect key="frame" x="230" y="91" width="25" height="25"/>
-=======
                     <rect key="frame" x="260" y="121" width="25" height="25"/>
->>>>>>> 91a7a9e5
                     <buttonCell key="cell" type="help" bezelStyle="helpButton" alignment="center" borderStyle="border" imageScaling="proportionallyDown" inset="2" id="nVU-MZ-yE4">
                         <behavior key="behavior" pushIn="YES" lightByBackground="YES" lightByGray="YES"/>
                         <font key="font" metaFont="system"/>
