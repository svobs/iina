--- conflicted
+++ resolved
@@ -36,10 +36,7 @@
             <windowPositionMask key="initialPositionMask" leftStrut="YES" rightStrut="YES" topStrut="YES" bottomStrut="YES"/>
             <rect key="contentRect" x="608" y="562" width="640" height="382"/>
             <rect key="screenRect" x="0.0" y="0.0" width="1728" height="1079"/>
-<<<<<<< HEAD
-=======
             <value key="minSize" type="size" width="240" height="300"/>
->>>>>>> 83b6725c
             <view key="contentView" wantsLayer="YES" id="se5-gp-TjO">
                 <rect key="frame" x="0.0" y="0.0" width="640" height="382"/>
                 <autoresizingMask key="autoresizingMask"/>
@@ -75,18 +72,6 @@
             <point key="canvasLocation" x="139" y="217"/>
         </window>
         <customView translatesAutoresizingMaskIntoConstraints="NO" id="tI1-4J-bvZ" userLabel="Active Filters View">
-<<<<<<< HEAD
-            <rect key="frame" x="0.0" y="0.0" width="638" height="143"/>
-            <subviews>
-                <scrollView autohidesScrollers="YES" horizontalLineScroll="26" horizontalPageScroll="10" verticalLineScroll="26" verticalPageScroll="10" usesPredominantAxisScrolling="NO" translatesAutoresizingMaskIntoConstraints="NO" id="brl-j0-vbe">
-                    <rect key="frame" x="-1" y="19" width="640" height="125"/>
-                    <clipView key="contentView" id="Hbi-ga-FRu">
-                        <rect key="frame" x="1" y="1" width="638" height="123"/>
-                        <autoresizingMask key="autoresizingMask"/>
-                        <subviews>
-                            <tableView focusRingType="none" verticalHuggingPriority="750" allowsExpansionToolTips="YES" tableStyle="fullWidth" alternatingRowBackgroundColors="YES" columnReordering="NO" autosaveName="FilterTable" rowHeight="24" rowSizeStyle="systemDefault" headerView="ESY-lT-CzV" viewBased="YES" id="iTp-t4-bao">
-                                <rect key="frame" x="0.0" y="0.0" width="638" height="98"/>
-=======
             <rect key="frame" x="0.0" y="0.0" width="638" height="75"/>
             <subviews>
                 <scrollView autohidesScrollers="YES" horizontalLineScroll="26" horizontalPageScroll="10" verticalLineScroll="26" verticalPageScroll="10" usesPredominantAxisScrolling="NO" translatesAutoresizingMaskIntoConstraints="NO" id="brl-j0-vbe">
@@ -97,7 +82,6 @@
                         <subviews>
                             <tableView focusRingType="none" verticalHuggingPriority="750" allowsExpansionToolTips="YES" tableStyle="fullWidth" alternatingRowBackgroundColors="YES" columnReordering="NO" autosaveName="FilterTable" rowHeight="24" rowSizeStyle="systemDefault" headerView="ESY-lT-CzV" viewBased="YES" id="iTp-t4-bao">
                                 <rect key="frame" x="0.0" y="0.0" width="638" height="29"/>
->>>>>>> 83b6725c
                                 <autoresizingMask key="autoresizingMask" widthSizable="YES" heightSizable="YES"/>
                                 <size key="intercellSpacing" width="3" height="2"/>
                                 <color key="backgroundColor" name="controlBackgroundColor" catalog="System" colorSpace="catalog"/>
@@ -155,11 +139,7 @@
                                         <tableColumnResizingMask key="resizingMask" resizeWithTable="YES" userResizable="YES"/>
                                         <prototypeCellViews>
                                             <tableCellView id="lPY-eq-bPA">
-<<<<<<< HEAD
-                                                <rect key="frame" x="49" y="1" width="527.5" height="17"/>
-=======
                                                 <rect key="frame" x="49" y="1" width="528" height="17"/>
->>>>>>> 83b6725c
                                                 <autoresizingMask key="autoresizingMask" widthSizable="YES" heightSizable="YES"/>
                                                 <subviews>
                                                     <textField focusRingType="none" verticalHuggingPriority="750" horizontalCompressionResistancePriority="250" translatesAutoresizingMaskIntoConstraints="NO" id="AfO-KW-cSw">
@@ -198,11 +178,7 @@
                                         <tableColumnResizingMask key="resizingMask" resizeWithTable="YES" userResizable="YES"/>
                                         <prototypeCellViews>
                                             <tableCellView id="6Ia-1U-G2V">
-<<<<<<< HEAD
-                                                <rect key="frame" x="579.5" y="1" width="49.5" height="17"/>
-=======
                                                 <rect key="frame" x="579.5" y="1" width="49" height="17"/>
->>>>>>> 83b6725c
                                                 <autoresizingMask key="autoresizingMask" widthSizable="YES" heightSizable="YES"/>
                                                 <subviews>
                                                     <button verticalHuggingPriority="750" translatesAutoresizingMaskIntoConstraints="NO" id="3dk-bb-Au2">
@@ -249,17 +225,6 @@
                         <autoresizingMask key="autoresizingMask"/>
                     </tableHeaderView>
                 </scrollView>
-<<<<<<< HEAD
-                <box boxType="custom" title="Box" translatesAutoresizingMaskIntoConstraints="NO" id="G4c-Vf-UqH">
-                    <rect key="frame" x="-1" y="-1" width="640" height="22"/>
-                    <view key="contentView" id="RLZ-UD-oYg">
-                        <rect key="frame" x="1" y="1" width="638" height="20"/>
-                        <autoresizingMask key="autoresizingMask" widthSizable="YES" heightSizable="YES"/>
-                        <subviews>
-                            <button fixedFrame="YES" translatesAutoresizingMaskIntoConstraints="NO" id="La1-eJ-8B2">
-                                <rect key="frame" x="0.0" y="0.5" width="20.5" height="20"/>
-                                <autoresizingMask key="autoresizingMask" flexibleMaxX="YES" flexibleMinY="YES"/>
-=======
                 <box boxType="custom" borderType="line" title="Box" translatesAutoresizingMaskIntoConstraints="NO" id="G4c-Vf-UqH">
                     <rect key="frame" x="-1" y="-1" width="640" height="23"/>
                     <view key="contentView" id="RLZ-UD-oYg" userLabel="Box View">
@@ -268,7 +233,6 @@
                         <subviews>
                             <button translatesAutoresizingMaskIntoConstraints="NO" id="La1-eJ-8B2" userLabel="Add Filter Button">
                                 <rect key="frame" x="1" y="-1.5" width="20.5" height="24"/>
->>>>>>> 83b6725c
                                 <buttonCell key="cell" type="square" bezelStyle="shadowlessSquare" image="NSAddTemplate" imagePosition="only" alignment="center" inset="2" id="skC-wc-wWf">
                                     <behavior key="behavior" pushIn="YES" lightByBackground="YES" lightByGray="YES"/>
                                     <font key="font" metaFont="system"/>
@@ -281,14 +245,8 @@
                                     <action selector="addFilterAction:" target="-2" id="joq-SS-0iv"/>
                                 </connections>
                             </button>
-<<<<<<< HEAD
-                            <button fixedFrame="YES" translatesAutoresizingMaskIntoConstraints="NO" id="fCm-Dl-yIc">
-                                <rect key="frame" x="20" y="0.0" width="20.5" height="20"/>
-                                <autoresizingMask key="autoresizingMask" flexibleMaxX="YES" flexibleMinY="YES"/>
-=======
                             <button translatesAutoresizingMaskIntoConstraints="NO" id="fCm-Dl-yIc" userLabel="Remove Filter Button">
                                 <rect key="frame" x="21" y="3" width="20.5" height="15"/>
->>>>>>> 83b6725c
                                 <buttonCell key="cell" type="square" bezelStyle="shadowlessSquare" image="NSRemoveTemplate" imagePosition="only" alignment="center" inset="2" id="DRr-Vt-evM">
                                     <behavior key="behavior" pushIn="YES" lightByBackground="YES" lightByGray="YES"/>
                                     <font key="font" metaFont="system"/>
@@ -323,15 +281,6 @@
                 <constraint firstItem="brl-j0-vbe" firstAttribute="leading" secondItem="tI1-4J-bvZ" secondAttribute="leading" constant="-1" id="tux-kP-U9v"/>
                 <constraint firstAttribute="bottom" secondItem="G4c-Vf-UqH" secondAttribute="bottom" constant="-1" id="vJ2-67-9t3"/>
             </constraints>
-<<<<<<< HEAD
-            <point key="canvasLocation" x="-564" y="71"/>
-        </customView>
-        <customView translatesAutoresizingMaskIntoConstraints="NO" id="itW-qD-XDg" userLabel="Saved Filters View">
-            <rect key="frame" x="0.0" y="0.0" width="640" height="171"/>
-            <subviews>
-                <textField focusRingType="none" horizontalHuggingPriority="251" verticalHuggingPriority="750" translatesAutoresizingMaskIntoConstraints="NO" id="cIf-90-odO">
-                    <rect key="frame" x="6" y="153" width="79" height="16"/>
-=======
             <point key="canvasLocation" x="-564" y="25.5"/>
         </customView>
         <customView translatesAutoresizingMaskIntoConstraints="NO" id="itW-qD-XDg" userLabel="Saved Filters View">
@@ -339,23 +288,12 @@
             <subviews>
                 <textField focusRingType="none" horizontalHuggingPriority="251" verticalHuggingPriority="750" translatesAutoresizingMaskIntoConstraints="NO" id="cIf-90-odO">
                     <rect key="frame" x="6" y="150" width="79" height="16"/>
->>>>>>> 83b6725c
                     <textFieldCell key="cell" scrollable="YES" lineBreakMode="clipping" sendsActionOnEndEditing="YES" title="Saved filters" id="m5X-Zl-aOj">
                         <font key="font" metaFont="system"/>
                         <color key="textColor" name="labelColor" catalog="System" colorSpace="catalog"/>
                         <color key="backgroundColor" name="controlColor" catalog="System" colorSpace="catalog"/>
                     </textFieldCell>
                 </textField>
-<<<<<<< HEAD
-                <scrollView autohidesScrollers="YES" horizontalLineScroll="40" horizontalPageScroll="10" verticalLineScroll="40" verticalPageScroll="10" usesPredominantAxisScrolling="NO" translatesAutoresizingMaskIntoConstraints="NO" id="rnV-6H-I6Z">
-                    <rect key="frame" x="-1" y="-1" width="642" height="152"/>
-                    <clipView key="contentView" id="xDQ-TM-9KQ">
-                        <rect key="frame" x="1" y="1" width="640" height="150"/>
-                        <autoresizingMask key="autoresizingMask" widthSizable="YES" heightSizable="YES"/>
-                        <subviews>
-                            <tableView verticalHuggingPriority="750" allowsExpansionToolTips="YES" columnAutoresizingStyle="lastColumnOnly" tableStyle="fullWidth" alternatingRowBackgroundColors="YES" multipleSelection="NO" autosaveColumns="NO" rowHeight="38" rowSizeStyle="automatic" viewBased="YES" id="cw6-pW-oMs">
-                                <rect key="frame" x="0.0" y="0.0" width="640" height="150"/>
-=======
                 <scrollView autohidesScrollers="YES" horizontalLineScroll="44" horizontalPageScroll="10" verticalLineScroll="44" verticalPageScroll="10" usesPredominantAxisScrolling="NO" translatesAutoresizingMaskIntoConstraints="NO" id="rnV-6H-I6Z">
                     <rect key="frame" x="-1" y="-1" width="642" height="149"/>
                     <clipView key="contentView" id="xDQ-TM-9KQ">
@@ -364,7 +302,6 @@
                         <subviews>
                             <tableView verticalHuggingPriority="750" allowsExpansionToolTips="YES" columnAutoresizingStyle="lastColumnOnly" tableStyle="fullWidth" alternatingRowBackgroundColors="YES" multipleSelection="NO" autosaveColumns="NO" rowHeight="42" rowSizeStyle="automatic" viewBased="YES" id="cw6-pW-oMs">
                                 <rect key="frame" x="0.0" y="0.0" width="640" height="147"/>
->>>>>>> 83b6725c
                                 <autoresizingMask key="autoresizingMask" widthSizable="YES" heightSizable="YES"/>
                                 <size key="intercellSpacing" width="3" height="2"/>
                                 <color key="backgroundColor" name="controlBackgroundColor" catalog="System" colorSpace="catalog"/>
@@ -383,19 +320,11 @@
                                         <tableColumnResizingMask key="resizingMask" resizeWithTable="YES" userResizable="YES"/>
                                         <prototypeCellViews>
                                             <tableCellView id="VRo-34-gOI">
-<<<<<<< HEAD
-                                                <rect key="frame" x="1" y="1" width="637" height="38"/>
-                                                <autoresizingMask key="autoresizingMask" widthSizable="YES" heightSizable="YES"/>
-                                                <subviews>
-                                                    <textField focusRingType="none" verticalHuggingPriority="750" horizontalCompressionResistancePriority="250" translatesAutoresizingMaskIntoConstraints="NO" id="Lbk-r9-gQj">
-                                                        <rect key="frame" x="30" y="20" width="96" height="16"/>
-=======
                                                 <rect key="frame" x="1" y="1" width="637" height="42"/>
                                                 <autoresizingMask key="autoresizingMask" widthSizable="YES" heightSizable="YES"/>
                                                 <subviews>
                                                     <textField focusRingType="none" verticalHuggingPriority="750" horizontalCompressionResistancePriority="250" translatesAutoresizingMaskIntoConstraints="NO" id="Lbk-r9-gQj">
                                                         <rect key="frame" x="30" y="24" width="96" height="16"/>
->>>>>>> 83b6725c
                                                         <textFieldCell key="cell" lineBreakMode="truncatingTail" sendsActionOnEndEditing="YES" title="Table View Cell" id="EXM-Xm-pvG">
                                                             <font key="font" metaFont="system"/>
                                                             <color key="textColor" name="controlTextColor" catalog="System" colorSpace="catalog"/>
@@ -406,11 +335,7 @@
                                                         </connections>
                                                     </textField>
                                                     <textField focusRingType="none" horizontalHuggingPriority="251" verticalHuggingPriority="750" horizontalCompressionResistancePriority="748" translatesAutoresizingMaskIntoConstraints="NO" id="MIx-kF-Ju3">
-<<<<<<< HEAD
-                                                        <rect key="frame" x="30" y="2" width="37" height="16"/>
-=======
                                                         <rect key="frame" x="30" y="6" width="37" height="16"/>
->>>>>>> 83b6725c
                                                         <textFieldCell key="cell" lineBreakMode="truncatingMiddle" sendsActionOnEndEditing="YES" title="Label" id="09q-ZP-mpK">
                                                             <font key="font" metaFont="system"/>
                                                             <color key="textColor" name="secondaryLabelColor" catalog="System" colorSpace="catalog"/>
@@ -421,56 +346,35 @@
                                                         </connections>
                                                     </textField>
                                                     <button translatesAutoresizingMaskIntoConstraints="NO" id="56K-2H-lTw">
-<<<<<<< HEAD
-                                                        <rect key="frame" x="611" y="7" width="18" height="24"/>
-=======
                                                         <rect key="frame" x="613" y="10" width="16" height="22"/>
->>>>>>> 83b6725c
                                                         <buttonCell key="cell" type="square" bezelStyle="shadowlessSquare" image="NSStopProgressFreestandingTemplate" imagePosition="overlaps" alignment="center" imageScaling="proportionallyUpOrDown" inset="2" id="e3h-Ed-KyL">
                                                             <behavior key="behavior" pushIn="YES" lightByBackground="YES" lightByGray="YES"/>
                                                             <font key="font" metaFont="system"/>
                                                         </buttonCell>
                                                         <constraints>
                                                             <constraint firstAttribute="width" secondItem="56K-2H-lTw" secondAttribute="height" multiplier="1:1" id="2V5-qV-ASQ"/>
-<<<<<<< HEAD
-                                                            <constraint firstAttribute="height" constant="18" id="5Ua-Wm-PBx"/>
-=======
                                                             <constraint firstAttribute="height" constant="16" id="5Ua-Wm-PBx"/>
->>>>>>> 83b6725c
                                                         </constraints>
                                                         <connections>
                                                             <action selector="deleteSavedFilterAction:" target="-2" id="dRe-NB-f1C"/>
                                                         </connections>
                                                     </button>
                                                     <button translatesAutoresizingMaskIntoConstraints="NO" id="ZJo-ef-lfp">
-<<<<<<< HEAD
-                                                        <rect key="frame" x="585" y="7" width="18" height="24"/>
-=======
                                                         <rect key="frame" x="589" y="10" width="16" height="22"/>
->>>>>>> 83b6725c
                                                         <buttonCell key="cell" type="square" bezelStyle="shadowlessSquare" image="NSActionTemplate" imagePosition="only" alignment="center" imageScaling="proportionallyUpOrDown" inset="2" id="y2D-Dj-SFr">
                                                             <behavior key="behavior" pushIn="YES" lightByBackground="YES" lightByGray="YES"/>
                                                             <font key="font" metaFont="system"/>
                                                         </buttonCell>
                                                         <constraints>
-<<<<<<< HEAD
-                                                            <constraint firstAttribute="width" constant="18" id="B7C-IN-gxD"/>
-                                                            <constraint firstAttribute="height" constant="18" id="ESC-VN-aRY"/>
-=======
                                                             <constraint firstAttribute="width" constant="16" id="B7C-IN-gxD"/>
                                                             <constraint firstAttribute="height" constant="16" id="ESC-VN-aRY"/>
->>>>>>> 83b6725c
                                                         </constraints>
                                                         <connections>
                                                             <action selector="editSavedFilterAction:" target="-2" id="8gU-l1-Yw3"/>
                                                         </connections>
                                                     </button>
                                                     <button verticalHuggingPriority="750" translatesAutoresizingMaskIntoConstraints="NO" id="JHq-zl-TrB">
-<<<<<<< HEAD
-                                                        <rect key="frame" x="6" y="10" width="18" height="18"/>
-=======
                                                         <rect key="frame" x="6" y="12" width="18" height="18"/>
->>>>>>> 83b6725c
                                                         <buttonCell key="cell" type="check" bezelStyle="regularSquare" imagePosition="only" state="on" inset="2" id="p7t-d6-y1M">
                                                             <behavior key="behavior" changeContents="YES" doesNotDimImage="YES" lightByContents="YES"/>
                                                             <font key="font" metaFont="system"/>
@@ -485,11 +389,7 @@
                                                         </connections>
                                                     </button>
                                                     <textField focusRingType="none" horizontalHuggingPriority="251" verticalHuggingPriority="750" translatesAutoresizingMaskIntoConstraints="NO" id="b2Y-ob-c1P">
-<<<<<<< HEAD
-                                                        <rect key="frame" x="573" y="11" width="4" height="16"/>
-=======
                                                         <rect key="frame" x="577" y="13" width="4" height="16"/>
->>>>>>> 83b6725c
                                                         <textFieldCell key="cell" scrollable="YES" lineBreakMode="clipping" sendsActionOnEndEditing="YES" id="9xR-IJ-UkJ">
                                                             <font key="font" metaFont="system"/>
                                                             <color key="textColor" name="secondaryLabelColor" catalog="System" colorSpace="catalog"/>
@@ -556,11 +456,7 @@
             <point key="canvasLocation" x="-563" y="281"/>
         </customView>
         <window title="New Filter" allowsToolTipsWhenApplicationIsInactive="NO" autorecalculatesKeyViewLoop="NO" restorable="NO" releasedWhenClosed="NO" visibleAtLaunch="NO" frameAutosaveName="NewFilterWindow" animationBehavior="default" id="8Eh-v2-bbh" userLabel="New Filter Window">
-<<<<<<< HEAD
-            <windowStyleMask key="styleMask" closable="YES" miniaturizable="YES" resizable="YES"/>
-=======
             <windowStyleMask key="styleMask" titled="YES" closable="YES" miniaturizable="YES" resizable="YES"/>
->>>>>>> 83b6725c
             <windowPositionMask key="initialPositionMask" leftStrut="YES" rightStrut="YES" topStrut="YES" bottomStrut="YES"/>
             <rect key="contentRect" x="283" y="305" width="620" height="400"/>
             <rect key="screenRect" x="0.0" y="0.0" width="1728" height="1079"/>
@@ -569,15 +465,6 @@
                 <rect key="frame" x="0.0" y="0.0" width="450" height="200"/>
                 <subviews>
                     <scrollView autohidesScrollers="YES" horizontalLineScroll="19" horizontalPageScroll="10" verticalLineScroll="19" verticalPageScroll="10" usesPredominantAxisScrolling="NO" translatesAutoresizingMaskIntoConstraints="NO" id="15J-Tp-Ccx" userLabel="Left Bordered Scroll View">
-<<<<<<< HEAD
-                        <rect key="frame" x="12" y="40" width="200" height="148"/>
-                        <clipView key="contentView" id="evP-Km-Po1" userLabel="Left Clip View">
-                            <rect key="frame" x="1" y="1" width="198" height="146"/>
-                            <autoresizingMask key="autoresizingMask" widthSizable="YES" heightSizable="YES"/>
-                            <subviews>
-                                <tableView verticalHuggingPriority="750" allowsExpansionToolTips="YES" columnAutoresizingStyle="lastColumnOnly" columnReordering="NO" columnResizing="NO" multipleSelection="NO" autosaveColumns="NO" rowSizeStyle="automatic" viewBased="YES" translatesAutoresizingMaskIntoConstraints="NO" id="n0t-vk-dME" userLabel="Left Table View">
-                                    <rect key="frame" x="-1" y="0.0" width="200" height="146"/>
-=======
                         <rect key="frame" x="12" y="40" width="160" height="148"/>
                         <clipView key="contentView" id="evP-Km-Po1" userLabel="Left Clip View">
                             <rect key="frame" x="1" y="1" width="158" height="146"/>
@@ -585,16 +472,11 @@
                             <subviews>
                                 <tableView verticalHuggingPriority="750" allowsExpansionToolTips="YES" tableStyle="fullWidth" columnReordering="NO" columnResizing="NO" multipleSelection="NO" emptySelection="NO" autosaveColumns="NO" rowSizeStyle="automatic" viewBased="YES" translatesAutoresizingMaskIntoConstraints="NO" id="n0t-vk-dME" userLabel="FilterPresets Table View">
                                     <rect key="frame" x="-1" y="0.0" width="160" height="146"/>
->>>>>>> 83b6725c
                                     <size key="intercellSpacing" width="3" height="2"/>
                                     <color key="backgroundColor" name="controlBackgroundColor" catalog="System" colorSpace="catalog"/>
                                     <color key="gridColor" name="gridColor" catalog="System" colorSpace="catalog"/>
                                     <tableColumns>
-<<<<<<< HEAD
-                                        <tableColumn width="157" minWidth="40" maxWidth="1000" id="Wak-3T-72M">
-=======
                                         <tableColumn editable="NO" width="146" minWidth="40" maxWidth="1000" id="Wak-3T-72M" userLabel="FilterPresetsTable Column">
->>>>>>> 83b6725c
                                             <tableHeaderCell key="headerCell" lineBreakMode="truncatingTail" borderStyle="border">
                                                 <color key="textColor" name="headerTextColor" catalog="System" colorSpace="catalog"/>
                                                 <color key="backgroundColor" name="headerColor" catalog="System" colorSpace="catalog"/>
@@ -607,19 +489,11 @@
                                             <tableColumnResizingMask key="resizingMask" resizeWithTable="YES" userResizable="YES"/>
                                             <prototypeCellViews>
                                                 <tableCellView id="WlY-5X-SEi">
-<<<<<<< HEAD
-                                                    <rect key="frame" x="1" y="1" width="166" height="17"/>
-                                                    <autoresizingMask key="autoresizingMask" widthSizable="YES" heightSizable="YES"/>
-                                                    <subviews>
-                                                        <textField focusRingType="none" verticalHuggingPriority="750" horizontalCompressionResistancePriority="250" id="MAd-sY-Hvg">
-                                                            <rect key="frame" x="0.0" y="0.0" width="166" height="17"/>
-=======
                                                     <rect key="frame" x="1" y="1" width="155" height="17"/>
                                                     <autoresizingMask key="autoresizingMask" widthSizable="YES" heightSizable="YES"/>
                                                     <subviews>
                                                         <textField focusRingType="none" verticalHuggingPriority="750" horizontalCompressionResistancePriority="250" id="MAd-sY-Hvg">
                                                             <rect key="frame" x="0.0" y="0.0" width="155" height="17"/>
->>>>>>> 83b6725c
                                                             <autoresizingMask key="autoresizingMask" widthSizable="YES" heightSizable="YES"/>
                                                             <textFieldCell key="cell" lineBreakMode="truncatingTail" sendsActionOnEndEditing="YES" title="Table View Cell" id="Kve-RD-QwY">
                                                                 <font key="font" metaFont="system"/>
@@ -647,17 +521,10 @@
                         <constraints>
                             <constraint firstItem="n0t-vk-dME" firstAttribute="leading" secondItem="15J-Tp-Ccx" secondAttribute="leading" id="UgT-GR-h0J"/>
                             <constraint firstAttribute="trailing" secondItem="n0t-vk-dME" secondAttribute="trailing" id="Us1-M1-eIt"/>
-<<<<<<< HEAD
-                            <constraint firstAttribute="width" constant="200" id="oFm-NQ-6ro"/>
-                        </constraints>
-                        <scroller key="horizontalScroller" hidden="YES" wantsLayer="YES" verticalHuggingPriority="750" horizontal="YES" id="Zhg-GM-4UI">
-                            <rect key="frame" x="1" y="271" width="138" height="16"/>
-=======
                             <constraint firstAttribute="width" constant="160" id="oFm-NQ-6ro"/>
                         </constraints>
                         <scroller key="horizontalScroller" hidden="YES" wantsLayer="YES" verticalHuggingPriority="750" horizontal="YES" id="Zhg-GM-4UI">
                             <rect key="frame" x="1" y="131" width="158" height="16"/>
->>>>>>> 83b6725c
                             <autoresizingMask key="autoresizingMask"/>
                         </scroller>
                         <scroller key="verticalScroller" hidden="YES" wantsLayer="YES" verticalHuggingPriority="750" horizontal="NO" id="zJA-Ld-fbA">
@@ -666,15 +533,6 @@
                         </scroller>
                     </scrollView>
                     <scrollView borderType="none" horizontalLineScroll="10" horizontalPageScroll="10" verticalLineScroll="10" verticalPageScroll="10" usesPredominantAxisScrolling="NO" translatesAutoresizingMaskIntoConstraints="NO" id="B0m-Ni-LVx" userLabel="Right Scroll View - Flipped View">
-<<<<<<< HEAD
-                        <rect key="frame" x="220" y="40" width="218" height="148"/>
-                        <clipView key="contentView" drawsBackground="NO" copiesOnScroll="NO" id="ig8-nk-a17" userLabel="Right Clip View">
-                            <rect key="frame" x="0.0" y="0.0" width="218" height="148"/>
-                            <autoresizingMask key="autoresizingMask" widthSizable="YES" heightSizable="YES"/>
-                            <subviews>
-                                <view fixedFrame="YES" translatesAutoresizingMaskIntoConstraints="NO" id="ZHP-RK-Ly4" userLabel="Right Flipped View" customClass="FlippedView" customModule="IINA" customModuleProvider="target">
-                                    <rect key="frame" x="0.0" y="0.0" width="218" height="148"/>
-=======
                         <rect key="frame" x="180" y="40" width="258" height="148"/>
                         <clipView key="contentView" drawsBackground="NO" copiesOnScroll="NO" id="ig8-nk-a17" userLabel="Right Clip View">
                             <rect key="frame" x="0.0" y="0.0" width="258" height="148"/>
@@ -682,25 +540,16 @@
                             <subviews>
                                 <view fixedFrame="YES" translatesAutoresizingMaskIntoConstraints="NO" id="ZHP-RK-Ly4" userLabel="Right Flipped View" customClass="FlippedView" customModule="IINA" customModuleProvider="target">
                                     <rect key="frame" x="0.0" y="0.0" width="258" height="148"/>
->>>>>>> 83b6725c
                                     <autoresizingMask key="autoresizingMask" widthSizable="YES" heightSizable="YES"/>
                                 </view>
                             </subviews>
                         </clipView>
                         <scroller key="horizontalScroller" wantsLayer="YES" verticalHuggingPriority="750" horizontal="YES" id="QWZ-kz-uCm">
-<<<<<<< HEAD
-                            <rect key="frame" x="0.0" y="132" width="218" height="16"/>
-                            <autoresizingMask key="autoresizingMask"/>
-                        </scroller>
-                        <scroller key="verticalScroller" wantsLayer="YES" verticalHuggingPriority="750" doubleValue="1" horizontal="NO" id="XFr-qq-P3o">
-                            <rect key="frame" x="202" y="0.0" width="16" height="148"/>
-=======
                             <rect key="frame" x="0.0" y="132" width="258" height="16"/>
                             <autoresizingMask key="autoresizingMask"/>
                         </scroller>
                         <scroller key="verticalScroller" wantsLayer="YES" verticalHuggingPriority="750" doubleValue="1" horizontal="NO" id="XFr-qq-P3o">
                             <rect key="frame" x="242" y="0.0" width="16" height="148"/>
->>>>>>> 83b6725c
                             <autoresizingMask key="autoresizingMask"/>
                         </scroller>
                     </scrollView>
@@ -751,30 +600,19 @@
                     <constraint firstItem="THV-Yh-VnK" firstAttribute="leading" secondItem="fIw-KJ-Onk" secondAttribute="trailing" constant="12" id="xZZ-dm-0yL"/>
                 </constraints>
             </view>
-<<<<<<< HEAD
-            <point key="canvasLocation" x="35" y="715"/>
-=======
             <point key="canvasLocation" x="317" y="617"/>
->>>>>>> 83b6725c
         </window>
         <viewController id="bda-X5-kCJ" customClass="NewFilterSheetViewController" customModule="IINA" customModuleProvider="target">
             <connections>
                 <outlet property="addButton" destination="THV-Yh-VnK" id="GeO-qk-FbF"/>
                 <outlet property="filterWindow" destination="-2" id="Pjr-CT-nJA"/>
-<<<<<<< HEAD
-=======
                 <outlet property="presetsClipViewWidthConstraint" destination="oFm-NQ-6ro" id="Uag-2b-npq"/>
->>>>>>> 83b6725c
                 <outlet property="scrollContentView" destination="ZHP-RK-Ly4" id="NhJ-gL-sPY"/>
                 <outlet property="tableView" destination="n0t-vk-dME" id="IBk-xT-LkA"/>
                 <outlet property="view" destination="RNP-NG-UVn" id="IxR-CL-PuL"/>
             </connections>
         </viewController>
-<<<<<<< HEAD
-        <window title="Edit Saved Filter" allowsToolTipsWhenApplicationIsInactive="NO" autorecalculatesKeyViewLoop="NO" releasedWhenClosed="NO" visibleAtLaunch="NO" frameAutosaveName="EditFilterWindow" animationBehavior="default" id="hsA-Hq-fPV" userLabel="Edit Saved Filter Window">
-=======
         <window title="Save Filter" allowsToolTipsWhenApplicationIsInactive="NO" autorecalculatesKeyViewLoop="NO" releasedWhenClosed="NO" visibleAtLaunch="NO" frameAutosaveName="SaveFilterWindow" animationBehavior="default" id="hsA-Hq-fPV" userLabel="Save Filter Window">
->>>>>>> 83b6725c
             <windowStyleMask key="styleMask" titled="YES" closable="YES" miniaturizable="YES" resizable="YES"/>
             <windowPositionMask key="initialPositionMask" leftStrut="YES" rightStrut="YES" topStrut="YES" bottomStrut="YES"/>
             <rect key="contentRect" x="163" y="199" width="403" height="230"/>
@@ -895,15 +733,9 @@
                     <constraint firstItem="3zR-Ud-A5J" firstAttribute="leading" secondItem="0dV-KP-u1a" secondAttribute="trailing" constant="12" id="vRK-MA-je7"/>
                 </constraints>
             </view>
-<<<<<<< HEAD
-            <point key="canvasLocation" x="-528" y="630"/>
-        </window>
-        <window title="Window" allowsToolTipsWhenApplicationIsInactive="NO" autorecalculatesKeyViewLoop="NO" releasedWhenClosed="NO" visibleAtLaunch="NO" frameAutosaveName="" animationBehavior="default" id="Zxl-uQ-3ud" userLabel="Edit Filter Window">
-=======
             <point key="canvasLocation" x="-735" y="618"/>
         </window>
         <window title="Edit Filter" allowsToolTipsWhenApplicationIsInactive="NO" autorecalculatesKeyViewLoop="NO" releasedWhenClosed="NO" visibleAtLaunch="NO" frameAutosaveName="EditFilterWindow" animationBehavior="default" id="Zxl-uQ-3ud" userLabel="Edit Filter Window">
->>>>>>> 83b6725c
             <windowStyleMask key="styleMask" titled="YES" closable="YES" miniaturizable="YES" resizable="YES"/>
             <windowPositionMask key="initialPositionMask" leftStrut="YES" rightStrut="YES" topStrut="YES" bottomStrut="YES"/>
             <rect key="contentRect" x="163" y="199" width="393" height="240"/>
