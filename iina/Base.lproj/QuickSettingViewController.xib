--- conflicted
+++ resolved
@@ -37,6 +37,7 @@
                 <outlet property="speedSlider" destination="UWh-M9-5Nw" id="UXr-dD-8K1"/>
                 <outlet property="speedSliderIndicator" destination="3EN-WD-QNI" id="flo-Hs-pTQ"/>
                 <outlet property="subDelaySliderIndicator" destination="VdJ-nq-zaM" id="0uy-Jw-eKf"/>
+                <outlet property="subScaleResetBtn" destination="8ZC-Wx-nt7" id="fK9-bQ-Mxl"/>
                 <outlet property="subScaleSlider" destination="B8f-KH-BaO" id="dO9-In-ie0"/>
                 <outlet property="subTabBtn" destination="rH3-pU-mFc" id="Rgo-kh-2wW"/>
                 <outlet property="subTableView" destination="2vU-hm-gGB" id="RK0-Fm-p9X"/>
@@ -55,7 +56,7 @@
         <customObject id="-1" userLabel="First Responder" customClass="FirstResponder"/>
         <customObject id="-3" userLabel="Application" customClass="NSObject"/>
         <customView translatesAutoresizingMaskIntoConstraints="NO" id="Hz6-mo-xeY">
-            <rect key="frame" x="0.0" y="0.0" width="375" height="837"/>
+            <rect key="frame" x="0.0" y="0.0" width="360" height="837"/>
             <subviews>
                 <button verticalHuggingPriority="750" fixedFrame="YES" tag="1" translatesAutoresizingMaskIntoConstraints="NO" id="3Fk-ey-FhK">
                     <rect key="frame" x="120" y="789" width="120" height="48"/>
@@ -95,25 +96,25 @@
                     <autoresizingMask key="autoresizingMask" flexibleMaxX="YES" flexibleMinY="YES"/>
                 </box>
                 <tabView drawsBackground="NO" type="noTabsNoBorder" translatesAutoresizingMaskIntoConstraints="NO" id="udA-m2-eJb">
-                    <rect key="frame" x="0.0" y="0.0" width="375" height="789"/>
+                    <rect key="frame" x="0.0" y="0.0" width="360" height="789"/>
                     <font key="font" metaFont="system"/>
                     <tabViewItems>
                         <tabViewItem label="Video" identifier="1" id="CYP-el-A6A">
                             <view key="view" id="NRI-ba-KMd">
-                                <rect key="frame" x="0.0" y="0.0" width="375" height="789"/>
+                                <rect key="frame" x="0.0" y="0.0" width="360" height="789"/>
                                 <autoresizingMask key="autoresizingMask" widthSizable="YES" heightSizable="YES"/>
                                 <subviews>
                                     <scrollView borderType="none" horizontalLineScroll="10" horizontalPageScroll="10" verticalLineScroll="10" verticalPageScroll="10" hasHorizontalScroller="NO" usesPredominantAxisScrolling="NO" horizontalScrollElasticity="none" translatesAutoresizingMaskIntoConstraints="NO" id="SHU-hX-9MT">
-                                        <rect key="frame" x="0.0" y="0.0" width="375" height="789"/>
+                                        <rect key="frame" x="0.0" y="0.0" width="360" height="789"/>
                                         <clipView key="contentView" drawsBackground="NO" copiesOnScroll="NO" id="8Es-YX-dNf">
-                                            <rect key="frame" x="0.0" y="0.0" width="360" height="789"/>
+                                            <rect key="frame" x="0.0" y="0.0" width="345" height="789"/>
                                             <autoresizingMask key="autoresizingMask" widthSizable="YES" heightSizable="YES"/>
                                             <subviews>
                                                 <view translatesAutoresizingMaskIntoConstraints="NO" id="ZGz-La-n9c" customClass="FlippedView" customModule="IINA" customModuleProvider="target">
-                                                    <rect key="frame" x="0.0" y="92" width="360" height="697"/>
+                                                    <rect key="frame" x="0.0" y="92" width="345" height="697"/>
                                                     <subviews>
                                                         <customView translatesAutoresizingMaskIntoConstraints="NO" id="5v4-Te-950">
-                                                            <rect key="frame" x="0.0" y="0.0" width="360" height="697"/>
+                                                            <rect key="frame" x="0.0" y="0.0" width="345" height="697"/>
                                                             <subviews>
                                                                 <scrollView focusRingType="none" fixedFrame="YES" borderType="none" autohidesScrollers="YES" horizontalLineScroll="19" horizontalPageScroll="10" verticalLineScroll="19" verticalPageScroll="10" usesPredominantAxisScrolling="NO" translatesAutoresizingMaskIntoConstraints="NO" id="ykw-rb-M9D">
                                                                     <rect key="frame" x="0.0" y="576" width="360" height="76"/>
@@ -170,7 +171,7 @@
                                                                     </scroller>
                                                                 </scrollView>
                                                                 <textField horizontalHuggingPriority="251" verticalHuggingPriority="750" fixedFrame="YES" translatesAutoresizingMaskIntoConstraints="NO" id="Ng5-FC-tts">
-                                                                    <rect key="frame" x="17" y="660" width="323" height="17"/>
+                                                                    <rect key="frame" x="17" y="660" width="310" height="17"/>
                                                                     <autoresizingMask key="autoresizingMask" flexibleMaxX="YES" flexibleMinY="YES"/>
                                                                     <textFieldCell key="cell" scrollable="YES" lineBreakMode="clipping" sendsActionOnEndEditing="YES" alignment="left" title="Video track:" id="VzC-tM-KT7">
                                                                         <font key="font" metaFont="systemBold"/>
@@ -196,7 +197,7 @@
                                                                     </connections>
                                                                 </segmentedControl>
                                                                 <textField horizontalHuggingPriority="251" verticalHuggingPriority="750" fixedFrame="YES" translatesAutoresizingMaskIntoConstraints="NO" id="8ZJ-PD-t0R">
-                                                                    <rect key="frame" x="18" y="539" width="322" height="17"/>
+                                                                    <rect key="frame" x="17" y="539" width="310" height="17"/>
                                                                     <autoresizingMask key="autoresizingMask" flexibleMaxX="YES" flexibleMinY="YES"/>
                                                                     <textFieldCell key="cell" scrollable="YES" lineBreakMode="clipping" sendsActionOnEndEditing="YES" title="Aspect Ratio:" id="YgL-iV-bca">
                                                                         <font key="font" metaFont="systemBold"/>
@@ -205,7 +206,7 @@
                                                                     </textFieldCell>
                                                                 </textField>
                                                                 <textField verticalHuggingPriority="750" fixedFrame="YES" translatesAutoresizingMaskIntoConstraints="NO" id="XAI-y0-tcy">
-                                                                    <rect key="frame" x="278" y="509" width="62" height="22"/>
+                                                                    <rect key="frame" x="282" y="510" width="58" height="22"/>
                                                                     <autoresizingMask key="autoresizingMask" flexibleMaxX="YES" flexibleMinY="YES"/>
                                                                     <textFieldCell key="cell" scrollable="YES" lineBreakMode="clipping" selectable="YES" editable="YES" allowsUndo="NO" sendsActionOnEndEditing="YES" state="on" borderStyle="bezel" drawsBackground="YES" usesSingleLineMode="YES" id="jR7-Mt-N0T" customClass="RoundedTextFieldCell" customModule="IINA" customModuleProvider="target">
                                                                         <font key="font" metaFont="system"/>
@@ -217,7 +218,7 @@
                                                                     </connections>
                                                                 </textField>
                                                                 <textField horizontalHuggingPriority="251" verticalHuggingPriority="750" fixedFrame="YES" translatesAutoresizingMaskIntoConstraints="NO" id="oAm-jJ-3kE">
-                                                                    <rect key="frame" x="19" y="471" width="308" height="17"/>
+                                                                    <rect key="frame" x="17" y="471" width="310" height="17"/>
                                                                     <autoresizingMask key="autoresizingMask" flexibleMaxX="YES" flexibleMinY="YES"/>
                                                                     <textFieldCell key="cell" scrollable="YES" lineBreakMode="clipping" sendsActionOnEndEditing="YES" title="Crop:" id="m9e-IB-IDJ">
                                                                         <font key="font" metaFont="systemBold"/>
@@ -226,7 +227,7 @@
                                                                     </textFieldCell>
                                                                 </textField>
                                                                 <button verticalHuggingPriority="750" fixedFrame="YES" translatesAutoresizingMaskIntoConstraints="NO" id="ItN-JT-puN">
-                                                                    <rect key="frame" x="260" y="435" width="86" height="32"/>
+                                                                    <rect key="frame" x="259" y="435" width="87" height="32"/>
                                                                     <autoresizingMask key="autoresizingMask" flexibleMaxX="YES" flexibleMinY="YES"/>
                                                                     <buttonCell key="cell" type="push" title="Custom..." bezelStyle="rounded" alignment="center" borderStyle="border" imageScaling="proportionallyDown" inset="2" id="vFD-HU-RVz">
                                                                         <behavior key="behavior" pushIn="YES" lightByBackground="YES" lightByGray="YES"/>
@@ -237,14 +238,14 @@
                                                                     </connections>
                                                                 </button>
                                                                 <segmentedControl verticalHuggingPriority="750" fixedFrame="YES" translatesAutoresizingMaskIntoConstraints="NO" id="kUi-hW-BR6">
-                                                                    <rect key="frame" x="18" y="440" width="244" height="24"/>
+                                                                    <rect key="frame" x="17" y="440" width="242" height="24"/>
                                                                     <autoresizingMask key="autoresizingMask" flexibleMaxX="YES" flexibleMinY="YES"/>
                                                                     <segmentedCell key="cell" borderStyle="border" alignment="left" style="rounded" trackingMode="selectOne" id="iuN-rN-jT7">
                                                                         <font key="font" metaFont="system"/>
                                                                         <segments>
-                                                                            <segment label="None" width="47"/>
+                                                                            <segment label="None" width="46"/>
                                                                             <segment label="4:3" width="46" selected="YES" tag="1"/>
-                                                                            <segment label="16:9" width="47"/>
+                                                                            <segment label="16:9" width="46"/>
                                                                             <segment label="16:10"/>
                                                                             <segment label="5:4"/>
                                                                         </segments>
@@ -254,7 +255,7 @@
                                                                     </connections>
                                                                 </segmentedControl>
                                                                 <textField horizontalHuggingPriority="251" verticalHuggingPriority="750" fixedFrame="YES" translatesAutoresizingMaskIntoConstraints="NO" id="7vv-En-VYY">
-                                                                    <rect key="frame" x="19" y="403" width="308" height="17"/>
+                                                                    <rect key="frame" x="17" y="403" width="310" height="17"/>
                                                                     <autoresizingMask key="autoresizingMask" flexibleMaxX="YES" flexibleMinY="YES"/>
                                                                     <textFieldCell key="cell" scrollable="YES" lineBreakMode="clipping" sendsActionOnEndEditing="YES" title="Rotation:" id="to3-rc-Agv">
                                                                         <font key="font" metaFont="systemBold"/>
@@ -262,255 +263,8 @@
                                                                         <color key="backgroundColor" name="controlColor" catalog="System" colorSpace="catalog"/>
                                                                     </textFieldCell>
                                                                 </textField>
-                                                                <textField horizontalHuggingPriority="251" verticalHuggingPriority="750" fixedFrame="YES" translatesAutoresizingMaskIntoConstraints="NO" id="wBg-Dk-cUX">
-                                                                    <rect key="frame" x="86" y="287" width="33" height="17"/>
-                                                                    <autoresizingMask key="autoresizingMask" flexibleMaxX="YES" flexibleMinY="YES"/>
-                                                                    <textFieldCell key="cell" scrollable="YES" lineBreakMode="clipping" sendsActionOnEndEditing="YES" alignment="center" title="1x" id="B0I-bX-HZS">
-                                                                        <font key="font" metaFont="miniSystem"/>
-                                                                        <color key="textColor" name="labelColor" catalog="System" colorSpace="catalog"/>
-                                                                        <color key="backgroundColor" name="controlColor" catalog="System" colorSpace="catalog"/>
-                                                                    </textFieldCell>
-                                                                </textField>
-                                                                <textField horizontalHuggingPriority="251" verticalHuggingPriority="750" fixedFrame="YES" translatesAutoresizingMaskIntoConstraints="NO" id="Njq-za-TIf">
-                                                                    <rect key="frame" x="159" y="287" width="33" height="17"/>
-                                                                    <autoresizingMask key="autoresizingMask" flexibleMaxX="YES" flexibleMinY="YES"/>
-                                                                    <textFieldCell key="cell" scrollable="YES" lineBreakMode="clipping" sendsActionOnEndEditing="YES" alignment="center" title="4x" id="PLX-gY-e0h">
-                                                                        <font key="font" metaFont="miniSystem"/>
-                                                                        <color key="textColor" name="labelColor" catalog="System" colorSpace="catalog"/>
-                                                                        <color key="backgroundColor" name="controlColor" catalog="System" colorSpace="catalog"/>
-                                                                    </textFieldCell>
-                                                                </textField>
-                                                                <slider verticalHuggingPriority="750" fixedFrame="YES" translatesAutoresizingMaskIntoConstraints="NO" id="UWh-M9-5Nw">
-<<<<<<< HEAD
-                                                                    <rect key="frame" x="21" y="305" width="254" height="20"/>
-=======
-                                                                    <rect key="frame" x="21" y="305" width="236" height="18"/>
->>>>>>> dfca479f
-                                                                    <autoresizingMask key="autoresizingMask" flexibleMaxX="YES" flexibleMinY="YES"/>
-                                                                    <sliderCell key="cell" controlSize="small" continuous="YES" alignment="left" maxValue="24" doubleValue="8" tickMarkPosition="below" numberOfTickMarks="25" allowsTickMarkValuesOnly="YES" sliderType="linear" id="qxp-Lt-D6o"/>
-                                                                    <connections>
-                                                                        <action selector="speedChangedAction:" target="-2" id="asr-iq-ZNJ"/>
-                                                                    </connections>
-                                                                </slider>
-                                                                <textField horizontalHuggingPriority="251" verticalHuggingPriority="750" fixedFrame="YES" translatesAutoresizingMaskIntoConstraints="NO" id="3EN-WD-QNI" userLabel="Speed Slider Indicator">
-                                                                    <rect key="frame" x="86" y="320" width="32" height="17"/>
-                                                                    <autoresizingMask key="autoresizingMask" flexibleMaxX="YES" flexibleMinY="YES"/>
-                                                                    <textFieldCell key="cell" scrollable="YES" lineBreakMode="clipping" allowsUndo="NO" sendsActionOnEndEditing="YES" alignment="center" title="1x" usesSingleLineMode="YES" id="ldQ-YL-IEp">
-                                                                        <font key="font" metaFont="system" size="10"/>
-                                                                        <color key="textColor" name="labelColor" catalog="System" colorSpace="catalog"/>
-                                                                        <color key="backgroundColor" name="controlColor" catalog="System" colorSpace="catalog"/>
-                                                                    </textFieldCell>
-                                                                </textField>
-                                                                <textField horizontalHuggingPriority="251" verticalHuggingPriority="750" fixedFrame="YES" translatesAutoresizingMaskIntoConstraints="NO" id="mjX-Jf-925">
-                                                                    <rect key="frame" x="226" y="287" width="33" height="17"/>
-                                                                    <autoresizingMask key="autoresizingMask" flexibleMaxX="YES" flexibleMinY="YES"/>
-                                                                    <textFieldCell key="cell" scrollable="YES" lineBreakMode="clipping" sendsActionOnEndEditing="YES" alignment="right" title="16x" id="p63-Nx-yJZ">
-                                                                        <font key="font" metaFont="miniSystem"/>
-                                                                        <color key="textColor" name="labelColor" catalog="System" colorSpace="catalog"/>
-                                                                        <color key="backgroundColor" name="controlColor" catalog="System" colorSpace="catalog"/>
-                                                                    </textFieldCell>
-                                                                </textField>
-                                                                <textField horizontalHuggingPriority="251" verticalHuggingPriority="750" fixedFrame="YES" translatesAutoresizingMaskIntoConstraints="NO" id="d4r-sL-0Vo">
-                                                                    <rect key="frame" x="19" y="335" width="308" height="17"/>
-                                                                    <autoresizingMask key="autoresizingMask" flexibleMaxX="YES" flexibleMinY="YES"/>
-                                                                    <textFieldCell key="cell" scrollable="YES" lineBreakMode="clipping" sendsActionOnEndEditing="YES" title="Speed:" id="1KQ-oZ-A2x">
-                                                                        <font key="font" metaFont="systemBold"/>
-                                                                        <color key="textColor" name="labelColor" catalog="System" colorSpace="catalog"/>
-                                                                        <color key="backgroundColor" name="controlColor" catalog="System" colorSpace="catalog"/>
-                                                                    </textFieldCell>
-                                                                </textField>
-                                                                <textField horizontalHuggingPriority="251" verticalHuggingPriority="750" fixedFrame="YES" translatesAutoresizingMaskIntoConstraints="NO" id="Nhb-Co-xbZ">
-                                                                    <rect key="frame" x="19" y="287" width="33" height="17"/>
-                                                                    <autoresizingMask key="autoresizingMask" flexibleMaxX="YES" flexibleMinY="YES"/>
-                                                                    <textFieldCell key="cell" scrollable="YES" lineBreakMode="clipping" sendsActionOnEndEditing="YES" title="0.25x" id="Ew1-N1-0Pi">
-                                                                        <font key="font" metaFont="miniSystem"/>
-                                                                        <color key="textColor" name="labelColor" catalog="System" colorSpace="catalog"/>
-                                                                        <color key="backgroundColor" name="controlColor" catalog="System" colorSpace="catalog"/>
-                                                                    </textFieldCell>
-                                                                </textField>
-                                                                <textField verticalHuggingPriority="750" fixedFrame="YES" translatesAutoresizingMaskIntoConstraints="NO" id="sIs-a1-rGR">
-<<<<<<< HEAD
-                                                                    <rect key="frame" x="283" y="305" width="55" height="22"/>
-=======
-                                                                    <rect key="frame" x="265" y="305" width="57" height="22"/>
->>>>>>> dfca479f
-                                                                    <autoresizingMask key="autoresizingMask" flexibleMaxX="YES" flexibleMinY="YES"/>
-                                                                    <textFieldCell key="cell" scrollable="YES" lineBreakMode="clipping" selectable="YES" editable="YES" sendsActionOnEndEditing="YES" state="on" borderStyle="bezel" title="1" drawsBackground="YES" usesSingleLineMode="YES" id="Mav-NA-RfN" customClass="RoundedTextFieldCell" customModule="IINA" customModuleProvider="target">
-                                                                        <font key="font" metaFont="system"/>
-                                                                        <color key="textColor" name="textColor" catalog="System" colorSpace="catalog"/>
-                                                                        <color key="backgroundColor" name="textBackgroundColor" catalog="System" colorSpace="catalog"/>
-                                                                    </textFieldCell>
-                                                                    <connections>
-                                                                        <action selector="customSpeedEditFinishedAction:" target="-2" id="f1u-Mu-w4S"/>
-                                                                    </connections>
-                                                                </textField>
-                                                                <button fixedFrame="YES" translatesAutoresizingMaskIntoConstraints="NO" id="MuS-g5-hvY">
-                                                                    <rect key="frame" x="19" y="249" width="321" height="18"/>
-                                                                    <autoresizingMask key="autoresizingMask" flexibleMaxX="YES" flexibleMinY="YES"/>
-                                                                    <buttonCell key="cell" type="check" title="Deinterlace" bezelStyle="regularSquare" imagePosition="left" state="on" inset="2" id="TXm-bA-7y3">
-                                                                        <behavior key="behavior" changeContents="YES" doesNotDimImage="YES" lightByContents="YES"/>
-                                                                        <font key="font" metaFont="system"/>
-                                                                    </buttonCell>
-                                                                    <connections>
-                                                                        <action selector="deinterlaceBtnAction:" target="-2" id="NFo-do-3wt"/>
-                                                                    </connections>
-                                                                </button>
-                                                                <box verticalHuggingPriority="750" fixedFrame="YES" boxType="separator" translatesAutoresizingMaskIntoConstraints="NO" id="IWj-Dg-ZDI">
-                                                                    <rect key="frame" x="0.0" y="222" width="360" height="5"/>
-                                                                    <autoresizingMask key="autoresizingMask" flexibleMaxX="YES" flexibleMinY="YES"/>
-                                                                </box>
-                                                                <textField horizontalHuggingPriority="251" verticalHuggingPriority="750" fixedFrame="YES" translatesAutoresizingMaskIntoConstraints="NO" id="dFy-zT-BqP">
-                                                                    <rect key="frame" x="17" y="180" width="323" height="17"/>
-                                                                    <autoresizingMask key="autoresizingMask" flexibleMaxX="YES" flexibleMinY="YES"/>
-                                                                    <textFieldCell key="cell" scrollable="YES" lineBreakMode="clipping" sendsActionOnEndEditing="YES" title="Equalizer" id="Xez-sb-mfB">
-                                                                        <font key="font" metaFont="systemBold"/>
-                                                                        <color key="textColor" name="labelColor" catalog="System" colorSpace="catalog"/>
-                                                                        <color key="backgroundColor" name="controlColor" catalog="System" colorSpace="catalog"/>
-                                                                    </textFieldCell>
-                                                                </textField>
-                                                                <slider verticalHuggingPriority="750" fixedFrame="YES" translatesAutoresizingMaskIntoConstraints="NO" id="sBU-NZ-sp3">
-                                                                    <rect key="frame" x="93" y="146" width="216" height="17"/>
-                                                                    <autoresizingMask key="autoresizingMask" flexibleMaxX="YES" flexibleMinY="YES"/>
-                                                                    <sliderCell key="cell" controlSize="small" continuous="YES" state="on" alignment="left" minValue="-100" maxValue="100" tickMarkPosition="above" sliderType="linear" id="0Sg-Ca-QjC"/>
-                                                                    <connections>
-                                                                        <action selector="equalizerSliderAction:" target="-2" id="bF8-qZ-hks"/>
-                                                                    </connections>
-                                                                </slider>
-                                                                <textField horizontalHuggingPriority="251" verticalHuggingPriority="750" fixedFrame="YES" translatesAutoresizingMaskIntoConstraints="NO" id="KVn-1o-Qzh">
-                                                                    <rect key="frame" x="19" y="144" width="64" height="17"/>
-                                                                    <autoresizingMask key="autoresizingMask" flexibleMaxX="YES" flexibleMinY="YES"/>
-                                                                    <textFieldCell key="cell" scrollable="YES" lineBreakMode="clipping" sendsActionOnEndEditing="YES" title="Brightness:" id="cdR-uY-riN">
-                                                                        <font key="font" metaFont="smallSystem"/>
-                                                                        <color key="textColor" name="labelColor" catalog="System" colorSpace="catalog"/>
-                                                                        <color key="backgroundColor" name="controlColor" catalog="System" colorSpace="catalog"/>
-                                                                    </textFieldCell>
-                                                                </textField>
-                                                                <slider verticalHuggingPriority="750" fixedFrame="YES" translatesAutoresizingMaskIntoConstraints="NO" id="0Ww-YT-a8e">
-                                                                    <rect key="frame" x="93" y="118" width="216" height="17"/>
-                                                                    <autoresizingMask key="autoresizingMask" flexibleMaxX="YES" flexibleMinY="YES"/>
-                                                                    <sliderCell key="cell" controlSize="small" continuous="YES" state="on" alignment="left" minValue="-100" maxValue="100" tickMarkPosition="above" sliderType="linear" id="d8Q-Fw-bbA"/>
-                                                                    <connections>
-                                                                        <action selector="equalizerSliderAction:" target="-2" id="Mtl-BL-VYs"/>
-                                                                    </connections>
-                                                                </slider>
-                                                                <textField horizontalHuggingPriority="251" verticalHuggingPriority="750" fixedFrame="YES" translatesAutoresizingMaskIntoConstraints="NO" id="8Uj-eX-hSm">
-                                                                    <rect key="frame" x="19" y="116" width="64" height="17"/>
-                                                                    <autoresizingMask key="autoresizingMask" flexibleMaxX="YES" flexibleMinY="YES"/>
-                                                                    <textFieldCell key="cell" scrollable="YES" lineBreakMode="clipping" sendsActionOnEndEditing="YES" title="Contrast:" id="eDl-Si-LSa">
-                                                                        <font key="font" metaFont="smallSystem"/>
-                                                                        <color key="textColor" name="labelColor" catalog="System" colorSpace="catalog"/>
-                                                                        <color key="backgroundColor" name="controlColor" catalog="System" colorSpace="catalog"/>
-                                                                    </textFieldCell>
-                                                                </textField>
-                                                                <slider verticalHuggingPriority="750" fixedFrame="YES" translatesAutoresizingMaskIntoConstraints="NO" id="qeO-tk-I0D">
-                                                                    <rect key="frame" x="93" y="90" width="216" height="17"/>
-                                                                    <autoresizingMask key="autoresizingMask" flexibleMaxX="YES" flexibleMinY="YES"/>
-                                                                    <sliderCell key="cell" controlSize="small" continuous="YES" state="on" alignment="left" minValue="-100" maxValue="100" tickMarkPosition="above" sliderType="linear" id="aEN-2P-ffr"/>
-                                                                    <connections>
-                                                                        <action selector="equalizerSliderAction:" target="-2" id="64F-Yg-BY8"/>
-                                                                    </connections>
-                                                                </slider>
-                                                                <textField horizontalHuggingPriority="251" verticalHuggingPriority="750" fixedFrame="YES" translatesAutoresizingMaskIntoConstraints="NO" id="2Zt-RU-LEK">
-                                                                    <rect key="frame" x="19" y="88" width="64" height="17"/>
-                                                                    <autoresizingMask key="autoresizingMask" flexibleMaxX="YES" flexibleMinY="YES"/>
-                                                                    <textFieldCell key="cell" scrollable="YES" lineBreakMode="clipping" sendsActionOnEndEditing="YES" title="Saturation:" id="Rky-lo-Buu">
-                                                                        <font key="font" metaFont="smallSystem"/>
-                                                                        <color key="textColor" name="labelColor" catalog="System" colorSpace="catalog"/>
-                                                                        <color key="backgroundColor" name="controlColor" catalog="System" colorSpace="catalog"/>
-                                                                    </textFieldCell>
-                                                                </textField>
-                                                                <slider verticalHuggingPriority="750" fixedFrame="YES" translatesAutoresizingMaskIntoConstraints="NO" id="SL7-DZ-5ff">
-                                                                    <rect key="frame" x="93" y="62" width="216" height="17"/>
-                                                                    <autoresizingMask key="autoresizingMask" flexibleMaxX="YES" flexibleMinY="YES"/>
-                                                                    <sliderCell key="cell" controlSize="small" continuous="YES" state="on" alignment="left" minValue="-100" maxValue="100" tickMarkPosition="above" sliderType="linear" id="IEh-at-wdd"/>
-                                                                    <connections>
-                                                                        <action selector="equalizerSliderAction:" target="-2" id="h5f-VW-qGS"/>
-                                                                    </connections>
-                                                                </slider>
-                                                                <textField horizontalHuggingPriority="251" verticalHuggingPriority="750" fixedFrame="YES" translatesAutoresizingMaskIntoConstraints="NO" id="kYz-ZC-58W">
-                                                                    <rect key="frame" x="19" y="60" width="64" height="17"/>
-                                                                    <autoresizingMask key="autoresizingMask" flexibleMaxX="YES" flexibleMinY="YES"/>
-                                                                    <textFieldCell key="cell" scrollable="YES" lineBreakMode="clipping" sendsActionOnEndEditing="YES" title="Gamma:" id="r6x-z0-oFC">
-                                                                        <font key="font" metaFont="smallSystem"/>
-                                                                        <color key="textColor" name="labelColor" catalog="System" colorSpace="catalog"/>
-                                                                        <color key="backgroundColor" name="controlColor" catalog="System" colorSpace="catalog"/>
-                                                                    </textFieldCell>
-                                                                </textField>
-                                                                <slider verticalHuggingPriority="750" fixedFrame="YES" translatesAutoresizingMaskIntoConstraints="NO" id="ntv-89-1iw">
-                                                                    <rect key="frame" x="93" y="34" width="216" height="17"/>
-                                                                    <autoresizingMask key="autoresizingMask" flexibleMaxX="YES" flexibleMinY="YES"/>
-                                                                    <sliderCell key="cell" controlSize="small" continuous="YES" state="on" alignment="left" minValue="-100" maxValue="100" tickMarkPosition="above" sliderType="linear" id="MTr-Ze-dRm"/>
-                                                                    <connections>
-                                                                        <action selector="equalizerSliderAction:" target="-2" id="b6L-ZX-hlF"/>
-                                                                    </connections>
-                                                                </slider>
-                                                                <textField horizontalHuggingPriority="251" verticalHuggingPriority="750" fixedFrame="YES" translatesAutoresizingMaskIntoConstraints="NO" id="nEK-El-M50">
-                                                                    <rect key="frame" x="19" y="32" width="64" height="17"/>
-                                                                    <autoresizingMask key="autoresizingMask" flexibleMaxX="YES" flexibleMinY="YES"/>
-                                                                    <textFieldCell key="cell" scrollable="YES" lineBreakMode="clipping" sendsActionOnEndEditing="YES" title="Hue:" id="eLh-fu-pMj">
-                                                                        <font key="font" metaFont="smallSystem"/>
-                                                                        <color key="textColor" name="labelColor" catalog="System" colorSpace="catalog"/>
-                                                                        <color key="backgroundColor" name="controlColor" catalog="System" colorSpace="catalog"/>
-                                                                    </textFieldCell>
-                                                                </textField>
-                                                                <button verticalHuggingPriority="750" fixedFrame="YES" translatesAutoresizingMaskIntoConstraints="NO" id="RVg-iv-SLo">
-                                                                    <rect key="frame" x="320" y="146" width="20" height="17"/>
-                                                                    <autoresizingMask key="autoresizingMask" flexibleMaxX="YES" flexibleMinY="YES"/>
-                                                                    <buttonCell key="cell" type="square" bezelStyle="shadowlessSquare" image="NSRefreshFreestandingTemplate" imagePosition="overlaps" alignment="center" inset="2" id="uC7-Dj-MnT">
-                                                                        <behavior key="behavior" pushIn="YES" lightByBackground="YES" lightByGray="YES"/>
-                                                                        <font key="font" metaFont="system"/>
-                                                                    </buttonCell>
-                                                                    <connections>
-                                                                        <action selector="resetEqualizerBtnAction:" target="-2" id="7EI-ef-QfR"/>
-                                                                    </connections>
-                                                                </button>
-                                                                <button verticalHuggingPriority="750" fixedFrame="YES" tag="1" translatesAutoresizingMaskIntoConstraints="NO" id="g2t-lZ-AEy">
-                                                                    <rect key="frame" x="320" y="117" width="20" height="17"/>
-                                                                    <autoresizingMask key="autoresizingMask" flexibleMaxX="YES" flexibleMinY="YES"/>
-                                                                    <buttonCell key="cell" type="square" bezelStyle="shadowlessSquare" image="NSRefreshFreestandingTemplate" imagePosition="overlaps" alignment="center" inset="2" id="ya6-mv-WX1">
-                                                                        <behavior key="behavior" pushIn="YES" lightByBackground="YES" lightByGray="YES"/>
-                                                                        <font key="font" metaFont="system"/>
-                                                                    </buttonCell>
-                                                                    <connections>
-                                                                        <action selector="resetEqualizerBtnAction:" target="-2" id="WbP-Bb-JbW"/>
-                                                                    </connections>
-                                                                </button>
-                                                                <button verticalHuggingPriority="750" fixedFrame="YES" tag="2" translatesAutoresizingMaskIntoConstraints="NO" id="N1k-37-4OP">
-                                                                    <rect key="frame" x="320" y="90" width="20" height="17"/>
-                                                                    <autoresizingMask key="autoresizingMask" flexibleMaxX="YES" flexibleMinY="YES"/>
-                                                                    <buttonCell key="cell" type="square" bezelStyle="shadowlessSquare" image="NSRefreshFreestandingTemplate" imagePosition="overlaps" alignment="center" inset="2" id="cxM-pl-voc">
-                                                                        <behavior key="behavior" pushIn="YES" lightByBackground="YES" lightByGray="YES"/>
-                                                                        <font key="font" metaFont="system"/>
-                                                                    </buttonCell>
-                                                                    <connections>
-                                                                        <action selector="resetEqualizerBtnAction:" target="-2" id="MF6-Fz-yqb"/>
-                                                                    </connections>
-                                                                </button>
-                                                                <button verticalHuggingPriority="750" fixedFrame="YES" tag="3" translatesAutoresizingMaskIntoConstraints="NO" id="Cec-wN-J62">
-                                                                    <rect key="frame" x="320" y="62" width="20" height="17"/>
-                                                                    <autoresizingMask key="autoresizingMask" flexibleMaxX="YES" flexibleMinY="YES"/>
-                                                                    <buttonCell key="cell" type="square" bezelStyle="shadowlessSquare" image="NSRefreshFreestandingTemplate" imagePosition="overlaps" alignment="center" inset="2" id="z7P-3I-fAn">
-                                                                        <behavior key="behavior" pushIn="YES" lightByBackground="YES" lightByGray="YES"/>
-                                                                        <font key="font" metaFont="system"/>
-                                                                    </buttonCell>
-                                                                    <connections>
-                                                                        <action selector="resetEqualizerBtnAction:" target="-2" id="wMC-t4-VKN"/>
-                                                                    </connections>
-                                                                </button>
-                                                                <button verticalHuggingPriority="750" fixedFrame="YES" tag="4" translatesAutoresizingMaskIntoConstraints="NO" id="Cs3-ib-x4Y">
-                                                                    <rect key="frame" x="320" y="34" width="20" height="17"/>
-                                                                    <autoresizingMask key="autoresizingMask" flexibleMaxX="YES" flexibleMinY="YES"/>
-                                                                    <buttonCell key="cell" type="square" bezelStyle="shadowlessSquare" image="NSRefreshFreestandingTemplate" imagePosition="overlaps" alignment="center" inset="2" id="rIE-LS-ghR">
-                                                                        <behavior key="behavior" pushIn="YES" lightByBackground="YES" lightByGray="YES"/>
-                                                                        <font key="font" metaFont="system"/>
-                                                                    </buttonCell>
-                                                                    <connections>
-                                                                        <action selector="resetEqualizerBtnAction:" target="-2" id="5MT-kZ-5Mh"/>
-                                                                    </connections>
-                                                                </button>
-<<<<<<< HEAD
                                                                 <segmentedControl verticalHuggingPriority="750" fixedFrame="YES" translatesAutoresizingMaskIntoConstraints="NO" id="bza-SA-tXE">
-                                                                    <rect key="frame" x="17" y="372" width="182" height="24"/>
+                                                                    <rect key="frame" x="19" y="372" width="182" height="24"/>
                                                                     <autoresizingMask key="autoresizingMask" flexibleMaxX="YES" flexibleMinY="YES"/>
                                                                     <segmentedCell key="cell" borderStyle="border" alignment="left" style="rounded" trackingMode="selectOne" id="z1L-0N-dfK">
                                                                         <font key="font" metaFont="system"/>
@@ -525,8 +279,245 @@
                                                                         <action selector="rotationChangedAction:" target="-2" id="aL1-XS-nLe"/>
                                                                     </connections>
                                                                 </segmentedControl>
-=======
-                                                                <textField horizontalHuggingPriority="251" verticalHuggingPriority="750" fixedFrame="YES" allowsCharacterPickerTouchBarItem="NO" translatesAutoresizingMaskIntoConstraints="NO" id="C7W-xd-6OE">
+                                                                <textField horizontalHuggingPriority="251" verticalHuggingPriority="750" fixedFrame="YES" translatesAutoresizingMaskIntoConstraints="NO" id="wBg-Dk-cUX">
+                                                                    <rect key="frame" x="86" y="287" width="33" height="17"/>
+                                                                    <autoresizingMask key="autoresizingMask" flexibleMaxX="YES" flexibleMinY="YES"/>
+                                                                    <textFieldCell key="cell" scrollable="YES" lineBreakMode="clipping" sendsActionOnEndEditing="YES" alignment="center" title="1x" id="B0I-bX-HZS">
+                                                                        <font key="font" metaFont="miniSystem"/>
+                                                                        <color key="textColor" name="labelColor" catalog="System" colorSpace="catalog"/>
+                                                                        <color key="backgroundColor" name="controlColor" catalog="System" colorSpace="catalog"/>
+                                                                    </textFieldCell>
+                                                                </textField>
+                                                                <textField horizontalHuggingPriority="251" verticalHuggingPriority="750" fixedFrame="YES" translatesAutoresizingMaskIntoConstraints="NO" id="Njq-za-TIf">
+                                                                    <rect key="frame" x="159" y="287" width="33" height="17"/>
+                                                                    <autoresizingMask key="autoresizingMask" flexibleMaxX="YES" flexibleMinY="YES"/>
+                                                                    <textFieldCell key="cell" scrollable="YES" lineBreakMode="clipping" sendsActionOnEndEditing="YES" alignment="center" title="4x" id="PLX-gY-e0h">
+                                                                        <font key="font" metaFont="miniSystem"/>
+                                                                        <color key="textColor" name="labelColor" catalog="System" colorSpace="catalog"/>
+                                                                        <color key="backgroundColor" name="controlColor" catalog="System" colorSpace="catalog"/>
+                                                                    </textFieldCell>
+                                                                </textField>
+                                                                <slider verticalHuggingPriority="750" fixedFrame="YES" translatesAutoresizingMaskIntoConstraints="NO" id="UWh-M9-5Nw">
+                                                                    <rect key="frame" x="21" y="305" width="236" height="20"/>
+                                                                    <autoresizingMask key="autoresizingMask" flexibleMaxX="YES" flexibleMinY="YES"/>
+                                                                    <sliderCell key="cell" controlSize="small" continuous="YES" alignment="left" maxValue="24" doubleValue="8" tickMarkPosition="below" numberOfTickMarks="25" allowsTickMarkValuesOnly="YES" sliderType="linear" id="qxp-Lt-D6o"/>
+                                                                    <connections>
+                                                                        <action selector="speedChangedAction:" target="-2" id="asr-iq-ZNJ"/>
+                                                                    </connections>
+                                                                </slider>
+                                                                <textField horizontalHuggingPriority="251" verticalHuggingPriority="750" fixedFrame="YES" translatesAutoresizingMaskIntoConstraints="NO" id="3EN-WD-QNI" userLabel="Speed Slider Indicator">
+                                                                    <rect key="frame" x="86" y="320" width="32" height="17"/>
+                                                                    <autoresizingMask key="autoresizingMask" flexibleMaxX="YES" flexibleMinY="YES"/>
+                                                                    <textFieldCell key="cell" scrollable="YES" lineBreakMode="clipping" allowsUndo="NO" sendsActionOnEndEditing="YES" alignment="center" title="1x" usesSingleLineMode="YES" id="ldQ-YL-IEp">
+                                                                        <font key="font" metaFont="system" size="10"/>
+                                                                        <color key="textColor" name="labelColor" catalog="System" colorSpace="catalog"/>
+                                                                        <color key="backgroundColor" name="controlColor" catalog="System" colorSpace="catalog"/>
+                                                                    </textFieldCell>
+                                                                </textField>
+                                                                <textField horizontalHuggingPriority="251" verticalHuggingPriority="750" fixedFrame="YES" translatesAutoresizingMaskIntoConstraints="NO" id="mjX-Jf-925">
+                                                                    <rect key="frame" x="226" y="287" width="33" height="17"/>
+                                                                    <autoresizingMask key="autoresizingMask" flexibleMaxX="YES" flexibleMinY="YES"/>
+                                                                    <textFieldCell key="cell" scrollable="YES" lineBreakMode="clipping" sendsActionOnEndEditing="YES" alignment="right" title="16x" id="p63-Nx-yJZ">
+                                                                        <font key="font" metaFont="miniSystem"/>
+                                                                        <color key="textColor" name="labelColor" catalog="System" colorSpace="catalog"/>
+                                                                        <color key="backgroundColor" name="controlColor" catalog="System" colorSpace="catalog"/>
+                                                                    </textFieldCell>
+                                                                </textField>
+                                                                <textField horizontalHuggingPriority="251" verticalHuggingPriority="750" fixedFrame="YES" translatesAutoresizingMaskIntoConstraints="NO" id="d4r-sL-0Vo">
+                                                                    <rect key="frame" x="17" y="335" width="310" height="17"/>
+                                                                    <autoresizingMask key="autoresizingMask" flexibleMaxX="YES" flexibleMinY="YES"/>
+                                                                    <textFieldCell key="cell" scrollable="YES" lineBreakMode="clipping" sendsActionOnEndEditing="YES" title="Speed:" id="1KQ-oZ-A2x">
+                                                                        <font key="font" metaFont="systemBold"/>
+                                                                        <color key="textColor" name="labelColor" catalog="System" colorSpace="catalog"/>
+                                                                        <color key="backgroundColor" name="controlColor" catalog="System" colorSpace="catalog"/>
+                                                                    </textFieldCell>
+                                                                </textField>
+                                                                <textField horizontalHuggingPriority="251" verticalHuggingPriority="750" fixedFrame="YES" translatesAutoresizingMaskIntoConstraints="NO" id="Nhb-Co-xbZ">
+                                                                    <rect key="frame" x="19" y="287" width="33" height="17"/>
+                                                                    <autoresizingMask key="autoresizingMask" flexibleMaxX="YES" flexibleMinY="YES"/>
+                                                                    <textFieldCell key="cell" scrollable="YES" lineBreakMode="clipping" sendsActionOnEndEditing="YES" title="0.25x" id="Ew1-N1-0Pi">
+                                                                        <font key="font" metaFont="miniSystem"/>
+                                                                        <color key="textColor" name="labelColor" catalog="System" colorSpace="catalog"/>
+                                                                        <color key="backgroundColor" name="controlColor" catalog="System" colorSpace="catalog"/>
+                                                                    </textFieldCell>
+                                                                </textField>
+                                                                <textField verticalHuggingPriority="750" fixedFrame="YES" translatesAutoresizingMaskIntoConstraints="NO" id="sIs-a1-rGR">
+                                                                    <rect key="frame" x="265" y="305" width="57" height="22"/>
+                                                                    <autoresizingMask key="autoresizingMask" flexibleMaxX="YES" flexibleMinY="YES"/>
+                                                                    <textFieldCell key="cell" scrollable="YES" lineBreakMode="clipping" selectable="YES" editable="YES" sendsActionOnEndEditing="YES" state="on" borderStyle="bezel" title="1" drawsBackground="YES" usesSingleLineMode="YES" id="Mav-NA-RfN" customClass="RoundedTextFieldCell" customModule="IINA" customModuleProvider="target">
+                                                                        <font key="font" metaFont="system"/>
+                                                                        <color key="textColor" name="textColor" catalog="System" colorSpace="catalog"/>
+                                                                        <color key="backgroundColor" name="textBackgroundColor" catalog="System" colorSpace="catalog"/>
+                                                                    </textFieldCell>
+                                                                    <connections>
+                                                                        <action selector="customSpeedEditFinishedAction:" target="-2" id="f1u-Mu-w4S"/>
+                                                                    </connections>
+                                                                </textField>
+                                                                <button fixedFrame="YES" translatesAutoresizingMaskIntoConstraints="NO" id="MuS-g5-hvY">
+                                                                    <rect key="frame" x="19" y="249" width="91" height="18"/>
+                                                                    <autoresizingMask key="autoresizingMask" flexibleMaxX="YES" flexibleMinY="YES"/>
+                                                                    <buttonCell key="cell" type="check" title="Deinterlace" bezelStyle="regularSquare" imagePosition="left" state="on" inset="2" id="TXm-bA-7y3">
+                                                                        <behavior key="behavior" changeContents="YES" doesNotDimImage="YES" lightByContents="YES"/>
+                                                                        <font key="font" metaFont="system"/>
+                                                                    </buttonCell>
+                                                                    <connections>
+                                                                        <action selector="deinterlaceBtnAction:" target="-2" id="NFo-do-3wt"/>
+                                                                    </connections>
+                                                                </button>
+                                                                <box verticalHuggingPriority="750" fixedFrame="YES" boxType="separator" translatesAutoresizingMaskIntoConstraints="NO" id="IWj-Dg-ZDI">
+                                                                    <rect key="frame" x="0.0" y="222" width="360" height="5"/>
+                                                                    <autoresizingMask key="autoresizingMask" flexibleMaxX="YES" flexibleMinY="YES"/>
+                                                                </box>
+                                                                <textField horizontalHuggingPriority="251" verticalHuggingPriority="750" fixedFrame="YES" translatesAutoresizingMaskIntoConstraints="NO" id="dFy-zT-BqP">
+                                                                    <rect key="frame" x="17" y="180" width="310" height="17"/>
+                                                                    <autoresizingMask key="autoresizingMask" flexibleMaxX="YES" flexibleMinY="YES"/>
+                                                                    <textFieldCell key="cell" scrollable="YES" lineBreakMode="clipping" sendsActionOnEndEditing="YES" title="Equalizer" id="Xez-sb-mfB">
+                                                                        <font key="font" metaFont="systemBold"/>
+                                                                        <color key="textColor" name="labelColor" catalog="System" colorSpace="catalog"/>
+                                                                        <color key="backgroundColor" name="controlColor" catalog="System" colorSpace="catalog"/>
+                                                                    </textFieldCell>
+                                                                </textField>
+                                                                <slider verticalHuggingPriority="750" fixedFrame="YES" translatesAutoresizingMaskIntoConstraints="NO" id="sBU-NZ-sp3">
+                                                                    <rect key="frame" x="93" y="146" width="216" height="17"/>
+                                                                    <autoresizingMask key="autoresizingMask" flexibleMaxX="YES" flexibleMinY="YES"/>
+                                                                    <sliderCell key="cell" controlSize="small" continuous="YES" state="on" alignment="left" minValue="-100" maxValue="100" tickMarkPosition="above" sliderType="linear" id="0Sg-Ca-QjC"/>
+                                                                    <connections>
+                                                                        <action selector="equalizerSliderAction:" target="-2" id="bF8-qZ-hks"/>
+                                                                    </connections>
+                                                                </slider>
+                                                                <textField horizontalHuggingPriority="251" verticalHuggingPriority="750" fixedFrame="YES" translatesAutoresizingMaskIntoConstraints="NO" id="KVn-1o-Qzh">
+                                                                    <rect key="frame" x="19" y="144" width="75" height="17"/>
+                                                                    <autoresizingMask key="autoresizingMask" flexibleMaxX="YES" flexibleMinY="YES"/>
+                                                                    <textFieldCell key="cell" scrollable="YES" lineBreakMode="clipping" sendsActionOnEndEditing="YES" title="Brightness:" id="cdR-uY-riN">
+                                                                        <font key="font" metaFont="smallSystem"/>
+                                                                        <color key="textColor" name="labelColor" catalog="System" colorSpace="catalog"/>
+                                                                        <color key="backgroundColor" name="controlColor" catalog="System" colorSpace="catalog"/>
+                                                                    </textFieldCell>
+                                                                </textField>
+                                                                <slider verticalHuggingPriority="750" fixedFrame="YES" translatesAutoresizingMaskIntoConstraints="NO" id="0Ww-YT-a8e">
+                                                                    <rect key="frame" x="93" y="118" width="216" height="17"/>
+                                                                    <autoresizingMask key="autoresizingMask" flexibleMaxX="YES" flexibleMinY="YES"/>
+                                                                    <sliderCell key="cell" controlSize="small" continuous="YES" state="on" alignment="left" minValue="-100" maxValue="100" tickMarkPosition="above" sliderType="linear" id="d8Q-Fw-bbA"/>
+                                                                    <connections>
+                                                                        <action selector="equalizerSliderAction:" target="-2" id="Mtl-BL-VYs"/>
+                                                                    </connections>
+                                                                </slider>
+                                                                <textField horizontalHuggingPriority="251" verticalHuggingPriority="750" fixedFrame="YES" translatesAutoresizingMaskIntoConstraints="NO" id="8Uj-eX-hSm">
+                                                                    <rect key="frame" x="19" y="116" width="75" height="17"/>
+                                                                    <autoresizingMask key="autoresizingMask" flexibleMaxX="YES" flexibleMinY="YES"/>
+                                                                    <textFieldCell key="cell" scrollable="YES" lineBreakMode="clipping" sendsActionOnEndEditing="YES" title="Contrast:" id="eDl-Si-LSa">
+                                                                        <font key="font" metaFont="smallSystem"/>
+                                                                        <color key="textColor" name="labelColor" catalog="System" colorSpace="catalog"/>
+                                                                        <color key="backgroundColor" name="controlColor" catalog="System" colorSpace="catalog"/>
+                                                                    </textFieldCell>
+                                                                </textField>
+                                                                <slider verticalHuggingPriority="750" fixedFrame="YES" translatesAutoresizingMaskIntoConstraints="NO" id="qeO-tk-I0D">
+                                                                    <rect key="frame" x="93" y="90" width="216" height="17"/>
+                                                                    <autoresizingMask key="autoresizingMask" flexibleMaxX="YES" flexibleMinY="YES"/>
+                                                                    <sliderCell key="cell" controlSize="small" continuous="YES" state="on" alignment="left" minValue="-100" maxValue="100" tickMarkPosition="above" sliderType="linear" id="aEN-2P-ffr"/>
+                                                                    <connections>
+                                                                        <action selector="equalizerSliderAction:" target="-2" id="64F-Yg-BY8"/>
+                                                                    </connections>
+                                                                </slider>
+                                                                <textField horizontalHuggingPriority="251" verticalHuggingPriority="750" fixedFrame="YES" translatesAutoresizingMaskIntoConstraints="NO" id="2Zt-RU-LEK">
+                                                                    <rect key="frame" x="19" y="88" width="75" height="17"/>
+                                                                    <autoresizingMask key="autoresizingMask" flexibleMaxX="YES" flexibleMinY="YES"/>
+                                                                    <textFieldCell key="cell" scrollable="YES" lineBreakMode="clipping" sendsActionOnEndEditing="YES" title="Saturation:" id="Rky-lo-Buu">
+                                                                        <font key="font" metaFont="smallSystem"/>
+                                                                        <color key="textColor" name="labelColor" catalog="System" colorSpace="catalog"/>
+                                                                        <color key="backgroundColor" name="controlColor" catalog="System" colorSpace="catalog"/>
+                                                                    </textFieldCell>
+                                                                </textField>
+                                                                <slider verticalHuggingPriority="750" fixedFrame="YES" translatesAutoresizingMaskIntoConstraints="NO" id="SL7-DZ-5ff">
+                                                                    <rect key="frame" x="93" y="62" width="216" height="17"/>
+                                                                    <autoresizingMask key="autoresizingMask" flexibleMaxX="YES" flexibleMinY="YES"/>
+                                                                    <sliderCell key="cell" controlSize="small" continuous="YES" state="on" alignment="left" minValue="-100" maxValue="100" tickMarkPosition="above" sliderType="linear" id="IEh-at-wdd"/>
+                                                                    <connections>
+                                                                        <action selector="equalizerSliderAction:" target="-2" id="h5f-VW-qGS"/>
+                                                                    </connections>
+                                                                </slider>
+                                                                <textField horizontalHuggingPriority="251" verticalHuggingPriority="750" fixedFrame="YES" translatesAutoresizingMaskIntoConstraints="NO" id="kYz-ZC-58W">
+                                                                    <rect key="frame" x="19" y="60" width="75" height="17"/>
+                                                                    <autoresizingMask key="autoresizingMask" flexibleMaxX="YES" flexibleMinY="YES"/>
+                                                                    <textFieldCell key="cell" scrollable="YES" lineBreakMode="clipping" sendsActionOnEndEditing="YES" title="Gamma:" id="r6x-z0-oFC">
+                                                                        <font key="font" metaFont="smallSystem"/>
+                                                                        <color key="textColor" name="labelColor" catalog="System" colorSpace="catalog"/>
+                                                                        <color key="backgroundColor" name="controlColor" catalog="System" colorSpace="catalog"/>
+                                                                    </textFieldCell>
+                                                                </textField>
+                                                                <slider verticalHuggingPriority="750" fixedFrame="YES" translatesAutoresizingMaskIntoConstraints="NO" id="ntv-89-1iw">
+                                                                    <rect key="frame" x="93" y="34" width="216" height="17"/>
+                                                                    <autoresizingMask key="autoresizingMask" flexibleMaxX="YES" flexibleMinY="YES"/>
+                                                                    <sliderCell key="cell" controlSize="small" continuous="YES" state="on" alignment="left" minValue="-100" maxValue="100" tickMarkPosition="above" sliderType="linear" id="MTr-Ze-dRm"/>
+                                                                    <connections>
+                                                                        <action selector="equalizerSliderAction:" target="-2" id="b6L-ZX-hlF"/>
+                                                                    </connections>
+                                                                </slider>
+                                                                <textField horizontalHuggingPriority="251" verticalHuggingPriority="750" fixedFrame="YES" translatesAutoresizingMaskIntoConstraints="NO" id="nEK-El-M50">
+                                                                    <rect key="frame" x="19" y="32" width="75" height="17"/>
+                                                                    <autoresizingMask key="autoresizingMask" flexibleMaxX="YES" flexibleMinY="YES"/>
+                                                                    <textFieldCell key="cell" scrollable="YES" lineBreakMode="clipping" sendsActionOnEndEditing="YES" title="Hue:" id="eLh-fu-pMj">
+                                                                        <font key="font" metaFont="smallSystem"/>
+                                                                        <color key="textColor" name="labelColor" catalog="System" colorSpace="catalog"/>
+                                                                        <color key="backgroundColor" name="controlColor" catalog="System" colorSpace="catalog"/>
+                                                                    </textFieldCell>
+                                                                </textField>
+                                                                <button verticalHuggingPriority="750" fixedFrame="YES" translatesAutoresizingMaskIntoConstraints="NO" id="RVg-iv-SLo">
+                                                                    <rect key="frame" x="320" y="146" width="20" height="17"/>
+                                                                    <autoresizingMask key="autoresizingMask" flexibleMaxX="YES" flexibleMinY="YES"/>
+                                                                    <buttonCell key="cell" type="square" bezelStyle="shadowlessSquare" image="NSRefreshFreestandingTemplate" imagePosition="overlaps" alignment="center" inset="2" id="uC7-Dj-MnT">
+                                                                        <behavior key="behavior" pushIn="YES" lightByBackground="YES" lightByGray="YES"/>
+                                                                        <font key="font" metaFont="system"/>
+                                                                    </buttonCell>
+                                                                    <connections>
+                                                                        <action selector="resetEqualizerBtnAction:" target="-2" id="7EI-ef-QfR"/>
+                                                                    </connections>
+                                                                </button>
+                                                                <button verticalHuggingPriority="750" fixedFrame="YES" tag="1" translatesAutoresizingMaskIntoConstraints="NO" id="g2t-lZ-AEy">
+                                                                    <rect key="frame" x="320" y="117" width="20" height="17"/>
+                                                                    <autoresizingMask key="autoresizingMask" flexibleMaxX="YES" flexibleMinY="YES"/>
+                                                                    <buttonCell key="cell" type="square" bezelStyle="shadowlessSquare" image="NSRefreshFreestandingTemplate" imagePosition="overlaps" alignment="center" inset="2" id="ya6-mv-WX1">
+                                                                        <behavior key="behavior" pushIn="YES" lightByBackground="YES" lightByGray="YES"/>
+                                                                        <font key="font" metaFont="system"/>
+                                                                    </buttonCell>
+                                                                    <connections>
+                                                                        <action selector="resetEqualizerBtnAction:" target="-2" id="WbP-Bb-JbW"/>
+                                                                    </connections>
+                                                                </button>
+                                                                <button verticalHuggingPriority="750" fixedFrame="YES" tag="2" translatesAutoresizingMaskIntoConstraints="NO" id="N1k-37-4OP">
+                                                                    <rect key="frame" x="320" y="90" width="20" height="17"/>
+                                                                    <autoresizingMask key="autoresizingMask" flexibleMaxX="YES" flexibleMinY="YES"/>
+                                                                    <buttonCell key="cell" type="square" bezelStyle="shadowlessSquare" image="NSRefreshFreestandingTemplate" imagePosition="overlaps" alignment="center" inset="2" id="cxM-pl-voc">
+                                                                        <behavior key="behavior" pushIn="YES" lightByBackground="YES" lightByGray="YES"/>
+                                                                        <font key="font" metaFont="system"/>
+                                                                    </buttonCell>
+                                                                    <connections>
+                                                                        <action selector="resetEqualizerBtnAction:" target="-2" id="MF6-Fz-yqb"/>
+                                                                    </connections>
+                                                                </button>
+                                                                <button verticalHuggingPriority="750" fixedFrame="YES" tag="3" translatesAutoresizingMaskIntoConstraints="NO" id="Cec-wN-J62">
+                                                                    <rect key="frame" x="320" y="62" width="20" height="17"/>
+                                                                    <autoresizingMask key="autoresizingMask" flexibleMaxX="YES" flexibleMinY="YES"/>
+                                                                    <buttonCell key="cell" type="square" bezelStyle="shadowlessSquare" image="NSRefreshFreestandingTemplate" imagePosition="overlaps" alignment="center" inset="2" id="z7P-3I-fAn">
+                                                                        <behavior key="behavior" pushIn="YES" lightByBackground="YES" lightByGray="YES"/>
+                                                                        <font key="font" metaFont="system"/>
+                                                                    </buttonCell>
+                                                                    <connections>
+                                                                        <action selector="resetEqualizerBtnAction:" target="-2" id="wMC-t4-VKN"/>
+                                                                    </connections>
+                                                                </button>
+                                                                <button verticalHuggingPriority="750" fixedFrame="YES" tag="4" translatesAutoresizingMaskIntoConstraints="NO" id="Cs3-ib-x4Y">
+                                                                    <rect key="frame" x="320" y="34" width="20" height="17"/>
+                                                                    <autoresizingMask key="autoresizingMask" flexibleMaxX="YES" flexibleMinY="YES"/>
+                                                                    <buttonCell key="cell" type="square" bezelStyle="shadowlessSquare" image="NSRefreshFreestandingTemplate" imagePosition="overlaps" alignment="center" inset="2" id="rIE-LS-ghR">
+                                                                        <behavior key="behavior" pushIn="YES" lightByBackground="YES" lightByGray="YES"/>
+                                                                        <font key="font" metaFont="system"/>
+                                                                    </buttonCell>
+                                                                    <connections>
+                                                                        <action selector="resetEqualizerBtnAction:" target="-2" id="5MT-kZ-5Mh"/>
+                                                                    </connections>
+                                                                </button>
+                                                                <textField horizontalHuggingPriority="251" verticalHuggingPriority="750" fixedFrame="YES" translatesAutoresizingMaskIntoConstraints="NO" id="C7W-xd-6OE">
                                                                     <rect key="frame" x="325" y="305" width="11" height="17"/>
                                                                     <autoresizingMask key="autoresizingMask" flexibleMaxX="YES" flexibleMinY="YES"/>
                                                                     <textFieldCell key="cell" scrollable="YES" lineBreakMode="clipping" sendsActionOnEndEditing="YES" title="x" id="W7H-mU-v3D">
@@ -535,7 +526,6 @@
                                                                         <color key="backgroundColor" name="controlColor" catalog="System" colorSpace="catalog"/>
                                                                     </textFieldCell>
                                                                 </textField>
->>>>>>> dfca479f
                                                             </subviews>
                                                         </customView>
                                                     </subviews>
@@ -559,7 +549,7 @@
                                             <autoresizingMask key="autoresizingMask"/>
                                         </scroller>
                                         <scroller key="verticalScroller" verticalHuggingPriority="750" doubleValue="1" horizontal="NO" id="Vtu-Wx-ydk">
-                                            <rect key="frame" x="360" y="0.0" width="15" height="789"/>
+                                            <rect key="frame" x="345" y="0.0" width="15" height="789"/>
                                             <autoresizingMask key="autoresizingMask"/>
                                         </scroller>
                                     </scrollView>
@@ -574,28 +564,23 @@
                         </tabViewItem>
                         <tabViewItem label="Audio" identifier="2" id="bzk-c2-LH5">
                             <view key="view" id="Dxl-wa-zgc">
-                                <rect key="frame" x="0.0" y="0.0" width="375" height="789"/>
+                                <rect key="frame" x="0.0" y="0.0" width="360" height="789"/>
                                 <autoresizingMask key="autoresizingMask" widthSizable="YES" heightSizable="YES"/>
                                 <subviews>
                                     <scrollView borderType="none" horizontalLineScroll="10" horizontalPageScroll="10" verticalLineScroll="10" verticalPageScroll="10" usesPredominantAxisScrolling="NO" translatesAutoresizingMaskIntoConstraints="NO" id="wXn-sV-AmG">
-                                        <rect key="frame" x="0.0" y="0.0" width="375" height="789"/>
+                                        <rect key="frame" x="0.0" y="0.0" width="360" height="789"/>
                                         <clipView key="contentView" drawsBackground="NO" copiesOnScroll="NO" id="oVx-Sp-Lhl">
-<<<<<<< HEAD
-                                            <rect key="frame" x="0.0" y="0.0" width="360" height="774"/>
+                                            <rect key="frame" x="0.0" y="0.0" width="345" height="774"/>
                                             <autoresizingMask key="autoresizingMask" widthSizable="YES" heightSizable="YES"/>
-=======
-                                            <rect key="frame" x="0.0" y="0.0" width="360" height="789"/>
-                                            <autoresizingMask key="autoresizingMask"/>
->>>>>>> dfca479f
                                             <subviews>
                                                 <customView translatesAutoresizingMaskIntoConstraints="NO" id="NZU-RD-Dm3" customClass="FlippedView" customModule="IINA" customModuleProvider="target">
-                                                    <rect key="frame" x="0.0" y="266" width="360" height="508"/>
+                                                    <rect key="frame" x="0.0" y="266" width="345" height="508"/>
                                                     <subviews>
                                                         <customView translatesAutoresizingMaskIntoConstraints="NO" id="my2-5o-bNb">
-                                                            <rect key="frame" x="0.0" y="0.0" width="360" height="508"/>
+                                                            <rect key="frame" x="0.0" y="0.0" width="345" height="508"/>
                                                             <subviews>
                                                                 <textField horizontalHuggingPriority="251" verticalHuggingPriority="750" fixedFrame="YES" translatesAutoresizingMaskIntoConstraints="NO" id="E4v-kh-61H">
-                                                                    <rect key="frame" x="18" y="471" width="309" height="17"/>
+                                                                    <rect key="frame" x="17" y="471" width="310" height="17"/>
                                                                     <autoresizingMask key="autoresizingMask" flexibleMaxX="YES" flexibleMinY="YES"/>
                                                                     <textFieldCell key="cell" scrollable="YES" lineBreakMode="clipping" sendsActionOnEndEditing="YES" alignment="left" title="Audio track:" id="x39-62-7KC">
                                                                         <font key="font" metaFont="systemBold"/>
@@ -608,7 +593,7 @@
                                                                     <autoresizingMask key="autoresizingMask" flexibleMaxX="YES" flexibleMinY="YES"/>
                                                                     <clipView key="contentView" ambiguous="YES" drawsBackground="NO" copiesOnScroll="NO" id="vgF-KN-yHf">
                                                                         <rect key="frame" x="0.0" y="0.0" width="360" height="76"/>
-                                                                        <autoresizingMask key="autoresizingMask"/>
+                                                                        <autoresizingMask key="autoresizingMask" widthSizable="YES" heightSizable="YES"/>
                                                                         <subviews>
                                                                             <tableView focusRingType="none" verticalHuggingPriority="750" allowsExpansionToolTips="YES" columnAutoresizingStyle="lastColumnOnly" columnReordering="NO" columnResizing="NO" multipleSelection="NO" autosaveColumns="NO" id="FLg-2m-Zaq">
                                                                                 <rect key="frame" x="0.0" y="0.0" width="360" height="76"/>
@@ -677,7 +662,7 @@
                                                                     </connections>
                                                                 </slider>
                                                                 <textField horizontalHuggingPriority="251" verticalHuggingPriority="750" fixedFrame="YES" translatesAutoresizingMaskIntoConstraints="NO" id="kvu-fg-olx">
-                                                                    <rect key="frame" x="18" y="350" width="309" height="17"/>
+                                                                    <rect key="frame" x="17" y="350" width="310" height="17"/>
                                                                     <autoresizingMask key="autoresizingMask" flexibleMaxX="YES" flexibleMinY="YES"/>
                                                                     <textFieldCell key="cell" scrollable="YES" lineBreakMode="clipping" sendsActionOnEndEditing="YES" alignment="left" title="External audio:" id="Lnu-kz-cql">
                                                                         <font key="font" metaFont="systemBold"/>
@@ -726,7 +711,7 @@
                                                                     </connections>
                                                                 </textField>
                                                                 <textField horizontalHuggingPriority="251" verticalHuggingPriority="750" fixedFrame="YES" translatesAutoresizingMaskIntoConstraints="NO" id="ZPW-fz-5Oi">
-                                                                    <rect key="frame" x="18" y="277" width="309" height="17"/>
+                                                                    <rect key="frame" x="17" y="277" width="310" height="17"/>
                                                                     <autoresizingMask key="autoresizingMask" flexibleMaxX="YES" flexibleMinY="YES"/>
                                                                     <textFieldCell key="cell" scrollable="YES" lineBreakMode="clipping" sendsActionOnEndEditing="YES" alignment="left" title="Audio delay:" id="AKs-VQ-fKF">
                                                                         <font key="font" metaFont="systemBold"/>
@@ -748,7 +733,7 @@
                                                                     <autoresizingMask key="autoresizingMask" flexibleMaxX="YES" flexibleMinY="YES"/>
                                                                 </box>
                                                                 <textField horizontalHuggingPriority="251" verticalHuggingPriority="750" fixedFrame="YES" translatesAutoresizingMaskIntoConstraints="NO" id="IHl-Ks-v7I">
-                                                                    <rect key="frame" x="18" y="167" width="309" height="17"/>
+                                                                    <rect key="frame" x="17" y="167" width="310" height="17"/>
                                                                     <autoresizingMask key="autoresizingMask" flexibleMaxX="YES" flexibleMinY="YES"/>
                                                                     <textFieldCell key="cell" scrollable="YES" lineBreakMode="clipping" sendsActionOnEndEditing="YES" title="Equalizer:" id="iS4-Zr-9Ig">
                                                                         <font key="font" metaFont="systemBold"/>
@@ -990,11 +975,11 @@
                                             <color key="backgroundColor" name="controlColor" catalog="System" colorSpace="catalog"/>
                                         </clipView>
                                         <scroller key="horizontalScroller" verticalHuggingPriority="750" horizontal="YES" id="klo-Db-oQE">
-                                            <rect key="frame" x="0.0" y="774" width="360" height="15"/>
+                                            <rect key="frame" x="0.0" y="774" width="345" height="15"/>
                                             <autoresizingMask key="autoresizingMask"/>
                                         </scroller>
                                         <scroller key="verticalScroller" verticalHuggingPriority="750" doubleValue="1" horizontal="NO" id="17z-n6-rH9">
-                                            <rect key="frame" x="360" y="0.0" width="15" height="774"/>
+                                            <rect key="frame" x="345" y="0.0" width="15" height="774"/>
                                             <autoresizingMask key="autoresizingMask"/>
                                         </scroller>
                                     </scrollView>
@@ -1009,20 +994,20 @@
                         </tabViewItem>
                         <tabViewItem label="Subtitle" identifier="" id="jND-MZ-sKB">
                             <view key="view" id="MrM-2b-7ob">
-                                <rect key="frame" x="0.0" y="0.0" width="375" height="789"/>
+                                <rect key="frame" x="0.0" y="0.0" width="360" height="789"/>
                                 <autoresizingMask key="autoresizingMask" widthSizable="YES" heightSizable="YES"/>
                                 <subviews>
                                     <scrollView borderType="none" horizontalLineScroll="10" horizontalPageScroll="10" verticalLineScroll="10" verticalPageScroll="10" usesPredominantAxisScrolling="NO" translatesAutoresizingMaskIntoConstraints="NO" id="3kA-IY-poi">
-                                        <rect key="frame" x="0.0" y="0.0" width="375" height="789"/>
+                                        <rect key="frame" x="0.0" y="0.0" width="360" height="789"/>
                                         <clipView key="contentView" drawsBackground="NO" copiesOnScroll="NO" id="epy-wp-Ja5">
-                                            <rect key="frame" x="0.0" y="0.0" width="360" height="774"/>
+                                            <rect key="frame" x="0.0" y="0.0" width="345" height="774"/>
                                             <autoresizingMask key="autoresizingMask" widthSizable="YES" heightSizable="YES"/>
                                             <subviews>
                                                 <customView translatesAutoresizingMaskIntoConstraints="NO" id="pm4-x9-WJ5" customClass="FlippedView" customModule="IINA" customModuleProvider="target">
-                                                    <rect key="frame" x="0.0" y="-15" width="360" height="789"/>
+                                                    <rect key="frame" x="0.0" y="-15" width="345" height="789"/>
                                                     <subviews>
                                                         <customView translatesAutoresizingMaskIntoConstraints="NO" id="Wuf-PX-OYd" userLabel="Sub Basic">
-                                                            <rect key="frame" x="0.0" y="368" width="360" height="421"/>
+                                                            <rect key="frame" x="0.0" y="368" width="345" height="421"/>
                                                             <subviews>
                                                                 <scrollView fixedFrame="YES" borderType="none" autohidesScrollers="YES" horizontalLineScroll="19" horizontalPageScroll="10" verticalLineScroll="19" verticalPageScroll="10" usesPredominantAxisScrolling="NO" translatesAutoresizingMaskIntoConstraints="NO" id="1Fq-4o-8Hh">
                                                                     <rect key="frame" x="0.0" y="304" width="360" height="72"/>
@@ -1133,7 +1118,7 @@
                                                                     </scroller>
                                                                 </scrollView>
                                                                 <textField horizontalHuggingPriority="251" verticalHuggingPriority="750" fixedFrame="YES" translatesAutoresizingMaskIntoConstraints="NO" id="mYH-DV-e4F" userLabel="Subtitle">
-                                                                    <rect key="frame" x="18" y="384" width="324" height="17"/>
+                                                                    <rect key="frame" x="17" y="384" width="310" height="17"/>
                                                                     <autoresizingMask key="autoresizingMask" flexibleMaxX="YES" flexibleMinY="YES"/>
                                                                     <textFieldCell key="cell" scrollable="YES" lineBreakMode="clipping" sendsActionOnEndEditing="YES" title="Subtitle:" id="eXZ-HN-qL4">
                                                                         <font key="font" metaFont="systemBold"/>
@@ -1142,7 +1127,7 @@
                                                                     </textFieldCell>
                                                                 </textField>
                                                                 <textField horizontalHuggingPriority="251" verticalHuggingPriority="750" fixedFrame="YES" translatesAutoresizingMaskIntoConstraints="NO" id="3xe-mv-ORw" userLabel="Subtitle">
-                                                                    <rect key="frame" x="18" y="267" width="324" height="17"/>
+                                                                    <rect key="frame" x="17" y="267" width="310" height="17"/>
                                                                     <autoresizingMask key="autoresizingMask" flexibleMaxX="YES" flexibleMinY="YES"/>
                                                                     <textFieldCell key="cell" scrollable="YES" lineBreakMode="clipping" sendsActionOnEndEditing="YES" title="Secondary subtitle:" id="bKb-pW-HnS">
                                                                         <font key="font" metaFont="systemBold"/>
@@ -1151,7 +1136,7 @@
                                                                     </textFieldCell>
                                                                 </textField>
                                                                 <textField horizontalHuggingPriority="251" verticalHuggingPriority="750" fixedFrame="YES" translatesAutoresizingMaskIntoConstraints="NO" id="M2U-rq-X2L" userLabel="Sub Delay">
-                                                                    <rect key="frame" x="18" y="150" width="324" height="17"/>
+                                                                    <rect key="frame" x="17" y="150" width="310" height="17"/>
                                                                     <autoresizingMask key="autoresizingMask" flexibleMaxX="YES" flexibleMinY="YES"/>
                                                                     <textFieldCell key="cell" scrollable="YES" lineBreakMode="clipping" sendsActionOnEndEditing="YES" title="External subtitles:" id="RA1-fF-OrB">
                                                                         <font key="font" metaFont="systemBold"/>
@@ -1206,11 +1191,7 @@
                                                                     </textFieldCell>
                                                                 </textField>
                                                                 <textField horizontalHuggingPriority="251" verticalHuggingPriority="750" fixedFrame="YES" translatesAutoresizingMaskIntoConstraints="NO" id="cOv-Yl-KdH">
-<<<<<<< HEAD
-                                                                    <rect key="frame" x="21" y="77" width="321" height="17"/>
-=======
-                                                                    <rect key="frame" x="21" y="77" width="98" height="17"/>
->>>>>>> dfca479f
+                                                                    <rect key="frame" x="17" y="77" width="310" height="17"/>
                                                                     <autoresizingMask key="autoresizingMask" flexibleMaxX="YES" flexibleMinY="YES"/>
                                                                     <textFieldCell key="cell" scrollable="YES" lineBreakMode="clipping" sendsActionOnEndEditing="YES" title="Subtitle delay:" id="Wkz-wW-sOM">
                                                                         <font key="font" metaFont="systemBold"/>
@@ -1246,16 +1227,16 @@
                                                             </constraints>
                                                         </customView>
                                                         <box verticalHuggingPriority="750" boxType="separator" translatesAutoresizingMaskIntoConstraints="NO" id="jRc-VZ-Vv2">
-                                                            <rect key="frame" x="0.0" y="366" width="360" height="5"/>
+                                                            <rect key="frame" x="0.0" y="366" width="345" height="5"/>
                                                             <constraints>
                                                                 <constraint firstAttribute="height" constant="1" id="W2h-DQ-cHB"/>
                                                             </constraints>
                                                         </box>
                                                         <customView wantsLayer="YES" translatesAutoresizingMaskIntoConstraints="NO" id="gSw-NK-ZU6" userLabel="Sub Style">
-                                                            <rect key="frame" x="0.0" y="0.0" width="360" height="368"/>
+                                                            <rect key="frame" x="0.0" y="0.0" width="345" height="368"/>
                                                             <subviews>
                                                                 <textField horizontalHuggingPriority="251" verticalHuggingPriority="750" fixedFrame="YES" translatesAutoresizingMaskIntoConstraints="NO" id="9xm-5m-Q7G">
-                                                                    <rect key="frame" x="18" y="286" width="300" height="17"/>
+                                                                    <rect key="frame" x="17" y="286" width="310" height="17"/>
                                                                     <autoresizingMask key="autoresizingMask" flexibleMaxX="YES" flexibleMinY="YES"/>
                                                                     <textFieldCell key="cell" scrollable="YES" lineBreakMode="clipping" sendsActionOnEndEditing="YES" title="Scale:" id="Wbx-Ti-qiS">
                                                                         <font key="font" metaFont="system"/>
@@ -1272,7 +1253,7 @@
                                                                     </connections>
                                                                 </slider>
                                                                 <textField horizontalHuggingPriority="251" verticalHuggingPriority="750" fixedFrame="YES" translatesAutoresizingMaskIntoConstraints="NO" id="ipr-WR-eax">
-                                                                    <rect key="frame" x="19" y="224" width="323" height="17"/>
+                                                                    <rect key="frame" x="17" y="224" width="310" height="17"/>
                                                                     <autoresizingMask key="autoresizingMask" flexibleMaxX="YES" flexibleMinY="YES"/>
                                                                     <textFieldCell key="cell" scrollable="YES" lineBreakMode="clipping" sendsActionOnEndEditing="YES" title="Text Style:" id="ZBd-13-lA1">
                                                                         <font key="font" metaFont="system"/>
@@ -1294,7 +1275,7 @@
                                                                     <autoresizingMask key="autoresizingMask" flexibleMaxX="YES" flexibleMinY="YES"/>
                                                                     <subviews>
                                                                         <colorWell fixedFrame="YES" translatesAutoresizingMaskIntoConstraints="NO" id="9mo-uL-hfC" customClass="RoundedColorWell" customModule="IINA" customModuleProvider="target">
-                                                                            <rect key="frame" x="69" y="123" width="23" height="23"/>
+                                                                            <rect key="frame" x="60" y="124" width="23" height="23"/>
                                                                             <autoresizingMask key="autoresizingMask" flexibleMaxX="YES" flexibleMinY="YES"/>
                                                                             <color key="color" red="1" green="1" blue="1" alpha="1" colorSpace="calibratedRGB"/>
                                                                             <connections>
@@ -1326,7 +1307,7 @@
                                                                             </connections>
                                                                         </popUpButton>
                                                                         <textField horizontalHuggingPriority="251" verticalHuggingPriority="750" fixedFrame="YES" translatesAutoresizingMaskIntoConstraints="NO" id="jj7-9J-PmG">
-                                                                            <rect key="frame" x="18" y="126" width="45" height="17"/>
+                                                                            <rect key="frame" x="18" y="126" width="36" height="17"/>
                                                                             <autoresizingMask key="autoresizingMask" flexibleMaxX="YES" flexibleMinY="YES"/>
                                                                             <textFieldCell key="cell" scrollable="YES" lineBreakMode="clipping" sendsActionOnEndEditing="YES" alignment="right" title="Color:" id="6LO-6y-IsA">
                                                                                 <font key="font" metaFont="smallSystem"/>
@@ -1335,7 +1316,7 @@
                                                                             </textFieldCell>
                                                                         </textField>
                                                                         <textField horizontalHuggingPriority="251" verticalHuggingPriority="750" fixedFrame="YES" translatesAutoresizingMaskIntoConstraints="NO" id="vLY-cB-GEf">
-                                                                            <rect key="frame" x="98" y="125" width="57" height="17"/>
+                                                                            <rect key="frame" x="108" y="125" width="47" height="17"/>
                                                                             <autoresizingMask key="autoresizingMask" flexibleMaxX="YES" flexibleMinY="YES"/>
                                                                             <textFieldCell key="cell" scrollable="YES" lineBreakMode="clipping" sendsActionOnEndEditing="YES" alignment="right" title="Size:" id="s9l-Hb-SCk">
                                                                                 <font key="font" metaFont="smallSystem"/>
@@ -1344,7 +1325,7 @@
                                                                             </textFieldCell>
                                                                         </textField>
                                                                         <textField horizontalHuggingPriority="251" verticalHuggingPriority="750" fixedFrame="YES" translatesAutoresizingMaskIntoConstraints="NO" id="xdm-hT-rQs">
-                                                                            <rect key="frame" x="18" y="99" width="324" height="17"/>
+                                                                            <rect key="frame" x="18" y="99" width="66" height="17"/>
                                                                             <autoresizingMask key="autoresizingMask" flexibleMaxX="YES" flexibleMinY="YES"/>
                                                                             <textFieldCell key="cell" scrollable="YES" lineBreakMode="clipping" sendsActionOnEndEditing="YES" title="BORDER" id="GlZ-YU-dNm">
                                                                                 <font key="font" metaFont="smallSystemBold"/>
@@ -1353,7 +1334,7 @@
                                                                             </textFieldCell>
                                                                         </textField>
                                                                         <textField horizontalHuggingPriority="251" verticalHuggingPriority="750" fixedFrame="YES" translatesAutoresizingMaskIntoConstraints="NO" id="BcK-R6-e8c">
-                                                                            <rect key="frame" x="18" y="75" width="45" height="17"/>
+                                                                            <rect key="frame" x="18" y="75" width="36" height="17"/>
                                                                             <autoresizingMask key="autoresizingMask" flexibleMaxX="YES" flexibleMinY="YES"/>
                                                                             <textFieldCell key="cell" scrollable="YES" lineBreakMode="clipping" sendsActionOnEndEditing="YES" alignment="right" title="Color:" id="ANn-CR-JOV">
                                                                                 <font key="font" metaFont="smallSystem"/>
@@ -1362,7 +1343,7 @@
                                                                             </textFieldCell>
                                                                         </textField>
                                                                         <textField horizontalHuggingPriority="251" verticalHuggingPriority="750" fixedFrame="YES" translatesAutoresizingMaskIntoConstraints="NO" id="kaq-YT-MxI">
-                                                                            <rect key="frame" x="18" y="20" width="45" height="17"/>
+                                                                            <rect key="frame" x="18" y="20" width="36" height="17"/>
                                                                             <autoresizingMask key="autoresizingMask" flexibleMaxX="YES" flexibleMinY="YES"/>
                                                                             <textFieldCell key="cell" scrollable="YES" lineBreakMode="clipping" sendsActionOnEndEditing="YES" alignment="right" title="Color:" id="3kI-6i-ujt">
                                                                                 <font key="font" metaFont="smallSystem"/>
@@ -1371,7 +1352,7 @@
                                                                             </textFieldCell>
                                                                         </textField>
                                                                         <textField horizontalHuggingPriority="251" verticalHuggingPriority="750" fixedFrame="YES" translatesAutoresizingMaskIntoConstraints="NO" id="7Lw-84-lts">
-                                                                            <rect key="frame" x="98" y="75" width="57" height="17"/>
+                                                                            <rect key="frame" x="116" y="75" width="39" height="17"/>
                                                                             <autoresizingMask key="autoresizingMask" flexibleMaxX="YES" flexibleMinY="YES"/>
                                                                             <textFieldCell key="cell" scrollable="YES" lineBreakMode="clipping" sendsActionOnEndEditing="YES" alignment="right" title="Width:" id="22j-ra-GAY">
                                                                                 <font key="font" metaFont="smallSystem"/>
@@ -1379,8 +1360,16 @@
                                                                                 <color key="backgroundColor" name="controlColor" catalog="System" colorSpace="catalog"/>
                                                                             </textFieldCell>
                                                                         </textField>
+                                                                        <colorWell fixedFrame="YES" translatesAutoresizingMaskIntoConstraints="NO" id="U2e-zB-Kue" customClass="RoundedColorWell" customModule="IINA" customModuleProvider="target">
+                                                                            <rect key="frame" x="60" y="73" width="23" height="23"/>
+                                                                            <autoresizingMask key="autoresizingMask" flexibleMaxX="YES" flexibleMinY="YES"/>
+                                                                            <color key="color" red="0.0" green="0.0" blue="0.0" alpha="1" colorSpace="calibratedRGB"/>
+                                                                            <connections>
+                                                                                <action selector="subTextBorderColorAction:" target="-2" id="ACh-s2-ew1"/>
+                                                                            </connections>
+                                                                        </colorWell>
                                                                         <colorWell fixedFrame="YES" translatesAutoresizingMaskIntoConstraints="NO" id="Ure-tT-JEy" customClass="RoundedColorWell" customModule="IINA" customModuleProvider="target">
-                                                                            <rect key="frame" x="69" y="17" width="23" height="23"/>
+                                                                            <rect key="frame" x="60" y="18" width="23" height="23"/>
                                                                             <autoresizingMask key="autoresizingMask" flexibleMaxX="YES" flexibleMinY="YES"/>
                                                                             <color key="color" red="1" green="1" blue="1" alpha="0.0" colorSpace="calibratedRGB"/>
                                                                             <connections>
@@ -1388,7 +1377,7 @@
                                                                             </connections>
                                                                         </colorWell>
                                                                         <textField horizontalHuggingPriority="251" verticalHuggingPriority="750" fixedFrame="YES" translatesAutoresizingMaskIntoConstraints="NO" id="WJ6-Fb-q7a">
-                                                                            <rect key="frame" x="18" y="47" width="324" height="17"/>
+                                                                            <rect key="frame" x="18" y="47" width="86" height="17"/>
                                                                             <autoresizingMask key="autoresizingMask" flexibleMaxX="YES" flexibleMinY="YES"/>
                                                                             <textFieldCell key="cell" scrollable="YES" lineBreakMode="clipping" sendsActionOnEndEditing="YES" title="BACKGROUND" id="uqb-mz-A22">
                                                                                 <font key="font" metaFont="smallSystemBold"/>
@@ -1397,7 +1386,7 @@
                                                                             </textFieldCell>
                                                                         </textField>
                                                                         <textField horizontalHuggingPriority="251" verticalHuggingPriority="750" fixedFrame="YES" translatesAutoresizingMaskIntoConstraints="NO" id="jTT-rB-qLu">
-                                                                            <rect key="frame" x="18" y="151" width="324" height="17"/>
+                                                                            <rect key="frame" x="18" y="151" width="86" height="17"/>
                                                                             <autoresizingMask key="autoresizingMask" flexibleMaxX="YES" flexibleMinY="YES"/>
                                                                             <textFieldCell key="cell" scrollable="YES" lineBreakMode="clipping" sendsActionOnEndEditing="YES" title="FONT" id="g6B-DC-lJ0">
                                                                                 <font key="font" metaFont="smallSystemBold"/>
@@ -1431,7 +1420,7 @@
                                                                             </connections>
                                                                         </popUpButton>
                                                                         <button verticalHuggingPriority="750" fixedFrame="YES" translatesAutoresizingMaskIntoConstraints="NO" id="qGz-rB-dsV">
-                                                                            <rect key="frame" x="235" y="120" width="110" height="28"/>
+                                                                            <rect key="frame" x="266" y="120" width="79" height="28"/>
                                                                             <autoresizingMask key="autoresizingMask" flexibleMaxX="YES" flexibleMinY="YES"/>
                                                                             <buttonCell key="cell" type="push" title="Font..." bezelStyle="rounded" alignment="center" controlSize="small" borderStyle="border" imageScaling="proportionallyDown" inset="2" id="ghy-e7-7Of">
                                                                                 <behavior key="behavior" pushIn="YES" lightByBackground="YES" lightByGray="YES"/>
@@ -1441,25 +1430,17 @@
                                                                                 <action selector="subFontAction:" target="-2" id="suw-pH-n9w"/>
                                                                             </connections>
                                                                         </button>
-                                                                        <colorWell fixedFrame="YES" translatesAutoresizingMaskIntoConstraints="NO" id="U2e-zB-Kue" customClass="RoundedColorWell" customModule="IINA" customModuleProvider="target">
-                                                                            <rect key="frame" x="69" y="72" width="23" height="23"/>
-                                                                            <autoresizingMask key="autoresizingMask" flexibleMaxX="YES" flexibleMinY="YES"/>
-                                                                            <color key="color" red="0.0" green="0.0" blue="0.0" alpha="1" colorSpace="calibratedRGB"/>
-                                                                            <connections>
-                                                                                <action selector="subTextBorderColorAction:" target="-2" id="ACh-s2-ew1"/>
-                                                                            </connections>
-                                                                        </colorWell>
                                                                     </subviews>
                                                                 </customView>
-                                                                <button fixedFrame="YES" translatesAutoresizingMaskIntoConstraints="NO" id="ZD8-6R-up0">
+                                                                <button fixedFrame="YES" translatesAutoresizingMaskIntoConstraints="NO" id="8ZC-Wx-nt7">
                                                                     <rect key="frame" x="324" y="286" width="16" height="16"/>
                                                                     <autoresizingMask key="autoresizingMask" flexibleMaxX="YES" flexibleMinY="YES"/>
-                                                                    <buttonCell key="cell" type="square" bezelStyle="shadowlessSquare" image="NSRefreshFreestandingTemplate" imagePosition="only" alignment="center" controlSize="small" imageScaling="proportionallyUpOrDown" inset="2" id="UXY-1l-Qax">
+                                                                    <buttonCell key="cell" type="square" bezelStyle="shadowlessSquare" image="NSRefreshFreestandingTemplate" imagePosition="only" alignment="center" controlSize="small" imageScaling="proportionallyUpOrDown" inset="2" id="ojj-5V-n3t">
                                                                         <behavior key="behavior" pushIn="YES" lightByBackground="YES" lightByGray="YES"/>
                                                                         <font key="font" metaFont="smallSystem"/>
                                                                     </buttonCell>
                                                                     <connections>
-                                                                        <action selector="subScaleReset:" target="-2" id="VNT-CF-9Dc"/>
+                                                                        <action selector="subScaleReset:" target="-2" id="wfC-aE-U04"/>
                                                                     </connections>
                                                                 </button>
                                                             </subviews>
@@ -1488,11 +1469,11 @@
                                             <color key="backgroundColor" name="controlColor" catalog="System" colorSpace="catalog"/>
                                         </clipView>
                                         <scroller key="horizontalScroller" verticalHuggingPriority="750" horizontal="YES" id="jEt-nA-sGO">
-                                            <rect key="frame" x="0.0" y="774" width="360" height="15"/>
+                                            <rect key="frame" x="0.0" y="774" width="345" height="15"/>
                                             <autoresizingMask key="autoresizingMask"/>
                                         </scroller>
                                         <scroller key="verticalScroller" verticalHuggingPriority="750" horizontal="NO" id="3ZS-ug-kkq">
-                                            <rect key="frame" x="360" y="0.0" width="15" height="774"/>
+                                            <rect key="frame" x="345" y="0.0" width="15" height="774"/>
                                             <autoresizingMask key="autoresizingMask"/>
                                         </scroller>
                                     </scrollView>
@@ -1514,7 +1495,7 @@
                 <constraint firstItem="udA-m2-eJb" firstAttribute="top" secondItem="Hz6-mo-xeY" secondAttribute="top" constant="48" id="SrL-is-N20"/>
                 <constraint firstItem="udA-m2-eJb" firstAttribute="leading" secondItem="Hz6-mo-xeY" secondAttribute="leading" id="tyn-5q-xAw"/>
             </constraints>
-            <point key="canvasLocation" x="101.5" y="448.5"/>
+            <point key="canvasLocation" x="102" y="448.5"/>
         </customView>
         <customObject id="15X-3x-QZ1" customClass="NSFontManager"/>
         <viewController id="KVt-CA-hSE" userLabel="Popover View Controller"/>
