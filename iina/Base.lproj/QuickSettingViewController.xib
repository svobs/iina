<?xml version="1.0" encoding="UTF-8"?>
<document type="com.apple.InterfaceBuilder3.Cocoa.XIB" version="3.0" toolsVersion="21701" targetRuntime="MacOSX.Cocoa" propertyAccessControl="none" useAutolayout="YES" customObjectInstantitationMethod="direct">
    <dependencies>
        <deployment identifier="macosx"/>
        <plugIn identifier="com.apple.InterfaceBuilder.CocoaPlugin" version="21701"/>
        <capability name="Named colors" minToolsVersion="9.0"/>
        <capability name="documents saved in the Xcode 8 format" minToolsVersion="8.0"/>
    </dependencies>
    <objects>
        <customObject id="-2" userLabel="File's Owner" customClass="QuickSettingViewController" customModule="IINA" customModuleProvider="target">
            <connections>
                <outlet property="aspectSegment" destination="Ljl-w6-gIf" id="X3Q-8g-q0e"/>
                <outlet property="audioDelaySlider" destination="gJr-l6-WQ2" id="in4-Ig-0sm"/>
                <outlet property="audioDelaySliderConstraint" destination="5oB-ve-G3c" id="0lC-5Q-tyI"/>
                <outlet property="audioDelaySliderIndicator" destination="giU-Mo-tN9" id="ZWu-U8-86x"/>
                <outlet property="audioEqSlider1" destination="pHR-ym-VeQ" id="Chq-ra-A3e"/>
                <outlet property="audioEqSlider10" destination="w04-h5-qaz" id="hRO-UH-FuK"/>
                <outlet property="audioEqSlider2" destination="Qhv-oC-xzP" id="Gye-bX-a4v"/>
                <outlet property="audioEqSlider3" destination="iDT-gu-k7t" id="onN-QY-Vrs"/>
                <outlet property="audioEqSlider4" destination="O2w-VO-03F" id="7yZ-h2-dsY"/>
                <outlet property="audioEqSlider5" destination="npn-V6-hjZ" id="SaB-kE-RnF"/>
                <outlet property="audioEqSlider6" destination="TKd-tg-Xtc" id="Mjz-0q-wc5"/>
                <outlet property="audioEqSlider7" destination="nNf-gg-4tL" id="2dM-rS-3OH"/>
                <outlet property="audioEqSlider8" destination="JaQ-EH-K1U" id="NZP-1Y-Q4q"/>
                <outlet property="audioEqSlider9" destination="gbd-xf-hGS" id="yjy-wE-LJd"/>
                <outlet property="audioTabBtn" destination="3Fk-ey-FhK" id="I1P-Dg-gtv"/>
                <outlet property="audioTableView" destination="FLg-2m-Zaq" id="rId-Io-Y2B"/>
                <outlet property="brightnessSlider" destination="eFW-a3-kWx" id="BTl-mg-ShV"/>
                <outlet property="buttonTopConstraint" destination="qd3-0i-qbr" id="uh3-P6-1jm"/>
                <outlet property="contrastSlider" destination="mTb-L6-55O" id="8A5-dO-dID"/>
                <outlet property="cropSegment" destination="sPT-jd-T7a" id="WM1-4v-Pfm"/>
                <outlet property="customAspectTextField" destination="XAI-y0-tcy" id="j96-rd-E5w"/>
                <outlet property="customAudioDelayTextField" destination="Qiz-tS-aWT" id="QQg-ZP-uPz"/>
                <outlet property="customSpeedTextField" destination="sIs-a1-rGR" id="kRd-3q-zab"/>
                <outlet property="customSubDelayTextField" destination="eOz-bB-vzM" id="oqr-mw-c55"/>
                <outlet property="deinterlaceSwitch" destination="SMb-H5-j6h" id="PZ6-te-OHr"/>
                <outlet property="gammaSlider" destination="fLl-8b-pj0" id="jEi-R0-6G0"/>
                <outlet property="hardwareDecodingSwitch" destination="7z5-cT-Huj" id="lHA-DF-UM7"/>
                <outlet property="hdrSwitch" destination="U8P-fW-N3q" id="VUC-bd-g4X"/>
                <outlet property="hueSlider" destination="mKB-Mu-l5Y" id="vy8-lj-ko8"/>
                <outlet property="pluginContentContainerView" destination="GeS-T1-vtB" id="a96-Mh-BMb"/>
                <outlet property="pluginTabsScrollView" destination="dfw-cq-GHm" id="3z0-CB-HKn"/>
                <outlet property="pluginTabsView" destination="iNg-R1-bXw" id="2HU-DJ-gyX"/>
                <outlet property="pluginTabsViewHeightConstraint" destination="ZRN-u2-VBd" id="wWC-3x-wNe"/>
                <outlet property="rotateSegment" destination="bza-SA-tXE" id="Sdw-vn-MUV"/>
                <outlet property="saturationSlider" destination="VlS-Jo-4C0" id="rJV-p9-OVz"/>
                <outlet property="secSubTableView" destination="Jve-qX-Agy" id="0ia-bh-sbu"/>
                <outlet property="speedSlider" destination="UWh-M9-5Nw" id="UXr-dD-8K1"/>
                <outlet property="speedSliderConstraint" destination="qTf-o6-Mef" id="mB3-5X-SOE"/>
                <outlet property="speedSliderIndicator" destination="3EN-WD-QNI" id="vDD-eE-x6w"/>
                <outlet property="subDelaySlider" destination="dXz-x4-sm5" id="VX5-8O-mf4"/>
                <outlet property="subDelaySliderConstraint" destination="7t1-v0-J55" id="ypG-K0-i1x"/>
                <outlet property="subDelaySliderIndicator" destination="VdJ-nq-zaM" id="0uy-Jw-eKf"/>
                <outlet property="subLoadSementedControl" destination="zQu-u6-goi" id="atP-0P-nhL"/>
                <outlet property="subPosSlider" destination="lzW-d6-Asr" id="4n0-Xj-8qN"/>
                <outlet property="subScaleResetBtn" destination="8ZC-Wx-nt7" id="fK9-bQ-Mxl"/>
                <outlet property="subScaleSlider" destination="B8f-KH-BaO" id="dO9-In-ie0"/>
                <outlet property="subTabBtn" destination="rH3-pU-mFc" id="Rgo-kh-2wW"/>
                <outlet property="subTableView" destination="2vU-hm-gGB" id="RK0-Fm-p9X"/>
                <outlet property="subTextBgColorWell" destination="Ure-tT-JEy" id="NAH-ul-PxD"/>
                <outlet property="subTextBorderColorWell" destination="U2e-zB-Kue" id="07T-zX-Dfu"/>
                <outlet property="subTextBorderWidthPopUp" destination="bkX-rt-2bg" id="122-AI-eLz"/>
                <outlet property="subTextColorWell" destination="9mo-uL-hfC" id="HEi-c0-WG6"/>
                <outlet property="subTextFontBtn" destination="qGz-rB-dsV" id="Xkg-P1-vDv"/>
                <outlet property="subTextSizePopUp" destination="xtF-tn-m9W" id="62h-S6-9gV"/>
                <outlet property="switchHorizontalLine" destination="PyM-xa-vx9" id="LX2-Xa-lH4"/>
                <outlet property="switchHorizontalLine2" destination="qYi-uQ-6qo" id="doE-zM-QU3"/>
                <outlet property="tabHeightConstraint" destination="OsF-5u-ZcS" id="gdb-Hr-17C"/>
                <outlet property="tabView" destination="udA-m2-eJb" id="zL4-73-AVP"/>
                <outlet property="videoTabBtn" destination="Ma8-6g-tVw" id="d0g-Fi-gzz"/>
                <outlet property="videoTableView" destination="rsV-qL-l7b" id="A8k-AU-noQ"/>
                <outlet property="view" destination="Hz6-mo-xeY" id="0bl-1N-x8E"/>
            </connections>
        </customObject>
        <customObject id="-1" userLabel="First Responder" customClass="FirstResponder"/>
        <customObject id="-3" userLabel="Application" customClass="NSObject"/>
        <customView translatesAutoresizingMaskIntoConstraints="NO" id="Hz6-mo-xeY" customClass="QuickSettingView" customModule="IINA" customModuleProvider="target">
            <rect key="frame" x="0.0" y="0.0" width="360" height="912"/>
            <subviews>
                <stackView distribution="fillEqually" orientation="horizontal" alignment="centerY" horizontalStackHuggingPriority="200" verticalStackHuggingPriority="250" horizontalHuggingPriority="200" detachesHiddenViews="YES" translatesAutoresizingMaskIntoConstraints="NO" id="dNi-Ib-2vd" userLabel="TabButtons Stack View">
                    <rect key="frame" x="20" y="864" width="320" height="48"/>
                    <subviews>
                        <button horizontalHuggingPriority="252" verticalHuggingPriority="750" imageHugsTitle="YES" translatesAutoresizingMaskIntoConstraints="NO" id="Ma8-6g-tVw" userLabel="VideoTab Button">
                            <rect key="frame" x="0.0" y="0.0" width="101" height="48"/>
                            <buttonCell key="cell" type="square" title="VIDEO" bezelStyle="shadowlessSquare" image="tab_video" imagePosition="leading" alignment="center" imageScaling="proportionallyDown" inset="2" id="lQt-I0-jHO">
                                <behavior key="behavior" pushIn="YES" lightByBackground="YES" lightByGray="YES"/>
                                <font key="font" metaFont="systemBold"/>
                            </buttonCell>
                            <connections>
                                <action selector="tabBtnAction:" target="-2" id="T17-c3-4hp"/>
                            </connections>
                        </button>
                        <button horizontalHuggingPriority="251" verticalHuggingPriority="750" tag="1" imageHugsTitle="YES" translatesAutoresizingMaskIntoConstraints="NO" id="3Fk-ey-FhK" userLabel="AudioTab Buttom">
                            <rect key="frame" x="109" y="0.0" width="102" height="48"/>
                            <buttonCell key="cell" type="square" title="AUDIO" bezelStyle="shadowlessSquare" image="tab_audio" imagePosition="leading" alignment="center" imageScaling="proportionallyDown" inset="2" id="cpm-5o-a2c">
                                <behavior key="behavior" pushIn="YES" lightByBackground="YES" lightByGray="YES"/>
                                <font key="font" metaFont="systemBold"/>
                            </buttonCell>
                            <connections>
                                <action selector="tabBtnAction:" target="-2" id="mLi-M9-gbN"/>
                            </connections>
                        </button>
                        <button horizontalHuggingPriority="253" verticalHuggingPriority="750" tag="2" imageHugsTitle="YES" translatesAutoresizingMaskIntoConstraints="NO" id="rH3-pU-mFc" userLabel="SubtitlesTab Button">
                            <rect key="frame" x="219" y="0.0" width="101" height="48"/>
                            <buttonCell key="cell" type="square" title="SUBTITLES" bezelStyle="shadowlessSquare" image="tab_sub" imagePosition="leading" alignment="center" imageScaling="proportionallyDown" inset="2" id="NxO-to-jcI">
                                <behavior key="behavior" pushIn="YES" lightByBackground="YES" lightByGray="YES"/>
                                <font key="font" metaFont="systemBold"/>
                            </buttonCell>
                            <connections>
                                <action selector="tabBtnAction:" target="-2" id="IEz-WA-p4g"/>
                            </connections>
                        </button>
                    </subviews>
                    <constraints>
                        <constraint firstItem="3Fk-ey-FhK" firstAttribute="top" secondItem="dNi-Ib-2vd" secondAttribute="top" id="4LK-un-GWd"/>
                        <constraint firstAttribute="bottom" secondItem="Ma8-6g-tVw" secondAttribute="bottom" id="HNL-01-U01"/>
                        <constraint firstAttribute="height" constant="48" identifier="tabHeightConstraint" id="OsF-5u-ZcS"/>
                        <constraint firstItem="rH3-pU-mFc" firstAttribute="top" secondItem="dNi-Ib-2vd" secondAttribute="top" id="YVm-dH-zWO"/>
                        <constraint firstAttribute="bottom" secondItem="3Fk-ey-FhK" secondAttribute="bottom" id="dxx-Gz-ehl"/>
                        <constraint firstItem="Ma8-6g-tVw" firstAttribute="top" secondItem="dNi-Ib-2vd" secondAttribute="top" id="meL-a5-YbR"/>
                        <constraint firstAttribute="bottom" secondItem="rH3-pU-mFc" secondAttribute="bottom" id="s0t-hu-6rE"/>
                    </constraints>
                    <visibilityPriorities>
                        <integer value="1000"/>
                        <integer value="1000"/>
                        <integer value="1000"/>
                    </visibilityPriorities>
                    <customSpacing>
                        <real value="3.4028234663852886e+38"/>
                        <real value="3.4028234663852886e+38"/>
                        <real value="3.4028234663852886e+38"/>
                    </customSpacing>
                </stackView>
                <box verticalHuggingPriority="750" boxType="separator" translatesAutoresizingMaskIntoConstraints="NO" id="L78-cf-BxB" userLabel="BelowTabButtons Horizontal Line">
                    <rect key="frame" x="0.0" y="862" width="360" height="5"/>
<<<<<<< HEAD
                    <constraints>
                        <constraint firstAttribute="height" constant="1" id="hXd-Oh-PRY"/>
                    </constraints>
=======
>>>>>>> d1fec00f
                </box>
                <customView translatesAutoresizingMaskIntoConstraints="NO" id="iNg-R1-bXw" userLabel="PluginTabs View">
                    <rect key="frame" x="0.0" y="829" width="360" height="36"/>
                    <subviews>
                        <scrollView borderType="none" horizontalLineScroll="10" horizontalPageScroll="10" verticalLineScroll="10" verticalPageScroll="10" hasHorizontalScroller="NO" hasVerticalScroller="NO" usesPredominantAxisScrolling="NO" verticalScrollElasticity="none" translatesAutoresizingMaskIntoConstraints="NO" id="dfw-cq-GHm" userLabel="PluginsTabs Scroll View">
                            <rect key="frame" x="0.0" y="1" width="360" height="35"/>
                            <clipView key="contentView" drawsBackground="NO" copiesOnScroll="NO" id="Q9c-dH-CRI" userLabel="PluginsTabs Clip View">
                                <rect key="frame" x="0.0" y="0.0" width="360" height="35"/>
                                <autoresizingMask key="autoresizingMask" widthSizable="YES" heightSizable="YES"/>
                                <subviews>
                                    <view id="PF8-CN-LtV">
                                        <rect key="frame" x="0.0" y="0.0" width="345" height="20"/>
                                        <autoresizingMask key="autoresizingMask" widthSizable="YES" heightSizable="YES"/>
                                    </view>
                                </subviews>
                                <color key="backgroundColor" name="SidebarTableBackground"/>
                            </clipView>
                            <scroller key="horizontalScroller" hidden="YES" wantsLayer="YES" verticalHuggingPriority="750" horizontal="YES" id="S2H-7J-hUJ">
                                <rect key="frame" x="-100" y="-100" width="360" height="15"/>
                                <autoresizingMask key="autoresizingMask"/>
                            </scroller>
                            <scroller key="verticalScroller" hidden="YES" wantsLayer="YES" verticalHuggingPriority="750" doubleValue="1" horizontal="NO" id="hTR-jv-yCh">
                                <rect key="frame" x="-100" y="-100" width="15" height="21"/>
                                <autoresizingMask key="autoresizingMask"/>
                            </scroller>
                        </scrollView>
                        <box verticalHuggingPriority="750" boxType="separator" translatesAutoresizingMaskIntoConstraints="NO" id="Uvg-kn-ZiM" userLabel="BelowPluginsTabs Horizontal Line">
                            <rect key="frame" x="0.0" y="-2" width="360" height="5"/>
                        </box>
                    </subviews>
                    <constraints>
                        <constraint firstAttribute="top" secondItem="dfw-cq-GHm" secondAttribute="top" id="DBW-bI-ICl"/>
                        <constraint firstItem="dfw-cq-GHm" firstAttribute="leading" secondItem="iNg-R1-bXw" secondAttribute="leading" id="Dfn-E4-5qj"/>
                        <constraint firstItem="Uvg-kn-ZiM" firstAttribute="leading" secondItem="dfw-cq-GHm" secondAttribute="leading" id="HCD-Hu-Owm"/>
                        <constraint firstAttribute="bottom" secondItem="Uvg-kn-ZiM" secondAttribute="bottom" id="KOj-Va-6Hm"/>
                        <constraint firstItem="Uvg-kn-ZiM" firstAttribute="trailing" secondItem="dfw-cq-GHm" secondAttribute="trailing" id="MBU-DO-CWE"/>
                        <constraint firstAttribute="height" constant="36" identifier="pluginTabsViewHeightConstraint" id="ZRN-u2-VBd"/>
                        <constraint firstItem="Uvg-kn-ZiM" firstAttribute="top" secondItem="dfw-cq-GHm" secondAttribute="bottom" id="heN-C5-wgL"/>
                        <constraint firstAttribute="trailing" secondItem="dfw-cq-GHm" secondAttribute="trailing" id="mqw-9f-ZMt"/>
                    </constraints>
                </customView>
                <tabView drawsBackground="NO" type="noTabsNoBorder" translatesAutoresizingMaskIntoConstraints="NO" id="udA-m2-eJb" userLabel="AllTabs Tab View">
                    <rect key="frame" x="0.0" y="0.0" width="360" height="829"/>
                    <font key="font" metaFont="system"/>
                    <tabViewItems>
                        <tabViewItem label="Video" identifier="1" id="CYP-el-A6A" userLabel="VideoTab Tab View Item">
                            <view key="view" id="NRI-ba-KMd" userLabel="VideoTab View">
<<<<<<< HEAD
                                <rect key="frame" x="0.0" y="0.0" width="372" height="829"/>
                                <autoresizingMask key="autoresizingMask" widthSizable="YES" heightSizable="YES"/>
                                <subviews>
                                    <scrollView borderType="none" autohidesScrollers="YES" horizontalLineScroll="10" horizontalPageScroll="10" verticalLineScroll="10" verticalPageScroll="10" hasHorizontalScroller="NO" usesPredominantAxisScrolling="NO" translatesAutoresizingMaskIntoConstraints="NO" id="SHU-hX-9MT" userLabel="VideoTab Scroll View">
                                        <rect key="frame" x="0.0" y="0.0" width="372" height="829"/>
                                        <clipView key="contentView" drawsBackground="NO" copiesOnScroll="NO" id="8Es-YX-dNf" userLabel="VideoTab Clip View">
                                            <rect key="frame" x="0.0" y="0.0" width="372" height="829"/>
                                            <autoresizingMask key="autoresizingMask" widthSizable="YES" heightSizable="YES"/>
                                            <subviews>
                                                <view translatesAutoresizingMaskIntoConstraints="NO" id="ZGz-La-n9c" userLabel="VideoTab Flipped CONTENT VIEW" customClass="FlippedView" customModule="IINA" customModuleProvider="target">
                                                    <rect key="frame" x="0.0" y="69" width="372" height="760"/>
                                                    <subviews>
                                                        <customView translatesAutoresizingMaskIntoConstraints="NO" id="seu-WU-cTV" userLabel="HORIZONTAL-INSETS">
                                                            <rect key="frame" x="20" y="740" width="332" height="0.0"/>
=======
                                <rect key="frame" x="0.0" y="0.0" width="367" height="829"/>
                                <autoresizingMask key="autoresizingMask" widthSizable="YES" heightSizable="YES"/>
                                <subviews>
                                    <scrollView borderType="none" autohidesScrollers="YES" horizontalLineScroll="10" horizontalPageScroll="10" verticalLineScroll="10" verticalPageScroll="10" hasHorizontalScroller="NO" usesPredominantAxisScrolling="NO" translatesAutoresizingMaskIntoConstraints="NO" id="SHU-hX-9MT" userLabel="VideoTab Scroll View">
                                        <rect key="frame" x="0.0" y="0.0" width="367" height="829"/>
                                        <clipView key="contentView" drawsBackground="NO" copiesOnScroll="NO" id="8Es-YX-dNf" userLabel="VideoTab Clip View">
                                            <rect key="frame" x="0.0" y="0.0" width="367" height="829"/>
                                            <autoresizingMask key="autoresizingMask" widthSizable="YES" heightSizable="YES"/>
                                            <subviews>
                                                <view translatesAutoresizingMaskIntoConstraints="NO" id="ZGz-La-n9c" userLabel="VideoTab Flipped CONTENT VIEW" customClass="FlippedView" customModule="IINA" customModuleProvider="target">
                                                    <rect key="frame" x="0.0" y="69" width="367" height="760"/>
                                                    <subviews>
                                                        <customView translatesAutoresizingMaskIntoConstraints="NO" id="seu-WU-cTV" userLabel="HORIZONTAL-INSETS">
                                                            <rect key="frame" x="20" y="740" width="327" height="0.0"/>
>>>>>>> d1fec00f
                                                            <constraints>
                                                                <constraint firstAttribute="height" id="4UC-le-Tmg"/>
                                                            </constraints>
                                                        </customView>
                                                        <textField horizontalHuggingPriority="251" verticalHuggingPriority="750" allowsCharacterPickerTouchBarItem="YES" translatesAutoresizingMaskIntoConstraints="NO" id="Ng5-FC-tts" userLabel="Video track Label">
<<<<<<< HEAD
                                                            <rect key="frame" x="18" y="724" width="336" height="16"/>
=======
                                                            <rect key="frame" x="18" y="724" width="331" height="16"/>
>>>>>>> d1fec00f
                                                            <textFieldCell key="cell" scrollable="YES" lineBreakMode="clipping" sendsActionOnEndEditing="YES" alignment="left" title="Video track:" id="VzC-tM-KT7">
                                                                <font key="font" metaFont="systemBold"/>
                                                                <color key="textColor" name="labelColor" catalog="System" colorSpace="catalog"/>
                                                                <color key="backgroundColor" name="controlColor" catalog="System" colorSpace="catalog"/>
                                                            </textFieldCell>
                                                        </textField>
                                                        <scrollView focusRingType="none" borderType="none" autohidesScrollers="YES" horizontalLineScroll="19" horizontalPageScroll="10" verticalLineScroll="19" verticalPageScroll="10" usesPredominantAxisScrolling="NO" translatesAutoresizingMaskIntoConstraints="NO" id="ykw-rb-M9D" userLabel="VideoTrackTable Scroll View">
<<<<<<< HEAD
                                                            <rect key="frame" x="0.0" y="641" width="372" height="75"/>
                                                            <clipView key="contentView" drawsBackground="NO" copiesOnScroll="NO" id="jek-w4-LTf" userLabel="VideoTrackTable Clip View">
                                                                <rect key="frame" x="0.0" y="0.0" width="372" height="75"/>
                                                                <autoresizingMask key="autoresizingMask" widthSizable="YES" heightSizable="YES"/>
                                                                <subviews>
                                                                    <tableView focusRingType="none" verticalHuggingPriority="750" allowsExpansionToolTips="YES" columnAutoresizingStyle="lastColumnOnly" tableStyle="fullWidth" columnReordering="NO" columnResizing="NO" multipleSelection="NO" autosaveColumns="NO" rowSizeStyle="automatic" viewBased="YES" id="rsV-qL-l7b" userLabel="VideoTrackTable Table View">
                                                                        <rect key="frame" x="0.0" y="0.0" width="372" height="75"/>
=======
                                                            <rect key="frame" x="0.0" y="641" width="367" height="75"/>
                                                            <clipView key="contentView" drawsBackground="NO" copiesOnScroll="NO" id="jek-w4-LTf" userLabel="VideoTrackTable Clip View">
                                                                <rect key="frame" x="0.0" y="0.0" width="367" height="75"/>
                                                                <autoresizingMask key="autoresizingMask" widthSizable="YES" heightSizable="YES"/>
                                                                <subviews>
                                                                    <tableView focusRingType="none" verticalHuggingPriority="750" allowsExpansionToolTips="YES" columnAutoresizingStyle="lastColumnOnly" tableStyle="fullWidth" columnReordering="NO" columnResizing="NO" multipleSelection="NO" autosaveColumns="NO" rowSizeStyle="automatic" viewBased="YES" id="rsV-qL-l7b" userLabel="VideoTrackTable Table View">
                                                                        <rect key="frame" x="0.0" y="0.0" width="367" height="75"/>
>>>>>>> d1fec00f
                                                                        <autoresizingMask key="autoresizingMask" widthSizable="YES" heightSizable="YES"/>
                                                                        <size key="intercellSpacing" width="3" height="2"/>
                                                                        <color key="backgroundColor" white="1" alpha="0.082057643580000006" colorSpace="deviceWhite"/>
                                                                        <tableViewGridLines key="gridStyleMask" horizontal="YES"/>
                                                                        <color key="gridColor" red="1" green="1" blue="1" alpha="0.10000000000000001" colorSpace="calibratedRGB"/>
                                                                        <tableColumns>
                                                                            <tableColumn identifier="IsChosen" editable="NO" width="16" minWidth="16" maxWidth="16" id="PPM-Xv-dec">
                                                                                <tableHeaderCell key="headerCell" lineBreakMode="truncatingTail" borderStyle="border" alignment="right">
                                                                                    <color key="textColor" name="headerTextColor" catalog="System" colorSpace="catalog"/>
                                                                                    <color key="backgroundColor" name="headerColor" catalog="System" colorSpace="catalog"/>
                                                                                </tableHeaderCell>
                                                                                <textFieldCell key="dataCell" lineBreakMode="truncatingTail" selectable="YES" alignment="right" title="0" id="z4R-2L-mKS">
                                                                                    <font key="font" metaFont="system"/>
                                                                                    <color key="textColor" name="textColor" catalog="System" colorSpace="catalog"/>
                                                                                    <color key="backgroundColor" name="textBackgroundColor" catalog="System" colorSpace="catalog"/>
                                                                                </textFieldCell>
                                                                                <tableColumnResizingMask key="resizingMask" resizeWithTable="YES" userResizable="YES"/>
                                                                                <prototypeCellViews>
                                                                                    <tableCellView id="99i-8I-ANv">
<<<<<<< HEAD
                                                                                        <rect key="frame" x="1" y="1" width="16" height="17"/>
                                                                                        <autoresizingMask key="autoresizingMask" widthSizable="YES" heightSizable="YES"/>
                                                                                        <subviews>
                                                                                            <textField verticalHuggingPriority="750" horizontalCompressionResistancePriority="250" translatesAutoresizingMaskIntoConstraints="NO" id="kfS-xI-KPe">
                                                                                                <rect key="frame" x="0.0" y="0.0" width="16" height="17"/>
=======
                                                                                        <rect key="frame" x="1" y="1" width="21" height="17"/>
                                                                                        <autoresizingMask key="autoresizingMask" widthSizable="YES" heightSizable="YES"/>
                                                                                        <subviews>
                                                                                            <textField verticalHuggingPriority="750" horizontalCompressionResistancePriority="250" translatesAutoresizingMaskIntoConstraints="NO" id="kfS-xI-KPe">
                                                                                                <rect key="frame" x="0.0" y="0.0" width="21" height="17"/>
>>>>>>> d1fec00f
                                                                                                <constraints>
                                                                                                    <constraint firstAttribute="height" constant="17" id="tAH-cB-Po2"/>
                                                                                                </constraints>
                                                                                                <textFieldCell key="cell" lineBreakMode="truncatingTail" sendsActionOnEndEditing="YES" title="Table View Cell" id="dlX-H5-BCo">
                                                                                                    <font key="font" metaFont="system"/>
                                                                                                    <color key="textColor" name="controlTextColor" catalog="System" colorSpace="catalog"/>
                                                                                                    <color key="backgroundColor" name="controlColor" catalog="System" colorSpace="catalog"/>
                                                                                                </textFieldCell>
                                                                                                <connections>
                                                                                                    <binding destination="99i-8I-ANv" name="value" keyPath="objectValue" id="dU5-kW-VVa"/>
                                                                                                </connections>
                                                                                            </textField>
                                                                                        </subviews>
                                                                                        <constraints>
                                                                                            <constraint firstItem="kfS-xI-KPe" firstAttribute="leading" secondItem="99i-8I-ANv" secondAttribute="leading" constant="2" id="R3c-qW-JBz"/>
                                                                                            <constraint firstItem="kfS-xI-KPe" firstAttribute="centerX" secondItem="99i-8I-ANv" secondAttribute="centerX" id="hfL-Lc-0J5"/>
                                                                                            <constraint firstItem="kfS-xI-KPe" firstAttribute="centerY" secondItem="99i-8I-ANv" secondAttribute="centerY" id="m0P-If-qLe"/>
                                                                                        </constraints>
                                                                                        <connections>
                                                                                            <outlet property="textField" destination="kfS-xI-KPe" id="bhC-fw-C4F"/>
                                                                                        </connections>
                                                                                    </tableCellView>
                                                                                </prototypeCellViews>
                                                                            </tableColumn>
                                                                            <tableColumn identifier="TrackId" width="33" minWidth="33" maxWidth="100" id="Rm0-nB-ZDI">
                                                                                <tableHeaderCell key="headerCell" lineBreakMode="truncatingTail" borderStyle="border" alignment="right">
                                                                                    <color key="textColor" name="headerTextColor" catalog="System" colorSpace="catalog"/>
                                                                                    <color key="backgroundColor" white="0.0" alpha="0.0" colorSpace="calibratedWhite"/>
                                                                                </tableHeaderCell>
                                                                                <textFieldCell key="dataCell" lineBreakMode="truncatingTail" selectable="YES" editable="YES" alignment="left" title="Text Cell" id="9ss-EF-bby">
                                                                                    <font key="font" metaFont="system"/>
                                                                                    <color key="textColor" name="controlTextColor" catalog="System" colorSpace="catalog"/>
                                                                                    <color key="backgroundColor" name="controlBackgroundColor" catalog="System" colorSpace="catalog"/>
                                                                                </textFieldCell>
                                                                                <tableColumnResizingMask key="resizingMask" resizeWithTable="YES" userResizable="YES"/>
                                                                                <prototypeCellViews>
                                                                                    <tableCellView id="EOK-X6-h3U">
<<<<<<< HEAD
                                                                                        <rect key="frame" x="31" y="1" width="33" height="17"/>
=======
                                                                                        <rect key="frame" x="25" y="1" width="33" height="17"/>
>>>>>>> d1fec00f
                                                                                        <autoresizingMask key="autoresizingMask" widthSizable="YES" heightSizable="YES"/>
                                                                                        <subviews>
                                                                                            <textField verticalHuggingPriority="750" horizontalCompressionResistancePriority="250" translatesAutoresizingMaskIntoConstraints="NO" id="s0D-BR-Bfy">
                                                                                                <rect key="frame" x="0.0" y="0.0" width="33" height="17"/>
                                                                                                <constraints>
                                                                                                    <constraint firstAttribute="height" constant="17" id="wbc-c0-LPM"/>
                                                                                                </constraints>
                                                                                                <textFieldCell key="cell" lineBreakMode="truncatingTail" sendsActionOnEndEditing="YES" alignment="right" title="Table View Cell" id="Pf6-Fd-0mO">
                                                                                                    <font key="font" metaFont="systemBold"/>
                                                                                                    <color key="textColor" name="controlTextColor" catalog="System" colorSpace="catalog"/>
                                                                                                    <color key="backgroundColor" name="controlColor" catalog="System" colorSpace="catalog"/>
                                                                                                </textFieldCell>
                                                                                                <connections>
                                                                                                    <binding destination="EOK-X6-h3U" name="value" keyPath="objectValue" id="JPW-KP-pJN"/>
                                                                                                </connections>
                                                                                            </textField>
                                                                                        </subviews>
                                                                                        <constraints>
                                                                                            <constraint firstItem="s0D-BR-Bfy" firstAttribute="centerY" secondItem="EOK-X6-h3U" secondAttribute="centerY" id="Dar-xn-ZWQ"/>
                                                                                            <constraint firstItem="s0D-BR-Bfy" firstAttribute="centerX" secondItem="EOK-X6-h3U" secondAttribute="centerX" id="EJ9-Zw-Nzl"/>
                                                                                            <constraint firstItem="s0D-BR-Bfy" firstAttribute="leading" secondItem="EOK-X6-h3U" secondAttribute="leading" constant="2" id="aQ1-Zg-h8j"/>
                                                                                        </constraints>
                                                                                        <connections>
                                                                                            <outlet property="textField" destination="s0D-BR-Bfy" id="Gdk-1b-JTF"/>
                                                                                        </connections>
                                                                                    </tableCellView>
                                                                                </prototypeCellViews>
                                                                            </tableColumn>
                                                                            <tableColumn identifier="TrackName" editable="NO" width="292" minWidth="100" maxWidth="10000" id="DgA-Ly-Gb8">
                                                                                <tableHeaderCell key="headerCell" lineBreakMode="truncatingTail" borderStyle="border" alignment="left">
                                                                                    <color key="textColor" name="headerTextColor" catalog="System" colorSpace="catalog"/>
                                                                                    <color key="backgroundColor" white="0.0" alpha="0.0" colorSpace="calibratedWhite"/>
                                                                                </tableHeaderCell>
                                                                                <textFieldCell key="dataCell" lineBreakMode="truncatingTail" selectable="YES" allowsUndo="NO" alignment="left" title="Text Cell" id="qpa-hD-ImC">
                                                                                    <font key="font" metaFont="system"/>
                                                                                    <color key="textColor" name="textColor" catalog="System" colorSpace="catalog"/>
                                                                                    <color key="backgroundColor" name="textBackgroundColor" catalog="System" colorSpace="catalog"/>
                                                                                </textFieldCell>
                                                                                <tableColumnResizingMask key="resizingMask" resizeWithTable="YES" userResizable="YES"/>
                                                                                <prototypeCellViews>
                                                                                    <tableCellView id="QLv-Qp-hCf">
<<<<<<< HEAD
                                                                                        <rect key="frame" x="67" y="1" width="296" height="17"/>
=======
                                                                                        <rect key="frame" x="61" y="1" width="296" height="17"/>
>>>>>>> d1fec00f
                                                                                        <autoresizingMask key="autoresizingMask" widthSizable="YES" heightSizable="YES"/>
                                                                                        <subviews>
                                                                                            <textField verticalHuggingPriority="750" horizontalCompressionResistancePriority="250" translatesAutoresizingMaskIntoConstraints="NO" id="r2o-di-dN5">
                                                                                                <rect key="frame" x="0.0" y="0.0" width="296" height="17"/>
                                                                                                <constraints>
                                                                                                    <constraint firstAttribute="height" constant="17" id="Ai3-GM-1Yw"/>
                                                                                                </constraints>
                                                                                                <textFieldCell key="cell" lineBreakMode="truncatingTail" sendsActionOnEndEditing="YES" title="Table View Cell" id="jWy-C5-Xu9">
                                                                                                    <font key="font" metaFont="system"/>
                                                                                                    <color key="textColor" name="controlTextColor" catalog="System" colorSpace="catalog"/>
                                                                                                    <color key="backgroundColor" name="controlColor" catalog="System" colorSpace="catalog"/>
                                                                                                </textFieldCell>
                                                                                                <connections>
                                                                                                    <binding destination="QLv-Qp-hCf" name="value" keyPath="objectValue" id="RoD-Zm-RdC"/>
                                                                                                </connections>
                                                                                            </textField>
                                                                                        </subviews>
                                                                                        <constraints>
                                                                                            <constraint firstItem="r2o-di-dN5" firstAttribute="leading" secondItem="QLv-Qp-hCf" secondAttribute="leading" constant="2" id="Lhx-nh-pQ4"/>
                                                                                            <constraint firstItem="r2o-di-dN5" firstAttribute="centerX" secondItem="QLv-Qp-hCf" secondAttribute="centerX" id="ZHJ-3g-zVB"/>
                                                                                            <constraint firstItem="r2o-di-dN5" firstAttribute="centerY" secondItem="QLv-Qp-hCf" secondAttribute="centerY" id="c5v-ES-heI"/>
                                                                                        </constraints>
                                                                                        <connections>
                                                                                            <outlet property="textField" destination="r2o-di-dN5" id="wA6-wm-GAV"/>
                                                                                        </connections>
                                                                                    </tableCellView>
                                                                                </prototypeCellViews>
                                                                            </tableColumn>
                                                                        </tableColumns>
                                                                    </tableView>
                                                                </subviews>
                                                            </clipView>
                                                            <constraints>
                                                                <constraint firstAttribute="height" constant="75" id="QlN-U3-ekO"/>
                                                            </constraints>
                                                            <scroller key="horizontalScroller" hidden="YES" wantsLayer="YES" verticalHuggingPriority="750" horizontal="YES" id="XXI-Cy-jma">
                                                                <rect key="frame" x="0.0" y="59" width="354" height="16"/>
                                                                <autoresizingMask key="autoresizingMask"/>
                                                            </scroller>
                                                            <scroller key="verticalScroller" hidden="YES" wantsLayer="YES" verticalHuggingPriority="750" horizontal="NO" id="wog-uC-A3q">
                                                                <rect key="frame" x="-16" y="0.0" width="16" height="0.0"/>
                                                                <autoresizingMask key="autoresizingMask"/>
                                                            </scroller>
                                                        </scrollView>
                                                        <textField horizontalHuggingPriority="251" verticalHuggingPriority="750" allowsCharacterPickerTouchBarItem="YES" translatesAutoresizingMaskIntoConstraints="NO" id="CUa-0e-DwY" userLabel="Aspect ratio Label">
<<<<<<< HEAD
                                                            <rect key="frame" x="18" y="605" width="336" height="16"/>
=======
                                                            <rect key="frame" x="18" y="605" width="331" height="16"/>
>>>>>>> d1fec00f
                                                            <textFieldCell key="cell" scrollable="YES" lineBreakMode="clipping" sendsActionOnEndEditing="YES" alignment="left" title="Aspect ratio:" id="AiH-PV-YHQ">
                                                                <font key="font" metaFont="systemBold"/>
                                                                <color key="textColor" name="labelColor" catalog="System" colorSpace="catalog"/>
                                                                <color key="backgroundColor" name="controlColor" catalog="System" colorSpace="catalog"/>
                                                            </textFieldCell>
                                                        </textField>
                                                        <segmentedControl horizontalHuggingPriority="100" verticalHuggingPriority="750" horizontalCompressionResistancePriority="500" translatesAutoresizingMaskIntoConstraints="NO" id="Ljl-w6-gIf" userLabel="AspectRatio Segmented Control">
<<<<<<< HEAD
                                                            <rect key="frame" x="18" y="574" width="268" height="24"/>
=======
                                                            <rect key="frame" x="18" y="574" width="263" height="24"/>
>>>>>>> d1fec00f
                                                            <constraints>
                                                                <constraint firstAttribute="width" relation="greaterThanOrEqual" constant="240" id="43J-t3-UhR"/>
                                                            </constraints>
                                                            <segmentedCell key="cell" borderStyle="border" alignment="left" segmentDistribution="fillProportionally" style="rounded" trackingMode="selectOne" id="cMu-YF-riv">
                                                                <font key="font" metaFont="system"/>
                                                                <segments>
                                                                    <segment label="Default" selected="YES"/>
                                                                    <segment label="4:3" tag="1"/>
                                                                    <segment label="16:9" tag="2"/>
                                                                    <segment label="16:10" tag="3"/>
                                                                    <segment label="21:9" tag="4"/>
                                                                    <segment label="5:4"/>
                                                                </segments>
                                                            </segmentedCell>
                                                            <connections>
                                                                <action selector="aspectChangedAction:" target="-2" id="U7C-TJ-2UJ"/>
                                                            </connections>
                                                        </segmentedControl>
                                                        <textField identifier="customAspectRatio" horizontalHuggingPriority="500" verticalHuggingPriority="750" allowsCharacterPickerTouchBarItem="YES" translatesAutoresizingMaskIntoConstraints="NO" id="XAI-y0-tcy" userLabel="CustomAspectRatio Text Field">
<<<<<<< HEAD
                                                            <rect key="frame" x="292" y="576" width="60" height="21"/>
=======
                                                            <rect key="frame" x="287" y="576" width="60" height="21"/>
>>>>>>> d1fec00f
                                                            <constraints>
                                                                <constraint firstAttribute="width" priority="900" constant="60" id="JnW-kS-XvK"/>
                                                            </constraints>
                                                            <textFieldCell key="cell" scrollable="YES" lineBreakMode="clipping" selectable="YES" editable="YES" allowsUndo="NO" sendsActionOnEndEditing="YES" state="on" borderStyle="bezel" drawsBackground="YES" usesSingleLineMode="YES" id="jR7-Mt-N0T" customClass="RoundedTextFieldCell" customModule="IINA" customModuleProvider="target">
                                                                <font key="font" metaFont="system"/>
                                                                <color key="textColor" name="controlTextColor" catalog="System" colorSpace="catalog"/>
                                                                <color key="backgroundColor" name="textBackgroundColor" catalog="System" colorSpace="catalog"/>
                                                            </textFieldCell>
                                                            <connections>
                                                                <action selector="customAspectEditFinishedAction:" target="-2" id="8DL-tk-4rJ"/>
                                                            </connections>
                                                        </textField>
                                                        <textField horizontalHuggingPriority="251" verticalHuggingPriority="750" allowsCharacterPickerTouchBarItem="YES" translatesAutoresizingMaskIntoConstraints="NO" id="oAm-jJ-3kE" userLabel="CropLabel Text Field">
<<<<<<< HEAD
                                                            <rect key="frame" x="18" y="539" width="336" height="16"/>
=======
                                                            <rect key="frame" x="18" y="539" width="331" height="16"/>
>>>>>>> d1fec00f
                                                            <textFieldCell key="cell" scrollable="YES" lineBreakMode="clipping" sendsActionOnEndEditing="YES" title="Crop:" id="m9e-IB-IDJ">
                                                                <font key="font" metaFont="systemBold"/>
                                                                <color key="textColor" name="labelColor" catalog="System" colorSpace="catalog"/>
                                                                <color key="backgroundColor" name="controlColor" catalog="System" colorSpace="catalog"/>
                                                            </textFieldCell>
                                                        </textField>
                                                        <segmentedControl horizontalHuggingPriority="100" verticalHuggingPriority="750" horizontalCompressionResistancePriority="500" translatesAutoresizingMaskIntoConstraints="NO" id="sPT-jd-T7a" userLabel="CropChooser Segmented Control">
<<<<<<< HEAD
                                                            <rect key="frame" x="18" y="508" width="336" height="24"/>
=======
                                                            <rect key="frame" x="18" y="508" width="331" height="24"/>
>>>>>>> d1fec00f
                                                            <constraints>
                                                                <constraint firstAttribute="width" relation="greaterThanOrEqual" constant="230" id="tTp-B3-gF5"/>
                                                            </constraints>
                                                            <segmentedCell key="cell" borderStyle="border" alignment="left" segmentDistribution="fillProportionally" style="rounded" trackingMode="selectOne" id="SxB-cw-MYx" userLabel="CropChooser Segmented Cell">
                                                                <font key="font" metaFont="system"/>
                                                                <segments>
                                                                    <segment label="None"/>
                                                                    <segment label="4:3" selected="YES" tag="1"/>
                                                                    <segment label="16:9" tag="2"/>
                                                                    <segment label="16:10" tag="3"/>
                                                                    <segment label="21:9" tag="4"/>
                                                                    <segment label="5:4"/>
                                                                    <segment label="Custom..."/>
                                                                </segments>
                                                            </segmentedCell>
                                                            <connections>
                                                                <action selector="cropChangedAction:" target="-2" id="94g-N6-rTB"/>
                                                            </connections>
                                                        </segmentedControl>
                                                        <textField horizontalHuggingPriority="251" verticalHuggingPriority="750" allowsCharacterPickerTouchBarItem="YES" translatesAutoresizingMaskIntoConstraints="NO" id="7vv-En-VYY" userLabel="RotationLabel Text Field">
<<<<<<< HEAD
                                                            <rect key="frame" x="18" y="473" width="336" height="16"/>
=======
                                                            <rect key="frame" x="18" y="473" width="331" height="16"/>
>>>>>>> d1fec00f
                                                            <textFieldCell key="cell" scrollable="YES" lineBreakMode="clipping" sendsActionOnEndEditing="YES" title="Rotation:" id="to3-rc-Agv">
                                                                <font key="font" metaFont="systemBold"/>
                                                                <color key="textColor" name="labelColor" catalog="System" colorSpace="catalog"/>
                                                                <color key="backgroundColor" name="controlColor" catalog="System" colorSpace="catalog"/>
                                                            </textFieldCell>
                                                        </textField>
                                                        <segmentedControl verticalHuggingPriority="751" translatesAutoresizingMaskIntoConstraints="NO" id="bza-SA-tXE" userLabel="Rotation Segmented Control">
                                                            <rect key="frame" x="18" y="442" width="172" height="24"/>
                                                            <segmentedCell key="cell" borderStyle="border" alignment="left" segmentDistribution="fillEqually" style="rounded" trackingMode="selectOne" id="z1L-0N-dfK">
                                                                <font key="font" metaFont="system"/>
                                                                <segments>
                                                                    <segment label="0°" selected="YES"/>
                                                                    <segment label="90°" tag="1"/>
                                                                    <segment label="180°" tag="2"/>
                                                                    <segment label="270°" tag="3"/>
                                                                </segments>
                                                            </segmentedCell>
                                                            <connections>
                                                                <action selector="rotationChangedAction:" target="-2" id="aL1-XS-nLe"/>
                                                            </connections>
                                                        </segmentedControl>
                                                        <textField horizontalHuggingPriority="251" verticalHuggingPriority="750" allowsCharacterPickerTouchBarItem="YES" translatesAutoresizingMaskIntoConstraints="NO" id="d4r-sL-0Vo" userLabel="SpeedLabel Text Field">
<<<<<<< HEAD
                                                            <rect key="frame" x="18" y="407" width="336" height="16"/>
=======
                                                            <rect key="frame" x="18" y="407" width="331" height="16"/>
>>>>>>> d1fec00f
                                                            <textFieldCell key="cell" scrollable="YES" lineBreakMode="clipping" sendsActionOnEndEditing="YES" title="Speed:" id="1KQ-oZ-A2x">
                                                                <font key="font" metaFont="systemBold"/>
                                                                <color key="textColor" name="labelColor" catalog="System" colorSpace="catalog"/>
                                                                <color key="backgroundColor" name="controlColor" catalog="System" colorSpace="catalog"/>
                                                            </textFieldCell>
                                                        </textField>
                                                        <customView autoresizesSubviews="NO" horizontalHuggingPriority="200" horizontalCompressionResistancePriority="700" translatesAutoresizingMaskIntoConstraints="NO" id="5v4-Te-950" userLabel="SpeedSlider Container View">
<<<<<<< HEAD
                                                            <rect key="frame" x="20" y="361" width="332" height="42"/>
=======
                                                            <rect key="frame" x="20" y="361" width="327" height="42"/>
>>>>>>> d1fec00f
                                                            <subviews>
                                                                <slider horizontalHuggingPriority="1" verticalHuggingPriority="700" horizontalCompressionResistancePriority="1" verticalCompressionResistancePriority="700" translatesAutoresizingMaskIntoConstraints="NO" id="UWh-M9-5Nw" userLabel="SpeedSlider Horizontal Tick Slider">
                                                                    <rect key="frame" x="-2" y="10" width="240" height="20"/>
                                                                    <constraints>
                                                                        <constraint firstAttribute="width" constant="236" id="oce-0K-3Eq"/>
                                                                    </constraints>
                                                                    <sliderCell key="cell" controlSize="small" continuous="YES" alignment="left" maxValue="24" doubleValue="8" tickMarkPosition="below" numberOfTickMarks="25" sliderType="linear" id="qxp-Lt-D6o"/>
                                                                    <connections>
                                                                        <action selector="speedChangedAction:" target="-2" id="asr-iq-ZNJ"/>
                                                                    </connections>
                                                                </slider>
                                                                <textField horizontalHuggingPriority="251" verticalHuggingPriority="750" allowsCharacterPickerTouchBarItem="YES" translatesAutoresizingMaskIntoConstraints="NO" id="3EN-WD-QNI" userLabel="SpeedSliderIndicator Text Field">
                                                                    <rect key="frame" x="63" y="29" width="34" height="13"/>
                                                                    <constraints>
                                                                        <constraint firstAttribute="width" relation="greaterThanOrEqual" constant="30" id="TXe-gX-yCY"/>
                                                                    </constraints>
                                                                    <textFieldCell key="cell" scrollable="YES" lineBreakMode="clipping" allowsUndo="NO" sendsActionOnEndEditing="YES" alignment="center" title="1x" usesSingleLineMode="YES" id="ldQ-YL-IEp">
                                                                        <font key="font" metaFont="system" size="10"/>
                                                                        <color key="textColor" name="labelColor" catalog="System" colorSpace="catalog"/>
                                                                        <color key="backgroundColor" name="controlColor" catalog="System" colorSpace="catalog"/>
                                                                    </textFieldCell>
                                                                </textField>
                                                                <textField horizontalHuggingPriority="251" verticalHuggingPriority="750" allowsCharacterPickerTouchBarItem="YES" translatesAutoresizingMaskIntoConstraints="NO" id="Nhb-Co-xbZ" userLabel="0.25xLabel Text Field">
                                                                    <rect key="frame" x="-2" y="0.0" width="29" height="11"/>
                                                                    <textFieldCell key="cell" scrollable="YES" lineBreakMode="clipping" sendsActionOnEndEditing="YES" title="0.25x" id="Ew1-N1-0Pi">
                                                                        <font key="font" metaFont="label" size="9"/>
                                                                        <color key="textColor" name="labelColor" catalog="System" colorSpace="catalog"/>
                                                                        <color key="backgroundColor" name="controlColor" catalog="System" colorSpace="catalog"/>
                                                                    </textFieldCell>
                                                                </textField>
                                                                <textField horizontalHuggingPriority="251" verticalHuggingPriority="750" allowsCharacterPickerTouchBarItem="YES" translatesAutoresizingMaskIntoConstraints="NO" id="wBg-Dk-cUX" userLabel="1xLabel Text Field">
                                                                    <rect key="frame" x="71" y="0.0" width="18" height="11"/>
                                                                    <textFieldCell key="cell" scrollable="YES" lineBreakMode="clipping" sendsActionOnEndEditing="YES" alignment="center" title="1x" id="B0I-bX-HZS">
                                                                        <font key="font" metaFont="label" size="9"/>
                                                                        <color key="textColor" name="labelColor" catalog="System" colorSpace="catalog"/>
                                                                        <color key="backgroundColor" name="controlColor" catalog="System" colorSpace="catalog"/>
                                                                    </textFieldCell>
                                                                </textField>
                                                                <textField horizontalHuggingPriority="251" verticalHuggingPriority="750" allowsCharacterPickerTouchBarItem="YES" translatesAutoresizingMaskIntoConstraints="NO" id="Njq-za-TIf" userLabel="4xLabel Text Field">
                                                                    <rect key="frame" x="148" y="0.0" width="19" height="11"/>
                                                                    <textFieldCell key="cell" scrollable="YES" lineBreakMode="clipping" sendsActionOnEndEditing="YES" alignment="center" title="4x" id="PLX-gY-e0h">
                                                                        <font key="font" metaFont="label" size="9"/>
                                                                        <color key="textColor" name="labelColor" catalog="System" colorSpace="catalog"/>
                                                                        <color key="backgroundColor" name="controlColor" catalog="System" colorSpace="catalog"/>
                                                                    </textFieldCell>
                                                                </textField>
                                                                <textField horizontalHuggingPriority="251" verticalHuggingPriority="750" allowsCharacterPickerTouchBarItem="YES" translatesAutoresizingMaskIntoConstraints="NO" id="mjX-Jf-925" userLabel="16xLabel Text Field">
                                                                    <rect key="frame" x="218" y="0.0" width="20" height="11"/>
                                                                    <textFieldCell key="cell" scrollable="YES" lineBreakMode="clipping" sendsActionOnEndEditing="YES" alignment="right" title="16x" id="p63-Nx-yJZ">
                                                                        <font key="font" metaFont="label" size="9"/>
                                                                        <color key="textColor" name="labelColor" catalog="System" colorSpace="catalog"/>
                                                                        <color key="backgroundColor" name="controlColor" catalog="System" colorSpace="catalog"/>
                                                                    </textFieldCell>
                                                                </textField>
                                                                <textField horizontalHuggingPriority="100" verticalHuggingPriority="750" horizontalCompressionResistancePriority="250" allowsCharacterPickerTouchBarItem="YES" translatesAutoresizingMaskIntoConstraints="NO" id="sIs-a1-rGR" userLabel="SpeedEdit Text Field">
<<<<<<< HEAD
                                                                    <rect key="frame" x="244" y="10" width="77" height="21"/>
=======
                                                                    <rect key="frame" x="244" y="10" width="72" height="21"/>
>>>>>>> d1fec00f
                                                                    <textFieldCell key="cell" scrollable="YES" lineBreakMode="clipping" selectable="YES" editable="YES" sendsActionOnEndEditing="YES" state="on" borderStyle="bezel" title="1" drawsBackground="YES" usesSingleLineMode="YES" id="Mav-NA-RfN" userLabel="SpeedEdit Text Field Cell" customClass="RoundedTextFieldCell" customModule="IINA" customModuleProvider="target">
                                                                        <numberFormatter key="formatter" formatterBehavior="default10_4" numberStyle="decimal" minimumIntegerDigits="1" maximumIntegerDigits="2000000000" maximumFractionDigits="3" id="55S-dl-9lV">
                                                                            <real key="minimum" value="0.01"/>
                                                                        </numberFormatter>
                                                                        <font key="font" metaFont="system"/>
                                                                        <color key="textColor" name="controlTextColor" catalog="System" colorSpace="catalog"/>
                                                                        <color key="backgroundColor" name="textBackgroundColor" catalog="System" colorSpace="catalog"/>
                                                                    </textFieldCell>
                                                                    <connections>
                                                                        <action selector="customSpeedEditFinishedAction:" target="-2" id="f1u-Mu-w4S"/>
                                                                    </connections>
                                                                </textField>
                                                                <textField horizontalHuggingPriority="999" verticalHuggingPriority="750" setsMaxLayoutWidthAtFirstLayout="YES" allowsCharacterPickerTouchBarItem="YES" translatesAutoresizingMaskIntoConstraints="NO" id="ftl-yD-3Pp">
<<<<<<< HEAD
                                                                    <rect key="frame" x="319" y="13" width="15" height="16"/>
=======
                                                                    <rect key="frame" x="314" y="13" width="15" height="16"/>
>>>>>>> d1fec00f
                                                                    <textFieldCell key="cell" sendsActionOnEndEditing="YES" alignment="center" title="x" id="dD9-6c-nPz">
                                                                        <font key="font" metaFont="system"/>
                                                                        <color key="textColor" name="labelColor" catalog="System" colorSpace="catalog"/>
                                                                        <color key="backgroundColor" name="controlColor" catalog="System" colorSpace="catalog"/>
                                                                    </textFieldCell>
                                                                </textField>
                                                            </subviews>
                                                            <constraints>
                                                                <constraint firstItem="Njq-za-TIf" firstAttribute="trailing" relation="greaterThanOrEqual" secondItem="wBg-Dk-cUX" secondAttribute="leading" id="0og-bi-e6K"/>
                                                                <constraint firstItem="Njq-za-TIf" firstAttribute="firstBaseline" secondItem="Nhb-Co-xbZ" secondAttribute="firstBaseline" id="3b5-3Q-r9W"/>
                                                                <constraint firstItem="sIs-a1-rGR" firstAttribute="leading" secondItem="UWh-M9-5Nw" secondAttribute="trailing" constant="8" id="45f-oW-eLi"/>
                                                                <constraint firstItem="wBg-Dk-cUX" firstAttribute="leading" relation="greaterThanOrEqual" secondItem="Nhb-Co-xbZ" secondAttribute="trailing" id="85g-vN-0eC"/>
                                                                <constraint firstAttribute="trailing" secondItem="ftl-yD-3Pp" secondAttribute="trailing" id="96C-Yr-KHl"/>
                                                                <constraint firstItem="mjX-Jf-925" firstAttribute="leading" relation="greaterThanOrEqual" secondItem="Njq-za-TIf" secondAttribute="trailing" id="Aep-cH-5hZ"/>
                                                                <constraint firstItem="UWh-M9-5Nw" firstAttribute="top" secondItem="3EN-WD-QNI" secondAttribute="bottom" constant="1" id="Ew9-hh-DuD"/>
                                                                <constraint firstItem="Njq-za-TIf" firstAttribute="centerX" secondItem="UWh-M9-5Nw" secondAttribute="trailing" multiplier="0.667" id="H0i-c4-qHi"/>
                                                                <constraint firstItem="sIs-a1-rGR" firstAttribute="trailing" secondItem="ftl-yD-3Pp" secondAttribute="leading" id="NH7-04-aU7"/>
                                                                <constraint firstItem="3EN-WD-QNI" firstAttribute="leading" relation="greaterThanOrEqual" secondItem="UWh-M9-5Nw" secondAttribute="leading" id="VCK-Xl-WI5"/>
                                                                <constraint firstItem="ftl-yD-3Pp" firstAttribute="firstBaseline" secondItem="sIs-a1-rGR" secondAttribute="firstBaseline" id="ZAk-oK-iEc"/>
                                                                <constraint firstItem="mjX-Jf-925" firstAttribute="trailing" secondItem="UWh-M9-5Nw" secondAttribute="trailing" id="a9v-VN-b9b"/>
                                                                <constraint firstItem="UWh-M9-5Nw" firstAttribute="leading" secondItem="5v4-Te-950" secondAttribute="leading" id="b9h-cf-WWr"/>
                                                                <constraint firstItem="Nhb-Co-xbZ" firstAttribute="leading" secondItem="UWh-M9-5Nw" secondAttribute="leading" id="bpH-bS-WjS"/>
                                                                <constraint firstItem="3EN-WD-QNI" firstAttribute="top" secondItem="5v4-Te-950" secondAttribute="top" id="cOT-x8-ZcW"/>
                                                                <constraint firstItem="wBg-Dk-cUX" firstAttribute="centerX" secondItem="UWh-M9-5Nw" secondAttribute="leading" multiplier="0.3333" constant="80" id="hlk-KQ-DJ7"/>
                                                                <constraint firstItem="wBg-Dk-cUX" firstAttribute="firstBaseline" secondItem="Nhb-Co-xbZ" secondAttribute="firstBaseline" id="ime-8Z-RkU"/>
                                                                <constraint firstAttribute="bottom" secondItem="Nhb-Co-xbZ" secondAttribute="bottom" id="iwc-ox-8MG"/>
                                                                <constraint firstItem="mjX-Jf-925" firstAttribute="firstBaseline" secondItem="Nhb-Co-xbZ" secondAttribute="firstBaseline" id="pcC-I5-fWK"/>
                                                                <constraint firstItem="3EN-WD-QNI" firstAttribute="centerX" secondItem="UWh-M9-5Nw" secondAttribute="leading" priority="800" constant="80" id="qTf-o6-Mef"/>
                                                                <constraint firstItem="Nhb-Co-xbZ" firstAttribute="top" secondItem="UWh-M9-5Nw" secondAttribute="bottom" constant="1" id="vt5-Yi-wDm"/>
                                                                <constraint firstItem="sIs-a1-rGR" firstAttribute="centerY" secondItem="UWh-M9-5Nw" secondAttribute="centerY" id="xKa-An-0CC"/>
                                                            </constraints>
                                                        </customView>
                                                        <box autoresizesSubviews="NO" boxType="custom" cornerRadius="6" title="Box" titlePosition="noTitle" translatesAutoresizingMaskIntoConstraints="NO" id="2ye-g4-fz5" userLabel="Switches Box">
<<<<<<< HEAD
                                                            <rect key="frame" x="20" y="207" width="332" height="134"/>
                                                            <view key="contentView" id="bBc-PP-gHz" userLabel="Switches Box View">
                                                                <rect key="frame" x="1" y="1" width="330" height="132"/>
                                                                <autoresizingMask key="autoresizingMask" widthSizable="YES" heightSizable="YES"/>
                                                                <subviews>
                                                                    <customView translatesAutoresizingMaskIntoConstraints="NO" id="7z5-cT-Huj" userLabel="HWDecoding Switch" customClass="Switch" customModule="IINA" customModuleProvider="target">
                                                                        <rect key="frame" x="12" y="92" width="306" height="36"/>
=======
                                                            <rect key="frame" x="20" y="207" width="327" height="134"/>
                                                            <view key="contentView" id="bBc-PP-gHz" userLabel="Switches Box View">
                                                                <rect key="frame" x="1" y="1" width="325" height="132"/>
                                                                <autoresizingMask key="autoresizingMask" widthSizable="YES" heightSizable="YES"/>
                                                                <subviews>
                                                                    <customView translatesAutoresizingMaskIntoConstraints="NO" id="7z5-cT-Huj" userLabel="HWDecoding Switch" customClass="Switch" customModule="IINA" customModuleProvider="target">
                                                                        <rect key="frame" x="12" y="92" width="301" height="36"/>
>>>>>>> d1fec00f
                                                                        <constraints>
                                                                            <constraint firstAttribute="height" constant="36" id="g7u-92-6a2"/>
                                                                        </constraints>
                                                                        <userDefinedRuntimeAttributes>
                                                                            <userDefinedRuntimeAttribute type="string" keyPath="title" value="quicksetting.hwdec"/>
                                                                        </userDefinedRuntimeAttributes>
                                                                    </customView>
                                                                    <box verticalHuggingPriority="750" boxType="separator" translatesAutoresizingMaskIntoConstraints="NO" id="PyM-xa-vx9" userLabel="Horizontal Line 1">
<<<<<<< HEAD
                                                                        <rect key="frame" x="12" y="86" width="306" height="5"/>
                                                                    </box>
                                                                    <customView translatesAutoresizingMaskIntoConstraints="NO" id="SMb-H5-j6h" userLabel="Deinterlace Switch" customClass="Switch" customModule="IINA" customModuleProvider="target">
                                                                        <rect key="frame" x="12" y="48" width="306" height="36"/>
=======
                                                                        <rect key="frame" x="12" y="86" width="301" height="5"/>
                                                                    </box>
                                                                    <customView translatesAutoresizingMaskIntoConstraints="NO" id="SMb-H5-j6h" userLabel="Deinterlace Switch" customClass="Switch" customModule="IINA" customModuleProvider="target">
                                                                        <rect key="frame" x="12" y="48" width="301" height="36"/>
>>>>>>> d1fec00f
                                                                        <constraints>
                                                                            <constraint firstAttribute="height" constant="36" id="4kX-XS-rz3"/>
                                                                        </constraints>
                                                                        <userDefinedRuntimeAttributes>
                                                                            <userDefinedRuntimeAttribute type="string" keyPath="title" value="quicksetting.deinterlace"/>
                                                                        </userDefinedRuntimeAttributes>
                                                                    </customView>
                                                                    <box verticalHuggingPriority="750" boxType="separator" translatesAutoresizingMaskIntoConstraints="NO" id="qYi-uQ-6qo" userLabel="Horizontal Line 2">
<<<<<<< HEAD
                                                                        <rect key="frame" x="12" y="42" width="306" height="5"/>
                                                                    </box>
                                                                    <customView translatesAutoresizingMaskIntoConstraints="NO" id="U8P-fW-N3q" userLabel="HDR Switch" customClass="Switch" customModule="IINA" customModuleProvider="target">
                                                                        <rect key="frame" x="12" y="4" width="306" height="36"/>
=======
                                                                        <rect key="frame" x="12" y="42" width="301" height="5"/>
                                                                    </box>
                                                                    <customView translatesAutoresizingMaskIntoConstraints="NO" id="U8P-fW-N3q" userLabel="HDR Switch" customClass="Switch" customModule="IINA" customModuleProvider="target">
                                                                        <rect key="frame" x="12" y="4" width="301" height="36"/>
>>>>>>> d1fec00f
                                                                        <constraints>
                                                                            <constraint firstAttribute="height" constant="36" id="YSa-1m-THM"/>
                                                                        </constraints>
                                                                        <userDefinedRuntimeAttributes>
                                                                            <userDefinedRuntimeAttribute type="string" keyPath="title" value="quicksetting.hdr"/>
                                                                        </userDefinedRuntimeAttributes>
                                                                    </customView>
                                                                </subviews>
                                                                <constraints>
                                                                    <constraint firstAttribute="bottom" secondItem="U8P-fW-N3q" secondAttribute="bottom" constant="4" id="6lN-OM-fnO"/>
                                                                    <constraint firstItem="SMb-H5-j6h" firstAttribute="leading" secondItem="7z5-cT-Huj" secondAttribute="leading" id="7Ja-DA-CwF"/>
                                                                    <constraint firstItem="SMb-H5-j6h" firstAttribute="top" secondItem="7z5-cT-Huj" secondAttribute="bottom" constant="8" id="Fjd-9M-zZt"/>
                                                                    <constraint firstItem="U8P-fW-N3q" firstAttribute="leading" secondItem="SMb-H5-j6h" secondAttribute="leading" id="GRQ-Bt-V3i"/>
                                                                    <constraint firstItem="U8P-fW-N3q" firstAttribute="leading" secondItem="PyM-xa-vx9" secondAttribute="leading" id="I97-3I-Tnn"/>
                                                                    <constraint firstItem="U8P-fW-N3q" firstAttribute="trailing" secondItem="SMb-H5-j6h" secondAttribute="trailing" id="MXl-9i-Z7z"/>
                                                                    <constraint firstItem="qYi-uQ-6qo" firstAttribute="trailing" secondItem="PyM-xa-vx9" secondAttribute="trailing" id="W6Y-bH-eCi"/>
                                                                    <constraint firstItem="7z5-cT-Huj" firstAttribute="top" secondItem="bBc-PP-gHz" secondAttribute="top" constant="4" id="X2a-Cb-juO"/>
                                                                    <constraint firstItem="U8P-fW-N3q" firstAttribute="top" secondItem="qYi-uQ-6qo" secondAttribute="bottom" constant="4" id="ZPR-3B-WSW"/>
                                                                    <constraint firstAttribute="trailing" secondItem="PyM-xa-vx9" secondAttribute="trailing" constant="12" id="Zny-ol-SPy"/>
                                                                    <constraint firstItem="SMb-H5-j6h" firstAttribute="trailing" secondItem="7z5-cT-Huj" secondAttribute="trailing" id="bTG-eY-qrc"/>
                                                                    <constraint firstItem="7z5-cT-Huj" firstAttribute="centerX" secondItem="bBc-PP-gHz" secondAttribute="centerX" id="bVd-8a-j88"/>
                                                                    <constraint firstItem="PyM-xa-vx9" firstAttribute="leading" secondItem="bBc-PP-gHz" secondAttribute="leading" constant="12" id="cAs-bS-FEB"/>
                                                                    <constraint firstItem="PyM-xa-vx9" firstAttribute="bottom" secondItem="7z5-cT-Huj" secondAttribute="bottom" constant="4" id="mXv-Bz-bFd"/>
                                                                    <constraint firstItem="U8P-fW-N3q" firstAttribute="top" secondItem="SMb-H5-j6h" secondAttribute="bottom" constant="8" id="t4C-3L-HEY"/>
                                                                    <constraint firstItem="qYi-uQ-6qo" firstAttribute="leading" secondItem="PyM-xa-vx9" secondAttribute="leading" id="tkm-Ze-qkw"/>
                                                                    <constraint firstItem="U8P-fW-N3q" firstAttribute="trailing" secondItem="PyM-xa-vx9" secondAttribute="trailing" id="yTh-eK-yhj"/>
                                                                </constraints>
                                                            </view>
                                                            <constraints>
                                                                <constraint firstAttribute="height" constant="134" id="mMk-SO-lBd"/>
                                                            </constraints>
                                                            <color key="borderColor" red="0.0" green="0.0" blue="0.0" alpha="0.0" colorSpace="custom" customColorSpace="sRGB"/>
                                                            <color key="fillColor" red="0.99999600649999998" green="1" blue="1" alpha="0.10000000000000001" colorSpace="custom" customColorSpace="sRGB"/>
                                                        </box>
                                                        <box verticalHuggingPriority="750" boxType="separator" translatesAutoresizingMaskIntoConstraints="NO" id="7PK-hh-Xx5">
<<<<<<< HEAD
                                                            <rect key="frame" x="0.0" y="184" width="372" height="5"/>
                                                        </box>
                                                        <textField horizontalHuggingPriority="251" verticalHuggingPriority="750" allowsCharacterPickerTouchBarItem="YES" translatesAutoresizingMaskIntoConstraints="NO" id="QqK-iZ-rFX" userLabel="EqualizerLabel Text Field">
                                                            <rect key="frame" x="18" y="150" width="336" height="16"/>
=======
                                                            <rect key="frame" x="0.0" y="184" width="367" height="5"/>
                                                        </box>
                                                        <textField horizontalHuggingPriority="251" verticalHuggingPriority="750" allowsCharacterPickerTouchBarItem="YES" translatesAutoresizingMaskIntoConstraints="NO" id="QqK-iZ-rFX" userLabel="EqualizerLabel Text Field">
                                                            <rect key="frame" x="18" y="150" width="331" height="16"/>
>>>>>>> d1fec00f
                                                            <textFieldCell key="cell" scrollable="YES" lineBreakMode="clipping" sendsActionOnEndEditing="YES" title="Equalizer" id="zcD-Tg-7Oi">
                                                                <font key="font" metaFont="systemBold"/>
                                                                <color key="textColor" name="labelColor" catalog="System" colorSpace="catalog"/>
                                                                <color key="backgroundColor" name="controlColor" catalog="System" colorSpace="catalog"/>
                                                            </textFieldCell>
                                                        </textField>
                                                        <stackView distribution="equalCentering" orientation="vertical" alignment="leading" spacing="11" horizontalStackHuggingPriority="1000" verticalStackHuggingPriority="1000" translatesAutoresizingMaskIntoConstraints="NO" id="9Ua-jA-xuA" userLabel="EqualizerLabels Vertical Stack View">
<<<<<<< HEAD
                                                            <rect key="frame" x="20" y="20" width="60" height="110"/>
                                                            <subviews>
                                                                <textField horizontalHuggingPriority="251" verticalHuggingPriority="750" allowsCharacterPickerTouchBarItem="YES" translatesAutoresizingMaskIntoConstraints="NO" id="Kzg-Uw-tpM">
                                                                    <rect key="frame" x="-2" y="97" width="64" height="13"/>
=======
                                                            <rect key="frame" x="20" y="20" width="55" height="110"/>
                                                            <subviews>
                                                                <textField horizontalHuggingPriority="251" verticalHuggingPriority="750" allowsCharacterPickerTouchBarItem="YES" translatesAutoresizingMaskIntoConstraints="NO" id="Kzg-Uw-tpM">
                                                                    <rect key="frame" x="-2" y="97" width="59" height="13"/>
>>>>>>> d1fec00f
                                                                    <textFieldCell key="cell" scrollable="YES" lineBreakMode="clipping" sendsActionOnEndEditing="YES" title="Brightness:" id="kLX-08-cJm">
                                                                        <font key="font" metaFont="message" size="11"/>
                                                                        <color key="textColor" name="labelColor" catalog="System" colorSpace="catalog"/>
                                                                        <color key="backgroundColor" name="controlColor" catalog="System" colorSpace="catalog"/>
                                                                    </textFieldCell>
                                                                </textField>
                                                                <textField horizontalHuggingPriority="251" verticalHuggingPriority="750" allowsCharacterPickerTouchBarItem="YES" translatesAutoresizingMaskIntoConstraints="NO" id="zeE-QB-5WQ">
<<<<<<< HEAD
                                                                    <rect key="frame" x="-2" y="73" width="64" height="13"/>
=======
                                                                    <rect key="frame" x="-2" y="73" width="59" height="13"/>
>>>>>>> d1fec00f
                                                                    <textFieldCell key="cell" scrollable="YES" lineBreakMode="clipping" sendsActionOnEndEditing="YES" title="Contrast:" id="orm-fg-Pcr">
                                                                        <font key="font" metaFont="message" size="11"/>
                                                                        <color key="textColor" name="labelColor" catalog="System" colorSpace="catalog"/>
                                                                        <color key="backgroundColor" name="controlColor" catalog="System" colorSpace="catalog"/>
                                                                    </textFieldCell>
                                                                </textField>
                                                                <textField horizontalHuggingPriority="251" verticalHuggingPriority="750" allowsCharacterPickerTouchBarItem="YES" translatesAutoresizingMaskIntoConstraints="NO" id="inU-m8-46Z">
<<<<<<< HEAD
                                                                    <rect key="frame" x="-2" y="48" width="64" height="14"/>
=======
                                                                    <rect key="frame" x="-2" y="48" width="59" height="14"/>
>>>>>>> d1fec00f
                                                                    <textFieldCell key="cell" scrollable="YES" lineBreakMode="clipping" sendsActionOnEndEditing="YES" title="Saturation:" id="Jtb-ax-aRg">
                                                                        <font key="font" metaFont="message" size="11"/>
                                                                        <color key="textColor" name="labelColor" catalog="System" colorSpace="catalog"/>
                                                                        <color key="backgroundColor" name="controlColor" catalog="System" colorSpace="catalog"/>
                                                                    </textFieldCell>
                                                                </textField>
                                                                <textField horizontalHuggingPriority="251" verticalHuggingPriority="750" allowsCharacterPickerTouchBarItem="YES" translatesAutoresizingMaskIntoConstraints="NO" id="NFp-1S-x9x">
<<<<<<< HEAD
                                                                    <rect key="frame" x="-2" y="24" width="64" height="13"/>
=======
                                                                    <rect key="frame" x="-2" y="24" width="59" height="13"/>
>>>>>>> d1fec00f
                                                                    <textFieldCell key="cell" scrollable="YES" lineBreakMode="clipping" sendsActionOnEndEditing="YES" title="Gamma:" id="Hqp-4g-tfS">
                                                                        <font key="font" metaFont="message" size="11"/>
                                                                        <color key="textColor" name="labelColor" catalog="System" colorSpace="catalog"/>
                                                                        <color key="backgroundColor" name="controlColor" catalog="System" colorSpace="catalog"/>
                                                                    </textFieldCell>
                                                                </textField>
                                                                <textField horizontalHuggingPriority="251" verticalHuggingPriority="750" allowsCharacterPickerTouchBarItem="YES" translatesAutoresizingMaskIntoConstraints="NO" id="BdF-A5-VPG">
<<<<<<< HEAD
                                                                    <rect key="frame" x="-2" y="0.0" width="64" height="13"/>
=======
                                                                    <rect key="frame" x="-2" y="0.0" width="59" height="13"/>
>>>>>>> d1fec00f
                                                                    <textFieldCell key="cell" scrollable="YES" lineBreakMode="clipping" sendsActionOnEndEditing="YES" title="Hue:" id="fqk-nd-STV">
                                                                        <font key="font" metaFont="message" size="11"/>
                                                                        <color key="textColor" name="labelColor" catalog="System" colorSpace="catalog"/>
                                                                        <color key="backgroundColor" name="controlColor" catalog="System" colorSpace="catalog"/>
                                                                    </textFieldCell>
                                                                </textField>
                                                            </subviews>
                                                            <constraints>
                                                                <constraint firstItem="BdF-A5-VPG" firstAttribute="bottom" secondItem="Kzg-Uw-tpM" secondAttribute="top" constant="110" id="0cF-1Q-5Et"/>
                                                                <constraint firstItem="inU-m8-46Z" firstAttribute="height" secondItem="Kzg-Uw-tpM" secondAttribute="height" id="B8c-8a-Bmv"/>
                                                                <constraint firstItem="NFp-1S-x9x" firstAttribute="height" secondItem="Kzg-Uw-tpM" secondAttribute="height" id="aRf-Mh-zKA"/>
                                                                <constraint firstItem="BdF-A5-VPG" firstAttribute="height" secondItem="Kzg-Uw-tpM" secondAttribute="height" id="ecB-OH-83m"/>
                                                                <constraint firstItem="zeE-QB-5WQ" firstAttribute="height" secondItem="Kzg-Uw-tpM" secondAttribute="height" id="myf-5F-a3g"/>
                                                            </constraints>
                                                            <visibilityPriorities>
                                                                <integer value="1000"/>
                                                                <integer value="1000"/>
                                                                <integer value="1000"/>
                                                                <integer value="1000"/>
                                                                <integer value="1000"/>
                                                            </visibilityPriorities>
                                                            <customSpacing>
                                                                <real value="3.4028234663852886e+38"/>
                                                                <real value="3.4028234663852886e+38"/>
                                                                <real value="3.4028234663852886e+38"/>
                                                                <real value="3.4028234663852886e+38"/>
                                                                <real value="3.4028234663852886e+38"/>
                                                            </customSpacing>
                                                        </stackView>
                                                        <stackView distribution="equalCentering" orientation="vertical" alignment="leading" spacing="11" horizontalStackHuggingPriority="249.99998474121094" verticalStackHuggingPriority="249.99998474121094" translatesAutoresizingMaskIntoConstraints="NO" id="pam-gJ-b3R" userLabel="EqualizerSliders Vertical Stack View">
<<<<<<< HEAD
                                                            <rect key="frame" x="88" y="20" width="241" height="110"/>
=======
                                                            <rect key="frame" x="83" y="20" width="241" height="110"/>
>>>>>>> d1fec00f
                                                            <subviews>
                                                                <slider identifier="brightnessSlider" horizontalHuggingPriority="800" verticalHuggingPriority="750" horizontalCompressionResistancePriority="100" translatesAutoresizingMaskIntoConstraints="NO" id="eFW-a3-kWx" userLabel="Brightness Slider">
                                                                    <rect key="frame" x="-2" y="95" width="238" height="17"/>
                                                                    <sliderCell key="cell" controlSize="small" continuous="YES" state="on" alignment="left" minValue="-100" maxValue="100" tickMarkPosition="above" sliderType="linear" id="7Km-3j-0F1"/>
                                                                    <accessibility identifier="brightnessLabel"/>
                                                                    <connections>
                                                                        <action selector="equalizerSliderAction:" target="-2" id="D6V-VG-FTQ"/>
                                                                    </connections>
                                                                </slider>
                                                                <slider identifier="contrastSlider" horizontalHuggingPriority="800" verticalHuggingPriority="750" horizontalCompressionResistancePriority="100" translatesAutoresizingMaskIntoConstraints="NO" id="mTb-L6-55O" userLabel="Contrast Slider">
                                                                    <rect key="frame" x="-2" y="71" width="238" height="17"/>
                                                                    <sliderCell key="cell" controlSize="small" continuous="YES" state="on" alignment="left" minValue="-100" maxValue="100" tickMarkPosition="above" sliderType="linear" id="hgz-bN-WeD"/>
                                                                    <connections>
                                                                        <action selector="equalizerSliderAction:" target="-2" id="Nvx-FI-qAc"/>
                                                                    </connections>
                                                                </slider>
                                                                <slider identifier="saturationSlider" horizontalHuggingPriority="800" verticalHuggingPriority="750" horizontalCompressionResistancePriority="100" translatesAutoresizingMaskIntoConstraints="NO" id="VlS-Jo-4C0" userLabel="Saturation Slider">
                                                                    <rect key="frame" x="-2" y="46" width="238" height="18"/>
                                                                    <sliderCell key="cell" controlSize="small" continuous="YES" state="on" alignment="left" minValue="-100" maxValue="100" tickMarkPosition="above" sliderType="linear" id="XWl-TS-6CD"/>
                                                                    <connections>
                                                                        <action selector="equalizerSliderAction:" target="-2" id="lqV-jM-722"/>
                                                                    </connections>
                                                                </slider>
                                                                <slider identifier="gammaSlider" horizontalHuggingPriority="100" verticalHuggingPriority="750" translatesAutoresizingMaskIntoConstraints="NO" id="fLl-8b-pj0" userLabel="Gamma Slider">
                                                                    <rect key="frame" x="-2" y="22" width="245" height="17"/>
                                                                    <sliderCell key="cell" controlSize="small" continuous="YES" state="on" alignment="left" minValue="-100" maxValue="100" tickMarkPosition="above" sliderType="linear" id="4De-8a-gIx"/>
                                                                    <connections>
                                                                        <action selector="equalizerSliderAction:" target="-2" id="eBS-E6-XBk"/>
                                                                    </connections>
                                                                </slider>
                                                                <slider identifier="hueSlider" horizontalHuggingPriority="100" verticalHuggingPriority="750" translatesAutoresizingMaskIntoConstraints="NO" id="mKB-Mu-l5Y" userLabel="Hue Slider">
                                                                    <rect key="frame" x="-2" y="-2" width="245" height="17"/>
                                                                    <sliderCell key="cell" controlSize="small" continuous="YES" state="on" alignment="left" minValue="-100" maxValue="100" tickMarkPosition="above" sliderType="linear" id="Bwq-Om-Y6s"/>
                                                                    <connections>
                                                                        <action selector="equalizerSliderAction:" target="-2" id="Lkh-f1-UR2"/>
                                                                    </connections>
                                                                </slider>
                                                            </subviews>
                                                            <constraints>
                                                                <constraint firstItem="fLl-8b-pj0" firstAttribute="height" secondItem="eFW-a3-kWx" secondAttribute="height" id="Boz-5a-gkt"/>
                                                                <constraint firstItem="mKB-Mu-l5Y" firstAttribute="height" secondItem="eFW-a3-kWx" secondAttribute="height" id="IMb-Uf-aiY"/>
                                                                <constraint firstItem="mTb-L6-55O" firstAttribute="height" secondItem="eFW-a3-kWx" secondAttribute="height" id="PYB-dj-5Ou"/>
                                                                <constraint firstItem="VlS-Jo-4C0" firstAttribute="height" secondItem="eFW-a3-kWx" secondAttribute="height" id="qJM-QY-tdM"/>
                                                            </constraints>
                                                            <visibilityPriorities>
                                                                <integer value="1000"/>
                                                                <integer value="1000"/>
                                                                <integer value="1000"/>
                                                                <integer value="1000"/>
                                                                <integer value="1000"/>
                                                            </visibilityPriorities>
                                                            <customSpacing>
                                                                <real value="3.4028234663852886e+38"/>
                                                                <real value="3.4028234663852886e+38"/>
                                                                <real value="3.4028234663852886e+38"/>
                                                                <real value="3.4028234663852886e+38"/>
                                                                <real value="3.4028234663852886e+38"/>
                                                            </customSpacing>
                                                        </stackView>
                                                        <stackView distribution="equalCentering" orientation="vertical" alignment="leading" spacing="11" horizontalStackHuggingPriority="1000" verticalStackHuggingPriority="1000" translatesAutoresizingMaskIntoConstraints="NO" id="iAC-lz-PuL" userLabel="EqualizerResetButtons Vertical Stack View">
<<<<<<< HEAD
                                                            <rect key="frame" x="337" y="20" width="15" height="110"/>
=======
                                                            <rect key="frame" x="332" y="20" width="15" height="110"/>
>>>>>>> d1fec00f
                                                            <subviews>
                                                                <button verticalHuggingPriority="750" translatesAutoresizingMaskIntoConstraints="NO" id="cjG-f1-Mkg" userLabel="Brightness Square Button">
                                                                    <rect key="frame" x="0.0" y="94" width="15" height="19"/>
                                                                    <buttonCell key="cell" type="square" bezelStyle="shadowlessSquare" image="NSRefreshFreestandingTemplate" imagePosition="overlaps" alignment="center" inset="2" id="63a-cd-eXa">
                                                                        <behavior key="behavior" pushIn="YES" lightByBackground="YES" lightByGray="YES"/>
                                                                        <font key="font" metaFont="system"/>
                                                                    </buttonCell>
                                                                    <connections>
                                                                        <action selector="resetEqualizerBtnAction:" target="-2" id="pnK-gu-1Jd"/>
                                                                    </connections>
                                                                </button>
                                                                <button verticalHuggingPriority="750" tag="1" translatesAutoresizingMaskIntoConstraints="NO" id="KVl-YU-9O3" userLabel="Contrast Square Button">
                                                                    <rect key="frame" x="0.0" y="70" width="15" height="19"/>
                                                                    <buttonCell key="cell" type="square" bezelStyle="shadowlessSquare" image="NSRefreshFreestandingTemplate" imagePosition="overlaps" alignment="center" inset="2" id="NIq-6H-Orr">
                                                                        <behavior key="behavior" pushIn="YES" lightByBackground="YES" lightByGray="YES"/>
                                                                        <font key="font" metaFont="system"/>
                                                                    </buttonCell>
                                                                    <connections>
                                                                        <action selector="resetEqualizerBtnAction:" target="-2" id="fkB-MT-0WI"/>
                                                                    </connections>
                                                                </button>
                                                                <button verticalHuggingPriority="750" tag="2" translatesAutoresizingMaskIntoConstraints="NO" id="lgg-zH-OLr" userLabel="Saturation Square Button">
                                                                    <rect key="frame" x="0.0" y="45" width="15" height="20"/>
                                                                    <buttonCell key="cell" type="square" bezelStyle="shadowlessSquare" image="NSRefreshFreestandingTemplate" imagePosition="overlaps" alignment="center" inset="2" id="D5D-O8-MdN">
                                                                        <behavior key="behavior" pushIn="YES" lightByBackground="YES" lightByGray="YES"/>
                                                                        <font key="font" metaFont="system"/>
                                                                    </buttonCell>
                                                                    <connections>
                                                                        <action selector="resetEqualizerBtnAction:" target="-2" id="C3s-y1-9aO"/>
                                                                    </connections>
                                                                </button>
                                                                <button verticalHuggingPriority="750" tag="3" translatesAutoresizingMaskIntoConstraints="NO" id="fGZ-vI-EP8" userLabel="Gamma Square Button">
                                                                    <rect key="frame" x="0.0" y="21" width="15" height="19"/>
                                                                    <buttonCell key="cell" type="square" bezelStyle="shadowlessSquare" image="NSRefreshFreestandingTemplate" imagePosition="overlaps" alignment="center" inset="2" id="7sd-9d-D6H">
                                                                        <behavior key="behavior" pushIn="YES" lightByBackground="YES" lightByGray="YES"/>
                                                                        <font key="font" metaFont="system"/>
                                                                    </buttonCell>
                                                                    <connections>
                                                                        <action selector="resetEqualizerBtnAction:" target="-2" id="HTf-KH-SVv"/>
                                                                    </connections>
                                                                </button>
                                                                <button verticalHuggingPriority="750" tag="4" translatesAutoresizingMaskIntoConstraints="NO" id="W7J-wR-UH3" userLabel="Hue Square Button">
                                                                    <rect key="frame" x="0.0" y="-3" width="15" height="19"/>
                                                                    <buttonCell key="cell" type="square" bezelStyle="shadowlessSquare" image="NSRefreshFreestandingTemplate" imagePosition="overlaps" alignment="center" inset="2" id="Mrx-t0-wfm">
                                                                        <behavior key="behavior" pushIn="YES" lightByBackground="YES" lightByGray="YES"/>
                                                                        <font key="font" metaFont="system"/>
                                                                    </buttonCell>
                                                                    <connections>
                                                                        <action selector="resetEqualizerBtnAction:" target="-2" id="z43-kY-r5n"/>
                                                                    </connections>
                                                                </button>
                                                            </subviews>
                                                            <constraints>
                                                                <constraint firstItem="KVl-YU-9O3" firstAttribute="height" secondItem="cjG-f1-Mkg" secondAttribute="height" id="3Dj-Pa-cqs"/>
                                                                <constraint firstItem="W7J-wR-UH3" firstAttribute="width" secondItem="cjG-f1-Mkg" secondAttribute="width" id="G6i-E8-li2"/>
                                                                <constraint firstItem="cjG-f1-Mkg" firstAttribute="width" secondItem="iAC-lz-PuL" secondAttribute="width" id="QQR-g4-ove"/>
                                                                <constraint firstItem="lgg-zH-OLr" firstAttribute="width" secondItem="cjG-f1-Mkg" secondAttribute="width" id="Rzt-nR-RLP"/>
                                                                <constraint firstItem="fGZ-vI-EP8" firstAttribute="height" secondItem="cjG-f1-Mkg" secondAttribute="height" id="UAQ-aO-pfl"/>
                                                                <constraint firstItem="fGZ-vI-EP8" firstAttribute="width" secondItem="cjG-f1-Mkg" secondAttribute="width" id="Zbs-eB-FlT"/>
                                                                <constraint firstItem="W7J-wR-UH3" firstAttribute="height" secondItem="cjG-f1-Mkg" secondAttribute="height" id="bKm-mB-ZYz"/>
                                                                <constraint firstItem="KVl-YU-9O3" firstAttribute="width" secondItem="cjG-f1-Mkg" secondAttribute="width" id="lff-hV-QFG"/>
                                                                <constraint firstItem="lgg-zH-OLr" firstAttribute="height" secondItem="cjG-f1-Mkg" secondAttribute="height" id="yCh-nD-xHV"/>
                                                            </constraints>
                                                            <visibilityPriorities>
                                                                <integer value="1000"/>
                                                                <integer value="1000"/>
                                                                <integer value="1000"/>
                                                                <integer value="1000"/>
                                                                <integer value="1000"/>
                                                            </visibilityPriorities>
                                                            <customSpacing>
                                                                <real value="3.4028234663852886e+38"/>
                                                                <real value="3.4028234663852886e+38"/>
                                                                <real value="3.4028234663852886e+38"/>
                                                                <real value="3.4028234663852886e+38"/>
                                                                <real value="3.4028234663852886e+38"/>
                                                            </customSpacing>
                                                        </stackView>
                                                    </subviews>
                                                    <constraints>
                                                        <constraint firstItem="5v4-Te-950" firstAttribute="leading" secondItem="seu-WU-cTV" secondAttribute="leading" id="0re-Ss-vgh"/>
                                                        <constraint firstItem="CUa-0e-DwY" firstAttribute="top" secondItem="ykw-rb-M9D" secondAttribute="bottom" constant="20" id="18w-9C-Htc"/>
                                                        <constraint firstItem="iAC-lz-PuL" firstAttribute="leading" secondItem="pam-gJ-b3R" secondAttribute="trailing" constant="8" id="29l-xI-5MV"/>
                                                        <constraint firstItem="d4r-sL-0Vo" firstAttribute="leading" secondItem="seu-WU-cTV" secondAttribute="leading" id="2jO-JJ-N1O"/>
                                                        <constraint firstItem="sPT-jd-T7a" firstAttribute="trailing" secondItem="seu-WU-cTV" secondAttribute="trailing" id="2ul-1b-OX5"/>
                                                        <constraint firstItem="2ye-g4-fz5" firstAttribute="leading" secondItem="seu-WU-cTV" secondAttribute="leading" id="44Q-AK-wMR"/>
                                                        <constraint firstItem="Kzg-Uw-tpM" firstAttribute="top" secondItem="QqK-iZ-rFX" secondAttribute="bottom" constant="20" id="9DE-4W-Fjh"/>
                                                        <constraint firstItem="Ng5-FC-tts" firstAttribute="trailing" secondItem="seu-WU-cTV" secondAttribute="trailing" id="ATc-Y8-5g4"/>
                                                        <constraint firstItem="5v4-Te-950" firstAttribute="top" secondItem="d4r-sL-0Vo" secondAttribute="bottom" constant="4" id="BQk-0k-lKI"/>
                                                        <constraint firstItem="CUa-0e-DwY" firstAttribute="leading" secondItem="seu-WU-cTV" secondAttribute="leading" id="Bds-Tt-2To"/>
                                                        <constraint firstItem="Ng5-FC-tts" firstAttribute="top" secondItem="seu-WU-cTV" secondAttribute="bottom" id="Bee-nq-Jqn"/>
                                                        <constraint firstItem="2ye-g4-fz5" firstAttribute="trailing" secondItem="seu-WU-cTV" secondAttribute="trailing" id="CAc-p7-CMr"/>
                                                        <constraint firstAttribute="trailing" secondItem="7PK-hh-Xx5" secondAttribute="trailing" id="CS1-Ac-ZtH"/>
                                                        <constraint firstItem="oAm-jJ-3kE" firstAttribute="leading" secondItem="seu-WU-cTV" secondAttribute="leading" id="EfX-U0-EIF"/>
                                                        <constraint firstItem="7vv-En-VYY" firstAttribute="trailing" secondItem="seu-WU-cTV" secondAttribute="trailing" id="HEy-h1-lqH"/>
                                                        <constraint firstItem="seu-WU-cTV" firstAttribute="leading" secondItem="ZGz-La-n9c" secondAttribute="leading" constant="20" id="HfL-vM-J77"/>
                                                        <constraint firstAttribute="trailing" secondItem="ykw-rb-M9D" secondAttribute="trailing" id="IBg-Q4-5QO"/>
                                                        <constraint firstItem="QqK-iZ-rFX" firstAttribute="trailing" secondItem="seu-WU-cTV" secondAttribute="trailing" id="JJs-e3-UKh"/>
                                                        <constraint firstItem="Ljl-w6-gIf" firstAttribute="leading" secondItem="seu-WU-cTV" secondAttribute="leading" id="L7x-Q3-ibY"/>
                                                        <constraint firstItem="pam-gJ-b3R" firstAttribute="leading" secondItem="9Ua-jA-xuA" secondAttribute="trailing" constant="8" id="LuL-bM-125"/>
                                                        <constraint firstItem="9Ua-jA-xuA" firstAttribute="bottom" secondItem="pam-gJ-b3R" secondAttribute="bottom" id="M47-JF-xr3"/>
                                                        <constraint firstAttribute="trailing" secondItem="seu-WU-cTV" secondAttribute="trailing" constant="20" id="MdM-i9-hvu"/>
                                                        <constraint firstItem="iAC-lz-PuL" firstAttribute="trailing" secondItem="seu-WU-cTV" secondAttribute="trailing" id="N9R-AO-t8I"/>
                                                        <constraint firstItem="sPT-jd-T7a" firstAttribute="top" secondItem="oAm-jJ-3kE" secondAttribute="bottom" constant="8" id="Qtq-cO-WY6"/>
                                                        <constraint firstItem="7vv-En-VYY" firstAttribute="top" secondItem="sPT-jd-T7a" secondAttribute="bottom" constant="20" id="R1L-b4-S0z"/>
                                                        <constraint firstItem="Ng5-FC-tts" firstAttribute="leading" secondItem="seu-WU-cTV" secondAttribute="leading" id="S29-9J-zbt"/>
                                                        <constraint firstItem="bza-SA-tXE" firstAttribute="top" secondItem="7vv-En-VYY" secondAttribute="bottom" constant="8" id="TaT-kr-h6n"/>
                                                        <constraint firstItem="Ljl-w6-gIf" firstAttribute="top" secondItem="CUa-0e-DwY" secondAttribute="bottom" constant="8" id="VQG-QL-MrS"/>
                                                        <constraint firstItem="iAC-lz-PuL" firstAttribute="top" secondItem="pam-gJ-b3R" secondAttribute="top" id="WDy-ol-Zpc"/>
                                                        <constraint firstItem="7PK-hh-Xx5" firstAttribute="top" secondItem="2ye-g4-fz5" secondAttribute="bottom" constant="20" id="WHx-2i-Qb8"/>
                                                        <constraint firstItem="sPT-jd-T7a" firstAttribute="leading" secondItem="seu-WU-cTV" secondAttribute="leading" id="WhF-R9-ItL"/>
                                                        <constraint firstItem="d4r-sL-0Vo" firstAttribute="trailing" secondItem="seu-WU-cTV" secondAttribute="trailing" id="aI1-cp-e3U"/>
                                                        <constraint firstItem="seu-WU-cTV" firstAttribute="top" secondItem="ZGz-La-n9c" secondAttribute="top" constant="20" id="aal-Nb-2Z5"/>
                                                        <constraint firstItem="QqK-iZ-rFX" firstAttribute="top" secondItem="7PK-hh-Xx5" secondAttribute="bottom" constant="20" id="agN-ia-1uy"/>
                                                        <constraint firstAttribute="bottom" secondItem="BdF-A5-VPG" secondAttribute="bottom" constant="20" id="arL-JQ-GVl"/>
                                                        <constraint firstItem="2ye-g4-fz5" firstAttribute="top" secondItem="5v4-Te-950" secondAttribute="bottom" constant="20" id="csu-lc-eNH"/>
                                                        <constraint firstItem="9Ua-jA-xuA" firstAttribute="leading" secondItem="seu-WU-cTV" secondAttribute="leading" id="czg-lU-OMG"/>
                                                        <constraint firstItem="9Ua-jA-xuA" firstAttribute="top" secondItem="pam-gJ-b3R" secondAttribute="top" id="dTe-2U-dda"/>
                                                        <constraint firstItem="7vv-En-VYY" firstAttribute="leading" secondItem="seu-WU-cTV" secondAttribute="leading" id="dkC-Ih-pd9"/>
                                                        <constraint firstItem="XAI-y0-tcy" firstAttribute="trailing" secondItem="seu-WU-cTV" secondAttribute="trailing" id="eDi-7P-BEj"/>
                                                        <constraint firstItem="5v4-Te-950" firstAttribute="trailing" secondItem="seu-WU-cTV" secondAttribute="trailing" id="eeP-VU-TPP"/>
                                                        <constraint firstItem="bza-SA-tXE" firstAttribute="leading" secondItem="seu-WU-cTV" secondAttribute="leading" id="fDz-nh-c5C"/>
                                                        <constraint firstItem="iAC-lz-PuL" firstAttribute="bottom" secondItem="pam-gJ-b3R" secondAttribute="bottom" id="keh-UM-dNZ"/>
                                                        <constraint firstItem="XAI-y0-tcy" firstAttribute="leading" secondItem="Ljl-w6-gIf" secondAttribute="trailing" constant="8" id="kgN-Qb-S24"/>
                                                        <constraint firstItem="Ng5-FC-tts" firstAttribute="bottom" secondItem="ykw-rb-M9D" secondAttribute="top" constant="-8" id="lB5-5K-ADf"/>
                                                        <constraint firstItem="QqK-iZ-rFX" firstAttribute="leading" secondItem="seu-WU-cTV" secondAttribute="leading" id="raN-KU-S8w"/>
                                                        <constraint firstItem="XAI-y0-tcy" firstAttribute="firstBaseline" secondItem="Ljl-w6-gIf" secondAttribute="firstBaseline" id="sgV-3o-i04"/>
                                                        <constraint firstItem="d4r-sL-0Vo" firstAttribute="top" secondItem="bza-SA-tXE" secondAttribute="bottom" constant="20" id="srR-fD-fdH"/>
                                                        <constraint firstItem="oAm-jJ-3kE" firstAttribute="top" secondItem="Ljl-w6-gIf" secondAttribute="bottom" constant="20" id="t9T-NG-qVR"/>
                                                        <constraint firstItem="ykw-rb-M9D" firstAttribute="leading" secondItem="ZGz-La-n9c" secondAttribute="leading" id="vVO-4e-Lao"/>
                                                        <constraint firstItem="oAm-jJ-3kE" firstAttribute="trailing" secondItem="seu-WU-cTV" secondAttribute="trailing" id="xkj-ic-q9D"/>
                                                        <constraint firstItem="7PK-hh-Xx5" firstAttribute="leading" secondItem="ZGz-La-n9c" secondAttribute="leading" id="y5p-Be-83s"/>
                                                        <constraint firstItem="CUa-0e-DwY" firstAttribute="trailing" secondItem="seu-WU-cTV" secondAttribute="trailing" id="yE8-pS-Zgy"/>
                                                    </constraints>
                                                </view>
                                            </subviews>
                                            <constraints>
                                                <constraint firstItem="ZGz-La-n9c" firstAttribute="leading" secondItem="8Es-YX-dNf" secondAttribute="leading" id="GY8-wi-aRg"/>
                                                <constraint firstItem="ZGz-La-n9c" firstAttribute="top" secondItem="8Es-YX-dNf" secondAttribute="top" id="QX6-9q-Dx8"/>
                                                <constraint firstAttribute="trailing" secondItem="ZGz-La-n9c" secondAttribute="trailing" id="d7r-rT-3ad"/>
                                            </constraints>
                                            <color key="backgroundColor" name="controlColor" catalog="System" colorSpace="catalog"/>
                                        </clipView>
                                        <scroller key="horizontalScroller" hidden="YES" wantsLayer="YES" verticalHuggingPriority="750" horizontal="YES" id="tk3-fh-4Dl">
                                            <rect key="frame" x="-100" y="-100" width="360" height="16"/>
                                            <autoresizingMask key="autoresizingMask"/>
                                        </scroller>
                                        <scroller key="verticalScroller" hidden="YES" wantsLayer="YES" verticalHuggingPriority="750" doubleValue="1" horizontal="NO" id="Vtu-Wx-ydk">
                                            <rect key="frame" x="345" y="0.0" width="15" height="738"/>
                                            <autoresizingMask key="autoresizingMask"/>
                                        </scroller>
                                    </scrollView>
                                </subviews>
                                <constraints>
                                    <constraint firstAttribute="bottom" secondItem="SHU-hX-9MT" secondAttribute="bottom" id="1MH-ay-Jwy"/>
                                    <constraint firstItem="SHU-hX-9MT" firstAttribute="leading" secondItem="NRI-ba-KMd" secondAttribute="leading" id="6sl-nB-kPa"/>
                                    <constraint firstAttribute="trailing" secondItem="SHU-hX-9MT" secondAttribute="trailing" id="cfV-LC-bmO"/>
                                    <constraint firstItem="SHU-hX-9MT" firstAttribute="top" secondItem="NRI-ba-KMd" secondAttribute="top" id="qz1-oZ-Sxp"/>
                                </constraints>
                            </view>
                        </tabViewItem>
                        <tabViewItem label="Audio" identifier="2" id="bzk-c2-LH5" userLabel="AudioTab Tab View Item">
                            <view key="view" id="Dxl-wa-zgc" userLabel="AudioTab View">
                                <rect key="frame" x="0.0" y="0.0" width="360" height="829"/>
                                <autoresizingMask key="autoresizingMask" widthSizable="YES" heightSizable="YES"/>
                                <subviews>
                                    <scrollView borderType="none" autohidesScrollers="YES" horizontalLineScroll="10" horizontalPageScroll="10" verticalLineScroll="10" verticalPageScroll="10" hasHorizontalScroller="NO" usesPredominantAxisScrolling="NO" translatesAutoresizingMaskIntoConstraints="NO" id="wXn-sV-AmG" userLabel="AudioTab Scroll View">
                                        <rect key="frame" x="0.0" y="0.0" width="360" height="829"/>
                                        <clipView key="contentView" drawsBackground="NO" copiesOnScroll="NO" id="oVx-Sp-Lhl" userLabel="AudioTab Clip View">
                                            <rect key="frame" x="0.0" y="0.0" width="360" height="829"/>
<<<<<<< HEAD
                                            <autoresizingMask key="autoresizingMask" widthSizable="YES" heightSizable="YES"/>
=======
                                            <autoresizingMask key="autoresizingMask"/>
>>>>>>> d1fec00f
                                            <subviews>
                                                <customView translatesAutoresizingMaskIntoConstraints="NO" id="NZU-RD-Dm3" userLabel="AudioTab Flipped View" customClass="FlippedView" customModule="IINA" customModuleProvider="target">
                                                    <rect key="frame" x="0.0" y="333" width="360" height="496"/>
                                                    <subviews>
                                                        <customView translatesAutoresizingMaskIntoConstraints="NO" id="my2-5o-bNb" userLabel="AudioTab CONTENT VIEW">
                                                            <rect key="frame" x="0.0" y="0.0" width="360" height="496"/>
                                                            <subviews>
                                                                <customView translatesAutoresizingMaskIntoConstraints="NO" id="TA9-9G-tIE" userLabel="PANEL EDGE INSETS">
                                                                    <rect key="frame" x="20" y="476" width="320" height="0.0"/>
                                                                    <constraints>
                                                                        <constraint firstAttribute="height" id="jt3-qe-0KY"/>
                                                                    </constraints>
                                                                </customView>
                                                                <textField horizontalHuggingPriority="251" verticalHuggingPriority="750" allowsCharacterPickerTouchBarItem="YES" translatesAutoresizingMaskIntoConstraints="NO" id="E4v-kh-61H">
                                                                    <rect key="frame" x="18" y="460" width="324" height="16"/>
                                                                    <textFieldCell key="cell" scrollable="YES" lineBreakMode="clipping" sendsActionOnEndEditing="YES" alignment="left" title="Audio track:" id="x39-62-7KC">
                                                                        <font key="font" metaFont="systemBold"/>
                                                                        <color key="textColor" name="labelColor" catalog="System" colorSpace="catalog"/>
                                                                        <color key="backgroundColor" name="controlColor" catalog="System" colorSpace="catalog"/>
                                                                    </textFieldCell>
                                                                </textField>
                                                                <scrollView borderType="none" autohidesScrollers="YES" horizontalLineScroll="19" horizontalPageScroll="10" verticalLineScroll="19" verticalPageScroll="10" usesPredominantAxisScrolling="NO" translatesAutoresizingMaskIntoConstraints="NO" id="Qal-0X-4kS" userLabel="AudioTrackTable Scroll View">
                                                                    <rect key="frame" x="0.0" y="377" width="360" height="75"/>
                                                                    <clipView key="contentView" drawsBackground="NO" copiesOnScroll="NO" id="vgF-KN-yHf" userLabel="AudioTrackTable Clip View">
                                                                        <rect key="frame" x="0.0" y="0.0" width="360" height="75"/>
                                                                        <autoresizingMask key="autoresizingMask"/>
                                                                        <subviews>
                                                                            <tableView focusRingType="none" verticalHuggingPriority="750" allowsExpansionToolTips="YES" columnAutoresizingStyle="lastColumnOnly" tableStyle="fullWidth" columnReordering="NO" columnResizing="NO" multipleSelection="NO" autosaveColumns="NO" rowSizeStyle="automatic" viewBased="YES" id="FLg-2m-Zaq" userLabel="AudioTrackTable Table View">
                                                                                <rect key="frame" x="0.0" y="0.0" width="371" height="75"/>
                                                                                <autoresizingMask key="autoresizingMask" widthSizable="YES" heightSizable="YES"/>
                                                                                <size key="intercellSpacing" width="3" height="2"/>
                                                                                <color key="backgroundColor" white="1" alpha="0.080000000000000002" colorSpace="deviceWhite"/>
                                                                                <tableViewGridLines key="gridStyleMask" horizontal="YES"/>
                                                                                <color key="gridColor" red="1" green="1" blue="1" alpha="0.10000000000000001" colorSpace="calibratedRGB"/>
                                                                                <tableColumns>
                                                                                    <tableColumn identifier="IsChosen" editable="NO" width="16" minWidth="16" maxWidth="16" id="ZIu-kj-B9n">
                                                                                        <tableHeaderCell key="headerCell" lineBreakMode="truncatingTail" borderStyle="border" alignment="right">
                                                                                            <color key="textColor" name="headerTextColor" catalog="System" colorSpace="catalog"/>
                                                                                            <color key="backgroundColor" name="headerColor" catalog="System" colorSpace="catalog"/>
                                                                                        </tableHeaderCell>
                                                                                        <textFieldCell key="dataCell" lineBreakMode="truncatingTail" selectable="YES" allowsUndo="NO" alignment="right" title="0" id="L0u-GY-T4V">
                                                                                            <font key="font" metaFont="system"/>
                                                                                            <color key="textColor" name="textColor" catalog="System" colorSpace="catalog"/>
                                                                                            <color key="backgroundColor" name="textBackgroundColor" catalog="System" colorSpace="catalog"/>
                                                                                        </textFieldCell>
                                                                                        <tableColumnResizingMask key="resizingMask" resizeWithTable="YES" userResizable="YES"/>
                                                                                        <prototypeCellViews>
                                                                                            <tableCellView id="YPg-3T-gYm">
                                                                                                <rect key="frame" x="1" y="1" width="16" height="17"/>
                                                                                                <autoresizingMask key="autoresizingMask" widthSizable="YES" heightSizable="YES"/>
                                                                                                <subviews>
                                                                                                    <textField verticalHuggingPriority="750" horizontalCompressionResistancePriority="250" translatesAutoresizingMaskIntoConstraints="NO" id="JVk-Od-tIT">
                                                                                                        <rect key="frame" x="0.0" y="0.0" width="16" height="17"/>
                                                                                                        <constraints>
                                                                                                            <constraint firstAttribute="height" constant="17" id="vjY-8T-n1G"/>
                                                                                                        </constraints>
                                                                                                        <textFieldCell key="cell" lineBreakMode="truncatingTail" sendsActionOnEndEditing="YES" title="Table View Cell" id="vDh-JM-5Wz">
                                                                                                            <font key="font" metaFont="system"/>
                                                                                                            <color key="textColor" name="controlTextColor" catalog="System" colorSpace="catalog"/>
                                                                                                            <color key="backgroundColor" name="controlColor" catalog="System" colorSpace="catalog"/>
                                                                                                        </textFieldCell>
                                                                                                        <connections>
                                                                                                            <binding destination="YPg-3T-gYm" name="value" keyPath="objectValue" id="JAF-yk-Dy6"/>
                                                                                                        </connections>
                                                                                                    </textField>
                                                                                                </subviews>
                                                                                                <constraints>
                                                                                                    <constraint firstItem="JVk-Od-tIT" firstAttribute="leading" secondItem="YPg-3T-gYm" secondAttribute="leading" constant="2" id="2Bt-id-0Kx"/>
                                                                                                    <constraint firstItem="JVk-Od-tIT" firstAttribute="centerY" secondItem="YPg-3T-gYm" secondAttribute="centerY" id="3bg-HG-oBA"/>
                                                                                                    <constraint firstItem="JVk-Od-tIT" firstAttribute="centerX" secondItem="YPg-3T-gYm" secondAttribute="centerX" id="4dW-UY-Zkt"/>
                                                                                                </constraints>
                                                                                                <connections>
                                                                                                    <outlet property="textField" destination="JVk-Od-tIT" id="T58-nt-RWg"/>
                                                                                                </connections>
                                                                                            </tableCellView>
                                                                                        </prototypeCellViews>
                                                                                    </tableColumn>
                                                                                    <tableColumn identifier="TrackId" width="33" minWidth="33" maxWidth="100" id="EYV-gb-3Pa">
                                                                                        <tableHeaderCell key="headerCell" lineBreakMode="truncatingTail" borderStyle="border" alignment="right">
                                                                                            <color key="textColor" name="headerTextColor" catalog="System" colorSpace="catalog"/>
                                                                                            <color key="backgroundColor" white="0.0" alpha="0.0" colorSpace="calibratedWhite"/>
                                                                                        </tableHeaderCell>
                                                                                        <textFieldCell key="dataCell" lineBreakMode="truncatingTail" selectable="YES" editable="YES" alignment="left" title="Text Cell" id="N1f-X9-gS0">
                                                                                            <font key="font" metaFont="system"/>
                                                                                            <color key="textColor" name="controlTextColor" catalog="System" colorSpace="catalog"/>
                                                                                            <color key="backgroundColor" name="controlBackgroundColor" catalog="System" colorSpace="catalog"/>
                                                                                        </textFieldCell>
                                                                                        <tableColumnResizingMask key="resizingMask" resizeWithTable="YES" userResizable="YES"/>
                                                                                        <prototypeCellViews>
                                                                                            <tableCellView id="UuQ-IW-yZg">
                                                                                                <rect key="frame" x="25" y="1" width="33" height="17"/>
                                                                                                <autoresizingMask key="autoresizingMask" widthSizable="YES" heightSizable="YES"/>
                                                                                                <subviews>
                                                                                                    <textField verticalHuggingPriority="750" horizontalCompressionResistancePriority="250" translatesAutoresizingMaskIntoConstraints="NO" id="MSR-2Q-pOS">
                                                                                                        <rect key="frame" x="0.0" y="0.0" width="33" height="17"/>
                                                                                                        <constraints>
                                                                                                            <constraint firstAttribute="height" constant="17" id="s2f-ef-WYF"/>
                                                                                                        </constraints>
                                                                                                        <textFieldCell key="cell" lineBreakMode="truncatingTail" sendsActionOnEndEditing="YES" alignment="right" title="Table View Cell" id="KyY-Ui-vAx">
                                                                                                            <font key="font" metaFont="systemBold"/>
                                                                                                            <color key="textColor" name="controlTextColor" catalog="System" colorSpace="catalog"/>
                                                                                                            <color key="backgroundColor" name="controlColor" catalog="System" colorSpace="catalog"/>
                                                                                                        </textFieldCell>
                                                                                                        <connections>
                                                                                                            <binding destination="UuQ-IW-yZg" name="value" keyPath="objectValue" id="xK8-Oh-aYl"/>
                                                                                                        </connections>
                                                                                                    </textField>
                                                                                                </subviews>
                                                                                                <constraints>
                                                                                                    <constraint firstItem="MSR-2Q-pOS" firstAttribute="centerX" secondItem="UuQ-IW-yZg" secondAttribute="centerX" id="258-KD-r05"/>
                                                                                                    <constraint firstItem="MSR-2Q-pOS" firstAttribute="leading" secondItem="UuQ-IW-yZg" secondAttribute="leading" constant="2" id="XLG-lN-23V"/>
                                                                                                    <constraint firstItem="MSR-2Q-pOS" firstAttribute="centerY" secondItem="UuQ-IW-yZg" secondAttribute="centerY" id="ZNm-DN-1ac"/>
                                                                                                </constraints>
                                                                                                <connections>
                                                                                                    <outlet property="textField" destination="MSR-2Q-pOS" id="saV-nP-ICX"/>
                                                                                                </connections>
                                                                                            </tableCellView>
                                                                                        </prototypeCellViews>
                                                                                    </tableColumn>
                                                                                    <tableColumn identifier="TrackName" editable="NO" width="304" minWidth="100" maxWidth="3.4028234663852886e+38" id="cKa-XV-ATZ">
                                                                                        <tableHeaderCell key="headerCell" lineBreakMode="truncatingTail" borderStyle="border" alignment="left">
                                                                                            <color key="textColor" name="headerTextColor" catalog="System" colorSpace="catalog"/>
                                                                                            <color key="backgroundColor" white="0.0" alpha="0.0" colorSpace="calibratedWhite"/>
                                                                                        </tableHeaderCell>
                                                                                        <textFieldCell key="dataCell" lineBreakMode="truncatingTail" selectable="YES" allowsUndo="NO" alignment="left" title="Text Cell" id="GXH-iA-cJP">
                                                                                            <font key="font" metaFont="system"/>
                                                                                            <color key="textColor" name="textColor" catalog="System" colorSpace="catalog"/>
                                                                                            <color key="backgroundColor" name="textBackgroundColor" catalog="System" colorSpace="catalog"/>
                                                                                        </textFieldCell>
                                                                                        <tableColumnResizingMask key="resizingMask" resizeWithTable="YES" userResizable="YES"/>
                                                                                        <prototypeCellViews>
                                                                                            <tableCellView id="zgo-9v-dTl">
                                                                                                <rect key="frame" x="61" y="1" width="308" height="17"/>
                                                                                                <autoresizingMask key="autoresizingMask" widthSizable="YES" heightSizable="YES"/>
                                                                                                <subviews>
                                                                                                    <textField verticalHuggingPriority="750" horizontalCompressionResistancePriority="250" translatesAutoresizingMaskIntoConstraints="NO" id="6YE-jM-I4J">
                                                                                                        <rect key="frame" x="0.0" y="1" width="308" height="16"/>
                                                                                                        <textFieldCell key="cell" lineBreakMode="truncatingTail" sendsActionOnEndEditing="YES" title="Table View Cell" id="Spe-xo-cXu">
                                                                                                            <font key="font" metaFont="system"/>
                                                                                                            <color key="textColor" name="controlTextColor" catalog="System" colorSpace="catalog"/>
                                                                                                            <color key="backgroundColor" name="controlColor" catalog="System" colorSpace="catalog"/>
                                                                                                        </textFieldCell>
                                                                                                        <connections>
                                                                                                            <binding destination="zgo-9v-dTl" name="value" keyPath="objectValue" id="elh-SX-Hoc"/>
                                                                                                        </connections>
                                                                                                    </textField>
                                                                                                </subviews>
                                                                                                <constraints>
                                                                                                    <constraint firstItem="6YE-jM-I4J" firstAttribute="centerY" secondItem="zgo-9v-dTl" secondAttribute="centerY" id="6zV-9M-5AW"/>
                                                                                                    <constraint firstItem="6YE-jM-I4J" firstAttribute="centerX" secondItem="zgo-9v-dTl" secondAttribute="centerX" id="IZA-BZ-Luh"/>
                                                                                                    <constraint firstItem="6YE-jM-I4J" firstAttribute="leading" secondItem="zgo-9v-dTl" secondAttribute="leading" constant="2" id="o4O-fu-f2N"/>
                                                                                                </constraints>
                                                                                                <connections>
                                                                                                    <outlet property="textField" destination="6YE-jM-I4J" id="c8V-Nb-jHJ"/>
                                                                                                </connections>
                                                                                            </tableCellView>
                                                                                        </prototypeCellViews>
                                                                                    </tableColumn>
                                                                                </tableColumns>
                                                                            </tableView>
                                                                        </subviews>
                                                                    </clipView>
                                                                    <constraints>
                                                                        <constraint firstAttribute="height" constant="75" id="sBV-Kf-cvi"/>
                                                                    </constraints>
                                                                    <scroller key="horizontalScroller" wantsLayer="YES" verticalHuggingPriority="750" horizontal="YES" id="Pal-8c-4eQ">
                                                                        <rect key="frame" x="0.0" y="59" width="360" height="16"/>
                                                                        <autoresizingMask key="autoresizingMask"/>
                                                                    </scroller>
                                                                    <scroller key="verticalScroller" hidden="YES" wantsLayer="YES" verticalHuggingPriority="750" horizontal="NO" id="uet-8b-szq">
                                                                        <rect key="frame" x="-16" y="0.0" width="16" height="0.0"/>
                                                                        <autoresizingMask key="autoresizingMask"/>
                                                                    </scroller>
                                                                </scrollView>
                                                                <textField horizontalHuggingPriority="251" verticalHuggingPriority="750" allowsCharacterPickerTouchBarItem="YES" translatesAutoresizingMaskIntoConstraints="NO" id="kvu-fg-olx">
                                                                    <rect key="frame" x="18" y="341" width="324" height="16"/>
                                                                    <textFieldCell key="cell" scrollable="YES" lineBreakMode="clipping" sendsActionOnEndEditing="YES" alignment="left" title="External audio:" id="Lnu-kz-cql">
                                                                        <font key="font" metaFont="systemBold"/>
                                                                        <color key="textColor" name="labelColor" catalog="System" colorSpace="catalog"/>
                                                                        <color key="backgroundColor" name="controlColor" catalog="System" colorSpace="catalog"/>
                                                                    </textFieldCell>
                                                                </textField>
                                                                <button verticalHuggingPriority="750" translatesAutoresizingMaskIntoConstraints="NO" id="XdF-fV-DCz">
                                                                    <rect key="frame" x="13" y="304" width="334" height="32"/>
                                                                    <constraints>
                                                                        <constraint firstAttribute="width" relation="greaterThanOrEqual" constant="305" id="J6K-sf-QKi"/>
                                                                    </constraints>
                                                                    <buttonCell key="cell" type="push" title="Load External Audio Track..." bezelStyle="rounded" alignment="center" borderStyle="border" imageScaling="proportionallyDown" inset="2" id="8Ax-5X-osl">
                                                                        <behavior key="behavior" pushIn="YES" lightByBackground="YES" lightByGray="YES"/>
                                                                        <font key="font" metaFont="system"/>
                                                                    </buttonCell>
                                                                    <connections>
                                                                        <action selector="loadExternalAudioAction:" target="-2" id="Qlt-LO-puw"/>
                                                                    </connections>
                                                                </button>
                                                                <textField horizontalHuggingPriority="251" verticalHuggingPriority="750" allowsCharacterPickerTouchBarItem="YES" translatesAutoresizingMaskIntoConstraints="NO" id="ZPW-fz-5Oi">
                                                                    <rect key="frame" x="18" y="275" width="324" height="16"/>
                                                                    <textFieldCell key="cell" scrollable="YES" lineBreakMode="clipping" sendsActionOnEndEditing="YES" alignment="left" title="Audio delay:" id="AKs-VQ-fKF">
                                                                        <font key="font" metaFont="systemBold"/>
                                                                        <color key="textColor" name="labelColor" catalog="System" colorSpace="catalog"/>
                                                                        <color key="backgroundColor" name="controlColor" catalog="System" colorSpace="catalog"/>
                                                                    </textFieldCell>
                                                                </textField>
                                                                <customView autoresizesSubviews="NO" horizontalHuggingPriority="200" horizontalCompressionResistancePriority="700" translatesAutoresizingMaskIntoConstraints="NO" id="j85-rj-toQ" userLabel="AudioDelaySlider Container View">
                                                                    <rect key="frame" x="20" y="224" width="320" height="47"/>
                                                                    <subviews>
                                                                        <slider horizontalHuggingPriority="1" verticalHuggingPriority="700" horizontalCompressionResistancePriority="1" verticalCompressionResistancePriority="700" translatesAutoresizingMaskIntoConstraints="NO" id="gJr-l6-WQ2" userLabel="AudioDelaySlider Horizontal Tick Slider">
                                                                            <rect key="frame" x="-2" y="10" width="244" height="25"/>
                                                                            <constraints>
                                                                                <constraint firstAttribute="width" constant="240" id="8FO-xx-ocZ"/>
                                                                            </constraints>
                                                                            <sliderCell key="cell" controlSize="small" continuous="YES" state="on" alignment="left" minValue="-5" maxValue="5" tickMarkPosition="below" numberOfTickMarks="21" sliderType="linear" id="Xty-CC-H0Z"/>
                                                                            <connections>
                                                                                <action selector="audioDelayChangedAction:" target="-2" id="Rqw-fj-519"/>
                                                                            </connections>
                                                                        </slider>
                                                                        <textField horizontalHuggingPriority="251" verticalHuggingPriority="750" allowsCharacterPickerTouchBarItem="YES" translatesAutoresizingMaskIntoConstraints="NO" id="giU-Mo-tN9" userLabel="AudioDelaySliderIndicator Text Field">
                                                                            <rect key="frame" x="108" y="34" width="24" height="13"/>
                                                                            <constraints>
                                                                                <constraint firstAttribute="width" relation="greaterThanOrEqual" constant="20" id="F50-i5-7bi"/>
                                                                            </constraints>
                                                                            <textFieldCell key="cell" scrollable="YES" lineBreakMode="clipping" allowsUndo="NO" sendsActionOnEndEditing="YES" alignment="center" title="0s" usesSingleLineMode="YES" id="udN-rq-omw">
                                                                                <font key="font" metaFont="system" size="10"/>
                                                                                <color key="textColor" name="labelColor" catalog="System" colorSpace="catalog"/>
                                                                                <color key="backgroundColor" name="controlColor" catalog="System" colorSpace="catalog"/>
                                                                            </textFieldCell>
                                                                        </textField>
                                                                        <textField horizontalHuggingPriority="251" verticalHuggingPriority="750" allowsCharacterPickerTouchBarItem="YES" translatesAutoresizingMaskIntoConstraints="NO" id="tGk-m1-Vjc" userLabel="-5s Text Field">
                                                                            <rect key="frame" x="-2" y="0.0" width="20" height="11"/>
                                                                            <textFieldCell key="cell" scrollable="YES" lineBreakMode="clipping" sendsActionOnEndEditing="YES" title="-5s" id="IYU-eq-dls" userLabel="-5s">
                                                                                <font key="font" metaFont="label" size="9"/>
                                                                                <color key="textColor" name="labelColor" catalog="System" colorSpace="catalog"/>
                                                                                <color key="backgroundColor" name="controlColor" catalog="System" colorSpace="catalog"/>
                                                                            </textFieldCell>
                                                                        </textField>
                                                                        <textField horizontalHuggingPriority="251" verticalHuggingPriority="750" allowsCharacterPickerTouchBarItem="YES" translatesAutoresizingMaskIntoConstraints="NO" id="3GW-C1-d0g" userLabel="0s Text Field">
                                                                            <rect key="frame" x="111" y="0.0" width="19" height="11"/>
                                                                            <textFieldCell key="cell" scrollable="YES" lineBreakMode="clipping" sendsActionOnEndEditing="YES" alignment="center" title="0s" id="kan-bp-QDi">
                                                                                <font key="font" metaFont="label" size="9"/>
                                                                                <color key="textColor" name="labelColor" catalog="System" colorSpace="catalog"/>
                                                                                <color key="backgroundColor" name="controlColor" catalog="System" colorSpace="catalog"/>
                                                                            </textFieldCell>
                                                                        </textField>
                                                                        <textField horizontalHuggingPriority="251" verticalHuggingPriority="750" allowsCharacterPickerTouchBarItem="YES" translatesAutoresizingMaskIntoConstraints="NO" id="MPz-pR-Ys8" userLabel="5s Text Field">
                                                                            <rect key="frame" x="227" y="0.0" width="15" height="11"/>
                                                                            <textFieldCell key="cell" scrollable="YES" lineBreakMode="clipping" sendsActionOnEndEditing="YES" alignment="right" title="5s" id="Kt8-Kg-i2O">
                                                                                <font key="font" metaFont="label" size="9"/>
                                                                                <color key="textColor" name="labelColor" catalog="System" colorSpace="catalog"/>
                                                                                <color key="backgroundColor" name="controlColor" catalog="System" colorSpace="catalog"/>
                                                                            </textFieldCell>
                                                                        </textField>
                                                                        <textField horizontalHuggingPriority="251" verticalHuggingPriority="750" allowsCharacterPickerTouchBarItem="YES" translatesAutoresizingMaskIntoConstraints="NO" id="Qiz-tS-aWT" userLabel="CustomAudioDelay Text Field">
                                                                            <rect key="frame" x="248" y="12" width="61" height="21"/>
                                                                            <textFieldCell key="cell" scrollable="YES" lineBreakMode="clipping" selectable="YES" editable="YES" sendsActionOnEndEditing="YES" state="on" borderStyle="bezel" title="1" drawsBackground="YES" usesSingleLineMode="YES" id="EHa-PR-jHw" userLabel="CustomAudioDelay Text Field Cell" customClass="RoundedTextFieldCell" customModule="IINA" customModuleProvider="target">
                                                                                <numberFormatter key="formatter" formatterBehavior="default10_4" numberStyle="decimal" minimumIntegerDigits="1" maximumIntegerDigits="2000000000" maximumFractionDigits="3" id="C53-E5-t2Z">
                                                                                    <real key="minimum" value="0.01"/>
                                                                                </numberFormatter>
                                                                                <font key="font" metaFont="system"/>
                                                                                <color key="textColor" name="controlTextColor" catalog="System" colorSpace="catalog"/>
                                                                                <color key="backgroundColor" name="textBackgroundColor" catalog="System" colorSpace="catalog"/>
                                                                            </textFieldCell>
                                                                            <connections>
                                                                                <action selector="customAudioDelayEditFinishedAction:" target="-2" id="wbu-lF-nTa"/>
                                                                            </connections>
                                                                        </textField>
                                                                        <textField verticalHuggingPriority="750" setsMaxLayoutWidthAtFirstLayout="YES" allowsCharacterPickerTouchBarItem="YES" translatesAutoresizingMaskIntoConstraints="NO" id="ImH-jg-Agp" userLabel="s">
                                                                            <rect key="frame" x="307" y="15" width="15" height="16"/>
                                                                            <textFieldCell key="cell" sendsActionOnEndEditing="YES" alignment="center" title="s" id="1VY-EN-1mi">
                                                                                <font key="font" metaFont="system"/>
                                                                                <color key="textColor" name="labelColor" catalog="System" colorSpace="catalog"/>
                                                                                <color key="backgroundColor" name="controlColor" catalog="System" colorSpace="catalog"/>
                                                                            </textFieldCell>
                                                                        </textField>
                                                                    </subviews>
                                                                    <constraints>
                                                                        <constraint firstAttribute="trailing" secondItem="ImH-jg-Agp" secondAttribute="trailing" id="0Hm-Fa-s2l"/>
                                                                        <constraint firstItem="Qiz-tS-aWT" firstAttribute="height" relation="lessThanOrEqual" secondItem="gJr-l6-WQ2" secondAttribute="height" id="4pT-hs-YkF"/>
                                                                        <constraint firstItem="3GW-C1-d0g" firstAttribute="firstBaseline" secondItem="tGk-m1-Vjc" secondAttribute="firstBaseline" id="5Yt-IM-92q"/>
                                                                        <constraint firstItem="giU-Mo-tN9" firstAttribute="centerX" secondItem="gJr-l6-WQ2" secondAttribute="leading" priority="800" constant="120" id="5oB-ve-G3c"/>
                                                                        <constraint firstItem="Qiz-tS-aWT" firstAttribute="centerY" secondItem="gJr-l6-WQ2" secondAttribute="centerY" id="EuL-BL-hNW"/>
                                                                        <constraint firstItem="tGk-m1-Vjc" firstAttribute="top" secondItem="gJr-l6-WQ2" secondAttribute="bottom" constant="1" id="JOa-Yf-S4K"/>
                                                                        <constraint firstAttribute="bottom" secondItem="tGk-m1-Vjc" secondAttribute="bottom" id="LP9-eY-HFx"/>
                                                                        <constraint firstItem="MPz-pR-Ys8" firstAttribute="trailing" secondItem="gJr-l6-WQ2" secondAttribute="trailing" id="OxL-FZ-Jgq"/>
                                                                        <constraint firstItem="tGk-m1-Vjc" firstAttribute="leading" secondItem="gJr-l6-WQ2" secondAttribute="leading" id="T4d-XW-ILF"/>
                                                                        <constraint firstItem="gJr-l6-WQ2" firstAttribute="top" secondItem="giU-Mo-tN9" secondAttribute="bottom" constant="1" id="VBE-Mf-Tzb"/>
                                                                        <constraint firstItem="MPz-pR-Ys8" firstAttribute="firstBaseline" secondItem="tGk-m1-Vjc" secondAttribute="firstBaseline" id="gIk-ck-vZB"/>
                                                                        <constraint firstAttribute="width" relation="greaterThanOrEqual" constant="300" id="gtm-1I-YqP"/>
                                                                        <constraint firstItem="MPz-pR-Ys8" firstAttribute="leading" relation="greaterThanOrEqual" secondItem="3GW-C1-d0g" secondAttribute="trailing" id="l5Y-Zf-HQz"/>
                                                                        <constraint firstItem="Qiz-tS-aWT" firstAttribute="trailing" secondItem="ImH-jg-Agp" secondAttribute="leading" id="nCE-1H-uD9"/>
                                                                        <constraint firstItem="3GW-C1-d0g" firstAttribute="centerX" secondItem="gJr-l6-WQ2" secondAttribute="leading" constant="120" id="nkR-OW-RCf"/>
                                                                        <constraint firstItem="3GW-C1-d0g" firstAttribute="leading" relation="greaterThanOrEqual" secondItem="tGk-m1-Vjc" secondAttribute="trailing" id="qjs-Iq-1hl"/>
                                                                        <constraint firstItem="Qiz-tS-aWT" firstAttribute="leading" secondItem="gJr-l6-WQ2" secondAttribute="trailing" constant="8" id="uSJ-g9-Azy"/>
                                                                        <constraint firstItem="ImH-jg-Agp" firstAttribute="firstBaseline" secondItem="Qiz-tS-aWT" secondAttribute="firstBaseline" id="vOx-Zo-ayO"/>
                                                                        <constraint firstItem="giU-Mo-tN9" firstAttribute="top" secondItem="j85-rj-toQ" secondAttribute="top" id="vc3-E4-DgR"/>
                                                                        <constraint firstItem="giU-Mo-tN9" firstAttribute="leading" relation="greaterThanOrEqual" secondItem="gJr-l6-WQ2" secondAttribute="leading" id="wwv-IQ-GEx"/>
                                                                    </constraints>
                                                                </customView>
                                                                <box verticalHuggingPriority="750" boxType="separator" translatesAutoresizingMaskIntoConstraints="NO" id="KKr-0Y-831">
                                                                    <rect key="frame" x="0.0" y="201" width="360" height="5"/>
                                                                </box>
                                                                <textField horizontalHuggingPriority="251" verticalHuggingPriority="750" allowsCharacterPickerTouchBarItem="YES" translatesAutoresizingMaskIntoConstraints="NO" id="IHl-Ks-v7I" userLabel="Equalizer Label">
                                                                    <rect key="frame" x="18" y="167" width="324" height="16"/>
                                                                    <textFieldCell key="cell" scrollable="YES" lineBreakMode="clipping" sendsActionOnEndEditing="YES" title="Equalizer" id="iS4-Zr-9Ig">
                                                                        <font key="font" metaFont="systemBold"/>
                                                                        <color key="textColor" name="labelColor" catalog="System" colorSpace="catalog"/>
                                                                        <color key="backgroundColor" name="controlColor" catalog="System" colorSpace="catalog"/>
                                                                    </textFieldCell>
                                                                </textField>
                                                                <button translatesAutoresizingMaskIntoConstraints="NO" id="dB1-5J-5YU" userLabel="ResetAudioEQ Square Button">
                                                                    <rect key="frame" x="324" y="164.5" width="16" height="21"/>
                                                                    <constraints>
                                                                        <constraint firstAttribute="width" constant="16" id="T2d-bE-Rq1"/>
                                                                        <constraint firstAttribute="height" constant="16" id="xEH-z6-Ltg"/>
                                                                    </constraints>
                                                                    <buttonCell key="cell" type="square" bezelStyle="shadowlessSquare" image="NSRefreshFreestandingTemplate" imagePosition="only" alignment="center" controlSize="small" imageScaling="proportionallyUpOrDown" inset="2" id="Cgw-yU-AOF">
                                                                        <behavior key="behavior" pushIn="YES" lightByBackground="YES" lightByGray="YES"/>
                                                                        <font key="font" metaFont="message" size="11"/>
                                                                    </buttonCell>
                                                                    <connections>
                                                                        <action selector="resetAudioEqAction:" target="-2" id="2mv-yD-fAu"/>
                                                                    </connections>
                                                                </button>
                                                                <stackView distribution="equalSpacing" orientation="horizontal" alignment="top" spacing="13" horizontalStackHuggingPriority="1000" verticalStackHuggingPriority="1000" translatesAutoresizingMaskIntoConstraints="NO" id="xtT-Or-HjR" userLabel="AudioEQSliders HStack">
                                                                    <rect key="frame" x="20" y="39" width="277" height="116"/>
                                                                    <subviews>
                                                                        <slider horizontalHuggingPriority="750" verticalCompressionResistancePriority="500" translatesAutoresizingMaskIntoConstraints="NO" id="pHR-ym-VeQ">
                                                                            <rect key="frame" x="-2" y="-2" width="20" height="120"/>
                                                                            <sliderCell key="cell" controlSize="small" state="on" alignment="left" minValue="-12" maxValue="12" doubleValue="3.4939236111111125" tickMarkPosition="left" numberOfTickMarks="13" sliderType="linear" id="Twm-2U-8ou"/>
                                                                            <connections>
                                                                                <action selector="audioEqSliderAction:" target="-2" id="ywO-zh-sWU"/>
                                                                            </connections>
                                                                        </slider>
                                                                        <slider horizontalHuggingPriority="750" verticalCompressionResistancePriority="500" tag="1" translatesAutoresizingMaskIntoConstraints="NO" id="Qhv-oC-xzP">
                                                                            <rect key="frame" x="27" y="-2" width="20" height="120"/>
                                                                            <sliderCell key="cell" controlSize="small" alignment="left" minValue="-12" maxValue="12" tickMarkPosition="left" numberOfTickMarks="13" sliderType="linear" id="SCy-Om-bV6"/>
                                                                            <connections>
                                                                                <action selector="audioEqSliderAction:" target="-2" id="xQb-Li-0pw"/>
                                                                            </connections>
                                                                        </slider>
                                                                        <slider horizontalHuggingPriority="750" verticalCompressionResistancePriority="500" tag="2" translatesAutoresizingMaskIntoConstraints="NO" id="iDT-gu-k7t">
                                                                            <rect key="frame" x="56" y="-2" width="20" height="120"/>
                                                                            <sliderCell key="cell" controlSize="small" alignment="left" minValue="-12" maxValue="12" tickMarkPosition="left" numberOfTickMarks="13" sliderType="linear" id="a7E-4j-6g2"/>
                                                                            <connections>
                                                                                <action selector="audioEqSliderAction:" target="-2" id="bCl-L6-1iR"/>
                                                                            </connections>
                                                                        </slider>
                                                                        <slider horizontalHuggingPriority="750" verticalCompressionResistancePriority="500" tag="3" translatesAutoresizingMaskIntoConstraints="NO" id="O2w-VO-03F">
                                                                            <rect key="frame" x="85" y="-2" width="20" height="120"/>
                                                                            <sliderCell key="cell" controlSize="small" alignment="left" minValue="-12" maxValue="12" tickMarkPosition="left" numberOfTickMarks="13" sliderType="linear" id="TbE-dB-ORk"/>
                                                                            <connections>
                                                                                <action selector="audioEqSliderAction:" target="-2" id="15r-Ui-dhW"/>
                                                                            </connections>
                                                                        </slider>
                                                                        <slider horizontalHuggingPriority="750" verticalCompressionResistancePriority="500" tag="4" translatesAutoresizingMaskIntoConstraints="NO" id="npn-V6-hjZ">
                                                                            <rect key="frame" x="114" y="-2" width="20" height="120"/>
                                                                            <sliderCell key="cell" controlSize="small" alignment="left" minValue="-12" maxValue="12" tickMarkPosition="left" numberOfTickMarks="13" sliderType="linear" id="4Ra-VR-yOK"/>
                                                                            <connections>
                                                                                <action selector="audioEqSliderAction:" target="-2" id="sWe-Hb-axh"/>
                                                                            </connections>
                                                                        </slider>
                                                                        <slider horizontalHuggingPriority="750" verticalCompressionResistancePriority="500" tag="5" translatesAutoresizingMaskIntoConstraints="NO" id="TKd-tg-Xtc">
                                                                            <rect key="frame" x="143" y="-2" width="20" height="120"/>
                                                                            <sliderCell key="cell" controlSize="small" alignment="left" minValue="-12" maxValue="12" tickMarkPosition="left" numberOfTickMarks="13" sliderType="linear" id="xV9-OM-MHq"/>
                                                                            <connections>
                                                                                <action selector="audioEqSliderAction:" target="-2" id="bVX-Tj-pgM"/>
                                                                            </connections>
                                                                        </slider>
                                                                        <slider horizontalHuggingPriority="750" verticalCompressionResistancePriority="500" tag="6" translatesAutoresizingMaskIntoConstraints="NO" id="nNf-gg-4tL">
                                                                            <rect key="frame" x="172" y="-2" width="20" height="120"/>
                                                                            <sliderCell key="cell" controlSize="small" alignment="left" minValue="-12" maxValue="12" tickMarkPosition="left" numberOfTickMarks="13" sliderType="linear" id="TNb-Es-VsX"/>
                                                                            <connections>
                                                                                <action selector="audioEqSliderAction:" target="-2" id="p1d-eK-UB3"/>
                                                                            </connections>
                                                                        </slider>
                                                                        <slider horizontalHuggingPriority="750" verticalCompressionResistancePriority="500" tag="7" translatesAutoresizingMaskIntoConstraints="NO" id="JaQ-EH-K1U">
                                                                            <rect key="frame" x="201" y="-2" width="20" height="120"/>
                                                                            <sliderCell key="cell" controlSize="small" alignment="left" minValue="-12" maxValue="12" tickMarkPosition="left" numberOfTickMarks="13" sliderType="linear" id="P8O-pY-Nby"/>
                                                                            <connections>
                                                                                <action selector="audioEqSliderAction:" target="-2" id="oxX-UX-l6i"/>
                                                                            </connections>
                                                                        </slider>
                                                                        <slider horizontalHuggingPriority="750" verticalCompressionResistancePriority="500" tag="8" translatesAutoresizingMaskIntoConstraints="NO" id="gbd-xf-hGS">
                                                                            <rect key="frame" x="230" y="-2" width="20" height="120"/>
                                                                            <sliderCell key="cell" controlSize="small" alignment="left" minValue="-12" maxValue="12" tickMarkPosition="left" numberOfTickMarks="13" sliderType="linear" id="GEq-jW-WUw"/>
                                                                            <connections>
                                                                                <action selector="audioEqSliderAction:" target="-2" id="pkI-fs-ZCs"/>
                                                                            </connections>
                                                                        </slider>
                                                                        <slider horizontalHuggingPriority="750" verticalCompressionResistancePriority="500" tag="9" translatesAutoresizingMaskIntoConstraints="NO" id="w04-h5-qaz">
                                                                            <rect key="frame" x="259" y="-2" width="20" height="120"/>
                                                                            <sliderCell key="cell" controlSize="small" alignment="left" minValue="-12" maxValue="12" tickMarkPosition="left" numberOfTickMarks="13" sliderType="linear" id="5FD-oT-GpE"/>
                                                                            <connections>
                                                                                <action selector="audioEqSliderAction:" target="-2" id="I08-gI-z8e"/>
                                                                            </connections>
                                                                        </slider>
                                                                    </subviews>
                                                                    <constraints>
                                                                        <constraint firstAttribute="height" constant="116" id="nDW-aS-hPT"/>
                                                                    </constraints>
                                                                    <visibilityPriorities>
                                                                        <integer value="1000"/>
                                                                        <integer value="1000"/>
                                                                        <integer value="1000"/>
                                                                        <integer value="1000"/>
                                                                        <integer value="1000"/>
                                                                        <integer value="1000"/>
                                                                        <integer value="1000"/>
                                                                        <integer value="1000"/>
                                                                        <integer value="1000"/>
                                                                        <integer value="1000"/>
                                                                    </visibilityPriorities>
                                                                    <customSpacing>
                                                                        <real value="3.4028234663852886e+38"/>
                                                                        <real value="3.4028234663852886e+38"/>
                                                                        <real value="3.4028234663852886e+38"/>
                                                                        <real value="3.4028234663852886e+38"/>
                                                                        <real value="3.4028234663852886e+38"/>
                                                                        <real value="3.4028234663852886e+38"/>
                                                                        <real value="3.4028234663852886e+38"/>
                                                                        <real value="3.4028234663852886e+38"/>
                                                                        <real value="3.4028234663852886e+38"/>
                                                                        <real value="3.4028234663852886e+38"/>
                                                                    </customSpacing>
                                                                </stackView>
                                                                <textField horizontalHuggingPriority="251" verticalHuggingPriority="750" allowsCharacterPickerTouchBarItem="YES" translatesAutoresizingMaskIntoConstraints="NO" id="jUH-hL-3U3" userLabel="+12 dB Text Field">
                                                                    <rect key="frame" x="301" y="141" width="41" height="14"/>
                                                                    <textFieldCell key="cell" controlSize="small" scrollable="YES" lineBreakMode="clipping" sendsActionOnEndEditing="YES" alignment="right" title="+12 dB" id="4BZ-H1-GEU">
                                                                        <font key="font" metaFont="smallSystem"/>
                                                                        <color key="textColor" name="labelColor" catalog="System" colorSpace="catalog"/>
                                                                        <color key="backgroundColor" name="controlColor" catalog="System" colorSpace="catalog"/>
                                                                    </textFieldCell>
                                                                </textField>
                                                                <textField horizontalHuggingPriority="251" verticalHuggingPriority="750" allowsCharacterPickerTouchBarItem="YES" translatesAutoresizingMaskIntoConstraints="NO" id="izd-aj-gqV" userLabel="0 dB Text Field">
                                                                    <rect key="frame" x="313" y="90" width="29" height="14"/>
                                                                    <textFieldCell key="cell" controlSize="small" scrollable="YES" lineBreakMode="clipping" sendsActionOnEndEditing="YES" alignment="right" title="0 dB" id="lBn-YS-jL7">
                                                                        <font key="font" metaFont="smallSystem"/>
                                                                        <color key="textColor" name="labelColor" catalog="System" colorSpace="catalog"/>
                                                                        <color key="backgroundColor" name="controlColor" catalog="System" colorSpace="catalog"/>
                                                                    </textFieldCell>
                                                                </textField>
                                                                <textField horizontalHuggingPriority="251" verticalHuggingPriority="750" allowsCharacterPickerTouchBarItem="YES" translatesAutoresizingMaskIntoConstraints="NO" id="Wkv-a4-uiD" userLabel="-12 dB Text Field">
                                                                    <rect key="frame" x="303" y="39" width="39" height="14"/>
                                                                    <textFieldCell key="cell" controlSize="small" scrollable="YES" lineBreakMode="clipping" sendsActionOnEndEditing="YES" alignment="right" title="-12 dB" id="Lpw-ws-Ezh">
                                                                        <font key="font" metaFont="smallSystem"/>
                                                                        <color key="textColor" name="labelColor" catalog="System" colorSpace="catalog"/>
                                                                        <color key="backgroundColor" name="controlColor" catalog="System" colorSpace="catalog"/>
                                                                    </textFieldCell>
                                                                </textField>
                                                                <textField horizontalHuggingPriority="251" verticalHuggingPriority="750" allowsCharacterPickerTouchBarItem="YES" translatesAutoresizingMaskIntoConstraints="NO" id="EDx-YH-ofM">
                                                                    <rect key="frame" x="11" y="20" width="32" height="11"/>
                                                                    <textFieldCell key="cell" controlSize="small" scrollable="YES" lineBreakMode="clipping" sendsActionOnEndEditing="YES" alignment="center" title="31.25" id="HBF-J7-Tie">
                                                                        <font key="font" metaFont="label" size="9"/>
                                                                        <color key="textColor" name="labelColor" catalog="System" colorSpace="catalog"/>
                                                                        <color key="backgroundColor" name="controlColor" catalog="System" colorSpace="catalog"/>
                                                                    </textFieldCell>
                                                                </textField>
                                                                <textField horizontalHuggingPriority="251" verticalHuggingPriority="750" allowsCharacterPickerTouchBarItem="YES" translatesAutoresizingMaskIntoConstraints="NO" id="dKk-CE-yY0">
                                                                    <rect key="frame" x="44" y="20" width="28" height="11"/>
                                                                    <textFieldCell key="cell" controlSize="small" scrollable="YES" lineBreakMode="clipping" sendsActionOnEndEditing="YES" alignment="center" title="62.5" id="4PG-5R-5G0">
                                                                        <font key="font" metaFont="label" size="9"/>
                                                                        <color key="textColor" name="labelColor" catalog="System" colorSpace="catalog"/>
                                                                        <color key="backgroundColor" name="controlColor" catalog="System" colorSpace="catalog"/>
                                                                    </textFieldCell>
                                                                </textField>
                                                                <textField horizontalHuggingPriority="251" verticalHuggingPriority="750" allowsCharacterPickerTouchBarItem="YES" translatesAutoresizingMaskIntoConstraints="NO" id="gfz-yF-41J">
                                                                    <rect key="frame" x="74" y="20" width="24" height="11"/>
                                                                    <textFieldCell key="cell" controlSize="small" scrollable="YES" lineBreakMode="clipping" sendsActionOnEndEditing="YES" alignment="center" title="125" id="1cq-dc-JfM">
                                                                        <font key="font" metaFont="label" size="9"/>
                                                                        <color key="textColor" name="labelColor" catalog="System" colorSpace="catalog"/>
                                                                        <color key="backgroundColor" name="controlColor" catalog="System" colorSpace="catalog"/>
                                                                    </textFieldCell>
                                                                </textField>
                                                                <textField horizontalHuggingPriority="251" verticalHuggingPriority="750" allowsCharacterPickerTouchBarItem="YES" translatesAutoresizingMaskIntoConstraints="NO" id="1he-Ll-CYl">
                                                                    <rect key="frame" x="102" y="20" width="26" height="11"/>
                                                                    <textFieldCell key="cell" controlSize="small" scrollable="YES" lineBreakMode="clipping" sendsActionOnEndEditing="YES" alignment="center" title="250" id="ekh-gc-2qo">
                                                                        <font key="font" metaFont="label" size="9"/>
                                                                        <color key="textColor" name="labelColor" catalog="System" colorSpace="catalog"/>
                                                                        <color key="backgroundColor" name="controlColor" catalog="System" colorSpace="catalog"/>
                                                                    </textFieldCell>
                                                                </textField>
                                                                <textField horizontalHuggingPriority="251" verticalHuggingPriority="750" allowsCharacterPickerTouchBarItem="YES" translatesAutoresizingMaskIntoConstraints="NO" id="j15-F0-7GR">
                                                                    <rect key="frame" x="131" y="20" width="26" height="11"/>
                                                                    <textFieldCell key="cell" controlSize="small" scrollable="YES" lineBreakMode="clipping" sendsActionOnEndEditing="YES" alignment="center" title="500" id="tHa-vN-OlI">
                                                                        <font key="font" metaFont="label" size="9"/>
                                                                        <color key="textColor" name="labelColor" catalog="System" colorSpace="catalog"/>
                                                                        <color key="backgroundColor" name="controlColor" catalog="System" colorSpace="catalog"/>
                                                                    </textFieldCell>
                                                                </textField>
                                                                <textField horizontalHuggingPriority="251" verticalHuggingPriority="750" allowsCharacterPickerTouchBarItem="YES" translatesAutoresizingMaskIntoConstraints="NO" id="wvc-3m-7dA">
                                                                    <rect key="frame" x="164" y="20" width="18" height="11"/>
                                                                    <textFieldCell key="cell" controlSize="small" scrollable="YES" lineBreakMode="clipping" sendsActionOnEndEditing="YES" alignment="center" title="1k" id="Rtc-Eg-J2u">
                                                                        <font key="font" metaFont="label" size="9"/>
                                                                        <color key="textColor" name="labelColor" catalog="System" colorSpace="catalog"/>
                                                                        <color key="backgroundColor" name="controlColor" catalog="System" colorSpace="catalog"/>
                                                                    </textFieldCell>
                                                                </textField>
                                                                <textField horizontalHuggingPriority="251" verticalHuggingPriority="750" allowsCharacterPickerTouchBarItem="YES" translatesAutoresizingMaskIntoConstraints="NO" id="cnq-7d-eC4">
                                                                    <rect key="frame" x="193" y="20" width="19" height="11"/>
                                                                    <textFieldCell key="cell" controlSize="small" scrollable="YES" lineBreakMode="clipping" sendsActionOnEndEditing="YES" alignment="center" title="2k" id="j9w-YU-EcC">
                                                                        <font key="font" metaFont="label" size="9"/>
                                                                        <color key="textColor" name="labelColor" catalog="System" colorSpace="catalog"/>
                                                                        <color key="backgroundColor" name="controlColor" catalog="System" colorSpace="catalog"/>
                                                                    </textFieldCell>
                                                                </textField>
                                                                <textField horizontalHuggingPriority="251" verticalHuggingPriority="750" allowsCharacterPickerTouchBarItem="YES" translatesAutoresizingMaskIntoConstraints="NO" id="uUe-VB-wyv">
                                                                    <rect key="frame" x="221" y="20" width="20" height="11"/>
                                                                    <textFieldCell key="cell" controlSize="small" scrollable="YES" lineBreakMode="clipping" sendsActionOnEndEditing="YES" alignment="center" title="4k" id="i0j-2a-vKD">
                                                                        <font key="font" metaFont="label" size="9"/>
                                                                        <color key="textColor" name="labelColor" catalog="System" colorSpace="catalog"/>
                                                                        <color key="backgroundColor" name="controlColor" catalog="System" colorSpace="catalog"/>
                                                                    </textFieldCell>
                                                                </textField>
                                                                <textField horizontalHuggingPriority="251" verticalHuggingPriority="750" allowsCharacterPickerTouchBarItem="YES" translatesAutoresizingMaskIntoConstraints="NO" id="eOZ-KM-xLa">
                                                                    <rect key="frame" x="251" y="20" width="19" height="11"/>
                                                                    <textFieldCell key="cell" controlSize="small" scrollable="YES" lineBreakMode="clipping" sendsActionOnEndEditing="YES" alignment="center" title="8k" id="e4X-H4-VxS">
                                                                        <font key="font" metaFont="label" size="9"/>
                                                                        <color key="textColor" name="labelColor" catalog="System" colorSpace="catalog"/>
                                                                        <color key="backgroundColor" name="controlColor" catalog="System" colorSpace="catalog"/>
                                                                    </textFieldCell>
                                                                </textField>
                                                                <textField horizontalHuggingPriority="251" verticalHuggingPriority="750" allowsCharacterPickerTouchBarItem="YES" translatesAutoresizingMaskIntoConstraints="NO" id="aOD-Qz-oE3">
                                                                    <rect key="frame" x="277" y="20" width="24" height="11"/>
                                                                    <textFieldCell key="cell" controlSize="small" scrollable="YES" lineBreakMode="clipping" sendsActionOnEndEditing="YES" alignment="center" title="16k" id="era-AG-bSl">
                                                                        <font key="font" metaFont="label" size="9"/>
                                                                        <color key="textColor" name="labelColor" catalog="System" colorSpace="catalog"/>
                                                                        <color key="backgroundColor" name="controlColor" catalog="System" colorSpace="catalog"/>
                                                                    </textFieldCell>
                                                                </textField>
                                                            </subviews>
                                                            <constraints>
                                                                <constraint firstItem="gbd-xf-hGS" firstAttribute="centerX" secondItem="eOZ-KM-xLa" secondAttribute="centerX" id="0eU-JU-3Np"/>
                                                                <constraint firstItem="izd-aj-gqV" firstAttribute="leading" relation="greaterThanOrEqual" secondItem="xtT-Or-HjR" secondAttribute="leading" constant="8" id="1do-g0-ogb"/>
                                                                <constraint firstItem="izd-aj-gqV" firstAttribute="trailing" secondItem="TA9-9G-tIE" secondAttribute="trailing" priority="900" id="1xH-vk-y7P"/>
                                                                <constraint firstItem="EDx-YH-ofM" firstAttribute="top" secondItem="pHR-ym-VeQ" secondAttribute="bottom" constant="8" id="3GI-bd-VUa"/>
                                                                <constraint firstItem="dKk-CE-yY0" firstAttribute="centerX" secondItem="Qhv-oC-xzP" secondAttribute="centerX" constant="1" id="6U0-bD-UHn"/>
                                                                <constraint firstItem="XdF-fV-DCz" firstAttribute="trailing" relation="greaterThanOrEqual" secondItem="TA9-9G-tIE" secondAttribute="trailing" id="8OK-le-NFN"/>
                                                                <constraint firstItem="TA9-9G-tIE" firstAttribute="leading" secondItem="E4v-kh-61H" secondAttribute="leading" id="9So-jf-b5w"/>
                                                                <constraint firstAttribute="trailing" relation="greaterThanOrEqual" secondItem="E4v-kh-61H" secondAttribute="trailing" id="9ol-Ih-xQV"/>
                                                                <constraint firstItem="KKr-0Y-831" firstAttribute="leading" secondItem="my2-5o-bNb" secondAttribute="leading" id="AXq-h3-TVD"/>
                                                                <constraint firstItem="j85-rj-toQ" firstAttribute="top" secondItem="ZPW-fz-5Oi" secondAttribute="bottom" constant="4" id="Cv3-B2-U9b"/>
                                                                <constraint firstItem="wvc-3m-7dA" firstAttribute="top" secondItem="EDx-YH-ofM" secondAttribute="top" id="Ebj-KB-Fia"/>
                                                                <constraint firstItem="IHl-Ks-v7I" firstAttribute="leading" secondItem="TA9-9G-tIE" secondAttribute="leading" id="FcZ-qn-ZcQ"/>
                                                                <constraint firstItem="1he-Ll-CYl" firstAttribute="top" secondItem="EDx-YH-ofM" secondAttribute="top" id="G46-BJ-iVG"/>
                                                                <constraint firstAttribute="trailing" secondItem="KKr-0Y-831" secondAttribute="trailing" id="HbW-t2-Z43"/>
                                                                <constraint firstItem="cnq-7d-eC4" firstAttribute="top" secondItem="EDx-YH-ofM" secondAttribute="top" id="Hrv-XD-CMS"/>
                                                                <constraint firstItem="j15-F0-7GR" firstAttribute="centerX" secondItem="npn-V6-hjZ" secondAttribute="centerX" id="Km4-rZ-GeG"/>
                                                                <constraint firstItem="uUe-VB-wyv" firstAttribute="top" secondItem="EDx-YH-ofM" secondAttribute="top" id="La7-D2-OgL"/>
                                                                <constraint firstItem="Wkv-a4-uiD" firstAttribute="bottom" secondItem="xtT-Or-HjR" secondAttribute="bottom" id="MaV-fd-img"/>
                                                                <constraint firstItem="gfz-yF-41J" firstAttribute="top" secondItem="EDx-YH-ofM" secondAttribute="top" id="Mwa-bq-dus"/>
                                                                <constraint firstItem="kvu-fg-olx" firstAttribute="trailing" secondItem="TA9-9G-tIE" secondAttribute="trailing" id="OAI-WO-gae"/>
                                                                <constraint firstItem="dB1-5J-5YU" firstAttribute="trailing" secondItem="TA9-9G-tIE" secondAttribute="trailing" id="OHg-XE-6c8"/>
                                                                <constraint firstAttribute="bottom" secondItem="EDx-YH-ofM" secondAttribute="bottom" constant="20" id="Ovj-hj-4mO"/>
                                                                <constraint firstItem="Qal-0X-4kS" firstAttribute="top" secondItem="E4v-kh-61H" secondAttribute="bottom" constant="8" id="PfL-cK-sd5"/>
                                                                <constraint firstItem="IHl-Ks-v7I" firstAttribute="top" secondItem="KKr-0Y-831" secondAttribute="bottom" constant="20" id="Q61-jq-LnT"/>
                                                                <constraint firstItem="1he-Ll-CYl" firstAttribute="centerX" secondItem="O2w-VO-03F" secondAttribute="centerX" id="R4m-Vs-AK3"/>
                                                                <constraint firstItem="cnq-7d-eC4" firstAttribute="centerX" secondItem="nNf-gg-4tL" secondAttribute="centerX" id="Rge-iX-npw"/>
                                                                <constraint firstItem="j15-F0-7GR" firstAttribute="top" secondItem="EDx-YH-ofM" secondAttribute="top" id="RvX-Nr-Tiv"/>
                                                                <constraint firstItem="Qal-0X-4kS" firstAttribute="leading" secondItem="my2-5o-bNb" secondAttribute="leading" id="SwW-S7-LX2"/>
                                                                <constraint firstItem="IHl-Ks-v7I" firstAttribute="trailing" secondItem="TA9-9G-tIE" secondAttribute="trailing" id="Uha-r6-SHs"/>
                                                                <constraint firstItem="j85-rj-toQ" firstAttribute="width" secondItem="TA9-9G-tIE" secondAttribute="width" id="Wed-Pj-j0R"/>
                                                                <constraint firstItem="xtT-Or-HjR" firstAttribute="top" secondItem="IHl-Ks-v7I" secondAttribute="bottom" constant="12" id="XfD-0d-53x"/>
                                                                <constraint firstItem="KKr-0Y-831" firstAttribute="top" secondItem="j85-rj-toQ" secondAttribute="bottom" constant="20" id="YFM-EH-jIy"/>
                                                                <constraint firstItem="dB1-5J-5YU" firstAttribute="centerY" secondItem="IHl-Ks-v7I" secondAttribute="centerY" id="Ym6-Rk-xwx"/>
                                                                <constraint firstItem="Wkv-a4-uiD" firstAttribute="leading" relation="greaterThanOrEqual" secondItem="xtT-Or-HjR" secondAttribute="trailing" id="Zgg-St-FzR"/>
                                                                <constraint firstItem="TA9-9G-tIE" firstAttribute="top" secondItem="my2-5o-bNb" secondAttribute="top" constant="20" id="aLW-0J-VPR"/>
                                                                <constraint firstItem="TA9-9G-tIE" firstAttribute="leading" secondItem="ZPW-fz-5Oi" secondAttribute="leading" id="alo-ld-qH9"/>
                                                                <constraint firstItem="ImH-jg-Agp" firstAttribute="trailing" secondItem="TA9-9G-tIE" secondAttribute="trailing" id="bO7-1x-a1O"/>
                                                                <constraint firstItem="Wkv-a4-uiD" firstAttribute="trailing" secondItem="TA9-9G-tIE" secondAttribute="trailing" priority="900" id="dYP-Us-6bj"/>
                                                                <constraint firstItem="dKk-CE-yY0" firstAttribute="top" secondItem="EDx-YH-ofM" secondAttribute="top" id="dw4-5m-LIU"/>
                                                                <constraint firstItem="ZPW-fz-5Oi" firstAttribute="trailing" secondItem="TA9-9G-tIE" secondAttribute="trailing" id="e0g-tm-BF8"/>
                                                                <constraint firstItem="jUH-hL-3U3" firstAttribute="trailing" secondItem="TA9-9G-tIE" secondAttribute="trailing" priority="900" id="f4B-e4-9IW"/>
                                                                <constraint firstItem="eOZ-KM-xLa" firstAttribute="top" secondItem="EDx-YH-ofM" secondAttribute="top" id="fUd-pm-IiH"/>
                                                                <constraint firstItem="aOD-Qz-oE3" firstAttribute="top" secondItem="EDx-YH-ofM" secondAttribute="top" id="gOd-gW-hDD"/>
                                                                <constraint firstItem="XdF-fV-DCz" firstAttribute="top" secondItem="kvu-fg-olx" secondAttribute="bottom" constant="10" id="gud-hM-Hf0"/>
                                                                <constraint firstItem="TA9-9G-tIE" firstAttribute="leading" secondItem="XdF-fV-DCz" secondAttribute="leading" id="hKL-gp-ucV"/>
                                                                <constraint firstItem="uUe-VB-wyv" firstAttribute="centerX" secondItem="JaQ-EH-K1U" secondAttribute="centerX" id="iT9-ha-L66"/>
                                                                <constraint firstItem="EDx-YH-ofM" firstAttribute="centerX" secondItem="pHR-ym-VeQ" secondAttribute="centerX" multiplier="1.1" constant="-4" id="idL-dD-1e3"/>
                                                                <constraint firstAttribute="trailing" secondItem="Qal-0X-4kS" secondAttribute="trailing" id="lda-T8-U6J"/>
                                                                <constraint firstAttribute="trailing" secondItem="TA9-9G-tIE" secondAttribute="trailing" constant="20" id="nPX-nn-l3H"/>
                                                                <constraint firstItem="izd-aj-gqV" firstAttribute="centerY" secondItem="xtT-Or-HjR" secondAttribute="centerY" id="nqS-iu-yym"/>
                                                                <constraint firstItem="ZPW-fz-5Oi" firstAttribute="top" secondItem="XdF-fV-DCz" secondAttribute="bottom" constant="20" id="pbW-gp-age"/>
                                                                <constraint firstItem="jUH-hL-3U3" firstAttribute="leading" relation="greaterThanOrEqual" secondItem="xtT-Or-HjR" secondAttribute="leading" constant="8" id="rSH-0T-1ru"/>
                                                                <constraint firstItem="pHR-ym-VeQ" firstAttribute="leading" secondItem="TA9-9G-tIE" secondAttribute="leading" id="rTs-z0-HWj"/>
                                                                <constraint firstItem="jUH-hL-3U3" firstAttribute="top" secondItem="xtT-Or-HjR" secondAttribute="top" id="rir-xy-gWG"/>
                                                                <constraint firstAttribute="trailing" relation="greaterThanOrEqual" secondItem="ZPW-fz-5Oi" secondAttribute="trailing" id="tRW-zx-YUE"/>
                                                                <constraint firstItem="w04-h5-qaz" firstAttribute="centerX" secondItem="aOD-Qz-oE3" secondAttribute="centerX" id="u1s-K3-1TR"/>
                                                                <constraint firstItem="wvc-3m-7dA" firstAttribute="centerX" secondItem="TKd-tg-Xtc" secondAttribute="centerX" id="vsl-Na-7AB"/>
                                                                <constraint firstItem="E4v-kh-61H" firstAttribute="trailing" secondItem="TA9-9G-tIE" secondAttribute="trailing" id="vxi-gU-jaJ"/>
                                                                <constraint firstItem="kvu-fg-olx" firstAttribute="top" secondItem="Qal-0X-4kS" secondAttribute="bottom" constant="20" id="wOv-GA-HuD"/>
                                                                <constraint firstItem="kvu-fg-olx" firstAttribute="leading" secondItem="TA9-9G-tIE" secondAttribute="leading" id="xkY-DB-G0z"/>
                                                                <constraint firstItem="gfz-yF-41J" firstAttribute="centerX" secondItem="iDT-gu-k7t" secondAttribute="centerX" id="xnf-hN-6Hv"/>
                                                                <constraint firstItem="TA9-9G-tIE" firstAttribute="leading" secondItem="my2-5o-bNb" secondAttribute="leading" constant="20" id="y32-7d-2YS"/>
                                                                <constraint firstItem="gJr-l6-WQ2" firstAttribute="leading" secondItem="TA9-9G-tIE" secondAttribute="leading" id="zda-HN-bk0"/>
                                                                <constraint firstItem="TA9-9G-tIE" firstAttribute="top" secondItem="E4v-kh-61H" secondAttribute="top" id="zoG-7o-Hig"/>
                                                            </constraints>
                                                        </customView>
                                                    </subviews>
                                                    <constraints>
                                                        <constraint firstItem="my2-5o-bNb" firstAttribute="top" secondItem="NZU-RD-Dm3" secondAttribute="top" id="IWt-bk-0fS"/>
                                                        <constraint firstItem="my2-5o-bNb" firstAttribute="leading" secondItem="NZU-RD-Dm3" secondAttribute="leading" id="pxh-2E-RNE"/>
                                                        <constraint firstAttribute="trailing" secondItem="my2-5o-bNb" secondAttribute="trailing" id="uM8-H5-QwQ"/>
                                                        <constraint firstAttribute="bottom" secondItem="my2-5o-bNb" secondAttribute="bottom" id="zoi-sm-jxY"/>
                                                    </constraints>
                                                </customView>
                                            </subviews>
                                            <constraints>
                                                <constraint firstItem="NZU-RD-Dm3" firstAttribute="leading" secondItem="oVx-Sp-Lhl" secondAttribute="leading" id="FiN-fI-rgF"/>
                                                <constraint firstAttribute="trailing" secondItem="NZU-RD-Dm3" secondAttribute="trailing" id="KAz-hn-L3D"/>
                                                <constraint firstItem="NZU-RD-Dm3" firstAttribute="top" secondItem="oVx-Sp-Lhl" secondAttribute="top" id="xiA-4o-mvi"/>
                                            </constraints>
                                            <color key="backgroundColor" name="controlColor" catalog="System" colorSpace="catalog"/>
                                        </clipView>
                                        <scroller key="horizontalScroller" hidden="YES" wantsLayer="YES" verticalHuggingPriority="750" horizontal="YES" id="klo-Db-oQE" userLabel="AudioTab Horizontal Scroller">
                                            <rect key="frame" x="-100" y="-100" width="360" height="15"/>
                                            <autoresizingMask key="autoresizingMask"/>
                                        </scroller>
                                        <scroller key="verticalScroller" hidden="YES" wantsLayer="YES" verticalHuggingPriority="750" horizontal="NO" id="17z-n6-rH9" userLabel="AudioTab Vertical Scroller">
                                            <rect key="frame" x="360" y="0.0" width="15" height="738"/>
                                            <autoresizingMask key="autoresizingMask"/>
                                        </scroller>
                                    </scrollView>
                                </subviews>
                                <constraints>
                                    <constraint firstAttribute="trailing" secondItem="wXn-sV-AmG" secondAttribute="trailing" id="0QE-XK-d8S"/>
                                    <constraint firstItem="wXn-sV-AmG" firstAttribute="top" secondItem="Dxl-wa-zgc" secondAttribute="top" id="0zm-BX-gew"/>
                                    <constraint firstAttribute="bottom" secondItem="wXn-sV-AmG" secondAttribute="bottom" id="LcL-SJ-WPN"/>
                                    <constraint firstItem="wXn-sV-AmG" firstAttribute="leading" secondItem="Dxl-wa-zgc" secondAttribute="leading" id="gtG-kK-1SM"/>
                                </constraints>
                            </view>
                        </tabViewItem>
                        <tabViewItem label="Subtitle" identifier="" id="jND-MZ-sKB" userLabel="SubtitlesTab Tab View Item">
                            <view key="view" id="MrM-2b-7ob" userLabel="SubtitlesTab View">
                                <rect key="frame" x="0.0" y="0.0" width="360" height="829"/>
                                <autoresizingMask key="autoresizingMask" widthSizable="YES" heightSizable="YES"/>
                                <subviews>
                                    <scrollView borderType="none" autohidesScrollers="YES" horizontalLineScroll="10" horizontalPageScroll="10" verticalLineScroll="10" verticalPageScroll="10" hasHorizontalScroller="NO" usesPredominantAxisScrolling="NO" translatesAutoresizingMaskIntoConstraints="NO" id="3kA-IY-poi" userLabel="SubtitlesTab Scroll View">
                                        <rect key="frame" x="0.0" y="0.0" width="360" height="829"/>
                                        <clipView key="contentView" drawsBackground="NO" copiesOnScroll="NO" id="epy-wp-Ja5" userLabel="SubtitlesTab Clip View">
                                            <rect key="frame" x="0.0" y="0.0" width="360" height="829"/>
                                            <autoresizingMask key="autoresizingMask" widthSizable="YES" heightSizable="YES"/>
                                            <subviews>
                                                <customView translatesAutoresizingMaskIntoConstraints="NO" id="pm4-x9-WJ5" userLabel="SubtitlesTab Flipped CONTENT VIEW" customClass="FlippedView" customModule="IINA" customModuleProvider="target">
                                                    <rect key="frame" x="0.0" y="-1" width="360" height="830"/>
                                                    <subviews>
                                                        <customView translatesAutoresizingMaskIntoConstraints="NO" id="PJb-5N-8QM" userLabel="PANEL EDGE INSETS">
                                                            <rect key="frame" x="20" y="830" width="320" height="0.0"/>
                                                            <constraints>
                                                                <constraint firstAttribute="height" id="jai-Pg-hCw"/>
                                                            </constraints>
                                                        </customView>
                                                        <customView translatesAutoresizingMaskIntoConstraints="NO" id="Wuf-PX-OYd" userLabel="SubBasicSection Container View">
                                                            <rect key="frame" x="0.0" y="426" width="360" height="404"/>
                                                            <subviews>
                                                                <scrollView borderType="none" autohidesScrollers="YES" horizontalLineScroll="19" horizontalPageScroll="10" verticalLineScroll="19" verticalPageScroll="10" usesPredominantAxisScrolling="NO" translatesAutoresizingMaskIntoConstraints="NO" id="1Fq-4o-8Hh" userLabel="SubTable Scroll View">
                                                                    <rect key="frame" x="0.0" y="285" width="360" height="75"/>
                                                                    <clipView key="contentView" drawsBackground="NO" copiesOnScroll="NO" id="dJV-R0-O3M" userLabel="SubTable Clip View">
                                                                        <rect key="frame" x="0.0" y="0.0" width="360" height="75"/>
                                                                        <autoresizingMask key="autoresizingMask" widthSizable="YES" heightSizable="YES"/>
                                                                        <subviews>
                                                                            <tableView focusRingType="none" verticalHuggingPriority="750" allowsExpansionToolTips="YES" columnAutoresizingStyle="lastColumnOnly" tableStyle="fullWidth" columnResizing="NO" multipleSelection="NO" autosaveColumns="NO" rowSizeStyle="automatic" viewBased="YES" id="2vU-hm-gGB" userLabel="SubTable Table View">
                                                                                <rect key="frame" x="0.0" y="0.0" width="360" height="75"/>
                                                                                <autoresizingMask key="autoresizingMask" widthSizable="YES" heightSizable="YES"/>
                                                                                <size key="intercellSpacing" width="3" height="2"/>
                                                                                <color key="backgroundColor" red="1" green="1" blue="1" alpha="0.080000000000000002" colorSpace="calibratedRGB"/>
                                                                                <tableViewGridLines key="gridStyleMask" horizontal="YES"/>
                                                                                <color key="gridColor" red="1" green="1" blue="1" alpha="0.10000000000000001" colorSpace="calibratedRGB"/>
                                                                                <tableColumns>
                                                                                    <tableColumn identifier="IsChosen" width="16" minWidth="16" maxWidth="16" id="vbW-xz-mKZ">
                                                                                        <tableHeaderCell key="headerCell" lineBreakMode="truncatingTail" borderStyle="border" alignment="right">
                                                                                            <color key="textColor" name="headerTextColor" catalog="System" colorSpace="catalog"/>
                                                                                            <color key="backgroundColor" name="headerColor" catalog="System" colorSpace="catalog"/>
                                                                                        </tableHeaderCell>
                                                                                        <textFieldCell key="dataCell" lineBreakMode="truncatingTail" selectable="YES" allowsUndo="NO" alignment="right" title="0" id="CAr-N0-j64">
                                                                                            <font key="font" metaFont="system"/>
                                                                                            <color key="textColor" name="textColor" catalog="System" colorSpace="catalog"/>
                                                                                            <color key="backgroundColor" name="textBackgroundColor" catalog="System" colorSpace="catalog"/>
                                                                                        </textFieldCell>
                                                                                        <tableColumnResizingMask key="resizingMask" resizeWithTable="YES" userResizable="YES"/>
                                                                                        <prototypeCellViews>
                                                                                            <tableCellView id="0Gi-L0-dSi">
                                                                                                <rect key="frame" x="1" y="1" width="16" height="17"/>
                                                                                                <autoresizingMask key="autoresizingMask" widthSizable="YES" heightSizable="YES"/>
                                                                                                <subviews>
                                                                                                    <textField verticalHuggingPriority="750" horizontalCompressionResistancePriority="250" translatesAutoresizingMaskIntoConstraints="NO" id="7Ky-LN-z9K">
                                                                                                        <rect key="frame" x="0.0" y="0.0" width="16" height="17"/>
                                                                                                        <constraints>
                                                                                                            <constraint firstAttribute="height" constant="17" id="ANA-U2-c96"/>
                                                                                                        </constraints>
                                                                                                        <textFieldCell key="cell" lineBreakMode="truncatingTail" sendsActionOnEndEditing="YES" title="Table View Cell" id="Jvb-cP-PSf">
                                                                                                            <font key="font" metaFont="system"/>
                                                                                                            <color key="textColor" name="controlTextColor" catalog="System" colorSpace="catalog"/>
                                                                                                            <color key="backgroundColor" name="controlColor" catalog="System" colorSpace="catalog"/>
                                                                                                        </textFieldCell>
                                                                                                        <connections>
                                                                                                            <binding destination="0Gi-L0-dSi" name="value" keyPath="objectValue" id="SHY-wA-1bI"/>
                                                                                                        </connections>
                                                                                                    </textField>
                                                                                                </subviews>
                                                                                                <constraints>
                                                                                                    <constraint firstItem="7Ky-LN-z9K" firstAttribute="centerY" secondItem="0Gi-L0-dSi" secondAttribute="centerY" id="KJ7-CB-ONK"/>
                                                                                                    <constraint firstItem="7Ky-LN-z9K" firstAttribute="centerX" secondItem="0Gi-L0-dSi" secondAttribute="centerX" id="Q6E-Hs-h57"/>
                                                                                                    <constraint firstItem="7Ky-LN-z9K" firstAttribute="leading" secondItem="0Gi-L0-dSi" secondAttribute="leading" constant="2" id="dH0-ya-hZR"/>
                                                                                                </constraints>
                                                                                                <connections>
                                                                                                    <outlet property="textField" destination="7Ky-LN-z9K" id="dZy-6W-J6f"/>
                                                                                                </connections>
                                                                                            </tableCellView>
                                                                                        </prototypeCellViews>
                                                                                    </tableColumn>
                                                                                    <tableColumn identifier="TrackId" width="33" minWidth="33" maxWidth="100" id="q3e-dd-aXM">
                                                                                        <tableHeaderCell key="headerCell" lineBreakMode="truncatingTail" borderStyle="border" alignment="right">
                                                                                            <color key="textColor" name="headerTextColor" catalog="System" colorSpace="catalog"/>
                                                                                            <color key="backgroundColor" white="0.0" alpha="0.0" colorSpace="calibratedWhite"/>
                                                                                        </tableHeaderCell>
                                                                                        <textFieldCell key="dataCell" lineBreakMode="truncatingTail" selectable="YES" editable="YES" alignment="left" title="Text Cell" id="EUu-Vz-tXf">
                                                                                            <font key="font" metaFont="system"/>
                                                                                            <color key="textColor" name="controlTextColor" catalog="System" colorSpace="catalog"/>
                                                                                            <color key="backgroundColor" name="controlBackgroundColor" catalog="System" colorSpace="catalog"/>
                                                                                        </textFieldCell>
                                                                                        <tableColumnResizingMask key="resizingMask" resizeWithTable="YES" userResizable="YES"/>
                                                                                        <prototypeCellViews>
                                                                                            <tableCellView id="tbH-U7-ooT">
                                                                                                <rect key="frame" x="25" y="1" width="33" height="17"/>
                                                                                                <autoresizingMask key="autoresizingMask" widthSizable="YES" heightSizable="YES"/>
                                                                                                <subviews>
                                                                                                    <textField verticalHuggingPriority="750" horizontalCompressionResistancePriority="250" translatesAutoresizingMaskIntoConstraints="NO" id="Ydk-iU-8pQ">
                                                                                                        <rect key="frame" x="0.0" y="0.0" width="33" height="17"/>
                                                                                                        <constraints>
                                                                                                            <constraint firstAttribute="height" constant="17" id="hAr-TV-jh1"/>
                                                                                                        </constraints>
                                                                                                        <textFieldCell key="cell" lineBreakMode="truncatingTail" sendsActionOnEndEditing="YES" alignment="right" title="Table View Cell" id="Mbq-Qm-2xb">
                                                                                                            <font key="font" metaFont="systemBold"/>
                                                                                                            <color key="textColor" name="controlTextColor" catalog="System" colorSpace="catalog"/>
                                                                                                            <color key="backgroundColor" name="controlColor" catalog="System" colorSpace="catalog"/>
                                                                                                        </textFieldCell>
                                                                                                        <connections>
                                                                                                            <binding destination="tbH-U7-ooT" name="value" keyPath="objectValue" id="v9L-V1-LQl"/>
                                                                                                        </connections>
                                                                                                    </textField>
                                                                                                </subviews>
                                                                                                <constraints>
                                                                                                    <constraint firstItem="Ydk-iU-8pQ" firstAttribute="centerX" secondItem="tbH-U7-ooT" secondAttribute="centerX" id="2In-Gw-XMG"/>
                                                                                                    <constraint firstItem="Ydk-iU-8pQ" firstAttribute="centerY" secondItem="tbH-U7-ooT" secondAttribute="centerY" id="5I6-JL-iuh"/>
                                                                                                    <constraint firstItem="Ydk-iU-8pQ" firstAttribute="leading" secondItem="tbH-U7-ooT" secondAttribute="leading" constant="2" id="YGU-lg-3bg"/>
                                                                                                </constraints>
                                                                                                <connections>
                                                                                                    <outlet property="textField" destination="Ydk-iU-8pQ" id="WBI-LA-u5S"/>
                                                                                                </connections>
                                                                                            </tableCellView>
                                                                                        </prototypeCellViews>
                                                                                    </tableColumn>
                                                                                    <tableColumn identifier="TrackName" width="282" minWidth="100" maxWidth="3.4028234663852886e+38" id="jxP-dI-qjH">
                                                                                        <tableHeaderCell key="headerCell" lineBreakMode="truncatingTail" borderStyle="border" alignment="left">
                                                                                            <color key="textColor" name="headerTextColor" catalog="System" colorSpace="catalog"/>
                                                                                            <color key="backgroundColor" white="0.0" alpha="0.0" colorSpace="calibratedWhite"/>
                                                                                        </tableHeaderCell>
                                                                                        <textFieldCell key="dataCell" lineBreakMode="truncatingMiddle" selectable="YES" allowsUndo="NO" alignment="left" title="Text Cell" id="Ml5-Kc-QjI">
                                                                                            <font key="font" metaFont="system"/>
                                                                                            <color key="textColor" name="textColor" catalog="System" colorSpace="catalog"/>
                                                                                            <color key="backgroundColor" name="textBackgroundColor" catalog="System" colorSpace="catalog"/>
                                                                                        </textFieldCell>
                                                                                        <tableColumnResizingMask key="resizingMask" resizeWithTable="YES" userResizable="YES"/>
                                                                                        <prototypeCellViews>
                                                                                            <tableCellView id="Uvf-Ds-mrn">
                                                                                                <rect key="frame" x="61" y="1" width="286" height="17"/>
                                                                                                <autoresizingMask key="autoresizingMask" widthSizable="YES" heightSizable="YES"/>
                                                                                                <subviews>
                                                                                                    <textField verticalHuggingPriority="750" horizontalCompressionResistancePriority="250" translatesAutoresizingMaskIntoConstraints="NO" id="E2W-Vb-Tgt">
                                                                                                        <rect key="frame" x="0.0" y="0.0" width="286" height="17"/>
                                                                                                        <constraints>
                                                                                                            <constraint firstAttribute="height" constant="17" id="Z7t-1Z-ziR"/>
                                                                                                        </constraints>
                                                                                                        <textFieldCell key="cell" lineBreakMode="truncatingTail" sendsActionOnEndEditing="YES" title="Table View Cell" id="Qpg-8B-Eks">
                                                                                                            <font key="font" metaFont="system"/>
                                                                                                            <color key="textColor" name="controlTextColor" catalog="System" colorSpace="catalog"/>
                                                                                                            <color key="backgroundColor" name="controlColor" catalog="System" colorSpace="catalog"/>
                                                                                                        </textFieldCell>
                                                                                                        <connections>
                                                                                                            <binding destination="Uvf-Ds-mrn" name="value" keyPath="objectValue" id="eER-Qt-JMe"/>
                                                                                                        </connections>
                                                                                                    </textField>
                                                                                                </subviews>
                                                                                                <constraints>
                                                                                                    <constraint firstItem="E2W-Vb-Tgt" firstAttribute="centerX" secondItem="Uvf-Ds-mrn" secondAttribute="centerX" id="CjW-1W-Ghg"/>
                                                                                                    <constraint firstItem="E2W-Vb-Tgt" firstAttribute="leading" secondItem="Uvf-Ds-mrn" secondAttribute="leading" constant="2" id="i83-Js-1Hh"/>
                                                                                                    <constraint firstItem="E2W-Vb-Tgt" firstAttribute="centerY" secondItem="Uvf-Ds-mrn" secondAttribute="centerY" id="wCF-Cd-UF3"/>
                                                                                                </constraints>
                                                                                                <connections>
                                                                                                    <outlet property="textField" destination="E2W-Vb-Tgt" id="0MJ-5K-pni"/>
                                                                                                </connections>
                                                                                            </tableCellView>
                                                                                        </prototypeCellViews>
                                                                                    </tableColumn>
                                                                                </tableColumns>
                                                                            </tableView>
                                                                        </subviews>
                                                                    </clipView>
                                                                    <constraints>
                                                                        <constraint firstAttribute="height" constant="75" id="lC0-Wa-BTh"/>
                                                                    </constraints>
                                                                    <scroller key="horizontalScroller" hidden="YES" wantsLayer="YES" verticalHuggingPriority="750" horizontal="YES" id="T7q-K8-765" userLabel="SubTable Horizontal Scroller">
                                                                        <rect key="frame" x="0.0" y="56" width="360" height="16"/>
                                                                        <autoresizingMask key="autoresizingMask"/>
                                                                    </scroller>
                                                                    <scroller key="verticalScroller" hidden="YES" wantsLayer="YES" verticalHuggingPriority="750" horizontal="NO" id="j0M-29-ecd" userLabel="SubTable Vertical Scroller">
                                                                        <rect key="frame" x="-16" y="0.0" width="16" height="0.0"/>
                                                                        <autoresizingMask key="autoresizingMask"/>
                                                                    </scroller>
                                                                </scrollView>
                                                                <scrollView borderType="none" autohidesScrollers="YES" horizontalLineScroll="19" horizontalPageScroll="10" verticalLineScroll="19" verticalPageScroll="10" usesPredominantAxisScrolling="NO" translatesAutoresizingMaskIntoConstraints="NO" id="LMp-7Y-Rxg" userLabel="SecondarySub Scroll View">
                                                                    <rect key="frame" x="0.0" y="166" width="360" height="75"/>
                                                                    <clipView key="contentView" drawsBackground="NO" copiesOnScroll="NO" id="EKn-MX-Fao" userLabel="SecondarySub Clip View">
                                                                        <rect key="frame" x="0.0" y="0.0" width="360" height="75"/>
                                                                        <autoresizingMask key="autoresizingMask" widthSizable="YES" heightSizable="YES"/>
                                                                        <subviews>
                                                                            <tableView focusRingType="none" verticalHuggingPriority="750" allowsExpansionToolTips="YES" columnAutoresizingStyle="lastColumnOnly" tableStyle="fullWidth" columnResizing="NO" multipleSelection="NO" autosaveColumns="NO" rowSizeStyle="automatic" viewBased="YES" id="Jve-qX-Agy" userLabel="SecondarySub Table View">
                                                                                <rect key="frame" x="0.0" y="0.0" width="360" height="75"/>
                                                                                <autoresizingMask key="autoresizingMask" widthSizable="YES" heightSizable="YES"/>
                                                                                <size key="intercellSpacing" width="3" height="2"/>
                                                                                <color key="backgroundColor" white="1" alpha="0.080000000000000002" colorSpace="deviceWhite"/>
                                                                                <tableViewGridLines key="gridStyleMask" horizontal="YES"/>
                                                                                <color key="gridColor" red="1" green="1" blue="1" alpha="0.10000000000000001" colorSpace="calibratedRGB"/>
                                                                                <tableColumns>
                                                                                    <tableColumn identifier="IsChosen" width="16" minWidth="16" maxWidth="16" id="2lj-8m-Jqb">
                                                                                        <tableHeaderCell key="headerCell" lineBreakMode="truncatingTail" borderStyle="border" alignment="right">
                                                                                            <color key="textColor" name="headerTextColor" catalog="System" colorSpace="catalog"/>
                                                                                            <color key="backgroundColor" name="headerColor" catalog="System" colorSpace="catalog"/>
                                                                                        </tableHeaderCell>
                                                                                        <textFieldCell key="dataCell" lineBreakMode="truncatingTail" selectable="YES" allowsUndo="NO" alignment="right" title="0" id="0ju-Sf-fcb">
                                                                                            <font key="font" metaFont="system"/>
                                                                                            <color key="textColor" name="textColor" catalog="System" colorSpace="catalog"/>
                                                                                            <color key="backgroundColor" name="textBackgroundColor" catalog="System" colorSpace="catalog"/>
                                                                                        </textFieldCell>
                                                                                        <tableColumnResizingMask key="resizingMask" resizeWithTable="YES" userResizable="YES"/>
                                                                                        <prototypeCellViews>
                                                                                            <tableCellView id="OdH-WH-l2U">
                                                                                                <rect key="frame" x="1" y="1" width="16" height="17"/>
                                                                                                <autoresizingMask key="autoresizingMask" widthSizable="YES" heightSizable="YES"/>
                                                                                                <subviews>
                                                                                                    <textField verticalHuggingPriority="750" horizontalCompressionResistancePriority="250" translatesAutoresizingMaskIntoConstraints="NO" id="615-Ps-9YF">
                                                                                                        <rect key="frame" x="0.0" y="0.0" width="16" height="17"/>
                                                                                                        <constraints>
                                                                                                            <constraint firstAttribute="height" constant="17" id="qtL-Np-vkj"/>
                                                                                                        </constraints>
                                                                                                        <textFieldCell key="cell" lineBreakMode="truncatingTail" sendsActionOnEndEditing="YES" title="Table View Cell" id="f23-sU-Thx">
                                                                                                            <font key="font" metaFont="system"/>
                                                                                                            <color key="textColor" name="controlTextColor" catalog="System" colorSpace="catalog"/>
                                                                                                            <color key="backgroundColor" name="controlColor" catalog="System" colorSpace="catalog"/>
                                                                                                        </textFieldCell>
                                                                                                        <connections>
                                                                                                            <binding destination="OdH-WH-l2U" name="value" keyPath="objectValue" id="Hxt-qf-TUc"/>
                                                                                                        </connections>
                                                                                                    </textField>
                                                                                                </subviews>
                                                                                                <constraints>
                                                                                                    <constraint firstItem="615-Ps-9YF" firstAttribute="centerX" secondItem="OdH-WH-l2U" secondAttribute="centerX" id="GOp-6I-AcY"/>
                                                                                                    <constraint firstItem="615-Ps-9YF" firstAttribute="leading" secondItem="OdH-WH-l2U" secondAttribute="leading" constant="2" id="gvC-jA-iBO"/>
                                                                                                    <constraint firstItem="615-Ps-9YF" firstAttribute="centerY" secondItem="OdH-WH-l2U" secondAttribute="centerY" id="viA-Z1-ctw"/>
                                                                                                </constraints>
                                                                                                <connections>
                                                                                                    <outlet property="textField" destination="615-Ps-9YF" id="nhJ-wW-r7t"/>
                                                                                                </connections>
                                                                                            </tableCellView>
                                                                                        </prototypeCellViews>
                                                                                    </tableColumn>
                                                                                    <tableColumn identifier="TrackId" width="33" minWidth="33" maxWidth="100" id="91Y-DK-bjV">
                                                                                        <tableHeaderCell key="headerCell" lineBreakMode="truncatingTail" borderStyle="border" alignment="right">
                                                                                            <color key="textColor" name="headerTextColor" catalog="System" colorSpace="catalog"/>
                                                                                            <color key="backgroundColor" white="0.0" alpha="0.0" colorSpace="calibratedWhite"/>
                                                                                        </tableHeaderCell>
                                                                                        <textFieldCell key="dataCell" lineBreakMode="truncatingTail" selectable="YES" editable="YES" alignment="left" title="Text Cell" id="CI9-tC-NBv">
                                                                                            <font key="font" metaFont="system"/>
                                                                                            <color key="textColor" name="controlTextColor" catalog="System" colorSpace="catalog"/>
                                                                                            <color key="backgroundColor" name="controlBackgroundColor" catalog="System" colorSpace="catalog"/>
                                                                                        </textFieldCell>
                                                                                        <tableColumnResizingMask key="resizingMask" resizeWithTable="YES" userResizable="YES"/>
                                                                                        <prototypeCellViews>
                                                                                            <tableCellView id="7bA-1U-4oy">
                                                                                                <rect key="frame" x="25" y="1" width="33" height="17"/>
                                                                                                <autoresizingMask key="autoresizingMask" widthSizable="YES" heightSizable="YES"/>
                                                                                                <subviews>
                                                                                                    <textField verticalHuggingPriority="750" horizontalCompressionResistancePriority="250" translatesAutoresizingMaskIntoConstraints="NO" id="CCb-vZ-l96">
                                                                                                        <rect key="frame" x="0.0" y="0.0" width="33" height="17"/>
                                                                                                        <constraints>
                                                                                                            <constraint firstAttribute="height" constant="17" id="plc-pR-j5l"/>
                                                                                                        </constraints>
                                                                                                        <textFieldCell key="cell" lineBreakMode="truncatingTail" sendsActionOnEndEditing="YES" alignment="right" title="Table View Cell" id="YOu-ft-k7r">
                                                                                                            <font key="font" metaFont="systemBold"/>
                                                                                                            <color key="textColor" name="controlTextColor" catalog="System" colorSpace="catalog"/>
                                                                                                            <color key="backgroundColor" name="controlColor" catalog="System" colorSpace="catalog"/>
                                                                                                        </textFieldCell>
                                                                                                        <connections>
                                                                                                            <binding destination="7bA-1U-4oy" name="value" keyPath="objectValue" id="Gpz-IX-2Y6"/>
                                                                                                        </connections>
                                                                                                    </textField>
                                                                                                </subviews>
                                                                                                <constraints>
                                                                                                    <constraint firstItem="CCb-vZ-l96" firstAttribute="leading" secondItem="7bA-1U-4oy" secondAttribute="leading" constant="2" id="9FN-Mp-PWo"/>
                                                                                                    <constraint firstItem="CCb-vZ-l96" firstAttribute="centerX" secondItem="7bA-1U-4oy" secondAttribute="centerX" id="FtS-zV-DsW"/>
                                                                                                    <constraint firstItem="CCb-vZ-l96" firstAttribute="centerY" secondItem="7bA-1U-4oy" secondAttribute="centerY" id="ZUx-Ce-XBD"/>
                                                                                                </constraints>
                                                                                                <connections>
                                                                                                    <outlet property="textField" destination="CCb-vZ-l96" id="BKB-n2-rPJ"/>
                                                                                                </connections>
                                                                                            </tableCellView>
                                                                                        </prototypeCellViews>
                                                                                    </tableColumn>
                                                                                    <tableColumn identifier="TrackName" width="282" minWidth="40" maxWidth="3.4028234663852886e+38" id="jc0-mX-0JS">
                                                                                        <tableHeaderCell key="headerCell" lineBreakMode="truncatingTail" borderStyle="border" alignment="left">
                                                                                            <color key="textColor" name="headerTextColor" catalog="System" colorSpace="catalog"/>
                                                                                            <color key="backgroundColor" white="0.0" alpha="0.0" colorSpace="calibratedWhite"/>
                                                                                        </tableHeaderCell>
                                                                                        <textFieldCell key="dataCell" lineBreakMode="truncatingMiddle" selectable="YES" allowsUndo="NO" alignment="left" title="Text Cell" id="Zmu-ck-pua">
                                                                                            <font key="font" metaFont="system"/>
                                                                                            <color key="textColor" name="textColor" catalog="System" colorSpace="catalog"/>
                                                                                            <color key="backgroundColor" name="textBackgroundColor" catalog="System" colorSpace="catalog"/>
                                                                                        </textFieldCell>
                                                                                        <tableColumnResizingMask key="resizingMask" resizeWithTable="YES" userResizable="YES"/>
                                                                                        <prototypeCellViews>
                                                                                            <tableCellView id="pG0-Y6-Qgh">
                                                                                                <rect key="frame" x="61" y="1" width="286" height="17"/>
                                                                                                <autoresizingMask key="autoresizingMask" widthSizable="YES" heightSizable="YES"/>
                                                                                                <subviews>
                                                                                                    <textField verticalHuggingPriority="750" horizontalCompressionResistancePriority="250" translatesAutoresizingMaskIntoConstraints="NO" id="ig9-1H-Wpa">
                                                                                                        <rect key="frame" x="0.0" y="0.0" width="286" height="17"/>
                                                                                                        <constraints>
                                                                                                            <constraint firstAttribute="height" constant="17" id="mlg-vW-akC"/>
                                                                                                        </constraints>
                                                                                                        <textFieldCell key="cell" lineBreakMode="truncatingTail" sendsActionOnEndEditing="YES" title="Table View Cell" id="51L-l6-3vz">
                                                                                                            <font key="font" metaFont="system"/>
                                                                                                            <color key="textColor" name="controlTextColor" catalog="System" colorSpace="catalog"/>
                                                                                                            <color key="backgroundColor" name="controlColor" catalog="System" colorSpace="catalog"/>
                                                                                                        </textFieldCell>
                                                                                                        <connections>
                                                                                                            <binding destination="pG0-Y6-Qgh" name="value" keyPath="objectValue" id="E98-T1-joW"/>
                                                                                                        </connections>
                                                                                                    </textField>
                                                                                                </subviews>
                                                                                                <constraints>
                                                                                                    <constraint firstItem="ig9-1H-Wpa" firstAttribute="centerX" secondItem="pG0-Y6-Qgh" secondAttribute="centerX" id="0uX-1k-wPF"/>
                                                                                                    <constraint firstItem="ig9-1H-Wpa" firstAttribute="centerY" secondItem="pG0-Y6-Qgh" secondAttribute="centerY" id="9ij-Pw-V2f"/>
                                                                                                    <constraint firstItem="ig9-1H-Wpa" firstAttribute="leading" secondItem="pG0-Y6-Qgh" secondAttribute="leading" constant="2" id="eic-9d-9Mi"/>
                                                                                                </constraints>
                                                                                                <connections>
                                                                                                    <outlet property="textField" destination="ig9-1H-Wpa" id="GcF-vc-iAf"/>
                                                                                                </connections>
                                                                                            </tableCellView>
                                                                                        </prototypeCellViews>
                                                                                    </tableColumn>
                                                                                </tableColumns>
                                                                            </tableView>
                                                                        </subviews>
                                                                    </clipView>
                                                                    <constraints>
                                                                        <constraint firstAttribute="height" constant="75" id="h9T-Pz-NPG"/>
                                                                    </constraints>
                                                                    <scroller key="horizontalScroller" hidden="YES" wantsLayer="YES" verticalHuggingPriority="750" horizontal="YES" id="ZW0-tb-txz" userLabel="SecondarySub Horizontal Scroller">
                                                                        <rect key="frame" x="0.0" y="56" width="360" height="16"/>
                                                                        <autoresizingMask key="autoresizingMask"/>
                                                                    </scroller>
                                                                    <scroller key="verticalScroller" hidden="YES" wantsLayer="YES" verticalHuggingPriority="750" horizontal="NO" id="YIS-JA-mpZ" userLabel="SecondarySub Vertical Scroller">
                                                                        <rect key="frame" x="-16" y="0.0" width="16" height="0.0"/>
                                                                        <autoresizingMask key="autoresizingMask"/>
                                                                    </scroller>
                                                                </scrollView>
                                                                <textField horizontalHuggingPriority="251" verticalHuggingPriority="750" allowsCharacterPickerTouchBarItem="YES" translatesAutoresizingMaskIntoConstraints="NO" id="mYH-DV-e4F" userLabel="Subtitle">
                                                                    <rect key="frame" x="18" y="368" width="324" height="16"/>
                                                                    <textFieldCell key="cell" scrollable="YES" lineBreakMode="clipping" sendsActionOnEndEditing="YES" title="Subtitle:" id="eXZ-HN-qL4">
                                                                        <font key="font" metaFont="systemBold"/>
                                                                        <color key="textColor" name="labelColor" catalog="System" colorSpace="catalog"/>
                                                                        <color key="backgroundColor" name="controlColor" catalog="System" colorSpace="catalog"/>
                                                                    </textFieldCell>
                                                                </textField>
                                                                <textField horizontalHuggingPriority="251" verticalHuggingPriority="750" allowsCharacterPickerTouchBarItem="YES" translatesAutoresizingMaskIntoConstraints="NO" id="3xe-mv-ORw" userLabel="Secondary subtitle">
                                                                    <rect key="frame" x="18" y="249" width="324" height="16"/>
                                                                    <textFieldCell key="cell" scrollable="YES" lineBreakMode="clipping" sendsActionOnEndEditing="YES" title="Secondary subtitle:" id="bKb-pW-HnS">
                                                                        <font key="font" metaFont="systemBold"/>
                                                                        <color key="textColor" name="labelColor" catalog="System" colorSpace="catalog"/>
                                                                        <color key="backgroundColor" name="controlColor" catalog="System" colorSpace="catalog"/>
                                                                    </textFieldCell>
                                                                </textField>
                                                                <textField horizontalHuggingPriority="251" verticalHuggingPriority="750" allowsCharacterPickerTouchBarItem="YES" translatesAutoresizingMaskIntoConstraints="NO" id="M2U-rq-X2L" userLabel="External subtitles">
                                                                    <rect key="frame" x="18" y="130" width="324" height="16"/>
                                                                    <textFieldCell key="cell" scrollable="YES" lineBreakMode="clipping" sendsActionOnEndEditing="YES" title="External subtitles:" id="RA1-fF-OrB">
                                                                        <font key="font" metaFont="systemBold"/>
                                                                        <color key="textColor" name="labelColor" catalog="System" colorSpace="catalog"/>
                                                                        <color key="backgroundColor" name="controlColor" catalog="System" colorSpace="catalog"/>
                                                                    </textFieldCell>
                                                                </textField>
                                                                <segmentedControl verticalHuggingPriority="750" translatesAutoresizingMaskIntoConstraints="NO" id="zQu-u6-goi" userLabel="Load Subtitle and Disclosure Triangle">
                                                                    <rect key="frame" x="17" y="100" width="128" height="24"/>
                                                                    <segmentedCell key="cell" borderStyle="border" alignment="left" style="rounded" trackingMode="momentary" id="AB5-UZ-euc">
                                                                        <font key="font" metaFont="system"/>
                                                                        <segments>
                                                                            <segment label="Load Subtitle…"/>
                                                                            <segment image="triangle-down" tag="1">
                                                                                <nil key="label"/>
                                                                            </segment>
                                                                        </segments>
                                                                    </segmentedCell>
                                                                    <connections>
                                                                        <action selector="loadExternalSubAction:" target="-2" id="6k4-nh-xFo"/>
                                                                    </connections>
                                                                </segmentedControl>
                                                                <segmentedControl verticalHuggingPriority="750" translatesAutoresizingMaskIntoConstraints="NO" id="YIE-pv-gCK" userLabel="Search Online Segmented Control">
                                                                    <rect key="frame" x="147" y="100" width="111" height="24"/>
                                                                    <segmentedCell key="cell" borderStyle="border" alignment="left" style="rounded" trackingMode="momentary" id="Rbb-wh-cLc">
                                                                        <font key="font" metaFont="system"/>
                                                                        <segments>
                                                                            <segment label="Search Online…"/>
                                                                        </segments>
                                                                    </segmentedCell>
                                                                    <connections>
                                                                        <action selector="searchOnlineAction:" target="-2" id="z9B-mh-JoN"/>
                                                                    </connections>
                                                                </segmentedControl>
                                                                <slider verticalHuggingPriority="750" translatesAutoresizingMaskIntoConstraints="NO" id="dXz-x4-sm5" userLabel="SubDelay Horizontal Tick Bottom Slider">
                                                                    <rect key="frame" x="18" y="30" width="244" height="20"/>
                                                                    <constraints>
                                                                        <constraint firstAttribute="width" constant="240" id="Qpm-gC-Y2e"/>
                                                                    </constraints>
                                                                    <sliderCell key="cell" controlSize="small" continuous="YES" state="on" alignment="left" minValue="-5" maxValue="5" tickMarkPosition="below" numberOfTickMarks="21" sliderType="linear" id="h1D-gP-Dst"/>
                                                                    <connections>
                                                                        <action selector="subDelayChangedAction:" target="-2" id="rzg-cd-v6B"/>
                                                                    </connections>
                                                                </slider>
                                                                <textField horizontalHuggingPriority="251" verticalHuggingPriority="750" allowsCharacterPickerTouchBarItem="YES" translatesAutoresizingMaskIntoConstraints="NO" id="VdJ-nq-zaM" userLabel="SubDelaySliderIndicator">
                                                                    <rect key="frame" x="128" y="49" width="24" height="13"/>
                                                                    <constraints>
                                                                        <constraint firstAttribute="width" relation="greaterThanOrEqual" constant="20" id="OZJ-QN-MzG"/>
                                                                    </constraints>
                                                                    <textFieldCell key="cell" scrollable="YES" lineBreakMode="clipping" allowsUndo="NO" sendsActionOnEndEditing="YES" alignment="center" title="0s" usesSingleLineMode="YES" id="upM-Lz-YwK">
                                                                        <font key="font" metaFont="system" size="10"/>
                                                                        <color key="textColor" name="labelColor" catalog="System" colorSpace="catalog"/>
                                                                        <color key="backgroundColor" name="controlColor" catalog="System" colorSpace="catalog"/>
                                                                    </textFieldCell>
                                                                </textField>
                                                                <textField horizontalHuggingPriority="251" verticalHuggingPriority="750" allowsCharacterPickerTouchBarItem="YES" translatesAutoresizingMaskIntoConstraints="NO" id="cOv-Yl-KdH">
                                                                    <rect key="frame" x="18" y="66" width="324" height="16"/>
                                                                    <textFieldCell key="cell" scrollable="YES" lineBreakMode="clipping" sendsActionOnEndEditing="YES" title="Subtitle delay:" id="Wkz-wW-sOM">
                                                                        <font key="font" metaFont="systemBold"/>
                                                                        <color key="textColor" name="labelColor" catalog="System" colorSpace="catalog"/>
                                                                        <color key="backgroundColor" name="controlColor" catalog="System" colorSpace="catalog"/>
                                                                    </textFieldCell>
                                                                </textField>
                                                                <textField horizontalHuggingPriority="251" verticalHuggingPriority="750" allowsCharacterPickerTouchBarItem="YES" translatesAutoresizingMaskIntoConstraints="NO" id="VbE-TV-lb5">
                                                                    <rect key="frame" x="18" y="20" width="20" height="11"/>
                                                                    <textFieldCell key="cell" scrollable="YES" lineBreakMode="clipping" sendsActionOnEndEditing="YES" title="-5s" id="uCX-EC-jXM">
                                                                        <font key="font" metaFont="label" size="9"/>
                                                                        <color key="textColor" name="labelColor" catalog="System" colorSpace="catalog"/>
                                                                        <color key="backgroundColor" name="controlColor" catalog="System" colorSpace="catalog"/>
                                                                    </textFieldCell>
                                                                </textField>
                                                                <textField horizontalHuggingPriority="251" verticalHuggingPriority="750" allowsCharacterPickerTouchBarItem="YES" translatesAutoresizingMaskIntoConstraints="NO" id="r77-VA-Z1b">
                                                                    <rect key="frame" x="241" y="20" width="21" height="11"/>
                                                                    <textFieldCell key="cell" scrollable="YES" lineBreakMode="clipping" sendsActionOnEndEditing="YES" title="+5s" id="xfX-wr-DTJ">
                                                                        <font key="font" metaFont="label" size="9"/>
                                                                        <color key="textColor" name="labelColor" catalog="System" colorSpace="catalog"/>
                                                                        <color key="backgroundColor" name="controlColor" catalog="System" colorSpace="catalog"/>
                                                                    </textFieldCell>
                                                                </textField>
                                                                <textField verticalHuggingPriority="750" allowsCharacterPickerTouchBarItem="YES" translatesAutoresizingMaskIntoConstraints="NO" id="eOz-bB-vzM" userLabel="CustomDelayEdit Text Field">
                                                                    <rect key="frame" x="268" y="30" width="61" height="21"/>
                                                                    <constraints>
                                                                        <constraint firstAttribute="width" relation="greaterThanOrEqual" constant="50" id="ptd-kK-aWm"/>
                                                                    </constraints>
                                                                    <textFieldCell key="cell" scrollable="YES" lineBreakMode="clipping" selectable="YES" editable="YES" sendsActionOnEndEditing="YES" state="on" borderStyle="bezel" alignment="left" title="0" drawsBackground="YES" usesSingleLineMode="YES" id="bZu-Wx-06O" customClass="RoundedTextFieldCell" customModule="IINA" customModuleProvider="target">
                                                                        <numberFormatter key="formatter" formatterBehavior="default10_4" numberStyle="decimal" minimumIntegerDigits="1" maximumIntegerDigits="2000000000" maximumFractionDigits="3" id="HxX-is-3eO"/>
                                                                        <font key="font" metaFont="system"/>
                                                                        <color key="textColor" name="controlTextColor" catalog="System" colorSpace="catalog"/>
                                                                        <color key="backgroundColor" name="textBackgroundColor" catalog="System" colorSpace="catalog"/>
                                                                    </textFieldCell>
                                                                    <connections>
                                                                        <action selector="customSubDelayEditFinishedAction:" target="-2" id="oMk-9O-MYn"/>
                                                                    </connections>
                                                                </textField>
                                                                <textField horizontalHuggingPriority="251" verticalHuggingPriority="750" allowsCharacterPickerTouchBarItem="YES" translatesAutoresizingMaskIntoConstraints="NO" id="4U2-kT-76O">
                                                                    <rect key="frame" x="327" y="33" width="15" height="16"/>
                                                                    <textFieldCell key="cell" scrollable="YES" lineBreakMode="clipping" sendsActionOnEndEditing="YES" alignment="center" title="s" id="bsT-FB-GhF">
                                                                        <font key="font" metaFont="system"/>
                                                                        <color key="textColor" name="labelColor" catalog="System" colorSpace="catalog"/>
                                                                        <color key="backgroundColor" name="controlColor" catalog="System" colorSpace="catalog"/>
                                                                    </textFieldCell>
                                                                </textField>
                                                                <textField horizontalHuggingPriority="251" verticalHuggingPriority="750" allowsCharacterPickerTouchBarItem="YES" translatesAutoresizingMaskIntoConstraints="NO" id="kzp-GR-Sy4">
                                                                    <rect key="frame" x="133" y="20" width="15" height="11"/>
                                                                    <textFieldCell key="cell" scrollable="YES" lineBreakMode="clipping" sendsActionOnEndEditing="YES" title="0s" id="LEZ-fv-buL">
                                                                        <font key="font" metaFont="label" size="9"/>
                                                                        <color key="textColor" name="labelColor" catalog="System" colorSpace="catalog"/>
                                                                        <color key="backgroundColor" name="controlColor" catalog="System" colorSpace="catalog"/>
                                                                    </textFieldCell>
                                                                </textField>
                                                            </subviews>
                                                            <constraints>
                                                                <constraint firstAttribute="trailing" secondItem="LMp-7Y-Rxg" secondAttribute="trailing" id="0Gl-lc-Bm7"/>
                                                                <constraint firstAttribute="trailing" secondItem="1Fq-4o-8Hh" secondAttribute="trailing" id="1hL-1o-nGN"/>
                                                                <constraint firstItem="zQu-u6-goi" firstAttribute="top" secondItem="M2U-rq-X2L" secondAttribute="bottom" constant="8" id="26L-W9-3iG"/>
                                                                <constraint firstItem="kzp-GR-Sy4" firstAttribute="centerX" secondItem="dXz-x4-sm5" secondAttribute="centerX" id="33J-Xb-Xbh"/>
                                                                <constraint firstItem="VdJ-nq-zaM" firstAttribute="centerX" secondItem="dXz-x4-sm5" secondAttribute="leading" priority="800" constant="120" id="7t1-v0-J55"/>
                                                                <constraint firstItem="r77-VA-Z1b" firstAttribute="leading" relation="greaterThanOrEqual" secondItem="kzp-GR-Sy4" secondAttribute="trailing" id="8Vz-fK-wJu"/>
                                                                <constraint firstItem="kzp-GR-Sy4" firstAttribute="top" secondItem="dXz-x4-sm5" secondAttribute="bottom" constant="1" id="9mp-6s-MHB"/>
                                                                <constraint firstItem="eOz-bB-vzM" firstAttribute="firstBaseline" secondItem="4U2-kT-76O" secondAttribute="firstBaseline" id="A37-KG-QaU"/>
                                                                <constraint firstItem="VdJ-nq-zaM" firstAttribute="top" secondItem="cOv-Yl-KdH" secondAttribute="bottom" constant="4" id="Axq-IW-PvK"/>
                                                                <constraint firstItem="VdJ-nq-zaM" firstAttribute="leading" relation="greaterThanOrEqual" secondItem="dXz-x4-sm5" secondAttribute="leading" id="CCu-4g-OKS"/>
                                                                <constraint firstItem="YIE-pv-gCK" firstAttribute="leading" secondItem="zQu-u6-goi" secondAttribute="trailing" constant="8" id="DPc-T2-84N"/>
                                                                <constraint firstItem="dXz-x4-sm5" firstAttribute="top" secondItem="VdJ-nq-zaM" secondAttribute="bottom" constant="1" id="Fdp-D4-VPU"/>
                                                                <constraint firstItem="3xe-mv-ORw" firstAttribute="top" secondItem="1Fq-4o-8Hh" secondAttribute="bottom" constant="20" id="I4y-iB-fWM"/>
                                                                <constraint firstItem="mYH-DV-e4F" firstAttribute="top" secondItem="Wuf-PX-OYd" secondAttribute="top" constant="20" id="Izb-ki-XeU"/>
                                                                <constraint firstItem="eOz-bB-vzM" firstAttribute="leading" secondItem="dXz-x4-sm5" secondAttribute="trailing" constant="8" id="LTf-pu-8fz"/>
                                                                <constraint firstItem="LMp-7Y-Rxg" firstAttribute="leading" secondItem="Wuf-PX-OYd" secondAttribute="leading" id="O1s-aJ-7eK"/>
                                                                <constraint firstItem="VbE-TV-lb5" firstAttribute="leading" secondItem="dXz-x4-sm5" secondAttribute="leading" id="Q0F-ty-AhB"/>
                                                                <constraint firstAttribute="bottom" secondItem="kzp-GR-Sy4" secondAttribute="bottom" constant="20" id="Thn-5Q-9b9"/>
                                                                <constraint firstItem="M2U-rq-X2L" firstAttribute="top" secondItem="LMp-7Y-Rxg" secondAttribute="bottom" constant="20" id="Y58-bK-q43"/>
                                                                <constraint firstItem="kzp-GR-Sy4" firstAttribute="firstBaseline" secondItem="VbE-TV-lb5" secondAttribute="firstBaseline" id="ZeT-rD-nRd"/>
                                                                <constraint firstItem="1Fq-4o-8Hh" firstAttribute="leading" secondItem="Wuf-PX-OYd" secondAttribute="leading" id="eCR-6x-gEL"/>
                                                                <constraint firstItem="r77-VA-Z1b" firstAttribute="firstBaseline" secondItem="VbE-TV-lb5" secondAttribute="firstBaseline" id="fRc-yO-K49"/>
                                                                <constraint firstItem="1Fq-4o-8Hh" firstAttribute="top" secondItem="mYH-DV-e4F" secondAttribute="bottom" constant="8" id="hl3-X4-nod"/>
                                                                <constraint firstItem="cOv-Yl-KdH" firstAttribute="top" secondItem="zQu-u6-goi" secondAttribute="bottom" constant="20" id="jYB-bh-14P"/>
                                                                <constraint firstItem="r77-VA-Z1b" firstAttribute="trailing" secondItem="dXz-x4-sm5" secondAttribute="trailing" id="kSN-80-IMR"/>
                                                                <constraint firstItem="YIE-pv-gCK" firstAttribute="centerY" secondItem="zQu-u6-goi" secondAttribute="centerY" id="lUf-kQ-zMz"/>
                                                                <constraint firstItem="kzp-GR-Sy4" firstAttribute="leading" relation="greaterThanOrEqual" secondItem="VbE-TV-lb5" secondAttribute="trailing" id="llG-p4-ckS"/>
                                                                <constraint firstItem="eOz-bB-vzM" firstAttribute="centerY" secondItem="dXz-x4-sm5" secondAttribute="centerY" id="rgl-9k-oY7"/>
                                                                <constraint firstItem="4U2-kT-76O" firstAttribute="leading" secondItem="eOz-bB-vzM" secondAttribute="trailing" id="rnJ-T0-g1e"/>
                                                                <constraint firstItem="LMp-7Y-Rxg" firstAttribute="top" secondItem="3xe-mv-ORw" secondAttribute="bottom" constant="8" id="uj7-Lc-oLk"/>
                                                            </constraints>
                                                        </customView>
                                                        <box verticalHuggingPriority="750" boxType="separator" translatesAutoresizingMaskIntoConstraints="NO" id="jRc-VZ-Vv2">
                                                            <rect key="frame" x="0.0" y="423" width="360" height="5"/>
                                                            <constraints>
                                                                <constraint firstAttribute="height" constant="1" id="W2h-DQ-cHB"/>
                                                            </constraints>
                                                        </box>
                                                        <customView wantsLayer="YES" translatesAutoresizingMaskIntoConstraints="NO" id="gSw-NK-ZU6" userLabel="SubStyleSection Container View">
                                                            <rect key="frame" x="0.0" y="0.0" width="360" height="425"/>
                                                            <subviews>
                                                                <textField verticalHuggingPriority="750" horizontalCompressionResistancePriority="250" allowsCharacterPickerTouchBarItem="YES" translatesAutoresizingMaskIntoConstraints="NO" id="Lkf-Yn-nsR" userLabel="Subtitle style options disclaimer">
                                                                    <rect key="frame" x="18" y="377" width="324" height="28"/>
                                                                    <textFieldCell key="cell" sendsActionOnEndEditing="YES" title="Subtitle style options may break ASS rendering, and some of them will be disabled depending on subtitle type." id="wBD-pZ-Bvu">
                                                                        <font key="font" metaFont="message" size="11"/>
                                                                        <color key="textColor" name="labelColor" catalog="System" colorSpace="catalog"/>
                                                                        <color key="backgroundColor" name="controlColor" catalog="System" colorSpace="catalog"/>
                                                                    </textFieldCell>
                                                                </textField>
                                                                <textField horizontalHuggingPriority="251" verticalHuggingPriority="750" allowsCharacterPickerTouchBarItem="YES" translatesAutoresizingMaskIntoConstraints="NO" id="9xm-5m-Q7G">
                                                                    <rect key="frame" x="18" y="341" width="324" height="16"/>
                                                                    <textFieldCell key="cell" scrollable="YES" lineBreakMode="clipping" sendsActionOnEndEditing="YES" title="Scale:" id="Wbx-Ti-qiS">
                                                                        <font key="font" metaFont="systemBold"/>
                                                                        <color key="textColor" name="labelColor" catalog="System" colorSpace="catalog"/>
                                                                        <color key="backgroundColor" name="controlColor" catalog="System" colorSpace="catalog"/>
                                                                    </textFieldCell>
                                                                </textField>
                                                                <slider verticalHuggingPriority="750" translatesAutoresizingMaskIntoConstraints="NO" id="B8f-KH-BaO">
                                                                    <rect key="frame" x="18" y="307" width="324" height="28"/>
                                                                    <sliderCell key="cell" continuous="YES" alignment="left" minValue="-5" maxValue="5" tickMarkPosition="above" sliderType="linear" id="Qpw-NH-Unh"/>
                                                                    <connections>
                                                                        <action selector="subScaleSliderAction:" target="-2" id="zEB-hd-cz8"/>
                                                                    </connections>
                                                                </slider>
                                                                <textField horizontalHuggingPriority="251" verticalHuggingPriority="750" allowsCharacterPickerTouchBarItem="YES" translatesAutoresizingMaskIntoConstraints="NO" id="ipr-WR-eax">
                                                                    <rect key="frame" x="18" y="213" width="324" height="16"/>
                                                                    <textFieldCell key="cell" scrollable="YES" lineBreakMode="clipping" sendsActionOnEndEditing="YES" title="Text Style:" id="ZBd-13-lA1">
                                                                        <font key="font" metaFont="systemBold"/>
                                                                        <color key="textColor" name="labelColor" catalog="System" colorSpace="catalog"/>
                                                                        <color key="backgroundColor" name="controlColor" catalog="System" colorSpace="catalog"/>
                                                                    </textFieldCell>
                                                                </textField>
                                                                <customView translatesAutoresizingMaskIntoConstraints="NO" id="XwE-7y-DXJ" customClass="SettingsListCellView" customModule="IINA" customModuleProvider="target">
                                                                    <rect key="frame" x="20" y="20" width="320" height="185"/>
                                                                    <subviews>
                                                                        <colorWell translatesAutoresizingMaskIntoConstraints="NO" id="9mo-uL-hfC" customClass="RoundedColorWell" customModule="IINA" customModuleProvider="target">
                                                                            <rect key="frame" x="57" y="120" width="29" height="27"/>
                                                                            <constraints>
                                                                                <constraint firstAttribute="height" constant="23" id="Rgf-Cu-gr0"/>
                                                                                <constraint firstAttribute="width" constant="23" id="tlC-zK-dZi"/>
                                                                            </constraints>
                                                                            <color key="color" red="1" green="1" blue="1" alpha="1" colorSpace="calibratedRGB"/>
                                                                            <connections>
                                                                                <action selector="subTextColorAction:" target="-2" id="K9J-nN-LTp"/>
                                                                            </connections>
                                                                        </colorWell>
                                                                        <popUpButton verticalHuggingPriority="750" translatesAutoresizingMaskIntoConstraints="NO" id="xtF-tn-m9W" userLabel="Text font size">
                                                                            <rect key="frame" x="130" y="121" width="78" height="22"/>
                                                                            <constraints>
                                                                                <constraint firstAttribute="width" relation="greaterThanOrEqual" constant="70" id="d7u-5q-vDg"/>
                                                                            </constraints>
                                                                            <popUpButtonCell key="cell" type="push" title="55" bezelStyle="rounded" alignment="left" controlSize="small" lineBreakMode="truncatingTail" state="on" borderStyle="borderAndBezel" imageScaling="proportionallyDown" inset="2" selectedItem="mep-aa-rk7" id="qha-uU-Cos" userLabel="Cell">
                                                                                <behavior key="behavior" lightByBackground="YES" lightByGray="YES"/>
                                                                                <font key="font" metaFont="message" size="11"/>
                                                                                <menu key="menu" id="NDG-BT-qrU">
                                                                                    <items>
                                                                                        <menuItem title="30" id="JeH-nY-dU8"/>
                                                                                        <menuItem title="35" id="zcb-7y-OVG"/>
                                                                                        <menuItem title="40" id="Sp8-cj-Zrx"/>
                                                                                        <menuItem title="45" id="OVn-Oj-YAr"/>
                                                                                        <menuItem title="50" id="YTM-1c-Gl0"/>
                                                                                        <menuItem title="55" state="on" id="mep-aa-rk7"/>
                                                                                        <menuItem title="60" id="CFK-kH-8hR"/>
                                                                                        <menuItem title="65" id="n2O-ot-Bir"/>
                                                                                        <menuItem title="70" id="AmU-VN-wGN"/>
                                                                                    </items>
                                                                                </menu>
                                                                            </popUpButtonCell>
                                                                            <connections>
                                                                                <action selector="subTextSizeAction:" target="-2" id="Z3b-cC-c1V"/>
                                                                            </connections>
                                                                        </popUpButton>
                                                                        <textField horizontalHuggingPriority="251" verticalHuggingPriority="750" allowsCharacterPickerTouchBarItem="YES" translatesAutoresizingMaskIntoConstraints="NO" id="jj7-9J-PmG">
                                                                            <rect key="frame" x="18" y="126" width="36" height="14"/>
                                                                            <textFieldCell key="cell" scrollable="YES" lineBreakMode="clipping" sendsActionOnEndEditing="YES" alignment="right" title="Color:" id="6LO-6y-IsA">
                                                                                <font key="font" metaFont="message" size="11"/>
                                                                                <color key="textColor" name="labelColor" catalog="System" colorSpace="catalog"/>
                                                                                <color key="backgroundColor" name="controlColor" catalog="System" colorSpace="catalog"/>
                                                                            </textFieldCell>
                                                                        </textField>
                                                                        <textField horizontalHuggingPriority="249" verticalHuggingPriority="750" allowsCharacterPickerTouchBarItem="YES" translatesAutoresizingMaskIntoConstraints="NO" id="vLY-cB-GEf">
                                                                            <rect key="frame" x="89" y="126" width="39" height="14"/>
                                                                            <textFieldCell key="cell" scrollable="YES" lineBreakMode="clipping" sendsActionOnEndEditing="YES" alignment="right" title="Size:" id="s9l-Hb-SCk">
                                                                                <font key="font" metaFont="message" size="11"/>
                                                                                <color key="textColor" name="labelColor" catalog="System" colorSpace="catalog"/>
                                                                                <color key="backgroundColor" name="controlColor" catalog="System" colorSpace="catalog"/>
                                                                            </textFieldCell>
                                                                        </textField>
                                                                        <textField horizontalHuggingPriority="251" verticalHuggingPriority="750" allowsCharacterPickerTouchBarItem="YES" translatesAutoresizingMaskIntoConstraints="NO" id="xdm-hT-rQs">
                                                                            <rect key="frame" x="18" y="99" width="284" height="14"/>
                                                                            <textFieldCell key="cell" scrollable="YES" lineBreakMode="clipping" sendsActionOnEndEditing="YES" title="BORDER" id="GlZ-YU-dNm">
                                                                                <font key="font" metaFont="smallSystemBold"/>
                                                                                <color key="textColor" name="labelColor" catalog="System" colorSpace="catalog"/>
                                                                                <color key="backgroundColor" name="controlColor" catalog="System" colorSpace="catalog"/>
                                                                            </textFieldCell>
                                                                        </textField>
                                                                        <textField horizontalHuggingPriority="251" verticalHuggingPriority="750" allowsCharacterPickerTouchBarItem="YES" translatesAutoresizingMaskIntoConstraints="NO" id="BcK-R6-e8c">
                                                                            <rect key="frame" x="18" y="74" width="36" height="14"/>
                                                                            <textFieldCell key="cell" scrollable="YES" lineBreakMode="clipping" sendsActionOnEndEditing="YES" alignment="right" title="Color:" id="ANn-CR-JOV">
                                                                                <font key="font" metaFont="message" size="11"/>
                                                                                <color key="textColor" name="labelColor" catalog="System" colorSpace="catalog"/>
                                                                                <color key="backgroundColor" name="controlColor" catalog="System" colorSpace="catalog"/>
                                                                            </textFieldCell>
                                                                        </textField>
                                                                        <textField horizontalHuggingPriority="251" verticalHuggingPriority="750" allowsCharacterPickerTouchBarItem="YES" translatesAutoresizingMaskIntoConstraints="NO" id="kaq-YT-MxI">
                                                                            <rect key="frame" x="18" y="22" width="36" height="14"/>
                                                                            <textFieldCell key="cell" scrollable="YES" lineBreakMode="clipping" sendsActionOnEndEditing="YES" alignment="right" title="Color:" id="3kI-6i-ujt">
                                                                                <font key="font" metaFont="message" size="11"/>
                                                                                <color key="textColor" name="labelColor" catalog="System" colorSpace="catalog"/>
                                                                                <color key="backgroundColor" name="controlColor" catalog="System" colorSpace="catalog"/>
                                                                            </textFieldCell>
                                                                        </textField>
                                                                        <textField horizontalHuggingPriority="249" verticalHuggingPriority="750" allowsCharacterPickerTouchBarItem="YES" translatesAutoresizingMaskIntoConstraints="NO" id="7Lw-84-lts">
                                                                            <rect key="frame" x="89" y="74" width="39" height="14"/>
                                                                            <textFieldCell key="cell" scrollable="YES" lineBreakMode="clipping" sendsActionOnEndEditing="YES" alignment="right" title="Width:" id="22j-ra-GAY">
                                                                                <font key="font" metaFont="message" size="11"/>
                                                                                <color key="textColor" name="labelColor" catalog="System" colorSpace="catalog"/>
                                                                                <color key="backgroundColor" name="controlColor" catalog="System" colorSpace="catalog"/>
                                                                            </textFieldCell>
                                                                        </textField>
                                                                        <colorWell translatesAutoresizingMaskIntoConstraints="NO" id="U2e-zB-Kue" customClass="RoundedColorWell" customModule="IINA" customModuleProvider="target">
                                                                            <rect key="frame" x="57" y="68" width="29" height="27"/>
                                                                            <constraints>
                                                                                <constraint firstAttribute="height" constant="23" id="OaA-1O-DoB"/>
                                                                                <constraint firstAttribute="width" constant="23" id="kwW-fi-4RZ"/>
                                                                            </constraints>
                                                                            <color key="color" red="0.0" green="0.0" blue="0.0" alpha="1" colorSpace="calibratedRGB"/>
                                                                            <connections>
                                                                                <action selector="subTextBorderColorAction:" target="-2" id="ACh-s2-ew1"/>
                                                                            </connections>
                                                                        </colorWell>
                                                                        <colorWell translatesAutoresizingMaskIntoConstraints="NO" id="Ure-tT-JEy" customClass="RoundedColorWell" customModule="IINA" customModuleProvider="target">
                                                                            <rect key="frame" x="57" y="16" width="29" height="27"/>
                                                                            <constraints>
                                                                                <constraint firstAttribute="height" constant="23" id="Ivi-Q0-PSs"/>
                                                                                <constraint firstAttribute="width" constant="23" id="qQW-fy-gq5"/>
                                                                            </constraints>
                                                                            <color key="color" red="1" green="1" blue="1" alpha="0.0" colorSpace="calibratedRGB"/>
                                                                            <connections>
                                                                                <action selector="subTextBgColorAction:" target="-2" id="hoQ-1z-12N"/>
                                                                            </connections>
                                                                        </colorWell>
                                                                        <textField horizontalHuggingPriority="251" verticalHuggingPriority="750" allowsCharacterPickerTouchBarItem="YES" translatesAutoresizingMaskIntoConstraints="NO" id="WJ6-Fb-q7a">
                                                                            <rect key="frame" x="18" y="47" width="284" height="14"/>
                                                                            <textFieldCell key="cell" scrollable="YES" lineBreakMode="clipping" sendsActionOnEndEditing="YES" title="BACKGROUND" id="uqb-mz-A22">
                                                                                <font key="font" metaFont="smallSystemBold"/>
                                                                                <color key="textColor" name="labelColor" catalog="System" colorSpace="catalog"/>
                                                                                <color key="backgroundColor" name="controlColor" catalog="System" colorSpace="catalog"/>
                                                                            </textFieldCell>
                                                                        </textField>
                                                                        <textField horizontalHuggingPriority="251" verticalHuggingPriority="750" allowsCharacterPickerTouchBarItem="YES" translatesAutoresizingMaskIntoConstraints="NO" id="jTT-rB-qLu">
                                                                            <rect key="frame" x="18" y="151" width="284" height="14"/>
                                                                            <textFieldCell key="cell" scrollable="YES" lineBreakMode="clipping" sendsActionOnEndEditing="YES" title="FONT" id="g6B-DC-lJ0">
                                                                                <font key="font" metaFont="smallSystemBold"/>
                                                                                <color key="textColor" name="labelColor" catalog="System" colorSpace="catalog"/>
                                                                                <color key="backgroundColor" name="controlColor" catalog="System" colorSpace="catalog"/>
                                                                            </textFieldCell>
                                                                        </textField>
                                                                        <popUpButton verticalHuggingPriority="750" translatesAutoresizingMaskIntoConstraints="NO" id="bkX-rt-2bg" userLabel="Text Border Width">
                                                                            <rect key="frame" x="130" y="69" width="79" height="22"/>
                                                                            <constraints>
                                                                                <constraint firstAttribute="width" constant="71" id="Udn-GZ-bGb"/>
                                                                            </constraints>
                                                                            <popUpButtonCell key="cell" type="push" title="3" bezelStyle="rounded" alignment="left" controlSize="small" lineBreakMode="truncatingTail" state="on" borderStyle="borderAndBezel" imageScaling="proportionallyDown" inset="2" selectedItem="h6k-DT-fv5" id="xGc-Oh-HJO">
                                                                                <behavior key="behavior" lightByBackground="YES" lightByGray="YES"/>
                                                                                <font key="font" metaFont="message" size="11"/>
                                                                                <menu key="menu" id="LnU-HE-pGc">
                                                                                    <items>
                                                                                        <menuItem title="0" id="3eG-mV-UGW"/>
                                                                                        <menuItem title="0.25" id="DdO-VX-HCz"/>
                                                                                        <menuItem title="0.5" id="avJ-cW-Iws"/>
                                                                                        <menuItem title="1" id="nvA-Ae-4XS"/>
                                                                                        <menuItem title="1.5" id="JbG-Ur-b55"/>
                                                                                        <menuItem title="2" id="bxa-ha-AXL"/>
                                                                                        <menuItem title="2.5" id="nPr-QJ-Ty3"/>
                                                                                        <menuItem title="3" state="on" id="h6k-DT-fv5"/>
                                                                                        <menuItem title="4" id="ssK-tS-ogL"/>
                                                                                        <menuItem title="5" id="7su-au-nwq"/>
                                                                                    </items>
                                                                                </menu>
                                                                            </popUpButtonCell>
                                                                            <connections>
                                                                                <action selector="subTextBorderWidthAction:" target="-2" id="qyR-r0-5LO"/>
                                                                            </connections>
                                                                        </popUpButton>
                                                                        <button verticalHuggingPriority="750" translatesAutoresizingMaskIntoConstraints="NO" id="qGz-rB-dsV">
                                                                            <rect key="frame" x="210" y="118" width="76" height="27"/>
                                                                            <constraints>
                                                                                <constraint firstAttribute="width" relation="greaterThanOrEqual" constant="64" id="0zp-I9-Wwd"/>
                                                                            </constraints>
                                                                            <buttonCell key="cell" type="push" title="Font..." bezelStyle="rounded" alignment="center" controlSize="small" borderStyle="border" imageScaling="proportionallyDown" inset="2" id="ghy-e7-7Of">
                                                                                <behavior key="behavior" pushIn="YES" lightByBackground="YES" lightByGray="YES"/>
                                                                                <font key="font" metaFont="message" size="11"/>
                                                                            </buttonCell>
                                                                            <connections>
                                                                                <action selector="subFontAction:" target="-2" id="suw-pH-n9w"/>
                                                                            </connections>
                                                                        </button>
                                                                    </subviews>
                                                                    <constraints>
                                                                        <constraint firstItem="Ure-tT-JEy" firstAttribute="centerY" secondItem="kaq-YT-MxI" secondAttribute="centerY" id="0N5-vm-x9t"/>
                                                                        <constraint firstItem="qGz-rB-dsV" firstAttribute="baseline" secondItem="jj7-9J-PmG" secondAttribute="baseline" id="33c-14-ue3"/>
                                                                        <constraint firstItem="9mo-uL-hfC" firstAttribute="leading" secondItem="jj7-9J-PmG" secondAttribute="trailing" constant="8" id="4R4-CJ-HNX"/>
                                                                        <constraint firstItem="xtF-tn-m9W" firstAttribute="centerX" relation="greaterThanOrEqual" secondItem="XwE-7y-DXJ" secondAttribute="centerX" id="9SK-Ca-gfN"/>
                                                                        <constraint firstItem="U2e-zB-Kue" firstAttribute="centerY" secondItem="BcK-R6-e8c" secondAttribute="centerY" id="AU8-6b-Sei"/>
                                                                        <constraint firstItem="kaq-YT-MxI" firstAttribute="leading" secondItem="XwE-7y-DXJ" secondAttribute="leading" constant="20" id="Cm8-rC-nJU"/>
                                                                        <constraint firstAttribute="trailing" secondItem="jTT-rB-qLu" secondAttribute="trailing" constant="20" id="Cqc-Gb-Hn7"/>
                                                                        <constraint firstItem="bkX-rt-2bg" firstAttribute="baseline" secondItem="7Lw-84-lts" secondAttribute="baseline" id="DIl-FT-DyT"/>
                                                                        <constraint firstAttribute="trailing" relation="greaterThanOrEqual" secondItem="qGz-rB-dsV" secondAttribute="trailing" constant="40" id="GuX-Wj-2jB"/>
                                                                        <constraint firstItem="WJ6-Fb-q7a" firstAttribute="top" secondItem="BcK-R6-e8c" secondAttribute="bottom" constant="13" id="Lwt-sS-fwH"/>
                                                                        <constraint firstItem="bkX-rt-2bg" firstAttribute="centerX" relation="greaterThanOrEqual" secondItem="XwE-7y-DXJ" secondAttribute="centerX" id="PIR-lu-2WE"/>
                                                                        <constraint firstItem="vLY-cB-GEf" firstAttribute="baseline" secondItem="jj7-9J-PmG" secondAttribute="baseline" id="PjW-fj-Uwz"/>
                                                                        <constraint firstItem="bkX-rt-2bg" firstAttribute="leading" secondItem="7Lw-84-lts" secondAttribute="trailing" constant="8" id="WMn-cE-dPv"/>
                                                                        <constraint firstAttribute="trailing" secondItem="xdm-hT-rQs" secondAttribute="trailing" constant="20" id="XAQ-zm-z3h"/>
                                                                        <constraint firstItem="jj7-9J-PmG" firstAttribute="leading" secondItem="XwE-7y-DXJ" secondAttribute="leading" constant="20" id="XYt-Vf-50K"/>
                                                                        <constraint firstItem="9mo-uL-hfC" firstAttribute="centerY" secondItem="jj7-9J-PmG" secondAttribute="centerY" id="YW2-hi-tRk"/>
                                                                        <constraint firstItem="vLY-cB-GEf" firstAttribute="leading" relation="greaterThanOrEqual" secondItem="9mo-uL-hfC" secondAttribute="trailing" constant="8" id="YXX-5O-ooR"/>
                                                                        <constraint firstAttribute="trailing" secondItem="WJ6-Fb-q7a" secondAttribute="trailing" constant="20" id="bHB-uf-Gw7"/>
                                                                        <constraint firstItem="xtF-tn-m9W" firstAttribute="leading" secondItem="vLY-cB-GEf" secondAttribute="trailing" constant="8" id="cCg-0c-LMp"/>
                                                                        <constraint firstItem="7Lw-84-lts" firstAttribute="leading" secondItem="U2e-zB-Kue" secondAttribute="trailing" constant="8" id="cu6-gj-FrG"/>
                                                                        <constraint firstItem="vLY-cB-GEf" firstAttribute="width" secondItem="7Lw-84-lts" secondAttribute="width" id="e4z-b8-BCX"/>
                                                                        <constraint firstItem="xdm-hT-rQs" firstAttribute="top" secondItem="jj7-9J-PmG" secondAttribute="bottom" constant="13" id="fL1-WH-4Dv"/>
                                                                        <constraint firstItem="BcK-R6-e8c" firstAttribute="top" secondItem="xdm-hT-rQs" secondAttribute="bottom" constant="11" id="g3O-hP-Eh8"/>
                                                                        <constraint firstItem="WJ6-Fb-q7a" firstAttribute="leading" secondItem="XwE-7y-DXJ" secondAttribute="leading" constant="20" id="hU0-aj-Q93"/>
                                                                        <constraint firstItem="jj7-9J-PmG" firstAttribute="top" secondItem="jTT-rB-qLu" secondAttribute="bottom" constant="11" id="j3Z-Tc-teg"/>
                                                                        <constraint firstItem="jTT-rB-qLu" firstAttribute="top" secondItem="XwE-7y-DXJ" secondAttribute="top" constant="20" id="kIM-1C-00c"/>
                                                                        <constraint firstItem="7Lw-84-lts" firstAttribute="baseline" secondItem="BcK-R6-e8c" secondAttribute="baseline" id="kSf-Xa-B8J"/>
                                                                        <constraint firstAttribute="bottom" secondItem="Ure-tT-JEy" secondAttribute="bottom" constant="18" id="oHe-yR-56i"/>
                                                                        <constraint firstItem="qGz-rB-dsV" firstAttribute="leading" relation="greaterThanOrEqual" secondItem="xtF-tn-m9W" secondAttribute="trailing" constant="12" id="oXK-RG-DYm"/>
                                                                        <constraint firstItem="Ure-tT-JEy" firstAttribute="leading" secondItem="kaq-YT-MxI" secondAttribute="trailing" constant="8" id="qnE-hM-7aL"/>
                                                                        <constraint firstItem="jTT-rB-qLu" firstAttribute="leading" secondItem="XwE-7y-DXJ" secondAttribute="leading" constant="20" id="qs9-eC-h1L"/>
                                                                        <constraint firstItem="xtF-tn-m9W" firstAttribute="baseline" secondItem="vLY-cB-GEf" secondAttribute="baseline" id="tJv-0k-NF2"/>
                                                                        <constraint firstItem="U2e-zB-Kue" firstAttribute="leading" secondItem="BcK-R6-e8c" secondAttribute="trailing" constant="8" id="tkf-e9-6dm"/>
                                                                        <constraint firstItem="xdm-hT-rQs" firstAttribute="leading" secondItem="XwE-7y-DXJ" secondAttribute="leading" constant="20" id="xEB-cv-Osv"/>
                                                                        <constraint firstItem="kaq-YT-MxI" firstAttribute="top" secondItem="WJ6-Fb-q7a" secondAttribute="bottom" constant="11" id="xtS-AV-MhM"/>
                                                                        <constraint firstItem="BcK-R6-e8c" firstAttribute="leading" secondItem="XwE-7y-DXJ" secondAttribute="leading" constant="20" id="zy9-7s-8pJ"/>
                                                                    </constraints>
                                                                </customView>
                                                                <button translatesAutoresizingMaskIntoConstraints="NO" id="8ZC-Wx-nt7">
                                                                    <rect key="frame" x="324" y="338.5" width="16" height="21"/>
                                                                    <constraints>
                                                                        <constraint firstAttribute="height" constant="16" id="GIz-PJ-9SR"/>
                                                                        <constraint firstAttribute="width" constant="16" id="HE1-PU-O12"/>
                                                                    </constraints>
                                                                    <buttonCell key="cell" type="square" bezelStyle="shadowlessSquare" image="NSRefreshFreestandingTemplate" imagePosition="only" alignment="center" controlSize="small" imageScaling="proportionallyUpOrDown" inset="2" id="ojj-5V-n3t">
                                                                        <behavior key="behavior" pushIn="YES" lightByBackground="YES" lightByGray="YES"/>
                                                                        <font key="font" metaFont="message" size="11"/>
                                                                    </buttonCell>
                                                                    <connections>
                                                                        <action selector="subScaleReset:" target="-2" id="wfC-aE-U04"/>
                                                                    </connections>
                                                                </button>
                                                                <textField horizontalHuggingPriority="251" verticalHuggingPriority="750" allowsCharacterPickerTouchBarItem="YES" translatesAutoresizingMaskIntoConstraints="NO" id="OEX-Gn-xCa">
                                                                    <rect key="frame" x="18" y="277" width="324" height="16"/>
                                                                    <textFieldCell key="cell" scrollable="YES" lineBreakMode="clipping" sendsActionOnEndEditing="YES" title="Position:" id="t03-36-Zge">
                                                                        <font key="font" metaFont="systemBold"/>
                                                                        <color key="textColor" name="labelColor" catalog="System" colorSpace="catalog"/>
                                                                        <color key="backgroundColor" name="controlColor" catalog="System" colorSpace="catalog"/>
                                                                    </textFieldCell>
                                                                </textField>
                                                                <slider verticalHuggingPriority="750" translatesAutoresizingMaskIntoConstraints="NO" id="lzW-d6-Asr">
                                                                    <rect key="frame" x="18" y="243" width="324" height="28"/>
                                                                    <sliderCell key="cell" continuous="YES" alignment="left" maxValue="100" tickMarkPosition="above" sliderType="linear" id="fZU-F1-3pO"/>
                                                                    <connections>
                                                                        <action selector="subPosSliderAction:" target="-2" id="Top-XW-i2A"/>
                                                                    </connections>
                                                                </slider>
                                                            </subviews>
                                                            <constraints>
                                                                <constraint firstItem="XwE-7y-DXJ" firstAttribute="top" secondItem="ipr-WR-eax" secondAttribute="bottom" constant="8" id="6Vb-CZ-GSt"/>
                                                                <constraint firstItem="B8f-KH-BaO" firstAttribute="top" secondItem="8ZC-Wx-nt7" secondAttribute="bottom" constant="8" id="75S-2r-O03"/>
                                                                <constraint firstItem="ipr-WR-eax" firstAttribute="top" secondItem="lzW-d6-Asr" secondAttribute="bottom" constant="20" id="GBD-Yz-zZx"/>
                                                                <constraint firstItem="Lkf-Yn-nsR" firstAttribute="top" secondItem="gSw-NK-ZU6" secondAttribute="top" constant="20" id="atW-bb-cRk"/>
                                                                <constraint firstItem="9xm-5m-Q7G" firstAttribute="top" secondItem="Lkf-Yn-nsR" secondAttribute="bottom" constant="20" id="bXP-av-Tgw"/>
                                                                <constraint firstAttribute="bottom" secondItem="XwE-7y-DXJ" secondAttribute="bottom" constant="20" id="jg3-w0-k4p"/>
                                                                <constraint firstItem="8ZC-Wx-nt7" firstAttribute="centerY" secondItem="9xm-5m-Q7G" secondAttribute="centerY" id="mON-va-vGN"/>
                                                                <constraint firstItem="OEX-Gn-xCa" firstAttribute="top" secondItem="B8f-KH-BaO" secondAttribute="bottom" constant="20" id="rNb-Fl-dTS"/>
                                                                <constraint firstItem="lzW-d6-Asr" firstAttribute="top" secondItem="OEX-Gn-xCa" secondAttribute="bottom" constant="8" id="vn4-wP-Oee"/>
                                                            </constraints>
                                                        </customView>
                                                    </subviews>
                                                    <constraints>
                                                        <constraint firstItem="zQu-u6-goi" firstAttribute="leading" secondItem="PJb-5N-8QM" secondAttribute="leading" id="1jU-tm-xfg"/>
                                                        <constraint firstItem="gSw-NK-ZU6" firstAttribute="leading" secondItem="pm4-x9-WJ5" secondAttribute="leading" id="3Q8-0S-K6q"/>
                                                        <constraint firstItem="XwE-7y-DXJ" firstAttribute="trailing" secondItem="PJb-5N-8QM" secondAttribute="trailing" id="9Nv-Nz-hxZ"/>
                                                        <constraint firstItem="lzW-d6-Asr" firstAttribute="trailing" secondItem="PJb-5N-8QM" secondAttribute="trailing" id="9Pl-tW-Dag"/>
                                                        <constraint firstItem="gSw-NK-ZU6" firstAttribute="top" secondItem="jRc-VZ-Vv2" secondAttribute="bottom" id="AKd-3V-cnm"/>
                                                        <constraint firstItem="Wuf-PX-OYd" firstAttribute="top" secondItem="pm4-x9-WJ5" secondAttribute="top" id="Asb-va-Eiv"/>
                                                        <constraint firstItem="PJb-5N-8QM" firstAttribute="leading" secondItem="pm4-x9-WJ5" secondAttribute="leading" constant="20" id="BQV-10-Aft"/>
                                                        <constraint firstAttribute="trailing" secondItem="jRc-VZ-Vv2" secondAttribute="trailing" id="Bgp-ag-XCb"/>
                                                        <constraint firstItem="XwE-7y-DXJ" firstAttribute="leading" secondItem="PJb-5N-8QM" secondAttribute="leading" id="E6E-nw-l3T"/>
                                                        <constraint firstItem="3xe-mv-ORw" firstAttribute="leading" secondItem="PJb-5N-8QM" secondAttribute="leading" id="EM8-9Q-Yhw"/>
                                                        <constraint firstItem="Lkf-Yn-nsR" firstAttribute="leading" secondItem="PJb-5N-8QM" secondAttribute="leading" id="FiQ-Xm-8Ps"/>
                                                        <constraint firstItem="B8f-KH-BaO" firstAttribute="leading" secondItem="PJb-5N-8QM" secondAttribute="leading" id="FlI-9X-O0V"/>
                                                        <constraint firstItem="M2U-rq-X2L" firstAttribute="trailing" secondItem="PJb-5N-8QM" secondAttribute="trailing" id="H2R-H8-0CG"/>
                                                        <constraint firstItem="lzW-d6-Asr" firstAttribute="leading" secondItem="PJb-5N-8QM" secondAttribute="leading" id="HCm-yU-vu2"/>
                                                        <constraint firstItem="Wuf-PX-OYd" firstAttribute="leading" secondItem="pm4-x9-WJ5" secondAttribute="leading" id="Hee-mM-GuU"/>
                                                        <constraint firstItem="mYH-DV-e4F" firstAttribute="trailing" secondItem="PJb-5N-8QM" secondAttribute="trailing" id="Iqu-ZF-4f5"/>
                                                        <constraint firstAttribute="bottom" secondItem="gSw-NK-ZU6" secondAttribute="bottom" id="Jmq-0f-8aF"/>
                                                        <constraint firstAttribute="trailing" secondItem="gSw-NK-ZU6" secondAttribute="trailing" id="K60-XN-ktT"/>
                                                        <constraint firstItem="9xm-5m-Q7G" firstAttribute="trailing" secondItem="PJb-5N-8QM" secondAttribute="trailing" id="Kib-uN-23k"/>
                                                        <constraint firstAttribute="trailing" secondItem="Wuf-PX-OYd" secondAttribute="trailing" id="NTd-uf-my8"/>
                                                        <constraint firstItem="ipr-WR-eax" firstAttribute="leading" secondItem="PJb-5N-8QM" secondAttribute="leading" id="STy-a7-NgJ"/>
                                                        <constraint firstItem="YIE-pv-gCK" firstAttribute="trailing" relation="lessThanOrEqual" secondItem="PJb-5N-8QM" secondAttribute="trailing" id="SXw-h1-5CU"/>
                                                        <constraint firstItem="4U2-kT-76O" firstAttribute="trailing" secondItem="PJb-5N-8QM" secondAttribute="trailing" id="Ve3-JU-eQO"/>
                                                        <constraint firstItem="3xe-mv-ORw" firstAttribute="trailing" secondItem="PJb-5N-8QM" secondAttribute="trailing" id="WC8-9a-fa5"/>
                                                        <constraint firstItem="jRc-VZ-Vv2" firstAttribute="leading" secondItem="pm4-x9-WJ5" secondAttribute="leading" id="XLU-g4-EAb"/>
                                                        <constraint firstItem="mYH-DV-e4F" firstAttribute="leading" secondItem="PJb-5N-8QM" secondAttribute="leading" id="aMT-hN-hi6"/>
                                                        <constraint firstItem="dXz-x4-sm5" firstAttribute="leading" secondItem="PJb-5N-8QM" secondAttribute="leading" id="ant-fM-6lp"/>
                                                        <constraint firstItem="8ZC-Wx-nt7" firstAttribute="trailing" secondItem="PJb-5N-8QM" secondAttribute="trailing" id="bzu-IK-uIu"/>
                                                        <constraint firstItem="M2U-rq-X2L" firstAttribute="leading" secondItem="PJb-5N-8QM" secondAttribute="leading" id="cph-Mm-h9J"/>
                                                        <constraint firstItem="cOv-Yl-KdH" firstAttribute="trailing" secondItem="PJb-5N-8QM" secondAttribute="trailing" id="fPr-gV-64i"/>
                                                        <constraint firstItem="OEX-Gn-xCa" firstAttribute="leading" secondItem="PJb-5N-8QM" secondAttribute="leading" id="gAG-3A-N0t"/>
                                                        <constraint firstItem="B8f-KH-BaO" firstAttribute="trailing" secondItem="PJb-5N-8QM" secondAttribute="trailing" id="ktB-Vi-i3u"/>
                                                        <constraint firstItem="OEX-Gn-xCa" firstAttribute="trailing" secondItem="PJb-5N-8QM" secondAttribute="trailing" id="lWH-MN-mSd"/>
                                                        <constraint firstItem="PJb-5N-8QM" firstAttribute="top" secondItem="pm4-x9-WJ5" secondAttribute="top" id="m2Z-kA-64n"/>
                                                        <constraint firstItem="jRc-VZ-Vv2" firstAttribute="top" secondItem="Wuf-PX-OYd" secondAttribute="bottom" id="mkT-Pq-Q4q"/>
                                                        <constraint firstItem="9xm-5m-Q7G" firstAttribute="leading" secondItem="PJb-5N-8QM" secondAttribute="leading" id="nAx-en-C96"/>
                                                        <constraint firstItem="Lkf-Yn-nsR" firstAttribute="trailing" secondItem="PJb-5N-8QM" secondAttribute="trailing" id="nfu-St-QoC"/>
                                                        <constraint firstItem="ipr-WR-eax" firstAttribute="trailing" secondItem="PJb-5N-8QM" secondAttribute="trailing" id="pCo-Sx-uL5"/>
                                                        <constraint firstItem="cOv-Yl-KdH" firstAttribute="leading" secondItem="PJb-5N-8QM" secondAttribute="leading" id="w4n-62-Th7"/>
                                                        <constraint firstAttribute="trailing" secondItem="PJb-5N-8QM" secondAttribute="trailing" constant="20" id="wXW-Nt-gpv"/>
                                                    </constraints>
                                                </customView>
                                            </subviews>
                                            <constraints>
                                                <constraint firstItem="pm4-x9-WJ5" firstAttribute="top" secondItem="epy-wp-Ja5" secondAttribute="top" id="1bs-mX-gdk"/>
                                                <constraint firstAttribute="trailing" secondItem="pm4-x9-WJ5" secondAttribute="trailing" id="HgD-xH-Xz0"/>
                                                <constraint firstItem="pm4-x9-WJ5" firstAttribute="leading" secondItem="epy-wp-Ja5" secondAttribute="leading" id="kbf-OJ-lKt"/>
                                            </constraints>
                                            <color key="backgroundColor" name="controlColor" catalog="System" colorSpace="catalog"/>
                                        </clipView>
                                        <scroller key="horizontalScroller" hidden="YES" wantsLayer="YES" verticalHuggingPriority="750" horizontal="YES" id="jEt-nA-sGO">
                                            <rect key="frame" x="-100" y="-100" width="360" height="16"/>
                                            <autoresizingMask key="autoresizingMask"/>
                                        </scroller>
                                        <scroller key="verticalScroller" wantsLayer="YES" verticalHuggingPriority="750" doubleValue="1" horizontal="NO" id="3ZS-ug-kkq">
                                            <rect key="frame" x="344" y="0.0" width="16" height="829"/>
                                            <autoresizingMask key="autoresizingMask"/>
                                        </scroller>
                                    </scrollView>
                                </subviews>
                                <constraints>
                                    <constraint firstAttribute="trailing" secondItem="3kA-IY-poi" secondAttribute="trailing" id="Bdn-AG-ch2"/>
                                    <constraint firstItem="3kA-IY-poi" firstAttribute="top" secondItem="MrM-2b-7ob" secondAttribute="top" id="PN9-XJ-p1Z"/>
                                    <constraint firstAttribute="bottom" secondItem="3kA-IY-poi" secondAttribute="bottom" id="V1r-MX-Hap"/>
                                    <constraint firstItem="3kA-IY-poi" firstAttribute="leading" secondItem="MrM-2b-7ob" secondAttribute="leading" id="dzt-V6-YeS"/>
                                </constraints>
                            </view>
                        </tabViewItem>
                        <tabViewItem label="Plugin" identifier="" id="eE3-9i-hpU" userLabel="PluginTab Tab View Item">
                            <view key="view" id="rcL-IN-kt1">
                                <rect key="frame" x="0.0" y="0.0" width="360" height="738"/>
                                <autoresizingMask key="autoresizingMask" widthSizable="YES" heightSizable="YES"/>
                                <subviews>
                                    <customView translatesAutoresizingMaskIntoConstraints="NO" id="GeS-T1-vtB">
                                        <rect key="frame" x="0.0" y="0.0" width="360" height="738"/>
                                    </customView>
                                </subviews>
                                <constraints>
                                    <constraint firstItem="GeS-T1-vtB" firstAttribute="top" secondItem="rcL-IN-kt1" secondAttribute="top" id="BKv-7d-4r7"/>
                                    <constraint firstAttribute="bottom" secondItem="GeS-T1-vtB" secondAttribute="bottom" id="JpX-mz-IBf"/>
                                    <constraint firstItem="GeS-T1-vtB" firstAttribute="leading" secondItem="rcL-IN-kt1" secondAttribute="leading" id="UtE-9a-d46"/>
                                    <constraint firstAttribute="trailing" secondItem="GeS-T1-vtB" secondAttribute="trailing" id="zQk-WC-GMV"/>
                                </constraints>
                            </view>
                        </tabViewItem>
                    </tabViewItems>
                </tabView>
            </subviews>
            <constraints>
                <constraint firstItem="L78-cf-BxB" firstAttribute="trailing" secondItem="Hz6-mo-xeY" secondAttribute="trailing" id="55S-FG-sbw"/>
<<<<<<< HEAD
                <constraint firstItem="iNg-R1-bXw" firstAttribute="top" secondItem="L78-cf-BxB" secondAttribute="bottom" constant="-1" id="6FU-jB-tn5"/>
                <constraint firstAttribute="trailing" secondItem="dNi-Ib-2vd" secondAttribute="trailing" constant="20" id="Ul3-qM-JEr"/>
                <constraint firstItem="L78-cf-BxB" firstAttribute="top" secondItem="dNi-Ib-2vd" secondAttribute="bottom" constant="-1" id="VjD-2S-qZr"/>
=======
                <constraint firstItem="iNg-R1-bXw" firstAttribute="top" secondItem="L78-cf-BxB" secondAttribute="bottom" constant="0" id="6FU-jB-tn5"/>
                <constraint firstAttribute="trailing" secondItem="dNi-Ib-2vd" secondAttribute="trailing" constant="20" id="Ul3-qM-JEr"/>
                <constraint firstItem="L78-cf-BxB" firstAttribute="top" secondItem="dNi-Ib-2vd" secondAttribute="bottom" constant="0" id="VjD-2S-qZr"/>
>>>>>>> d1fec00f
                <constraint firstItem="udA-m2-eJb" firstAttribute="trailing" secondItem="iNg-R1-bXw" secondAttribute="trailing" id="Z18-rW-4G3"/>
                <constraint firstItem="udA-m2-eJb" firstAttribute="leading" secondItem="iNg-R1-bXw" secondAttribute="leading" id="aAs-ug-WAK"/>
                <constraint firstItem="dNi-Ib-2vd" firstAttribute="leading" secondItem="Hz6-mo-xeY" secondAttribute="leading" constant="20" id="aDg-IN-ivk"/>
                <constraint firstItem="udA-m2-eJb" firstAttribute="top" secondItem="iNg-R1-bXw" secondAttribute="bottom" id="cJX-tf-pDr"/>
                <constraint firstAttribute="bottom" secondItem="udA-m2-eJb" secondAttribute="bottom" id="grA-dL-eg4"/>
                <constraint firstAttribute="trailing" secondItem="iNg-R1-bXw" secondAttribute="trailing" id="im6-JF-oJl"/>
                <constraint firstItem="iNg-R1-bXw" firstAttribute="leading" secondItem="Hz6-mo-xeY" secondAttribute="leading" id="j0a-1p-fwe"/>
                <constraint firstItem="dNi-Ib-2vd" firstAttribute="top" secondItem="Hz6-mo-xeY" secondAttribute="top" identifier="ButtonTopConstraint" id="qd3-0i-qbr"/>
                <constraint firstItem="L78-cf-BxB" firstAttribute="leading" secondItem="Hz6-mo-xeY" secondAttribute="leading" id="tzm-Ub-xUS"/>
                <constraint firstAttribute="width" priority="900" constant="360" id="wbT-t0-p1J"/>
            </constraints>
            <point key="canvasLocation" x="101" y="441.5"/>
        </customView>
        <customObject id="15X-3x-QZ1" customClass="NSFontManager"/>
        <viewController id="KVt-CA-hSE" userLabel="Popover View Controller"/>
        <popover id="3NR-ck-A65">
            <connections>
                <outlet property="contentViewController" destination="KVt-CA-hSE" id="eDC-6w-NXb"/>
            </connections>
        </popover>
        <userDefaultsController representsSharedInstance="YES" id="CE5-Ex-Oo6"/>
    </objects>
    <resources>
        <image name="NSRefreshFreestandingTemplate" width="20" height="20"/>
        <image name="tab_audio" width="18" height="18"/>
        <image name="tab_sub" width="18" height="18"/>
        <image name="tab_video" width="18" height="18"/>
        <image name="triangle-down" width="10" height="14"/>
        <namedColor name="SidebarTableBackground">
            <color red="0.0" green="0.0" blue="0.0" alpha="0.019999999552965164" colorSpace="custom" customColorSpace="sRGB"/>
        </namedColor>
    </resources>
</document><|MERGE_RESOLUTION|>--- conflicted
+++ resolved
@@ -133,12 +133,9 @@
                 </stackView>
                 <box verticalHuggingPriority="750" boxType="separator" translatesAutoresizingMaskIntoConstraints="NO" id="L78-cf-BxB" userLabel="BelowTabButtons Horizontal Line">
                     <rect key="frame" x="0.0" y="862" width="360" height="5"/>
-<<<<<<< HEAD
                     <constraints>
                         <constraint firstAttribute="height" constant="1" id="hXd-Oh-PRY"/>
                     </constraints>
-=======
->>>>>>> d1fec00f
                 </box>
                 <customView translatesAutoresizingMaskIntoConstraints="NO" id="iNg-R1-bXw" userLabel="PluginTabs View">
                     <rect key="frame" x="0.0" y="829" width="360" height="36"/>
@@ -186,22 +183,6 @@
                     <tabViewItems>
                         <tabViewItem label="Video" identifier="1" id="CYP-el-A6A" userLabel="VideoTab Tab View Item">
                             <view key="view" id="NRI-ba-KMd" userLabel="VideoTab View">
-<<<<<<< HEAD
-                                <rect key="frame" x="0.0" y="0.0" width="372" height="829"/>
-                                <autoresizingMask key="autoresizingMask" widthSizable="YES" heightSizable="YES"/>
-                                <subviews>
-                                    <scrollView borderType="none" autohidesScrollers="YES" horizontalLineScroll="10" horizontalPageScroll="10" verticalLineScroll="10" verticalPageScroll="10" hasHorizontalScroller="NO" usesPredominantAxisScrolling="NO" translatesAutoresizingMaskIntoConstraints="NO" id="SHU-hX-9MT" userLabel="VideoTab Scroll View">
-                                        <rect key="frame" x="0.0" y="0.0" width="372" height="829"/>
-                                        <clipView key="contentView" drawsBackground="NO" copiesOnScroll="NO" id="8Es-YX-dNf" userLabel="VideoTab Clip View">
-                                            <rect key="frame" x="0.0" y="0.0" width="372" height="829"/>
-                                            <autoresizingMask key="autoresizingMask" widthSizable="YES" heightSizable="YES"/>
-                                            <subviews>
-                                                <view translatesAutoresizingMaskIntoConstraints="NO" id="ZGz-La-n9c" userLabel="VideoTab Flipped CONTENT VIEW" customClass="FlippedView" customModule="IINA" customModuleProvider="target">
-                                                    <rect key="frame" x="0.0" y="69" width="372" height="760"/>
-                                                    <subviews>
-                                                        <customView translatesAutoresizingMaskIntoConstraints="NO" id="seu-WU-cTV" userLabel="HORIZONTAL-INSETS">
-                                                            <rect key="frame" x="20" y="740" width="332" height="0.0"/>
-=======
                                 <rect key="frame" x="0.0" y="0.0" width="367" height="829"/>
                                 <autoresizingMask key="autoresizingMask" widthSizable="YES" heightSizable="YES"/>
                                 <subviews>
@@ -216,17 +197,12 @@
                                                     <subviews>
                                                         <customView translatesAutoresizingMaskIntoConstraints="NO" id="seu-WU-cTV" userLabel="HORIZONTAL-INSETS">
                                                             <rect key="frame" x="20" y="740" width="327" height="0.0"/>
->>>>>>> d1fec00f
                                                             <constraints>
                                                                 <constraint firstAttribute="height" id="4UC-le-Tmg"/>
                                                             </constraints>
                                                         </customView>
                                                         <textField horizontalHuggingPriority="251" verticalHuggingPriority="750" allowsCharacterPickerTouchBarItem="YES" translatesAutoresizingMaskIntoConstraints="NO" id="Ng5-FC-tts" userLabel="Video track Label">
-<<<<<<< HEAD
-                                                            <rect key="frame" x="18" y="724" width="336" height="16"/>
-=======
                                                             <rect key="frame" x="18" y="724" width="331" height="16"/>
->>>>>>> d1fec00f
                                                             <textFieldCell key="cell" scrollable="YES" lineBreakMode="clipping" sendsActionOnEndEditing="YES" alignment="left" title="Video track:" id="VzC-tM-KT7">
                                                                 <font key="font" metaFont="systemBold"/>
                                                                 <color key="textColor" name="labelColor" catalog="System" colorSpace="catalog"/>
@@ -234,15 +210,6 @@
                                                             </textFieldCell>
                                                         </textField>
                                                         <scrollView focusRingType="none" borderType="none" autohidesScrollers="YES" horizontalLineScroll="19" horizontalPageScroll="10" verticalLineScroll="19" verticalPageScroll="10" usesPredominantAxisScrolling="NO" translatesAutoresizingMaskIntoConstraints="NO" id="ykw-rb-M9D" userLabel="VideoTrackTable Scroll View">
-<<<<<<< HEAD
-                                                            <rect key="frame" x="0.0" y="641" width="372" height="75"/>
-                                                            <clipView key="contentView" drawsBackground="NO" copiesOnScroll="NO" id="jek-w4-LTf" userLabel="VideoTrackTable Clip View">
-                                                                <rect key="frame" x="0.0" y="0.0" width="372" height="75"/>
-                                                                <autoresizingMask key="autoresizingMask" widthSizable="YES" heightSizable="YES"/>
-                                                                <subviews>
-                                                                    <tableView focusRingType="none" verticalHuggingPriority="750" allowsExpansionToolTips="YES" columnAutoresizingStyle="lastColumnOnly" tableStyle="fullWidth" columnReordering="NO" columnResizing="NO" multipleSelection="NO" autosaveColumns="NO" rowSizeStyle="automatic" viewBased="YES" id="rsV-qL-l7b" userLabel="VideoTrackTable Table View">
-                                                                        <rect key="frame" x="0.0" y="0.0" width="372" height="75"/>
-=======
                                                             <rect key="frame" x="0.0" y="641" width="367" height="75"/>
                                                             <clipView key="contentView" drawsBackground="NO" copiesOnScroll="NO" id="jek-w4-LTf" userLabel="VideoTrackTable Clip View">
                                                                 <rect key="frame" x="0.0" y="0.0" width="367" height="75"/>
@@ -250,7 +217,6 @@
                                                                 <subviews>
                                                                     <tableView focusRingType="none" verticalHuggingPriority="750" allowsExpansionToolTips="YES" columnAutoresizingStyle="lastColumnOnly" tableStyle="fullWidth" columnReordering="NO" columnResizing="NO" multipleSelection="NO" autosaveColumns="NO" rowSizeStyle="automatic" viewBased="YES" id="rsV-qL-l7b" userLabel="VideoTrackTable Table View">
                                                                         <rect key="frame" x="0.0" y="0.0" width="367" height="75"/>
->>>>>>> d1fec00f
                                                                         <autoresizingMask key="autoresizingMask" widthSizable="YES" heightSizable="YES"/>
                                                                         <size key="intercellSpacing" width="3" height="2"/>
                                                                         <color key="backgroundColor" white="1" alpha="0.082057643580000006" colorSpace="deviceWhite"/>
@@ -270,19 +236,11 @@
                                                                                 <tableColumnResizingMask key="resizingMask" resizeWithTable="YES" userResizable="YES"/>
                                                                                 <prototypeCellViews>
                                                                                     <tableCellView id="99i-8I-ANv">
-<<<<<<< HEAD
-                                                                                        <rect key="frame" x="1" y="1" width="16" height="17"/>
-                                                                                        <autoresizingMask key="autoresizingMask" widthSizable="YES" heightSizable="YES"/>
-                                                                                        <subviews>
-                                                                                            <textField verticalHuggingPriority="750" horizontalCompressionResistancePriority="250" translatesAutoresizingMaskIntoConstraints="NO" id="kfS-xI-KPe">
-                                                                                                <rect key="frame" x="0.0" y="0.0" width="16" height="17"/>
-=======
                                                                                         <rect key="frame" x="1" y="1" width="21" height="17"/>
                                                                                         <autoresizingMask key="autoresizingMask" widthSizable="YES" heightSizable="YES"/>
                                                                                         <subviews>
                                                                                             <textField verticalHuggingPriority="750" horizontalCompressionResistancePriority="250" translatesAutoresizingMaskIntoConstraints="NO" id="kfS-xI-KPe">
                                                                                                 <rect key="frame" x="0.0" y="0.0" width="21" height="17"/>
->>>>>>> d1fec00f
                                                                                                 <constraints>
                                                                                                     <constraint firstAttribute="height" constant="17" id="tAH-cB-Po2"/>
                                                                                                 </constraints>
@@ -320,11 +278,7 @@
                                                                                 <tableColumnResizingMask key="resizingMask" resizeWithTable="YES" userResizable="YES"/>
                                                                                 <prototypeCellViews>
                                                                                     <tableCellView id="EOK-X6-h3U">
-<<<<<<< HEAD
-                                                                                        <rect key="frame" x="31" y="1" width="33" height="17"/>
-=======
                                                                                         <rect key="frame" x="25" y="1" width="33" height="17"/>
->>>>>>> d1fec00f
                                                                                         <autoresizingMask key="autoresizingMask" widthSizable="YES" heightSizable="YES"/>
                                                                                         <subviews>
                                                                                             <textField verticalHuggingPriority="750" horizontalCompressionResistancePriority="250" translatesAutoresizingMaskIntoConstraints="NO" id="s0D-BR-Bfy">
@@ -366,11 +320,7 @@
                                                                                 <tableColumnResizingMask key="resizingMask" resizeWithTable="YES" userResizable="YES"/>
                                                                                 <prototypeCellViews>
                                                                                     <tableCellView id="QLv-Qp-hCf">
-<<<<<<< HEAD
-                                                                                        <rect key="frame" x="67" y="1" width="296" height="17"/>
-=======
                                                                                         <rect key="frame" x="61" y="1" width="296" height="17"/>
->>>>>>> d1fec00f
                                                                                         <autoresizingMask key="autoresizingMask" widthSizable="YES" heightSizable="YES"/>
                                                                                         <subviews>
                                                                                             <textField verticalHuggingPriority="750" horizontalCompressionResistancePriority="250" translatesAutoresizingMaskIntoConstraints="NO" id="r2o-di-dN5">
@@ -416,11 +366,7 @@
                                                             </scroller>
                                                         </scrollView>
                                                         <textField horizontalHuggingPriority="251" verticalHuggingPriority="750" allowsCharacterPickerTouchBarItem="YES" translatesAutoresizingMaskIntoConstraints="NO" id="CUa-0e-DwY" userLabel="Aspect ratio Label">
-<<<<<<< HEAD
-                                                            <rect key="frame" x="18" y="605" width="336" height="16"/>
-=======
                                                             <rect key="frame" x="18" y="605" width="331" height="16"/>
->>>>>>> d1fec00f
                                                             <textFieldCell key="cell" scrollable="YES" lineBreakMode="clipping" sendsActionOnEndEditing="YES" alignment="left" title="Aspect ratio:" id="AiH-PV-YHQ">
                                                                 <font key="font" metaFont="systemBold"/>
                                                                 <color key="textColor" name="labelColor" catalog="System" colorSpace="catalog"/>
@@ -428,11 +374,7 @@
                                                             </textFieldCell>
                                                         </textField>
                                                         <segmentedControl horizontalHuggingPriority="100" verticalHuggingPriority="750" horizontalCompressionResistancePriority="500" translatesAutoresizingMaskIntoConstraints="NO" id="Ljl-w6-gIf" userLabel="AspectRatio Segmented Control">
-<<<<<<< HEAD
-                                                            <rect key="frame" x="18" y="574" width="268" height="24"/>
-=======
                                                             <rect key="frame" x="18" y="574" width="263" height="24"/>
->>>>>>> d1fec00f
                                                             <constraints>
                                                                 <constraint firstAttribute="width" relation="greaterThanOrEqual" constant="240" id="43J-t3-UhR"/>
                                                             </constraints>
@@ -452,11 +394,7 @@
                                                             </connections>
                                                         </segmentedControl>
                                                         <textField identifier="customAspectRatio" horizontalHuggingPriority="500" verticalHuggingPriority="750" allowsCharacterPickerTouchBarItem="YES" translatesAutoresizingMaskIntoConstraints="NO" id="XAI-y0-tcy" userLabel="CustomAspectRatio Text Field">
-<<<<<<< HEAD
-                                                            <rect key="frame" x="292" y="576" width="60" height="21"/>
-=======
                                                             <rect key="frame" x="287" y="576" width="60" height="21"/>
->>>>>>> d1fec00f
                                                             <constraints>
                                                                 <constraint firstAttribute="width" priority="900" constant="60" id="JnW-kS-XvK"/>
                                                             </constraints>
@@ -470,11 +408,7 @@
                                                             </connections>
                                                         </textField>
                                                         <textField horizontalHuggingPriority="251" verticalHuggingPriority="750" allowsCharacterPickerTouchBarItem="YES" translatesAutoresizingMaskIntoConstraints="NO" id="oAm-jJ-3kE" userLabel="CropLabel Text Field">
-<<<<<<< HEAD
-                                                            <rect key="frame" x="18" y="539" width="336" height="16"/>
-=======
                                                             <rect key="frame" x="18" y="539" width="331" height="16"/>
->>>>>>> d1fec00f
                                                             <textFieldCell key="cell" scrollable="YES" lineBreakMode="clipping" sendsActionOnEndEditing="YES" title="Crop:" id="m9e-IB-IDJ">
                                                                 <font key="font" metaFont="systemBold"/>
                                                                 <color key="textColor" name="labelColor" catalog="System" colorSpace="catalog"/>
@@ -482,11 +416,7 @@
                                                             </textFieldCell>
                                                         </textField>
                                                         <segmentedControl horizontalHuggingPriority="100" verticalHuggingPriority="750" horizontalCompressionResistancePriority="500" translatesAutoresizingMaskIntoConstraints="NO" id="sPT-jd-T7a" userLabel="CropChooser Segmented Control">
-<<<<<<< HEAD
-                                                            <rect key="frame" x="18" y="508" width="336" height="24"/>
-=======
                                                             <rect key="frame" x="18" y="508" width="331" height="24"/>
->>>>>>> d1fec00f
                                                             <constraints>
                                                                 <constraint firstAttribute="width" relation="greaterThanOrEqual" constant="230" id="tTp-B3-gF5"/>
                                                             </constraints>
@@ -507,11 +437,7 @@
                                                             </connections>
                                                         </segmentedControl>
                                                         <textField horizontalHuggingPriority="251" verticalHuggingPriority="750" allowsCharacterPickerTouchBarItem="YES" translatesAutoresizingMaskIntoConstraints="NO" id="7vv-En-VYY" userLabel="RotationLabel Text Field">
-<<<<<<< HEAD
-                                                            <rect key="frame" x="18" y="473" width="336" height="16"/>
-=======
                                                             <rect key="frame" x="18" y="473" width="331" height="16"/>
->>>>>>> d1fec00f
                                                             <textFieldCell key="cell" scrollable="YES" lineBreakMode="clipping" sendsActionOnEndEditing="YES" title="Rotation:" id="to3-rc-Agv">
                                                                 <font key="font" metaFont="systemBold"/>
                                                                 <color key="textColor" name="labelColor" catalog="System" colorSpace="catalog"/>
@@ -534,11 +460,7 @@
                                                             </connections>
                                                         </segmentedControl>
                                                         <textField horizontalHuggingPriority="251" verticalHuggingPriority="750" allowsCharacterPickerTouchBarItem="YES" translatesAutoresizingMaskIntoConstraints="NO" id="d4r-sL-0Vo" userLabel="SpeedLabel Text Field">
-<<<<<<< HEAD
-                                                            <rect key="frame" x="18" y="407" width="336" height="16"/>
-=======
                                                             <rect key="frame" x="18" y="407" width="331" height="16"/>
->>>>>>> d1fec00f
                                                             <textFieldCell key="cell" scrollable="YES" lineBreakMode="clipping" sendsActionOnEndEditing="YES" title="Speed:" id="1KQ-oZ-A2x">
                                                                 <font key="font" metaFont="systemBold"/>
                                                                 <color key="textColor" name="labelColor" catalog="System" colorSpace="catalog"/>
@@ -546,11 +468,7 @@
                                                             </textFieldCell>
                                                         </textField>
                                                         <customView autoresizesSubviews="NO" horizontalHuggingPriority="200" horizontalCompressionResistancePriority="700" translatesAutoresizingMaskIntoConstraints="NO" id="5v4-Te-950" userLabel="SpeedSlider Container View">
-<<<<<<< HEAD
-                                                            <rect key="frame" x="20" y="361" width="332" height="42"/>
-=======
                                                             <rect key="frame" x="20" y="361" width="327" height="42"/>
->>>>>>> d1fec00f
                                                             <subviews>
                                                                 <slider horizontalHuggingPriority="1" verticalHuggingPriority="700" horizontalCompressionResistancePriority="1" verticalCompressionResistancePriority="700" translatesAutoresizingMaskIntoConstraints="NO" id="UWh-M9-5Nw" userLabel="SpeedSlider Horizontal Tick Slider">
                                                                     <rect key="frame" x="-2" y="10" width="240" height="20"/>
@@ -606,11 +524,7 @@
                                                                     </textFieldCell>
                                                                 </textField>
                                                                 <textField horizontalHuggingPriority="100" verticalHuggingPriority="750" horizontalCompressionResistancePriority="250" allowsCharacterPickerTouchBarItem="YES" translatesAutoresizingMaskIntoConstraints="NO" id="sIs-a1-rGR" userLabel="SpeedEdit Text Field">
-<<<<<<< HEAD
-                                                                    <rect key="frame" x="244" y="10" width="77" height="21"/>
-=======
                                                                     <rect key="frame" x="244" y="10" width="72" height="21"/>
->>>>>>> d1fec00f
                                                                     <textFieldCell key="cell" scrollable="YES" lineBreakMode="clipping" selectable="YES" editable="YES" sendsActionOnEndEditing="YES" state="on" borderStyle="bezel" title="1" drawsBackground="YES" usesSingleLineMode="YES" id="Mav-NA-RfN" userLabel="SpeedEdit Text Field Cell" customClass="RoundedTextFieldCell" customModule="IINA" customModuleProvider="target">
                                                                         <numberFormatter key="formatter" formatterBehavior="default10_4" numberStyle="decimal" minimumIntegerDigits="1" maximumIntegerDigits="2000000000" maximumFractionDigits="3" id="55S-dl-9lV">
                                                                             <real key="minimum" value="0.01"/>
@@ -624,11 +538,7 @@
                                                                     </connections>
                                                                 </textField>
                                                                 <textField horizontalHuggingPriority="999" verticalHuggingPriority="750" setsMaxLayoutWidthAtFirstLayout="YES" allowsCharacterPickerTouchBarItem="YES" translatesAutoresizingMaskIntoConstraints="NO" id="ftl-yD-3Pp">
-<<<<<<< HEAD
-                                                                    <rect key="frame" x="319" y="13" width="15" height="16"/>
-=======
                                                                     <rect key="frame" x="314" y="13" width="15" height="16"/>
->>>>>>> d1fec00f
                                                                     <textFieldCell key="cell" sendsActionOnEndEditing="YES" alignment="center" title="x" id="dD9-6c-nPz">
                                                                         <font key="font" metaFont="system"/>
                                                                         <color key="textColor" name="labelColor" catalog="System" colorSpace="catalog"/>
@@ -662,15 +572,6 @@
                                                             </constraints>
                                                         </customView>
                                                         <box autoresizesSubviews="NO" boxType="custom" cornerRadius="6" title="Box" titlePosition="noTitle" translatesAutoresizingMaskIntoConstraints="NO" id="2ye-g4-fz5" userLabel="Switches Box">
-<<<<<<< HEAD
-                                                            <rect key="frame" x="20" y="207" width="332" height="134"/>
-                                                            <view key="contentView" id="bBc-PP-gHz" userLabel="Switches Box View">
-                                                                <rect key="frame" x="1" y="1" width="330" height="132"/>
-                                                                <autoresizingMask key="autoresizingMask" widthSizable="YES" heightSizable="YES"/>
-                                                                <subviews>
-                                                                    <customView translatesAutoresizingMaskIntoConstraints="NO" id="7z5-cT-Huj" userLabel="HWDecoding Switch" customClass="Switch" customModule="IINA" customModuleProvider="target">
-                                                                        <rect key="frame" x="12" y="92" width="306" height="36"/>
-=======
                                                             <rect key="frame" x="20" y="207" width="327" height="134"/>
                                                             <view key="contentView" id="bBc-PP-gHz" userLabel="Switches Box View">
                                                                 <rect key="frame" x="1" y="1" width="325" height="132"/>
@@ -678,7 +579,6 @@
                                                                 <subviews>
                                                                     <customView translatesAutoresizingMaskIntoConstraints="NO" id="7z5-cT-Huj" userLabel="HWDecoding Switch" customClass="Switch" customModule="IINA" customModuleProvider="target">
                                                                         <rect key="frame" x="12" y="92" width="301" height="36"/>
->>>>>>> d1fec00f
                                                                         <constraints>
                                                                             <constraint firstAttribute="height" constant="36" id="g7u-92-6a2"/>
                                                                         </constraints>
@@ -687,17 +587,10 @@
                                                                         </userDefinedRuntimeAttributes>
                                                                     </customView>
                                                                     <box verticalHuggingPriority="750" boxType="separator" translatesAutoresizingMaskIntoConstraints="NO" id="PyM-xa-vx9" userLabel="Horizontal Line 1">
-<<<<<<< HEAD
-                                                                        <rect key="frame" x="12" y="86" width="306" height="5"/>
-                                                                    </box>
-                                                                    <customView translatesAutoresizingMaskIntoConstraints="NO" id="SMb-H5-j6h" userLabel="Deinterlace Switch" customClass="Switch" customModule="IINA" customModuleProvider="target">
-                                                                        <rect key="frame" x="12" y="48" width="306" height="36"/>
-=======
                                                                         <rect key="frame" x="12" y="86" width="301" height="5"/>
                                                                     </box>
                                                                     <customView translatesAutoresizingMaskIntoConstraints="NO" id="SMb-H5-j6h" userLabel="Deinterlace Switch" customClass="Switch" customModule="IINA" customModuleProvider="target">
                                                                         <rect key="frame" x="12" y="48" width="301" height="36"/>
->>>>>>> d1fec00f
                                                                         <constraints>
                                                                             <constraint firstAttribute="height" constant="36" id="4kX-XS-rz3"/>
                                                                         </constraints>
@@ -706,17 +599,10 @@
                                                                         </userDefinedRuntimeAttributes>
                                                                     </customView>
                                                                     <box verticalHuggingPriority="750" boxType="separator" translatesAutoresizingMaskIntoConstraints="NO" id="qYi-uQ-6qo" userLabel="Horizontal Line 2">
-<<<<<<< HEAD
-                                                                        <rect key="frame" x="12" y="42" width="306" height="5"/>
-                                                                    </box>
-                                                                    <customView translatesAutoresizingMaskIntoConstraints="NO" id="U8P-fW-N3q" userLabel="HDR Switch" customClass="Switch" customModule="IINA" customModuleProvider="target">
-                                                                        <rect key="frame" x="12" y="4" width="306" height="36"/>
-=======
                                                                         <rect key="frame" x="12" y="42" width="301" height="5"/>
                                                                     </box>
                                                                     <customView translatesAutoresizingMaskIntoConstraints="NO" id="U8P-fW-N3q" userLabel="HDR Switch" customClass="Switch" customModule="IINA" customModuleProvider="target">
                                                                         <rect key="frame" x="12" y="4" width="301" height="36"/>
->>>>>>> d1fec00f
                                                                         <constraints>
                                                                             <constraint firstAttribute="height" constant="36" id="YSa-1m-THM"/>
                                                                         </constraints>
@@ -752,17 +638,10 @@
                                                             <color key="fillColor" red="0.99999600649999998" green="1" blue="1" alpha="0.10000000000000001" colorSpace="custom" customColorSpace="sRGB"/>
                                                         </box>
                                                         <box verticalHuggingPriority="750" boxType="separator" translatesAutoresizingMaskIntoConstraints="NO" id="7PK-hh-Xx5">
-<<<<<<< HEAD
-                                                            <rect key="frame" x="0.0" y="184" width="372" height="5"/>
-                                                        </box>
-                                                        <textField horizontalHuggingPriority="251" verticalHuggingPriority="750" allowsCharacterPickerTouchBarItem="YES" translatesAutoresizingMaskIntoConstraints="NO" id="QqK-iZ-rFX" userLabel="EqualizerLabel Text Field">
-                                                            <rect key="frame" x="18" y="150" width="336" height="16"/>
-=======
                                                             <rect key="frame" x="0.0" y="184" width="367" height="5"/>
                                                         </box>
                                                         <textField horizontalHuggingPriority="251" verticalHuggingPriority="750" allowsCharacterPickerTouchBarItem="YES" translatesAutoresizingMaskIntoConstraints="NO" id="QqK-iZ-rFX" userLabel="EqualizerLabel Text Field">
                                                             <rect key="frame" x="18" y="150" width="331" height="16"/>
->>>>>>> d1fec00f
                                                             <textFieldCell key="cell" scrollable="YES" lineBreakMode="clipping" sendsActionOnEndEditing="YES" title="Equalizer" id="zcD-Tg-7Oi">
                                                                 <font key="font" metaFont="systemBold"/>
                                                                 <color key="textColor" name="labelColor" catalog="System" colorSpace="catalog"/>
@@ -770,17 +649,10 @@
                                                             </textFieldCell>
                                                         </textField>
                                                         <stackView distribution="equalCentering" orientation="vertical" alignment="leading" spacing="11" horizontalStackHuggingPriority="1000" verticalStackHuggingPriority="1000" translatesAutoresizingMaskIntoConstraints="NO" id="9Ua-jA-xuA" userLabel="EqualizerLabels Vertical Stack View">
-<<<<<<< HEAD
-                                                            <rect key="frame" x="20" y="20" width="60" height="110"/>
-                                                            <subviews>
-                                                                <textField horizontalHuggingPriority="251" verticalHuggingPriority="750" allowsCharacterPickerTouchBarItem="YES" translatesAutoresizingMaskIntoConstraints="NO" id="Kzg-Uw-tpM">
-                                                                    <rect key="frame" x="-2" y="97" width="64" height="13"/>
-=======
                                                             <rect key="frame" x="20" y="20" width="55" height="110"/>
                                                             <subviews>
                                                                 <textField horizontalHuggingPriority="251" verticalHuggingPriority="750" allowsCharacterPickerTouchBarItem="YES" translatesAutoresizingMaskIntoConstraints="NO" id="Kzg-Uw-tpM">
                                                                     <rect key="frame" x="-2" y="97" width="59" height="13"/>
->>>>>>> d1fec00f
                                                                     <textFieldCell key="cell" scrollable="YES" lineBreakMode="clipping" sendsActionOnEndEditing="YES" title="Brightness:" id="kLX-08-cJm">
                                                                         <font key="font" metaFont="message" size="11"/>
                                                                         <color key="textColor" name="labelColor" catalog="System" colorSpace="catalog"/>
@@ -788,11 +660,7 @@
                                                                     </textFieldCell>
                                                                 </textField>
                                                                 <textField horizontalHuggingPriority="251" verticalHuggingPriority="750" allowsCharacterPickerTouchBarItem="YES" translatesAutoresizingMaskIntoConstraints="NO" id="zeE-QB-5WQ">
-<<<<<<< HEAD
-                                                                    <rect key="frame" x="-2" y="73" width="64" height="13"/>
-=======
                                                                     <rect key="frame" x="-2" y="73" width="59" height="13"/>
->>>>>>> d1fec00f
                                                                     <textFieldCell key="cell" scrollable="YES" lineBreakMode="clipping" sendsActionOnEndEditing="YES" title="Contrast:" id="orm-fg-Pcr">
                                                                         <font key="font" metaFont="message" size="11"/>
                                                                         <color key="textColor" name="labelColor" catalog="System" colorSpace="catalog"/>
@@ -800,11 +668,7 @@
                                                                     </textFieldCell>
                                                                 </textField>
                                                                 <textField horizontalHuggingPriority="251" verticalHuggingPriority="750" allowsCharacterPickerTouchBarItem="YES" translatesAutoresizingMaskIntoConstraints="NO" id="inU-m8-46Z">
-<<<<<<< HEAD
-                                                                    <rect key="frame" x="-2" y="48" width="64" height="14"/>
-=======
                                                                     <rect key="frame" x="-2" y="48" width="59" height="14"/>
->>>>>>> d1fec00f
                                                                     <textFieldCell key="cell" scrollable="YES" lineBreakMode="clipping" sendsActionOnEndEditing="YES" title="Saturation:" id="Jtb-ax-aRg">
                                                                         <font key="font" metaFont="message" size="11"/>
                                                                         <color key="textColor" name="labelColor" catalog="System" colorSpace="catalog"/>
@@ -812,11 +676,7 @@
                                                                     </textFieldCell>
                                                                 </textField>
                                                                 <textField horizontalHuggingPriority="251" verticalHuggingPriority="750" allowsCharacterPickerTouchBarItem="YES" translatesAutoresizingMaskIntoConstraints="NO" id="NFp-1S-x9x">
-<<<<<<< HEAD
-                                                                    <rect key="frame" x="-2" y="24" width="64" height="13"/>
-=======
                                                                     <rect key="frame" x="-2" y="24" width="59" height="13"/>
->>>>>>> d1fec00f
                                                                     <textFieldCell key="cell" scrollable="YES" lineBreakMode="clipping" sendsActionOnEndEditing="YES" title="Gamma:" id="Hqp-4g-tfS">
                                                                         <font key="font" metaFont="message" size="11"/>
                                                                         <color key="textColor" name="labelColor" catalog="System" colorSpace="catalog"/>
@@ -824,11 +684,7 @@
                                                                     </textFieldCell>
                                                                 </textField>
                                                                 <textField horizontalHuggingPriority="251" verticalHuggingPriority="750" allowsCharacterPickerTouchBarItem="YES" translatesAutoresizingMaskIntoConstraints="NO" id="BdF-A5-VPG">
-<<<<<<< HEAD
-                                                                    <rect key="frame" x="-2" y="0.0" width="64" height="13"/>
-=======
                                                                     <rect key="frame" x="-2" y="0.0" width="59" height="13"/>
->>>>>>> d1fec00f
                                                                     <textFieldCell key="cell" scrollable="YES" lineBreakMode="clipping" sendsActionOnEndEditing="YES" title="Hue:" id="fqk-nd-STV">
                                                                         <font key="font" metaFont="message" size="11"/>
                                                                         <color key="textColor" name="labelColor" catalog="System" colorSpace="catalog"/>
@@ -859,11 +715,7 @@
                                                             </customSpacing>
                                                         </stackView>
                                                         <stackView distribution="equalCentering" orientation="vertical" alignment="leading" spacing="11" horizontalStackHuggingPriority="249.99998474121094" verticalStackHuggingPriority="249.99998474121094" translatesAutoresizingMaskIntoConstraints="NO" id="pam-gJ-b3R" userLabel="EqualizerSliders Vertical Stack View">
-<<<<<<< HEAD
-                                                            <rect key="frame" x="88" y="20" width="241" height="110"/>
-=======
                                                             <rect key="frame" x="83" y="20" width="241" height="110"/>
->>>>>>> d1fec00f
                                                             <subviews>
                                                                 <slider identifier="brightnessSlider" horizontalHuggingPriority="800" verticalHuggingPriority="750" horizontalCompressionResistancePriority="100" translatesAutoresizingMaskIntoConstraints="NO" id="eFW-a3-kWx" userLabel="Brightness Slider">
                                                                     <rect key="frame" x="-2" y="95" width="238" height="17"/>
@@ -924,11 +776,7 @@
                                                             </customSpacing>
                                                         </stackView>
                                                         <stackView distribution="equalCentering" orientation="vertical" alignment="leading" spacing="11" horizontalStackHuggingPriority="1000" verticalStackHuggingPriority="1000" translatesAutoresizingMaskIntoConstraints="NO" id="iAC-lz-PuL" userLabel="EqualizerResetButtons Vertical Stack View">
-<<<<<<< HEAD
-                                                            <rect key="frame" x="337" y="20" width="15" height="110"/>
-=======
                                                             <rect key="frame" x="332" y="20" width="15" height="110"/>
->>>>>>> d1fec00f
                                                             <subviews>
                                                                 <button verticalHuggingPriority="750" translatesAutoresizingMaskIntoConstraints="NO" id="cjG-f1-Mkg" userLabel="Brightness Square Button">
                                                                     <rect key="frame" x="0.0" y="94" width="15" height="19"/>
@@ -1099,11 +947,7 @@
                                         <rect key="frame" x="0.0" y="0.0" width="360" height="829"/>
                                         <clipView key="contentView" drawsBackground="NO" copiesOnScroll="NO" id="oVx-Sp-Lhl" userLabel="AudioTab Clip View">
                                             <rect key="frame" x="0.0" y="0.0" width="360" height="829"/>
-<<<<<<< HEAD
-                                            <autoresizingMask key="autoresizingMask" widthSizable="YES" heightSizable="YES"/>
-=======
                                             <autoresizingMask key="autoresizingMask"/>
->>>>>>> d1fec00f
                                             <subviews>
                                                 <customView translatesAutoresizingMaskIntoConstraints="NO" id="NZU-RD-Dm3" userLabel="AudioTab Flipped View" customClass="FlippedView" customModule="IINA" customModuleProvider="target">
                                                     <rect key="frame" x="0.0" y="333" width="360" height="496"/>
@@ -2610,15 +2454,9 @@
             </subviews>
             <constraints>
                 <constraint firstItem="L78-cf-BxB" firstAttribute="trailing" secondItem="Hz6-mo-xeY" secondAttribute="trailing" id="55S-FG-sbw"/>
-<<<<<<< HEAD
                 <constraint firstItem="iNg-R1-bXw" firstAttribute="top" secondItem="L78-cf-BxB" secondAttribute="bottom" constant="-1" id="6FU-jB-tn5"/>
                 <constraint firstAttribute="trailing" secondItem="dNi-Ib-2vd" secondAttribute="trailing" constant="20" id="Ul3-qM-JEr"/>
                 <constraint firstItem="L78-cf-BxB" firstAttribute="top" secondItem="dNi-Ib-2vd" secondAttribute="bottom" constant="-1" id="VjD-2S-qZr"/>
-=======
-                <constraint firstItem="iNg-R1-bXw" firstAttribute="top" secondItem="L78-cf-BxB" secondAttribute="bottom" constant="0" id="6FU-jB-tn5"/>
-                <constraint firstAttribute="trailing" secondItem="dNi-Ib-2vd" secondAttribute="trailing" constant="20" id="Ul3-qM-JEr"/>
-                <constraint firstItem="L78-cf-BxB" firstAttribute="top" secondItem="dNi-Ib-2vd" secondAttribute="bottom" constant="0" id="VjD-2S-qZr"/>
->>>>>>> d1fec00f
                 <constraint firstItem="udA-m2-eJb" firstAttribute="trailing" secondItem="iNg-R1-bXw" secondAttribute="trailing" id="Z18-rW-4G3"/>
                 <constraint firstItem="udA-m2-eJb" firstAttribute="leading" secondItem="iNg-R1-bXw" secondAttribute="leading" id="aAs-ug-WAK"/>
                 <constraint firstItem="dNi-Ib-2vd" firstAttribute="leading" secondItem="Hz6-mo-xeY" secondAttribute="leading" constant="20" id="aDg-IN-ivk"/>
