--- conflicted
+++ resolved
@@ -2345,13 +2345,8 @@
                                                                     </constraints>
                                                                 </customView>
                                                                 <button translatesAutoresizingMaskIntoConstraints="NO" id="8ZC-Wx-nt7">
-<<<<<<< HEAD
-                                                                    <rect key="frame" x="324" y="338.5" width="16" height="21"/>
+                                                                    <rect key="frame" x="324" y="338" width="16" height="21"/>
                                                                     <buttonCell key="cell" type="square" bezelStyle="shadowlessSquare" image="NSRefreshFreestandingTemplate" imagePosition="only" alignment="center" controlSize="small" refusesFirstResponder="YES" imageScaling="proportionallyUpOrDown" inset="2" id="ojj-5V-n3t">
-=======
-                                                                    <rect key="frame" x="324" y="338" width="16" height="21"/>
-                                                                    <buttonCell key="cell" type="square" bezelStyle="shadowlessSquare" image="NSRefreshFreestandingTemplate" imagePosition="only" alignment="center" controlSize="small" imageScaling="proportionallyUpOrDown" inset="2" id="ojj-5V-n3t">
->>>>>>> e06fb408
                                                                         <behavior key="behavior" pushIn="YES" lightByBackground="YES" lightByGray="YES"/>
                                                                         <font key="font" metaFont="message" size="11"/>
                                                                     </buttonCell>
