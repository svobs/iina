--- conflicted
+++ resolved
@@ -1,12 +1,8 @@
 <?xml version="1.0" encoding="UTF-8"?>
 <document type="com.apple.InterfaceBuilder3.Cocoa.XIB" version="3.0" toolsVersion="22505" targetRuntime="MacOSX.Cocoa" propertyAccessControl="none" useAutolayout="YES" customObjectInstantitationMethod="direct">
     <dependencies>
-<<<<<<< HEAD
-        <plugIn identifier="com.apple.InterfaceBuilder.CocoaPlugin" version="22689"/>
-=======
         <deployment identifier="macosx"/>
         <plugIn identifier="com.apple.InterfaceBuilder.CocoaPlugin" version="22505"/>
->>>>>>> 5c39b7d6
     </dependencies>
     <objects>
         <customObject id="-2" userLabel="File's Owner" customClass="NSApplication">
@@ -541,11 +537,7 @@
                             <menuItem title="Hide Subtitles" id="smo-rw-rg7" userLabel="Hide Subtitles">
                                 <modifierMask key="keyEquivalentModifierMask"/>
                             </menuItem>
-<<<<<<< HEAD
-                            <menuItem title="Second Subtitle" id="mGw-jm-5x2">
-=======
                             <menuItem title="Secondary Subtitle" id="mGw-jm-5x2">
->>>>>>> 5c39b7d6
                                 <modifierMask key="keyEquivalentModifierMask"/>
                                 <menu key="submenu" title="Secondary Subtitle" systemMenu="font" id="UwY-P2-Xdb">
                                     <items>
@@ -558,11 +550,7 @@
                                     </items>
                                 </menu>
                             </menuItem>
-<<<<<<< HEAD
-                            <menuItem title="Hide Second Subtitles" id="BOm-ia-wOV">
-=======
                             <menuItem title="Hide Secondary Subtitles" id="BOm-ia-wOV">
->>>>>>> 5c39b7d6
                                 <modifierMask key="keyEquivalentModifierMask"/>
                             </menuItem>
                             <menuItem title="Load External Subtitle…" id="k6x-hf-ATi">
