<?xml version="1.0" encoding="UTF-8"?>
<<<<<<< HEAD
<document type="com.apple.InterfaceBuilder3.Cocoa.XIB" version="3.0" toolsVersion="22505" targetRuntime="MacOSX.Cocoa" propertyAccessControl="none" useAutolayout="YES" customObjectInstantitationMethod="direct">
    <dependencies>
        <deployment identifier="macosx"/>
        <plugIn identifier="com.apple.InterfaceBuilder.CocoaPlugin" version="22505"/>
=======
<document type="com.apple.InterfaceBuilder3.Cocoa.XIB" version="3.0" toolsVersion="32700.99.1234" targetRuntime="MacOSX.Cocoa" propertyAccessControl="none" useAutolayout="YES" customObjectInstantitationMethod="direct">
    <dependencies>
        <deployment identifier="macosx"/>
        <plugIn identifier="com.apple.InterfaceBuilder.CocoaPlugin" version="22690"/>
>>>>>>> 83b6725c
        <capability name="documents saved in the Xcode 8 format" minToolsVersion="8.0"/>
    </dependencies>
    <objects>
        <customObject id="-2" userLabel="File's Owner" customClass="InspectorWindowController" customModule="IINA" customModuleProvider="target">
            <connections>
                <outlet property="abitrateField" destination="S6Z-fT-kcG" id="Oyv-QT-jPj"/>
                <outlet property="achannelsField" destination="L3Y-pD-V9R" id="5W5-Tc-FSp"/>
                <outlet property="acodecField" destination="GaY-iG-tAy" id="xYf-CF-59S"/>
                <outlet property="aformatField" destination="a3w-YC-7oN" id="A2D-46-CA7"/>
                <outlet property="aoField" destination="v4j-fa-olc" id="hfg-6G-zMD"/>
                <outlet property="asamplerateField" destination="Ghr-q6-WAW" id="iz6-4W-IyG"/>
                <outlet property="avsyncField" destination="BSs-zY-Ycq" id="NEr-Qv-jhf"/>
                <outlet property="chaptersField" destination="PgQ-KO-dy8" id="Yrh-D0-COd"/>
                <outlet property="deleteButton" destination="Tel-U0-EC3" id="wLP-np-xQv"/>
                <outlet property="displayFPSField" destination="Soa-90-mcv" id="Xp0-Pv-KoF"/>
                <outlet property="droppedFramesField" destination="Evy-yh-2vU" id="k6S-ip-NB8"/>
                <outlet property="durationField" destination="uzH-YO-YLT" id="zK3-y6-25V"/>
                <outlet property="edispFPSField" destination="oRb-Bc-1u0" id="cmw-kX-Ob4"/>
                <outlet property="editionsField" destination="yhp-8h-TAd" id="fr4-lS-msR"/>
                <outlet property="fileFormatField" destination="3Lj-7X-tNH" id="e0X-bg-Xj6"/>
                <outlet property="fileSizeField" destination="UBX-ge-nPN" id="YZi-k9-d2u"/>
                <outlet property="mistimedFramesField" destination="drh-59-1Az" id="IXT-ID-bLZ"/>
                <outlet property="pathField" destination="nJF-Fe-glJ" id="zY0-Vm-keO"/>
                <outlet property="tabButtonGroup" destination="0rt-Td-kr8" id="m0i-UC-hdu"/>
                <outlet property="tabView" destination="wHY-jo-uW0" id="9Lk-Mi-4Aw"/>
                <outlet property="totalAvsyncField" destination="cwU-SQ-A8V" id="wV5-3T-mBs"/>
                <outlet property="trackChannelsField" destination="VR8-mY-Zfn" id="0Dg-SL-01x"/>
                <outlet property="trackCodecField" destination="YOn-R8-CUB" id="dNg-Sd-RQQ"/>
                <outlet property="trackDecoderField" destination="1Ov-rH-BM1" id="avZ-Uy-LRj"/>
                <outlet property="trackDefaultField" destination="Xwe-B4-BI5" id="F36-qi-9QW"/>
                <outlet property="trackExternalField" destination="fKd-iK-TBJ" id="f8F-4f-Wci"/>
                <outlet property="trackFPSField" destination="U7e-QU-Pta" id="oYm-Hw-zPV"/>
                <outlet property="trackFilePathField" destination="LXL-wc-JRh" id="O92-IX-Z1X"/>
                <outlet property="trackForcedField" destination="bch-Xl-vY8" id="k75-Ul-fzK"/>
                <outlet property="trackIdField" destination="roj-p2-656" id="fpc-uK-e6n"/>
                <outlet property="trackLangField" destination="6Jf-Z2-tkZ" id="om7-Fq-NRG"/>
                <outlet property="trackPopup" destination="hGJ-d0-aJu" id="cGo-8Q-eCk"/>
                <outlet property="trackSampleRateField" destination="Hk9-2W-Vxc" id="mq7-Ao-Xhh"/>
                <outlet property="trackSelectedField" destination="lU2-XA-lgf" id="njA-cV-4hO"/>
                <outlet property="trackSourceIdField" destination="n48-Ey-Kcr" id="08s-DD-bX8"/>
                <outlet property="trackTitleField" destination="gNk-wZ-LBX" id="AZX-FZ-poh"/>
                <outlet property="vPixelFormat" destination="WWd-BJ-GxF" id="3hZ-EU-KOT"/>
                <outlet property="vbitrateField" destination="4PF-1d-gZO" id="Db5-5Q-lUm"/>
                <outlet property="vcodecField" destination="6sj-bN-LIv" id="fxo-G8-ka1"/>
                <outlet property="vcolorspaceField" destination="wxy-f3-FrW" id="vvv-An-cnQ"/>
                <outlet property="vdecoderField" destination="Ira-RI-5kc" id="2y9-xC-cGb"/>
                <outlet property="vformatField" destination="hBf-Sx-lbf" id="xHD-mg-a5J"/>
                <outlet property="vfpsField" destination="c90-dT-hDG" id="5Be-mD-frc"/>
                <outlet property="voFPSField" destination="Y8Q-PG-bHl" id="EaE-mA-Ys9"/>
                <outlet property="voField" destination="5yU-sy-R0n" id="Q0W-wm-5xc"/>
                <outlet property="vprimariesField" destination="s9S-zN-lwA" id="U20-X9-4iz"/>
                <outlet property="vsizeField" destination="Hmg-bS-UMv" id="LOi-KD-ZsF"/>
                <outlet property="watchTableContainerView" destination="GYo-pW-QQ3" id="IIB-Ww-pcN"/>
                <outlet property="watchTableView" destination="oUp-DO-OKl" id="lCS-Jn-nRL"/>
                <outlet property="window" destination="F0z-JX-Cv5" id="gIp-Ho-8D9"/>
            </connections>
        </customObject>
        <customObject id="-1" userLabel="First Responder" customClass="FirstResponder"/>
        <customObject id="-3" userLabel="Application" customClass="NSObject"/>
        <window title="Inspector" allowsToolTipsWhenApplicationIsInactive="NO" autorecalculatesKeyViewLoop="NO" hidesOnDeactivate="YES" releasedWhenClosed="NO" frameAutosaveName="IINAInspectorPanel" animationBehavior="default" id="F0z-JX-Cv5" customClass="NSPanel">
            <windowStyleMask key="styleMask" titled="YES" closable="YES" miniaturizable="YES" resizable="YES" utility="YES" nonactivatingPanel="YES" HUD="YES"/>
            <rect key="contentRect" x="1539" y="436" width="350" height="430"/>
<<<<<<< HEAD
            <rect key="screenRect" x="0.0" y="0.0" width="1728" height="1079"/>
=======
            <rect key="screenRect" x="0.0" y="0.0" width="2560" height="1415"/>
>>>>>>> 83b6725c
            <view key="contentView" wantsLayer="YES" id="se5-gp-TjO" userLabel="InspectorWindow Content View">
                <rect key="frame" x="0.0" y="0.0" width="468" height="498"/>
                <autoresizingMask key="autoresizingMask"/>
                <subviews>
<<<<<<< HEAD
                    <tabView focusRingType="none" drawsBackground="NO" controlSize="small" type="noTabsNoBorder" translatesAutoresizingMaskIntoConstraints="NO" id="wHY-jo-uW0">
=======
                    <tabView drawsBackground="NO" controlSize="small" type="noTabsNoBorder" translatesAutoresizingMaskIntoConstraints="NO" id="wHY-jo-uW0">
>>>>>>> 83b6725c
                        <rect key="frame" x="12" y="12" width="444" height="450"/>
                        <constraints>
                            <constraint firstAttribute="width" relation="greaterThanOrEqual" constant="444" id="YwR-Cw-Lmo"/>
                            <constraint firstAttribute="height" relation="greaterThanOrEqual" constant="450" id="xB0-ly-NCo"/>
                        </constraints>
                        <tabViewItems>
                            <tabViewItem label="General" identifier="1" id="f7a-XG-NCc">
                                <view key="view" id="mRY-yK-FeT">
                                    <rect key="frame" x="0.0" y="0.0" width="444" height="450"/>
                                    <autoresizingMask key="autoresizingMask" widthSizable="YES" heightSizable="YES"/>
                                    <subviews>
                                        <textField focusRingType="none" horizontalHuggingPriority="251" verticalHuggingPriority="750" translatesAutoresizingMaskIntoConstraints="NO" id="I9X-Rp-scA">
                                            <rect key="frame" x="10" y="426" width="46" height="16"/>
                                            <textFieldCell key="cell" controlSize="small" scrollable="YES" lineBreakMode="clipping" sendsActionOnEndEditing="YES" title="VIDEO" id="gDG-Eq-1Bc">
                                                <font key="font" metaFont="systemBold"/>
                                                <color key="textColor" name="labelColor" catalog="System" colorSpace="catalog"/>
                                                <color key="backgroundColor" name="controlColor" catalog="System" colorSpace="catalog"/>
                                            </textFieldCell>
                                        </textField>
                                        <textField focusRingType="none" horizontalHuggingPriority="260" verticalHuggingPriority="750" translatesAutoresizingMaskIntoConstraints="NO" id="aGE-iz-M2h">
                                            <rect key="frame" x="10" y="400" width="78" height="14"/>
                                            <textFieldCell key="cell" controlSize="small" scrollable="YES" lineBreakMode="clipping" sendsActionOnEndEditing="YES" title="Format:" id="PQD-yB-mm6">
                                                <font key="font" metaFont="smallSystemBold"/>
                                                <color key="textColor" name="labelColor" catalog="System" colorSpace="catalog"/>
                                                <color key="backgroundColor" name="controlColor" catalog="System" colorSpace="catalog"/>
                                            </textFieldCell>
                                        </textField>
                                        <textField focusRingType="none" verticalHuggingPriority="750" translatesAutoresizingMaskIntoConstraints="NO" id="hBf-Sx-lbf">
                                            <rect key="frame" x="94" y="400" width="340" height="16"/>
                                            <textFieldCell key="cell" controlSize="small" scrollable="YES" lineBreakMode="clipping" sendsActionOnEndEditing="YES" id="c6m-YO-xqZ">
                                                <font key="font" usesAppearanceFont="YES"/>
                                                <color key="textColor" name="labelColor" catalog="System" colorSpace="catalog"/>
                                                <color key="backgroundColor" name="controlColor" catalog="System" colorSpace="catalog"/>
                                            </textFieldCell>
                                        </textField>
                                        <textField focusRingType="none" horizontalHuggingPriority="260" verticalHuggingPriority="750" translatesAutoresizingMaskIntoConstraints="NO" id="FwA-X7-Alr">
                                            <rect key="frame" x="10" y="378" width="78" height="14"/>
                                            <textFieldCell key="cell" controlSize="small" scrollable="YES" lineBreakMode="clipping" sendsActionOnEndEditing="YES" title="Codec:" id="bki-sE-xCA">
                                                <font key="font" metaFont="smallSystemBold"/>
                                                <color key="textColor" name="labelColor" catalog="System" colorSpace="catalog"/>
                                                <color key="backgroundColor" name="controlColor" catalog="System" colorSpace="catalog"/>
                                            </textFieldCell>
                                        </textField>
                                        <textField focusRingType="none" verticalHuggingPriority="750" translatesAutoresizingMaskIntoConstraints="NO" id="6sj-bN-LIv">
                                            <rect key="frame" x="94" y="378" width="340" height="16"/>
                                            <textFieldCell key="cell" controlSize="small" sendsActionOnEndEditing="YES" id="SzU-uF-10g">
                                                <font key="font" usesAppearanceFont="YES"/>
                                                <color key="textColor" name="labelColor" catalog="System" colorSpace="catalog"/>
                                                <color key="backgroundColor" name="controlColor" catalog="System" colorSpace="catalog"/>
                                            </textFieldCell>
                                        </textField>
                                        <textField focusRingType="none" horizontalHuggingPriority="260" verticalHuggingPriority="750" translatesAutoresizingMaskIntoConstraints="NO" id="z1d-SG-OZB">
                                            <rect key="frame" x="10" y="356" width="78" height="14"/>
                                            <textFieldCell key="cell" controlSize="small" scrollable="YES" lineBreakMode="clipping" sendsActionOnEndEditing="YES" title="Hw Decoder:" id="DHh-ne-10f">
                                                <font key="font" metaFont="smallSystemBold"/>
                                                <color key="textColor" name="labelColor" catalog="System" colorSpace="catalog"/>
                                                <color key="backgroundColor" name="controlColor" catalog="System" colorSpace="catalog"/>
                                            </textFieldCell>
                                        </textField>
                                        <textField focusRingType="none" verticalHuggingPriority="750" translatesAutoresizingMaskIntoConstraints="NO" id="Ira-RI-5kc">
                                            <rect key="frame" x="94" y="356" width="340" height="16"/>
                                            <textFieldCell key="cell" controlSize="small" scrollable="YES" lineBreakMode="clipping" sendsActionOnEndEditing="YES" id="iMk-qU-kVv">
                                                <font key="font" usesAppearanceFont="YES"/>
                                                <color key="textColor" name="labelColor" catalog="System" colorSpace="catalog"/>
                                                <color key="backgroundColor" name="controlColor" catalog="System" colorSpace="catalog"/>
                                            </textFieldCell>
                                        </textField>
                                        <textField focusRingType="none" horizontalHuggingPriority="251" verticalHuggingPriority="750" translatesAutoresizingMaskIntoConstraints="NO" id="Xol-2r-g7u">
                                            <rect key="frame" x="10" y="334" width="78" height="14"/>
                                            <textFieldCell key="cell" controlSize="small" scrollable="YES" lineBreakMode="clipping" sendsActionOnEndEditing="YES" title="Primaries:" id="1kw-LO-KmJ">
                                                <font key="font" metaFont="smallSystemBold"/>
                                                <color key="textColor" name="labelColor" catalog="System" colorSpace="catalog"/>
                                                <color key="backgroundColor" name="controlColor" catalog="System" colorSpace="catalog"/>
                                            </textFieldCell>
                                        </textField>
                                        <textField focusRingType="none" horizontalHuggingPriority="251" verticalHuggingPriority="750" translatesAutoresizingMaskIntoConstraints="NO" id="s9S-zN-lwA">
                                            <rect key="frame" x="94" y="334" width="340" height="16"/>
                                            <textFieldCell key="cell" controlSize="small" scrollable="YES" lineBreakMode="clipping" sendsActionOnEndEditing="YES" id="b34-md-3Dx">
                                                <font key="font" usesAppearanceFont="YES"/>
                                                <color key="textColor" name="labelColor" catalog="System" colorSpace="catalog"/>
                                                <color key="backgroundColor" name="controlColor" catalog="System" colorSpace="catalog"/>
                                            </textFieldCell>
                                        </textField>
                                        <textField focusRingType="none" horizontalHuggingPriority="251" verticalHuggingPriority="750" translatesAutoresizingMaskIntoConstraints="NO" id="Hm9-gI-9j7">
                                            <rect key="frame" x="10" y="312" width="78" height="14"/>
                                            <textFieldCell key="cell" controlSize="small" scrollable="YES" lineBreakMode="clipping" sendsActionOnEndEditing="YES" title="Colorspace:" id="mLo-Wc-BoO">
                                                <font key="font" metaFont="smallSystemBold"/>
                                                <color key="textColor" name="labelColor" catalog="System" colorSpace="catalog"/>
                                                <color key="backgroundColor" name="controlColor" catalog="System" colorSpace="catalog"/>
                                            </textFieldCell>
                                        </textField>
                                        <textField focusRingType="none" horizontalHuggingPriority="251" verticalHuggingPriority="750" translatesAutoresizingMaskIntoConstraints="NO" id="wxy-f3-FrW">
                                            <rect key="frame" x="94" y="312" width="340" height="16"/>
                                            <textFieldCell key="cell" controlSize="small" scrollable="YES" lineBreakMode="clipping" sendsActionOnEndEditing="YES" id="iMO-Ze-egg">
                                                <font key="font" usesAppearanceFont="YES"/>
                                                <color key="textColor" name="labelColor" catalog="System" colorSpace="catalog"/>
                                                <color key="backgroundColor" name="controlColor" catalog="System" colorSpace="catalog"/>
                                            </textFieldCell>
                                        </textField>
                                        <textField focusRingType="none" horizontalHuggingPriority="251" verticalHuggingPriority="750" translatesAutoresizingMaskIntoConstraints="NO" id="dyh-2O-q0Y">
                                            <rect key="frame" x="10" y="290" width="78" height="14"/>
                                            <textFieldCell key="cell" controlSize="small" scrollable="YES" lineBreakMode="clipping" sendsActionOnEndEditing="YES" title="Pixel Format:" id="UrR-u2-hFz">
                                                <font key="font" metaFont="smallSystemBold"/>
                                                <color key="textColor" name="labelColor" catalog="System" colorSpace="catalog"/>
                                                <color key="backgroundColor" name="controlColor" catalog="System" colorSpace="catalog"/>
                                            </textFieldCell>
                                        </textField>
                                        <textField focusRingType="none" horizontalHuggingPriority="251" verticalHuggingPriority="750" translatesAutoresizingMaskIntoConstraints="NO" id="WWd-BJ-GxF">
                                            <rect key="frame" x="94" y="290" width="340" height="16"/>
                                            <textFieldCell key="cell" controlSize="small" scrollable="YES" lineBreakMode="clipping" sendsActionOnEndEditing="YES" id="BsT-Yz-AgP">
                                                <font key="font" usesAppearanceFont="YES"/>
                                                <color key="textColor" name="labelColor" catalog="System" colorSpace="catalog"/>
                                                <color key="backgroundColor" name="controlColor" catalog="System" colorSpace="catalog"/>
                                            </textFieldCell>
                                        </textField>
                                        <textField focusRingType="none" horizontalHuggingPriority="251" verticalHuggingPriority="750" translatesAutoresizingMaskIntoConstraints="NO" id="Ldf-jT-tdl">
                                            <rect key="frame" x="10" y="268" width="78" height="14"/>
                                            <textFieldCell key="cell" controlSize="small" scrollable="YES" lineBreakMode="clipping" sendsActionOnEndEditing="YES" title="Driver:" id="I2E-6Z-Gnn">
                                                <font key="font" metaFont="smallSystemBold"/>
                                                <color key="textColor" name="labelColor" catalog="System" colorSpace="catalog"/>
                                                <color key="backgroundColor" name="controlColor" catalog="System" colorSpace="catalog"/>
                                            </textFieldCell>
                                        </textField>
                                        <textField focusRingType="none" horizontalHuggingPriority="251" verticalHuggingPriority="750" translatesAutoresizingMaskIntoConstraints="NO" id="5yU-sy-R0n">
                                            <rect key="frame" x="94" y="268" width="340" height="16"/>
                                            <textFieldCell key="cell" controlSize="small" scrollable="YES" lineBreakMode="clipping" sendsActionOnEndEditing="YES" id="3bw-Kl-SeY">
                                                <font key="font" usesAppearanceFont="YES"/>
                                                <color key="textColor" name="labelColor" catalog="System" colorSpace="catalog"/>
                                                <color key="backgroundColor" name="controlColor" catalog="System" colorSpace="catalog"/>
                                            </textFieldCell>
                                        </textField>
                                        <textField focusRingType="none" horizontalHuggingPriority="260" verticalHuggingPriority="750" translatesAutoresizingMaskIntoConstraints="NO" id="gxW-1z-Af9">
                                            <rect key="frame" x="10" y="246" width="78" height="14"/>
                                            <textFieldCell key="cell" controlSize="small" scrollable="YES" lineBreakMode="clipping" sendsActionOnEndEditing="YES" title="Size:" id="f2P-qb-wRx">
                                                <font key="font" metaFont="smallSystemBold"/>
                                                <color key="textColor" name="labelColor" catalog="System" colorSpace="catalog"/>
                                                <color key="backgroundColor" name="controlColor" catalog="System" colorSpace="catalog"/>
                                            </textFieldCell>
                                        </textField>
                                        <textField focusRingType="none" verticalHuggingPriority="750" translatesAutoresizingMaskIntoConstraints="NO" id="Hmg-bS-UMv">
                                            <rect key="frame" x="94" y="246" width="340" height="16"/>
                                            <textFieldCell key="cell" controlSize="small" scrollable="YES" lineBreakMode="clipping" sendsActionOnEndEditing="YES" id="rcA-a7-rVn">
                                                <font key="font" usesAppearanceFont="YES"/>
                                                <color key="textColor" name="labelColor" catalog="System" colorSpace="catalog"/>
                                                <color key="backgroundColor" name="controlColor" catalog="System" colorSpace="catalog"/>
                                            </textFieldCell>
                                        </textField>
                                        <textField focusRingType="none" horizontalHuggingPriority="260" verticalHuggingPriority="750" translatesAutoresizingMaskIntoConstraints="NO" id="Qke-bh-4oG">
                                            <rect key="frame" x="10" y="224" width="78" height="14"/>
                                            <textFieldCell key="cell" controlSize="small" scrollable="YES" lineBreakMode="clipping" sendsActionOnEndEditing="YES" title="Bit Rate:" id="jyV-Pd-UvH">
                                                <font key="font" metaFont="smallSystemBold"/>
                                                <color key="textColor" name="labelColor" catalog="System" colorSpace="catalog"/>
                                                <color key="backgroundColor" name="controlColor" catalog="System" colorSpace="catalog"/>
                                            </textFieldCell>
                                        </textField>
                                        <textField focusRingType="none" verticalHuggingPriority="750" translatesAutoresizingMaskIntoConstraints="NO" id="4PF-1d-gZO">
                                            <rect key="frame" x="94" y="224" width="340" height="16"/>
                                            <textFieldCell key="cell" controlSize="small" scrollable="YES" lineBreakMode="clipping" sendsActionOnEndEditing="YES" id="Aes-4j-UT6">
                                                <font key="font" usesAppearanceFont="YES"/>
                                                <color key="textColor" name="labelColor" catalog="System" colorSpace="catalog"/>
                                                <color key="backgroundColor" name="controlColor" catalog="System" colorSpace="catalog"/>
                                            </textFieldCell>
                                        </textField>
                                        <textField focusRingType="none" horizontalHuggingPriority="260" verticalHuggingPriority="750" translatesAutoresizingMaskIntoConstraints="NO" id="dOE-eM-QQi">
                                            <rect key="frame" x="10" y="202" width="78" height="14"/>
                                            <textFieldCell key="cell" controlSize="small" scrollable="YES" lineBreakMode="clipping" sendsActionOnEndEditing="YES" title="FPS:" id="7QX-tu-rvs">
                                                <font key="font" metaFont="smallSystemBold"/>
                                                <color key="textColor" name="labelColor" catalog="System" colorSpace="catalog"/>
                                                <color key="backgroundColor" name="controlColor" catalog="System" colorSpace="catalog"/>
                                            </textFieldCell>
                                        </textField>
                                        <textField focusRingType="none" horizontalHuggingPriority="251" verticalHuggingPriority="750" translatesAutoresizingMaskIntoConstraints="NO" id="c90-dT-hDG">
                                            <rect key="frame" x="94" y="202" width="340" height="16"/>
                                            <textFieldCell key="cell" controlSize="small" scrollable="YES" lineBreakMode="clipping" sendsActionOnEndEditing="YES" id="ZIA-g4-WqZ">
                                                <font key="font" usesAppearanceFont="YES"/>
                                                <color key="textColor" name="labelColor" catalog="System" colorSpace="catalog"/>
                                                <color key="backgroundColor" name="controlColor" catalog="System" colorSpace="catalog"/>
                                            </textFieldCell>
                                        </textField>
                                        <box verticalHuggingPriority="750" boxType="separator" translatesAutoresizingMaskIntoConstraints="NO" id="IXe-pS-a3x">
                                            <rect key="frame" x="12" y="187" width="420" height="5"/>
                                        </box>
                                        <textField focusRingType="none" horizontalHuggingPriority="251" verticalHuggingPriority="750" translatesAutoresizingMaskIntoConstraints="NO" id="hGO-dV-reB">
                                            <rect key="frame" x="10" y="161" width="47" height="16"/>
                                            <textFieldCell key="cell" controlSize="small" scrollable="YES" lineBreakMode="clipping" sendsActionOnEndEditing="YES" title="AUDIO" id="nrG-IH-kFg">
                                                <font key="font" metaFont="systemBold"/>
                                                <color key="textColor" name="labelColor" catalog="System" colorSpace="catalog"/>
                                                <color key="backgroundColor" name="controlColor" catalog="System" colorSpace="catalog"/>
                                            </textFieldCell>
                                        </textField>
                                        <textField focusRingType="none" horizontalHuggingPriority="260" verticalHuggingPriority="750" translatesAutoresizingMaskIntoConstraints="NO" id="6EL-aj-Hjq">
                                            <rect key="frame" x="10" y="135" width="78" height="14"/>
                                            <textFieldCell key="cell" controlSize="small" scrollable="YES" lineBreakMode="clipping" sendsActionOnEndEditing="YES" title="Format:" id="5H6-qJ-RDS">
                                                <font key="font" metaFont="smallSystemBold"/>
                                                <color key="textColor" name="labelColor" catalog="System" colorSpace="catalog"/>
                                                <color key="backgroundColor" name="controlColor" catalog="System" colorSpace="catalog"/>
                                            </textFieldCell>
                                        </textField>
                                        <textField focusRingType="none" horizontalHuggingPriority="251" verticalHuggingPriority="750" translatesAutoresizingMaskIntoConstraints="NO" id="a3w-YC-7oN">
                                            <rect key="frame" x="94" y="135" width="340" height="16"/>
                                            <textFieldCell key="cell" controlSize="small" scrollable="YES" lineBreakMode="clipping" sendsActionOnEndEditing="YES" id="cwF-5C-5nd">
                                                <font key="font" usesAppearanceFont="YES"/>
                                                <color key="textColor" name="labelColor" catalog="System" colorSpace="catalog"/>
                                                <color key="backgroundColor" name="controlColor" catalog="System" colorSpace="catalog"/>
                                            </textFieldCell>
                                        </textField>
                                        <textField focusRingType="none" horizontalHuggingPriority="260" verticalHuggingPriority="750" translatesAutoresizingMaskIntoConstraints="NO" id="Zp5-es-UTa">
                                            <rect key="frame" x="10" y="113" width="78" height="14"/>
                                            <textFieldCell key="cell" controlSize="small" scrollable="YES" lineBreakMode="clipping" sendsActionOnEndEditing="YES" title="Codec:" id="n0s-eM-42w">
                                                <font key="font" metaFont="smallSystemBold"/>
                                                <color key="textColor" name="labelColor" catalog="System" colorSpace="catalog"/>
                                                <color key="backgroundColor" name="controlColor" catalog="System" colorSpace="catalog"/>
                                            </textFieldCell>
                                        </textField>
                                        <textField focusRingType="none" horizontalHuggingPriority="251" verticalHuggingPriority="750" translatesAutoresizingMaskIntoConstraints="NO" id="GaY-iG-tAy">
                                            <rect key="frame" x="94" y="113" width="340" height="16"/>
                                            <textFieldCell key="cell" controlSize="small" scrollable="YES" lineBreakMode="clipping" sendsActionOnEndEditing="YES" id="etG-FX-Rzo">
                                                <font key="font" usesAppearanceFont="YES"/>
                                                <color key="textColor" name="labelColor" catalog="System" colorSpace="catalog"/>
                                                <color key="backgroundColor" name="controlColor" catalog="System" colorSpace="catalog"/>
                                            </textFieldCell>
                                        </textField>
                                        <textField focusRingType="none" horizontalHuggingPriority="251" verticalHuggingPriority="750" translatesAutoresizingMaskIntoConstraints="NO" id="GSF-Y5-FGJ">
                                            <rect key="frame" x="10" y="91" width="78" height="14"/>
                                            <textFieldCell key="cell" controlSize="small" scrollable="YES" lineBreakMode="clipping" sendsActionOnEndEditing="YES" title="Driver:" id="MME-KZ-jrG">
                                                <font key="font" metaFont="smallSystemBold"/>
                                                <color key="textColor" name="labelColor" catalog="System" colorSpace="catalog"/>
                                                <color key="backgroundColor" name="controlColor" catalog="System" colorSpace="catalog"/>
                                            </textFieldCell>
                                        </textField>
                                        <textField focusRingType="none" horizontalHuggingPriority="251" verticalHuggingPriority="750" translatesAutoresizingMaskIntoConstraints="NO" id="v4j-fa-olc">
                                            <rect key="frame" x="94" y="91" width="340" height="16"/>
                                            <textFieldCell key="cell" controlSize="small" scrollable="YES" lineBreakMode="clipping" sendsActionOnEndEditing="YES" id="MTG-ez-V2R">
                                                <font key="font" usesAppearanceFont="YES"/>
                                                <color key="textColor" name="labelColor" catalog="System" colorSpace="catalog"/>
                                                <color key="backgroundColor" name="controlColor" catalog="System" colorSpace="catalog"/>
                                            </textFieldCell>
                                        </textField>
                                        <textField focusRingType="none" horizontalHuggingPriority="260" verticalHuggingPriority="750" translatesAutoresizingMaskIntoConstraints="NO" id="EiP-Mu-9cf">
                                            <rect key="frame" x="10" y="69" width="78" height="14"/>
                                            <textFieldCell key="cell" controlSize="small" scrollable="YES" lineBreakMode="clipping" sendsActionOnEndEditing="YES" title="Channels:" id="it3-05-Pwu">
                                                <font key="font" metaFont="smallSystemBold"/>
                                                <color key="textColor" name="labelColor" catalog="System" colorSpace="catalog"/>
                                                <color key="backgroundColor" name="controlColor" catalog="System" colorSpace="catalog"/>
                                            </textFieldCell>
                                        </textField>
                                        <textField focusRingType="none" horizontalHuggingPriority="251" verticalHuggingPriority="750" translatesAutoresizingMaskIntoConstraints="NO" id="L3Y-pD-V9R">
                                            <rect key="frame" x="94" y="69" width="340" height="16"/>
                                            <textFieldCell key="cell" controlSize="small" scrollable="YES" lineBreakMode="clipping" sendsActionOnEndEditing="YES" id="6mx-wH-SBP">
                                                <font key="font" usesAppearanceFont="YES"/>
                                                <color key="textColor" name="labelColor" catalog="System" colorSpace="catalog"/>
                                                <color key="backgroundColor" name="controlColor" catalog="System" colorSpace="catalog"/>
                                            </textFieldCell>
                                        </textField>
                                        <textField focusRingType="none" horizontalHuggingPriority="260" verticalHuggingPriority="750" translatesAutoresizingMaskIntoConstraints="NO" id="apr-sq-JIb">
                                            <rect key="frame" x="10" y="47" width="78" height="14"/>
                                            <textFieldCell key="cell" controlSize="small" scrollable="YES" lineBreakMode="clipping" sendsActionOnEndEditing="YES" title="Bit Rate:" id="A4y-LL-x0z">
                                                <font key="font" metaFont="smallSystemBold"/>
                                                <color key="textColor" name="labelColor" catalog="System" colorSpace="catalog"/>
                                                <color key="backgroundColor" name="controlColor" catalog="System" colorSpace="catalog"/>
                                            </textFieldCell>
                                        </textField>
                                        <textField focusRingType="none" horizontalHuggingPriority="251" verticalHuggingPriority="750" translatesAutoresizingMaskIntoConstraints="NO" id="S6Z-fT-kcG">
                                            <rect key="frame" x="94" y="47" width="340" height="16"/>
                                            <textFieldCell key="cell" controlSize="small" scrollable="YES" lineBreakMode="clipping" sendsActionOnEndEditing="YES" id="4Ph-yc-lsv">
                                                <font key="font" usesAppearanceFont="YES"/>
                                                <color key="textColor" name="labelColor" catalog="System" colorSpace="catalog"/>
                                                <color key="backgroundColor" name="controlColor" catalog="System" colorSpace="catalog"/>
                                            </textFieldCell>
                                        </textField>
                                        <textField focusRingType="none" horizontalHuggingPriority="260" verticalHuggingPriority="750" translatesAutoresizingMaskIntoConstraints="NO" id="Nn4-TP-Hpd">
                                            <rect key="frame" x="10" y="25" width="78" height="14"/>
                                            <textFieldCell key="cell" controlSize="small" scrollable="YES" lineBreakMode="clipping" sendsActionOnEndEditing="YES" title="Sample Rate:" id="llF-4b-Z8b">
                                                <font key="font" metaFont="smallSystemBold"/>
                                                <color key="textColor" name="labelColor" catalog="System" colorSpace="catalog"/>
                                                <color key="backgroundColor" name="controlColor" catalog="System" colorSpace="catalog"/>
                                            </textFieldCell>
                                        </textField>
                                        <textField focusRingType="none" horizontalHuggingPriority="251" verticalHuggingPriority="750" translatesAutoresizingMaskIntoConstraints="NO" id="Ghr-q6-WAW">
                                            <rect key="frame" x="94" y="25" width="340" height="16"/>
                                            <textFieldCell key="cell" controlSize="small" scrollable="YES" lineBreakMode="clipping" sendsActionOnEndEditing="YES" id="4di-sR-tOh">
                                                <font key="font" usesAppearanceFont="YES"/>
                                                <color key="textColor" name="labelColor" catalog="System" colorSpace="catalog"/>
                                                <color key="backgroundColor" name="controlColor" catalog="System" colorSpace="catalog"/>
                                            </textFieldCell>
                                        </textField>
                                    </subviews>
                                    <constraints>
                                        <constraint firstItem="Ldf-jT-tdl" firstAttribute="leading" secondItem="mRY-yK-FeT" secondAttribute="leading" constant="12" id="2hf-ZX-KTv"/>
                                        <constraint firstItem="I9X-Rp-scA" firstAttribute="top" secondItem="mRY-yK-FeT" secondAttribute="top" constant="8" id="3Kz-P5-r1d"/>
                                        <constraint firstItem="v4j-fa-olc" firstAttribute="firstBaseline" secondItem="GSF-Y5-FGJ" secondAttribute="firstBaseline" id="4kN-Ti-nOj"/>
                                        <constraint firstItem="GSF-Y5-FGJ" firstAttribute="top" secondItem="Zp5-es-UTa" secondAttribute="bottom" constant="8" symbolic="YES" id="6BA-AD-lOL"/>
                                        <constraint firstItem="FwA-X7-Alr" firstAttribute="trailing" secondItem="aGE-iz-M2h" secondAttribute="trailing" id="8N3-t8-as8"/>
                                        <constraint firstAttribute="trailing" secondItem="v4j-fa-olc" secondAttribute="trailing" constant="12" id="8Tf-Ky-7WP"/>
                                        <constraint firstItem="GSF-Y5-FGJ" firstAttribute="leading" secondItem="aGE-iz-M2h" secondAttribute="leading" id="9UE-9C-GAq"/>
                                        <constraint firstItem="dyh-2O-q0Y" firstAttribute="top" secondItem="Hm9-gI-9j7" secondAttribute="bottom" constant="8" symbolic="YES" id="9en-Dh-zLJ"/>
                                        <constraint firstItem="Hm9-gI-9j7" firstAttribute="top" secondItem="Xol-2r-g7u" secondAttribute="bottom" constant="8" symbolic="YES" id="AWt-7R-ZTa"/>
                                        <constraint firstItem="aGE-iz-M2h" firstAttribute="top" secondItem="I9X-Rp-scA" secondAttribute="bottom" constant="12" id="BeU-Ai-D6V"/>
                                        <constraint firstItem="EiP-Mu-9cf" firstAttribute="top" secondItem="GSF-Y5-FGJ" secondAttribute="bottom" constant="8" symbolic="YES" id="CUV-7x-VlA"/>
                                        <constraint firstItem="IXe-pS-a3x" firstAttribute="leading" secondItem="mRY-yK-FeT" secondAttribute="leading" constant="12" id="Cac-kJ-o6N"/>
                                        <constraint firstItem="hGO-dV-reB" firstAttribute="top" secondItem="IXe-pS-a3x" secondAttribute="bottom" constant="12" id="Cwm-iG-Pfx"/>
                                        <constraint firstItem="apr-sq-JIb" firstAttribute="leading" secondItem="mRY-yK-FeT" secondAttribute="leading" constant="12" id="EDW-pS-WKA"/>
                                        <constraint firstItem="c90-dT-hDG" firstAttribute="firstBaseline" secondItem="dOE-eM-QQi" secondAttribute="firstBaseline" id="F9s-do-74K"/>
                                        <constraint firstAttribute="trailing" secondItem="Ghr-q6-WAW" secondAttribute="trailing" constant="12" id="FUu-xZ-5Xl"/>
                                        <constraint firstItem="Zp5-es-UTa" firstAttribute="leading" secondItem="aGE-iz-M2h" secondAttribute="leading" id="FWX-bw-bIH"/>
                                        <constraint firstItem="Hmg-bS-UMv" firstAttribute="firstBaseline" secondItem="gxW-1z-Af9" secondAttribute="firstBaseline" id="Fig-UD-p78"/>
                                        <constraint firstItem="Nn4-TP-Hpd" firstAttribute="top" secondItem="apr-sq-JIb" secondAttribute="bottom" constant="8" symbolic="YES" id="GBu-9s-Fr1"/>
                                        <constraint firstItem="gxW-1z-Af9" firstAttribute="leading" secondItem="aGE-iz-M2h" secondAttribute="leading" id="GQ9-zo-mEU"/>
                                        <constraint firstItem="Ira-RI-5kc" firstAttribute="firstBaseline" secondItem="z1d-SG-OZB" secondAttribute="firstBaseline" id="Guf-DJ-CDB"/>
                                        <constraint firstAttribute="trailing" secondItem="hBf-Sx-lbf" secondAttribute="trailing" constant="12" id="Hb2-Jx-92q"/>
                                        <constraint firstAttribute="trailing" secondItem="s9S-zN-lwA" secondAttribute="trailing" constant="12" id="IGE-Cy-hnw"/>
                                        <constraint firstItem="6EL-aj-Hjq" firstAttribute="leading" secondItem="mRY-yK-FeT" secondAttribute="leading" constant="12" id="IVp-gv-R6l"/>
                                        <constraint firstItem="dOE-eM-QQi" firstAttribute="top" secondItem="Qke-bh-4oG" secondAttribute="bottom" constant="8" symbolic="YES" id="IeA-aF-B4p"/>
                                        <constraint firstItem="S6Z-fT-kcG" firstAttribute="leading" secondItem="hBf-Sx-lbf" secondAttribute="leading" id="JCa-Tx-DnU"/>
                                        <constraint firstAttribute="trailing" secondItem="5yU-sy-R0n" secondAttribute="trailing" constant="12" id="JQ0-Sh-UIg"/>
                                        <constraint firstItem="gxW-1z-Af9" firstAttribute="trailing" secondItem="aGE-iz-M2h" secondAttribute="trailing" id="JWY-Sr-coc"/>
                                        <constraint firstAttribute="trailing" secondItem="IXe-pS-a3x" secondAttribute="trailing" constant="12" id="KBV-cz-iXk"/>
                                        <constraint firstItem="dOE-eM-QQi" firstAttribute="leading" secondItem="mRY-yK-FeT" secondAttribute="leading" constant="12" id="Kjz-Mb-fWY"/>
                                        <constraint firstItem="FwA-X7-Alr" firstAttribute="leading" secondItem="mRY-yK-FeT" secondAttribute="leading" constant="12" id="KsH-MB-nUa"/>
                                        <constraint firstItem="L3Y-pD-V9R" firstAttribute="leading" secondItem="hBf-Sx-lbf" secondAttribute="leading" id="Ncn-iQ-S8E"/>
                                        <constraint firstItem="EiP-Mu-9cf" firstAttribute="leading" secondItem="mRY-yK-FeT" secondAttribute="leading" constant="12" id="O08-wB-hSa"/>
                                        <constraint firstItem="4PF-1d-gZO" firstAttribute="firstBaseline" secondItem="Qke-bh-4oG" secondAttribute="firstBaseline" id="O6R-iL-i7y"/>
                                        <constraint firstAttribute="trailing" relation="greaterThanOrEqual" secondItem="I9X-Rp-scA" secondAttribute="trailing" constant="20" symbolic="YES" id="PSJ-nK-rFv"/>
                                        <constraint firstItem="6EL-aj-Hjq" firstAttribute="trailing" secondItem="aGE-iz-M2h" secondAttribute="trailing" id="PTg-uH-5kk"/>
                                        <constraint firstItem="Xol-2r-g7u" firstAttribute="trailing" secondItem="aGE-iz-M2h" secondAttribute="trailing" id="PmS-ee-KFS"/>
                                        <constraint firstItem="Hm9-gI-9j7" firstAttribute="trailing" secondItem="aGE-iz-M2h" secondAttribute="trailing" id="Q43-vx-Px8"/>
                                        <constraint firstItem="Xol-2r-g7u" firstAttribute="top" secondItem="z1d-SG-OZB" secondAttribute="bottom" constant="8" symbolic="YES" id="Q7j-tD-FPY"/>
                                        <constraint firstAttribute="trailing" secondItem="WWd-BJ-GxF" secondAttribute="trailing" constant="12" id="QXi-hD-VTS"/>
                                        <constraint firstItem="Nn4-TP-Hpd" firstAttribute="leading" secondItem="apr-sq-JIb" secondAttribute="leading" id="QYI-0x-rCQ"/>
                                        <constraint firstAttribute="trailing" relation="greaterThanOrEqual" secondItem="hGO-dV-reB" secondAttribute="trailing" constant="20" symbolic="YES" id="QwD-zL-Ztq"/>
                                        <constraint firstItem="6EL-aj-Hjq" firstAttribute="top" secondItem="hGO-dV-reB" secondAttribute="bottom" constant="12" id="RSl-a2-Yuc"/>
                                        <constraint firstAttribute="trailing" secondItem="GaY-iG-tAy" secondAttribute="trailing" constant="12" id="Rwi-hJ-T2F"/>
                                        <constraint firstAttribute="trailing" secondItem="S6Z-fT-kcG" secondAttribute="trailing" constant="12" id="Ryg-im-8s1"/>
                                        <constraint firstItem="GaY-iG-tAy" firstAttribute="leading" secondItem="hBf-Sx-lbf" secondAttribute="leading" id="Sj5-Vc-ro8"/>
                                        <constraint firstItem="Hm9-gI-9j7" firstAttribute="leading" secondItem="Ldf-jT-tdl" secondAttribute="leading" id="UBG-1H-tXQ"/>
                                        <constraint firstItem="dOE-eM-QQi" firstAttribute="trailing" secondItem="aGE-iz-M2h" secondAttribute="trailing" id="UuL-Jm-iVi"/>
                                        <constraint firstItem="Nn4-TP-Hpd" firstAttribute="trailing" secondItem="aGE-iz-M2h" secondAttribute="trailing" id="V2p-SR-zUk"/>
                                        <constraint firstItem="S6Z-fT-kcG" firstAttribute="firstBaseline" secondItem="apr-sq-JIb" secondAttribute="firstBaseline" id="Vcv-QI-WRx"/>
                                        <constraint firstItem="IXe-pS-a3x" firstAttribute="top" secondItem="dOE-eM-QQi" secondAttribute="bottom" constant="12" id="VoV-xO-OWt"/>
                                        <constraint firstItem="Hm9-gI-9j7" firstAttribute="leading" secondItem="Xol-2r-g7u" secondAttribute="leading" id="VvP-S8-Obo"/>
                                        <constraint firstItem="a3w-YC-7oN" firstAttribute="leading" secondItem="hBf-Sx-lbf" secondAttribute="leading" id="Wb3-tr-ceH"/>
                                        <constraint firstItem="gxW-1z-Af9" firstAttribute="leading" secondItem="mRY-yK-FeT" secondAttribute="leading" constant="12" id="WgR-Zu-MYa"/>
                                        <constraint firstItem="Zp5-es-UTa" firstAttribute="leading" secondItem="mRY-yK-FeT" secondAttribute="leading" constant="12" id="Wu6-X4-E6P"/>
                                        <constraint firstAttribute="trailing" secondItem="Ira-RI-5kc" secondAttribute="trailing" constant="12" id="Xu9-fa-hY9"/>
                                        <constraint firstItem="4PF-1d-gZO" firstAttribute="leading" secondItem="hBf-Sx-lbf" secondAttribute="leading" id="Y12-qn-U8K"/>
                                        <constraint firstItem="dOE-eM-QQi" firstAttribute="leading" secondItem="aGE-iz-M2h" secondAttribute="leading" id="Z1d-20-yCO"/>
                                        <constraint firstItem="Nn4-TP-Hpd" firstAttribute="leading" secondItem="aGE-iz-M2h" secondAttribute="leading" id="a0B-Ou-PQK"/>
                                        <constraint firstItem="Zp5-es-UTa" firstAttribute="top" secondItem="6EL-aj-Hjq" secondAttribute="bottom" constant="8" symbolic="YES" id="a2v-4n-GuM"/>
                                        <constraint firstItem="dyh-2O-q0Y" firstAttribute="trailing" secondItem="aGE-iz-M2h" secondAttribute="trailing" id="aCh-9N-jzk"/>
                                        <constraint firstItem="Ghr-q6-WAW" firstAttribute="leading" secondItem="hBf-Sx-lbf" secondAttribute="leading" id="bQX-25-hTg"/>
                                        <constraint firstItem="Qke-bh-4oG" firstAttribute="trailing" secondItem="aGE-iz-M2h" secondAttribute="trailing" id="can-6q-FYg"/>
                                        <constraint firstItem="Ldf-jT-tdl" firstAttribute="trailing" secondItem="aGE-iz-M2h" secondAttribute="trailing" id="cd6-dH-DMM"/>
                                        <constraint firstItem="apr-sq-JIb" firstAttribute="trailing" secondItem="aGE-iz-M2h" secondAttribute="trailing" id="cj6-RG-72j"/>
                                        <constraint firstItem="z1d-SG-OZB" firstAttribute="leading" secondItem="aGE-iz-M2h" secondAttribute="leading" id="dYK-Xc-OZs"/>
                                        <constraint firstItem="WWd-BJ-GxF" firstAttribute="leading" secondItem="wxy-f3-FrW" secondAttribute="leading" id="db1-bQ-fR4"/>
                                        <constraint firstItem="c90-dT-hDG" firstAttribute="leading" secondItem="hBf-Sx-lbf" secondAttribute="leading" id="df8-rX-9EY"/>
                                        <constraint firstItem="Hmg-bS-UMv" firstAttribute="leading" secondItem="hBf-Sx-lbf" secondAttribute="leading" id="eAg-yb-hsG"/>
                                        <constraint firstAttribute="trailing" secondItem="a3w-YC-7oN" secondAttribute="trailing" constant="12" id="eED-Na-2RZ"/>
                                        <constraint firstItem="s9S-zN-lwA" firstAttribute="firstBaseline" secondItem="Xol-2r-g7u" secondAttribute="firstBaseline" id="ezd-Vj-9Vz"/>
                                        <constraint firstItem="Ldf-jT-tdl" firstAttribute="leading" secondItem="aGE-iz-M2h" secondAttribute="leading" id="fB7-nN-IIT"/>
                                        <constraint firstItem="WWd-BJ-GxF" firstAttribute="firstBaseline" secondItem="dyh-2O-q0Y" secondAttribute="firstBaseline" id="fUm-O4-q7C"/>
                                        <constraint firstItem="z1d-SG-OZB" firstAttribute="trailing" secondItem="aGE-iz-M2h" secondAttribute="trailing" id="gBT-IF-VJG"/>
                                        <constraint firstItem="z1d-SG-OZB" firstAttribute="top" secondItem="FwA-X7-Alr" secondAttribute="bottom" constant="8" symbolic="YES" id="gEv-KW-ulc"/>
                                        <constraint firstItem="I9X-Rp-scA" firstAttribute="leading" secondItem="mRY-yK-FeT" secondAttribute="leading" constant="12" id="ge4-CS-u71"/>
                                        <constraint firstItem="s9S-zN-lwA" firstAttribute="leading" secondItem="hBf-Sx-lbf" secondAttribute="leading" id="gvJ-s5-9JQ"/>
                                        <constraint firstAttribute="trailing" secondItem="wxy-f3-FrW" secondAttribute="trailing" constant="12" id="h3Q-EH-DAh"/>
                                        <constraint firstItem="EiP-Mu-9cf" firstAttribute="trailing" secondItem="aGE-iz-M2h" secondAttribute="trailing" id="hCn-Cp-aqK"/>
                                        <constraint firstItem="Ghr-q6-WAW" firstAttribute="firstBaseline" secondItem="Nn4-TP-Hpd" secondAttribute="firstBaseline" id="hD1-G8-yMX"/>
                                        <constraint firstItem="Hm9-gI-9j7" firstAttribute="trailing" secondItem="Ldf-jT-tdl" secondAttribute="trailing" id="hMi-2J-yRo"/>
                                        <constraint firstItem="GSF-Y5-FGJ" firstAttribute="leading" secondItem="mRY-yK-FeT" secondAttribute="leading" constant="12" id="i0p-ui-YMu"/>
                                        <constraint firstAttribute="trailing" secondItem="4PF-1d-gZO" secondAttribute="trailing" constant="12" id="jsh-VI-XQh"/>
                                        <constraint firstAttribute="trailing" secondItem="L3Y-pD-V9R" secondAttribute="trailing" constant="12" id="jvN-c9-5sL"/>
                                        <constraint firstItem="wxy-f3-FrW" firstAttribute="leading" secondItem="hBf-Sx-lbf" secondAttribute="leading" id="lOe-BJ-1nS"/>
                                        <constraint firstItem="Qke-bh-4oG" firstAttribute="top" secondItem="gxW-1z-Af9" secondAttribute="bottom" constant="8" symbolic="YES" id="mm4-st-lkq"/>
                                        <constraint firstItem="aGE-iz-M2h" firstAttribute="leading" secondItem="mRY-yK-FeT" secondAttribute="leading" constant="12" id="mqs-Uu-Fxb"/>
                                        <constraint firstItem="dyh-2O-q0Y" firstAttribute="leading" secondItem="Hm9-gI-9j7" secondAttribute="leading" id="my4-Mf-EV1"/>
                                        <constraint firstAttribute="trailing" secondItem="c90-dT-hDG" secondAttribute="trailing" constant="12" id="o2v-Jf-HiJ"/>
                                        <constraint firstItem="Qke-bh-4oG" firstAttribute="leading" secondItem="mRY-yK-FeT" secondAttribute="leading" constant="12" id="odY-rn-vAx"/>
                                        <constraint firstItem="v4j-fa-olc" firstAttribute="leading" secondItem="hBf-Sx-lbf" secondAttribute="leading" id="oy0-v4-evT"/>
                                        <constraint firstItem="6sj-bN-LIv" firstAttribute="leading" secondItem="hBf-Sx-lbf" secondAttribute="leading" id="pIi-ue-WQt"/>
                                        <constraint firstItem="Zp5-es-UTa" firstAttribute="trailing" secondItem="aGE-iz-M2h" secondAttribute="trailing" id="pNU-Zi-Owm"/>
                                        <constraint firstItem="z1d-SG-OZB" firstAttribute="leading" secondItem="mRY-yK-FeT" secondAttribute="leading" constant="12" id="pcf-6y-Q1g"/>
                                        <constraint firstItem="GaY-iG-tAy" firstAttribute="firstBaseline" secondItem="Zp5-es-UTa" secondAttribute="firstBaseline" id="pjb-1x-p0K"/>
                                        <constraint firstItem="Qke-bh-4oG" firstAttribute="leading" secondItem="aGE-iz-M2h" secondAttribute="leading" id="qm5-A1-cGH"/>
                                        <constraint firstItem="hBf-Sx-lbf" firstAttribute="leading" secondItem="aGE-iz-M2h" secondAttribute="trailing" constant="10" id="r3N-FI-PJf"/>
                                        <constraint firstItem="5yU-sy-R0n" firstAttribute="leading" secondItem="hBf-Sx-lbf" secondAttribute="leading" id="r8i-x9-6Rp"/>
                                        <constraint firstItem="apr-sq-JIb" firstAttribute="leading" secondItem="aGE-iz-M2h" secondAttribute="leading" id="rBi-h4-iir"/>
                                        <constraint firstItem="5yU-sy-R0n" firstAttribute="firstBaseline" secondItem="Ldf-jT-tdl" secondAttribute="firstBaseline" id="rIX-f5-zhq"/>
                                        <constraint firstItem="Ldf-jT-tdl" firstAttribute="top" secondItem="dyh-2O-q0Y" secondAttribute="bottom" constant="8" symbolic="YES" id="rdm-PD-bK4"/>
                                        <constraint firstItem="wxy-f3-FrW" firstAttribute="firstBaseline" secondItem="Hm9-gI-9j7" secondAttribute="firstBaseline" id="sDi-Y3-zFf"/>
                                        <constraint firstItem="a3w-YC-7oN" firstAttribute="firstBaseline" secondItem="6EL-aj-Hjq" secondAttribute="firstBaseline" id="sjN-af-eHt"/>
                                        <constraint firstAttribute="bottom" relation="greaterThanOrEqual" secondItem="Nn4-TP-Hpd" secondAttribute="bottom" constant="12" id="t6V-ol-Uji"/>
                                        <constraint firstItem="GSF-Y5-FGJ" firstAttribute="trailing" secondItem="aGE-iz-M2h" secondAttribute="trailing" id="tF6-Um-Se0"/>
                                        <constraint firstItem="Hm9-gI-9j7" firstAttribute="leading" secondItem="aGE-iz-M2h" secondAttribute="leading" id="tmx-fb-lh3"/>
                                        <constraint firstAttribute="trailing" secondItem="6sj-bN-LIv" secondAttribute="trailing" constant="12" id="u7h-K0-24X"/>
                                        <constraint firstItem="apr-sq-JIb" firstAttribute="top" secondItem="EiP-Mu-9cf" secondAttribute="bottom" constant="8" symbolic="YES" id="uJk-Nw-s4Z"/>
                                        <constraint firstItem="hGO-dV-reB" firstAttribute="leading" secondItem="mRY-yK-FeT" secondAttribute="leading" constant="12" id="uNt-y6-N4V"/>
                                        <constraint firstItem="Ira-RI-5kc" firstAttribute="leading" secondItem="hBf-Sx-lbf" secondAttribute="leading" id="vLD-eR-5PH"/>
                                        <constraint firstItem="6sj-bN-LIv" firstAttribute="firstBaseline" secondItem="FwA-X7-Alr" secondAttribute="firstBaseline" id="w1D-Rl-LlY"/>
                                        <constraint firstAttribute="trailing" secondItem="Hmg-bS-UMv" secondAttribute="trailing" constant="12" id="wVP-q3-lxd"/>
                                        <constraint firstItem="L3Y-pD-V9R" firstAttribute="firstBaseline" secondItem="EiP-Mu-9cf" secondAttribute="firstBaseline" id="xYw-WF-BaY"/>
                                        <constraint firstItem="hBf-Sx-lbf" firstAttribute="firstBaseline" secondItem="aGE-iz-M2h" secondAttribute="firstBaseline" id="xae-O1-zoL"/>
                                        <constraint firstItem="gxW-1z-Af9" firstAttribute="top" secondItem="Ldf-jT-tdl" secondAttribute="bottom" constant="8" id="yK3-UG-NL7"/>
                                        <constraint firstItem="FwA-X7-Alr" firstAttribute="leading" secondItem="aGE-iz-M2h" secondAttribute="leading" id="zIp-fJ-n7n"/>
                                        <constraint firstItem="FwA-X7-Alr" firstAttribute="top" secondItem="aGE-iz-M2h" secondAttribute="bottom" constant="8" symbolic="YES" id="zjy-ws-J03"/>
                                        <constraint firstItem="Xol-2r-g7u" firstAttribute="leading" secondItem="aGE-iz-M2h" secondAttribute="leading" id="zmy-n6-ecX"/>
                                    </constraints>
                                </view>
                            </tabViewItem>
                            <tabViewItem label="Tracks" identifier="2" id="UuR-M1-YLj">
                                <view key="view" id="CWu-ZF-Vg7">
                                    <rect key="frame" x="0.0" y="0.0" width="444" height="450"/>
                                    <autoresizingMask key="autoresizingMask" widthSizable="YES" heightSizable="YES"/>
                                    <subviews>
                                        <textField focusRingType="none" horizontalHuggingPriority="260" verticalHuggingPriority="750" translatesAutoresizingMaskIntoConstraints="NO" id="o1n-DX-V8d">
                                            <rect key="frame" x="10" y="422" width="42" height="16"/>
                                            <textFieldCell key="cell" controlSize="small" sendsActionOnEndEditing="YES" title="Track:" id="f7i-wX-uxQ">
                                                <font key="font" usesAppearanceFont="YES"/>
                                                <color key="textColor" name="labelColor" catalog="System" colorSpace="catalog"/>
                                                <color key="backgroundColor" name="controlColor" catalog="System" colorSpace="catalog"/>
                                            </textFieldCell>
                                        </textField>
                                        <popUpButton horizontalHuggingPriority="240" verticalHuggingPriority="750" horizontalCompressionResistancePriority="500" translatesAutoresizingMaskIntoConstraints="NO" id="hGJ-d0-aJu">
                                            <rect key="frame" x="56" y="417" width="380" height="22"/>
<<<<<<< HEAD
                                            <popUpButtonCell key="cell" type="push" bezelStyle="rounded" alignment="left" controlSize="small" lineBreakMode="truncatingTail" refusesFirstResponder="YES" borderStyle="borderAndBezel" imageScaling="proportionallyDown" inset="2" id="oaq-Mf-xDk">
=======
                                            <popUpButtonCell key="cell" type="push" bezelStyle="rounded" alignment="left" controlSize="small" lineBreakMode="truncatingTail" borderStyle="borderAndBezel" imageScaling="proportionallyDown" inset="2" id="oaq-Mf-xDk">
>>>>>>> 83b6725c
                                                <behavior key="behavior" lightByBackground="YES" lightByGray="YES"/>
                                                <font key="font" usesAppearanceFont="YES"/>
                                                <menu key="menu" id="aXL-3e-ZgD"/>
                                            </popUpButtonCell>
                                            <connections>
                                                <action selector="trackSwitched:" target="-2" id="HmR-kW-JH3"/>
                                            </connections>
                                        </popUpButton>
                                        <box verticalHuggingPriority="750" boxType="separator" translatesAutoresizingMaskIntoConstraints="NO" id="bln-RN-oa7">
                                            <rect key="frame" x="12" y="406" width="420" height="5"/>
                                        </box>
                                        <textField focusRingType="none" horizontalHuggingPriority="260" verticalHuggingPriority="750" translatesAutoresizingMaskIntoConstraints="NO" id="X2o-Mf-T1P">
                                            <rect key="frame" x="10" y="382" width="78" height="14"/>
                                            <textFieldCell key="cell" controlSize="small" scrollable="YES" lineBreakMode="clipping" sendsActionOnEndEditing="YES" title="ID:" id="mZG-ik-Led">
                                                <font key="font" metaFont="smallSystemBold"/>
                                                <color key="textColor" name="labelColor" catalog="System" colorSpace="catalog"/>
                                                <color key="backgroundColor" name="controlColor" catalog="System" colorSpace="catalog"/>
                                            </textFieldCell>
                                        </textField>
                                        <textField focusRingType="none" verticalHuggingPriority="750" horizontalCompressionResistancePriority="250" translatesAutoresizingMaskIntoConstraints="NO" id="roj-p2-656">
                                            <rect key="frame" x="94" y="382" width="340" height="16"/>
                                            <textFieldCell key="cell" controlSize="small" scrollable="YES" lineBreakMode="clipping" sendsActionOnEndEditing="YES" id="Go3-bS-2ev">
                                                <font key="font" usesAppearanceFont="YES"/>
                                                <color key="textColor" name="labelColor" catalog="System" colorSpace="catalog"/>
                                                <color key="backgroundColor" name="controlColor" catalog="System" colorSpace="catalog"/>
                                            </textFieldCell>
                                        </textField>
                                        <textField focusRingType="none" horizontalHuggingPriority="251" verticalHuggingPriority="750" translatesAutoresizingMaskIntoConstraints="NO" id="oof-Fn-7Cw">
                                            <rect key="frame" x="10" y="360" width="78" height="14"/>
                                            <textFieldCell key="cell" controlSize="small" scrollable="YES" lineBreakMode="clipping" sendsActionOnEndEditing="YES" title="Properties:" id="dtn-wS-j6U">
                                                <font key="font" metaFont="smallSystemBold"/>
                                                <color key="textColor" name="labelColor" catalog="System" colorSpace="catalog"/>
                                                <color key="backgroundColor" name="controlColor" catalog="System" colorSpace="catalog"/>
                                            </textFieldCell>
                                        </textField>
                                        <textField focusRingType="none" horizontalHuggingPriority="251" verticalHuggingPriority="750" translatesAutoresizingMaskIntoConstraints="NO" id="Xwe-B4-BI5">
                                            <rect key="frame" x="94" y="360" width="48" height="16"/>
                                            <textFieldCell key="cell" controlSize="small" scrollable="YES" lineBreakMode="clipping" sendsActionOnEndEditing="YES" title="Default" id="S3X-Df-UMB">
                                                <font key="font" usesAppearanceFont="YES"/>
                                                <color key="textColor" name="labelColor" catalog="System" colorSpace="catalog"/>
                                                <color key="backgroundColor" name="controlColor" catalog="System" colorSpace="catalog"/>
                                            </textFieldCell>
                                        </textField>
                                        <textField focusRingType="none" horizontalHuggingPriority="251" verticalHuggingPriority="750" translatesAutoresizingMaskIntoConstraints="NO" id="bch-Xl-vY8">
                                            <rect key="frame" x="146" y="360" width="47" height="16"/>
                                            <textFieldCell key="cell" controlSize="small" scrollable="YES" lineBreakMode="clipping" sendsActionOnEndEditing="YES" title="Forced" id="0vG-Pg-DIl">
                                                <font key="font" usesAppearanceFont="YES"/>
                                                <color key="textColor" name="labelColor" catalog="System" colorSpace="catalog"/>
                                                <color key="backgroundColor" name="controlColor" catalog="System" colorSpace="catalog"/>
                                            </textFieldCell>
                                        </textField>
                                        <textField focusRingType="none" horizontalHuggingPriority="251" verticalHuggingPriority="750" translatesAutoresizingMaskIntoConstraints="NO" id="lU2-XA-lgf">
                                            <rect key="frame" x="197" y="360" width="58" height="16"/>
                                            <textFieldCell key="cell" controlSize="small" scrollable="YES" lineBreakMode="clipping" sendsActionOnEndEditing="YES" title="Selected" id="P65-zr-dOH">
                                                <font key="font" usesAppearanceFont="YES"/>
                                                <color key="textColor" name="labelColor" catalog="System" colorSpace="catalog"/>
                                                <color key="backgroundColor" name="controlColor" catalog="System" colorSpace="catalog"/>
                                            </textFieldCell>
                                        </textField>
                                        <textField focusRingType="none" horizontalHuggingPriority="251" verticalHuggingPriority="750" translatesAutoresizingMaskIntoConstraints="NO" id="fKd-iK-TBJ">
                                            <rect key="frame" x="259" y="360" width="54" height="16"/>
                                            <textFieldCell key="cell" controlSize="small" scrollable="YES" lineBreakMode="clipping" sendsActionOnEndEditing="YES" title="External" id="PLL-fC-blc">
                                                <font key="font" usesAppearanceFont="YES"/>
                                                <color key="textColor" name="labelColor" catalog="System" colorSpace="catalog"/>
                                                <color key="backgroundColor" name="controlColor" catalog="System" colorSpace="catalog"/>
                                            </textFieldCell>
                                        </textField>
                                        <textField focusRingType="none" horizontalHuggingPriority="251" verticalHuggingPriority="750" translatesAutoresizingMaskIntoConstraints="NO" id="3ZF-PG-IIG">
                                            <rect key="frame" x="10" y="338" width="78" height="14"/>
                                            <textFieldCell key="cell" controlSize="small" scrollable="YES" lineBreakMode="clipping" sendsActionOnEndEditing="YES" title="Source ID:" id="jCY-og-BAa">
                                                <font key="font" metaFont="smallSystemBold"/>
                                                <color key="textColor" name="labelColor" catalog="System" colorSpace="catalog"/>
                                                <color key="backgroundColor" name="controlColor" catalog="System" colorSpace="catalog"/>
                                            </textFieldCell>
                                        </textField>
                                        <textField focusRingType="none" verticalHuggingPriority="750" horizontalCompressionResistancePriority="250" translatesAutoresizingMaskIntoConstraints="NO" id="n48-Ey-Kcr">
                                            <rect key="frame" x="94" y="338" width="340" height="16"/>
                                            <textFieldCell key="cell" controlSize="small" scrollable="YES" lineBreakMode="clipping" sendsActionOnEndEditing="YES" id="ujs-p7-wXC">
                                                <font key="font" usesAppearanceFont="YES"/>
                                                <color key="textColor" name="labelColor" catalog="System" colorSpace="catalog"/>
                                                <color key="backgroundColor" name="controlColor" catalog="System" colorSpace="catalog"/>
                                            </textFieldCell>
                                        </textField>
                                        <textField focusRingType="none" horizontalHuggingPriority="251" verticalHuggingPriority="750" translatesAutoresizingMaskIntoConstraints="NO" id="l4x-fQ-Uau">
                                            <rect key="frame" x="10" y="316" width="78" height="14"/>
                                            <textFieldCell key="cell" controlSize="small" scrollable="YES" lineBreakMode="clipping" sendsActionOnEndEditing="YES" title="Title:" id="9eq-rd-zGy">
                                                <font key="font" metaFont="smallSystemBold"/>
                                                <color key="textColor" name="labelColor" catalog="System" colorSpace="catalog"/>
                                                <color key="backgroundColor" name="controlColor" catalog="System" colorSpace="catalog"/>
                                            </textFieldCell>
                                        </textField>
                                        <textField focusRingType="none" verticalHuggingPriority="750" horizontalCompressionResistancePriority="250" translatesAutoresizingMaskIntoConstraints="NO" id="gNk-wZ-LBX">
                                            <rect key="frame" x="94" y="316" width="340" height="16"/>
                                            <textFieldCell key="cell" controlSize="small" sendsActionOnEndEditing="YES" id="fYh-pA-yDU">
                                                <font key="font" usesAppearanceFont="YES"/>
                                                <color key="textColor" name="labelColor" catalog="System" colorSpace="catalog"/>
                                                <color key="backgroundColor" name="controlColor" catalog="System" colorSpace="catalog"/>
                                            </textFieldCell>
                                        </textField>
                                        <textField focusRingType="none" horizontalHuggingPriority="251" verticalHuggingPriority="750" translatesAutoresizingMaskIntoConstraints="NO" id="Dl1-oz-GjJ">
                                            <rect key="frame" x="10" y="294" width="78" height="14"/>
                                            <textFieldCell key="cell" controlSize="small" scrollable="YES" lineBreakMode="clipping" sendsActionOnEndEditing="YES" title="Language:" id="FIw-CH-b05">
                                                <font key="font" metaFont="smallSystemBold"/>
                                                <color key="textColor" name="labelColor" catalog="System" colorSpace="catalog"/>
                                                <color key="backgroundColor" name="controlColor" catalog="System" colorSpace="catalog"/>
                                            </textFieldCell>
                                        </textField>
                                        <textField focusRingType="none" verticalHuggingPriority="750" horizontalCompressionResistancePriority="250" translatesAutoresizingMaskIntoConstraints="NO" id="6Jf-Z2-tkZ">
                                            <rect key="frame" x="94" y="294" width="340" height="16"/>
                                            <textFieldCell key="cell" controlSize="small" scrollable="YES" lineBreakMode="clipping" sendsActionOnEndEditing="YES" id="KS6-aw-wh6">
                                                <font key="font" usesAppearanceFont="YES"/>
                                                <color key="textColor" name="labelColor" catalog="System" colorSpace="catalog"/>
                                                <color key="backgroundColor" name="controlColor" catalog="System" colorSpace="catalog"/>
                                            </textFieldCell>
                                        </textField>
                                        <textField focusRingType="none" horizontalHuggingPriority="251" verticalHuggingPriority="750" translatesAutoresizingMaskIntoConstraints="NO" id="brr-Ci-pQU">
                                            <rect key="frame" x="10" y="272" width="78" height="14"/>
                                            <textFieldCell key="cell" controlSize="small" scrollable="YES" lineBreakMode="clipping" sendsActionOnEndEditing="YES" title="File Path:" id="Jxp-Wf-BhU">
                                                <font key="font" metaFont="smallSystemBold"/>
                                                <color key="textColor" name="labelColor" catalog="System" colorSpace="catalog"/>
                                                <color key="backgroundColor" name="controlColor" catalog="System" colorSpace="catalog"/>
                                            </textFieldCell>
                                        </textField>
                                        <textField focusRingType="none" verticalHuggingPriority="750" horizontalCompressionResistancePriority="250" translatesAutoresizingMaskIntoConstraints="NO" id="LXL-wc-JRh">
                                            <rect key="frame" x="94" y="272" width="340" height="16"/>
                                            <textFieldCell key="cell" controlSize="small" sendsActionOnEndEditing="YES" id="jMN-aN-DqI">
                                                <font key="font" usesAppearanceFont="YES"/>
                                                <color key="textColor" name="labelColor" catalog="System" colorSpace="catalog"/>
                                                <color key="backgroundColor" name="controlColor" catalog="System" colorSpace="catalog"/>
                                            </textFieldCell>
                                        </textField>
                                        <textField focusRingType="none" horizontalHuggingPriority="251" verticalHuggingPriority="750" translatesAutoresizingMaskIntoConstraints="NO" id="a9p-qC-0t4">
                                            <rect key="frame" x="10" y="250" width="78" height="14"/>
                                            <textFieldCell key="cell" controlSize="small" scrollable="YES" lineBreakMode="clipping" sendsActionOnEndEditing="YES" title="Codec:" id="daB-hU-mku">
                                                <font key="font" metaFont="smallSystemBold"/>
                                                <color key="textColor" name="labelColor" catalog="System" colorSpace="catalog"/>
                                                <color key="backgroundColor" name="controlColor" catalog="System" colorSpace="catalog"/>
                                            </textFieldCell>
                                        </textField>
                                        <textField focusRingType="none" verticalHuggingPriority="750" horizontalCompressionResistancePriority="250" translatesAutoresizingMaskIntoConstraints="NO" id="YOn-R8-CUB">
                                            <rect key="frame" x="94" y="250" width="340" height="16"/>
                                            <textFieldCell key="cell" controlSize="small" scrollable="YES" lineBreakMode="clipping" sendsActionOnEndEditing="YES" id="UPK-o2-eTo">
                                                <font key="font" usesAppearanceFont="YES"/>
                                                <color key="textColor" name="labelColor" catalog="System" colorSpace="catalog"/>
                                                <color key="backgroundColor" name="controlColor" catalog="System" colorSpace="catalog"/>
                                            </textFieldCell>
                                        </textField>
                                        <textField focusRingType="none" horizontalHuggingPriority="251" verticalHuggingPriority="750" translatesAutoresizingMaskIntoConstraints="NO" id="l34-Lu-Nzf">
                                            <rect key="frame" x="10" y="228" width="78" height="14"/>
                                            <textFieldCell key="cell" controlSize="small" scrollable="YES" lineBreakMode="clipping" sendsActionOnEndEditing="YES" title="Decoder:" id="xix-0S-ehE">
                                                <font key="font" metaFont="smallSystemBold"/>
                                                <color key="textColor" name="labelColor" catalog="System" colorSpace="catalog"/>
                                                <color key="backgroundColor" name="controlColor" catalog="System" colorSpace="catalog"/>
                                            </textFieldCell>
                                        </textField>
                                        <textField focusRingType="none" verticalHuggingPriority="750" horizontalCompressionResistancePriority="250" translatesAutoresizingMaskIntoConstraints="NO" id="1Ov-rH-BM1">
                                            <rect key="frame" x="94" y="228" width="340" height="16"/>
                                            <textFieldCell key="cell" controlSize="small" sendsActionOnEndEditing="YES" id="7Iw-nT-Mdz">
                                                <font key="font" usesAppearanceFont="YES"/>
                                                <color key="textColor" name="labelColor" catalog="System" colorSpace="catalog"/>
                                                <color key="backgroundColor" name="controlColor" catalog="System" colorSpace="catalog"/>
                                            </textFieldCell>
                                        </textField>
                                        <textField focusRingType="none" horizontalHuggingPriority="251" verticalHuggingPriority="750" translatesAutoresizingMaskIntoConstraints="NO" id="Rif-ov-KDp">
                                            <rect key="frame" x="10" y="206" width="78" height="14"/>
                                            <textFieldCell key="cell" controlSize="small" scrollable="YES" lineBreakMode="clipping" sendsActionOnEndEditing="YES" title="FPS:" id="1dz-Vt-0MO">
                                                <font key="font" metaFont="smallSystemBold"/>
                                                <color key="textColor" name="labelColor" catalog="System" colorSpace="catalog"/>
                                                <color key="backgroundColor" name="controlColor" catalog="System" colorSpace="catalog"/>
                                            </textFieldCell>
                                        </textField>
                                        <textField focusRingType="none" verticalHuggingPriority="750" horizontalCompressionResistancePriority="250" translatesAutoresizingMaskIntoConstraints="NO" id="U7e-QU-Pta">
                                            <rect key="frame" x="94" y="206" width="340" height="16"/>
                                            <textFieldCell key="cell" controlSize="small" scrollable="YES" lineBreakMode="clipping" sendsActionOnEndEditing="YES" id="u39-dg-rLQ">
                                                <font key="font" usesAppearanceFont="YES"/>
                                                <color key="textColor" name="labelColor" catalog="System" colorSpace="catalog"/>
                                                <color key="backgroundColor" name="controlColor" catalog="System" colorSpace="catalog"/>
                                            </textFieldCell>
                                        </textField>
                                        <textField focusRingType="none" horizontalHuggingPriority="251" verticalHuggingPriority="750" translatesAutoresizingMaskIntoConstraints="NO" id="OgS-y8-ape">
                                            <rect key="frame" x="10" y="184" width="78" height="14"/>
                                            <textFieldCell key="cell" controlSize="small" scrollable="YES" lineBreakMode="clipping" sendsActionOnEndEditing="YES" title="Channels:" id="Luq-rQ-aO4">
                                                <font key="font" metaFont="smallSystemBold"/>
                                                <color key="textColor" name="labelColor" catalog="System" colorSpace="catalog"/>
                                                <color key="backgroundColor" name="controlColor" catalog="System" colorSpace="catalog"/>
                                            </textFieldCell>
                                        </textField>
                                        <textField focusRingType="none" verticalHuggingPriority="750" horizontalCompressionResistancePriority="250" translatesAutoresizingMaskIntoConstraints="NO" id="VR8-mY-Zfn">
                                            <rect key="frame" x="94" y="184" width="340" height="16"/>
                                            <textFieldCell key="cell" controlSize="small" scrollable="YES" lineBreakMode="clipping" sendsActionOnEndEditing="YES" id="21M-40-ac5">
                                                <font key="font" usesAppearanceFont="YES"/>
                                                <color key="textColor" name="labelColor" catalog="System" colorSpace="catalog"/>
                                                <color key="backgroundColor" name="controlColor" catalog="System" colorSpace="catalog"/>
                                            </textFieldCell>
                                        </textField>
                                        <textField focusRingType="none" horizontalHuggingPriority="251" verticalHuggingPriority="750" translatesAutoresizingMaskIntoConstraints="NO" id="fj8-mz-w6w">
                                            <rect key="frame" x="10" y="162" width="78" height="14"/>
                                            <textFieldCell key="cell" controlSize="small" scrollable="YES" lineBreakMode="clipping" sendsActionOnEndEditing="YES" title="Sample Rate:" id="vrP-XL-Weg">
                                                <font key="font" metaFont="smallSystemBold"/>
                                                <color key="textColor" name="labelColor" catalog="System" colorSpace="catalog"/>
                                                <color key="backgroundColor" name="controlColor" catalog="System" colorSpace="catalog"/>
                                            </textFieldCell>
                                        </textField>
                                        <textField focusRingType="none" verticalHuggingPriority="750" horizontalCompressionResistancePriority="250" translatesAutoresizingMaskIntoConstraints="NO" id="Hk9-2W-Vxc">
                                            <rect key="frame" x="94" y="162" width="340" height="16"/>
                                            <textFieldCell key="cell" controlSize="small" scrollable="YES" lineBreakMode="clipping" sendsActionOnEndEditing="YES" id="MKd-dP-Mkb">
                                                <font key="font" usesAppearanceFont="YES"/>
                                                <color key="textColor" name="labelColor" catalog="System" colorSpace="catalog"/>
                                                <color key="backgroundColor" name="controlColor" catalog="System" colorSpace="catalog"/>
                                            </textFieldCell>
                                        </textField>
                                    </subviews>
                                    <constraints>
                                        <constraint firstItem="6Jf-Z2-tkZ" firstAttribute="leading" secondItem="roj-p2-656" secondAttribute="leading" id="04y-fn-aTM"/>
                                        <constraint firstItem="Xwe-B4-BI5" firstAttribute="leading" secondItem="roj-p2-656" secondAttribute="leading" id="0gP-lE-Anm"/>
                                        <constraint firstItem="oof-Fn-7Cw" firstAttribute="leading" secondItem="CWu-ZF-Vg7" secondAttribute="leading" constant="12" id="0lj-Vx-7Jn"/>
                                        <constraint firstItem="brr-Ci-pQU" firstAttribute="top" secondItem="Dl1-oz-GjJ" secondAttribute="bottom" constant="8" symbolic="YES" id="13W-6h-JAk"/>
                                        <constraint firstAttribute="trailing" secondItem="roj-p2-656" secondAttribute="trailing" constant="12" id="1qT-Fl-EXz"/>
                                        <constraint firstItem="fKd-iK-TBJ" firstAttribute="leading" secondItem="lU2-XA-lgf" secondAttribute="trailing" constant="8" id="1tv-Gf-YHE"/>
                                        <constraint firstItem="3ZF-PG-IIG" firstAttribute="trailing" secondItem="X2o-Mf-T1P" secondAttribute="trailing" id="2Tz-gy-NhO"/>
                                        <constraint firstItem="lU2-XA-lgf" firstAttribute="leading" secondItem="bch-Xl-vY8" secondAttribute="trailing" constant="8" id="2hI-Tz-Zyo"/>
                                        <constraint firstItem="brr-Ci-pQU" firstAttribute="leading" secondItem="CWu-ZF-Vg7" secondAttribute="leading" constant="12" id="3fc-QV-ZHS"/>
                                        <constraint firstItem="roj-p2-656" firstAttribute="firstBaseline" secondItem="X2o-Mf-T1P" secondAttribute="firstBaseline" id="4eR-u2-aO1"/>
                                        <constraint firstItem="OgS-y8-ape" firstAttribute="leading" secondItem="CWu-ZF-Vg7" secondAttribute="leading" constant="12" id="4jf-ot-kht"/>
                                        <constraint firstItem="Hk9-2W-Vxc" firstAttribute="firstBaseline" secondItem="fj8-mz-w6w" secondAttribute="firstBaseline" id="4kI-xJ-6vN"/>
                                        <constraint firstItem="a9p-qC-0t4" firstAttribute="leading" secondItem="CWu-ZF-Vg7" secondAttribute="leading" constant="12" id="4qV-OV-6Vn"/>
                                        <constraint firstItem="oof-Fn-7Cw" firstAttribute="top" secondItem="X2o-Mf-T1P" secondAttribute="bottom" constant="8" symbolic="YES" id="5Aq-YH-B3E"/>
                                        <constraint firstItem="l4x-fQ-Uau" firstAttribute="trailing" secondItem="X2o-Mf-T1P" secondAttribute="trailing" id="5ms-uZ-nnN"/>
                                        <constraint firstItem="lU2-XA-lgf" firstAttribute="firstBaseline" secondItem="oof-Fn-7Cw" secondAttribute="firstBaseline" id="5oq-rg-ixe"/>
                                        <constraint firstItem="Hk9-2W-Vxc" firstAttribute="leading" secondItem="roj-p2-656" secondAttribute="leading" id="5vG-wU-Wfr"/>
                                        <constraint firstItem="Dl1-oz-GjJ" firstAttribute="leading" secondItem="CWu-ZF-Vg7" secondAttribute="leading" constant="12" id="5xA-IG-K5n"/>
                                        <constraint firstItem="l4x-fQ-Uau" firstAttribute="top" secondItem="3ZF-PG-IIG" secondAttribute="bottom" constant="8" id="6b9-D5-Lnq"/>
                                        <constraint firstAttribute="trailing" relation="greaterThanOrEqual" secondItem="gNk-wZ-LBX" secondAttribute="trailing" constant="12" id="7hk-8B-BzD"/>
                                        <constraint firstItem="VR8-mY-Zfn" firstAttribute="leading" secondItem="roj-p2-656" secondAttribute="leading" id="7ip-Xz-EO7"/>
                                        <constraint firstItem="U7e-QU-Pta" firstAttribute="firstBaseline" secondItem="Rif-ov-KDp" secondAttribute="firstBaseline" id="8L3-Od-zZC"/>
<<<<<<< HEAD
                                        <constraint firstItem="OgS-y8-ape" firstAttribute="top" secondItem="Rif-ov-KDp" secondAttribute="bottom" constant="8" symbolic="YES" id="8kZ-zW-jyC"/>
                                        <constraint firstItem="l34-Lu-Nzf" firstAttribute="top" secondItem="a9p-qC-0t4" secondAttribute="bottom" constant="8" symbolic="YES" id="9TX-7T-WDn"/>
=======
>>>>>>> 83b6725c
                                        <constraint firstItem="LXL-wc-JRh" firstAttribute="trailing" secondItem="roj-p2-656" secondAttribute="trailing" id="9an-s3-fmO"/>
                                        <constraint firstItem="Dl1-oz-GjJ" firstAttribute="trailing" secondItem="X2o-Mf-T1P" secondAttribute="trailing" id="BIY-6C-LK0"/>
                                        <constraint firstItem="o1n-DX-V8d" firstAttribute="top" secondItem="CWu-ZF-Vg7" secondAttribute="top" constant="12" id="C2f-AA-E0B"/>
                                        <constraint firstItem="YOn-R8-CUB" firstAttribute="leading" secondItem="roj-p2-656" secondAttribute="leading" id="DtK-ca-0TP"/>
                                        <constraint firstAttribute="trailing" relation="greaterThanOrEqual" secondItem="6Jf-Z2-tkZ" secondAttribute="trailing" constant="12" id="EGn-rj-yL6"/>
<<<<<<< HEAD
                                        <constraint firstItem="bch-Xl-vY8" firstAttribute="firstBaseline" secondItem="oof-Fn-7Cw" secondAttribute="firstBaseline" id="EaW-Pv-1Vy"/>
=======
                                        <constraint firstItem="LXL-wc-JRh" firstAttribute="top" secondItem="6Jf-Z2-tkZ" secondAttribute="bottom" constant="6" id="EXL-ct-QyU"/>
                                        <constraint firstItem="bch-Xl-vY8" firstAttribute="firstBaseline" secondItem="oof-Fn-7Cw" secondAttribute="firstBaseline" id="EaW-Pv-1Vy"/>
                                        <constraint firstItem="1Ov-rH-BM1" firstAttribute="top" secondItem="YOn-R8-CUB" secondAttribute="bottom" constant="6" id="EkK-N5-mds"/>
>>>>>>> 83b6725c
                                        <constraint firstAttribute="trailing" relation="greaterThanOrEqual" secondItem="LXL-wc-JRh" secondAttribute="trailing" constant="12" id="GXq-xp-VQc"/>
                                        <constraint firstItem="oof-Fn-7Cw" firstAttribute="trailing" secondItem="X2o-Mf-T1P" secondAttribute="trailing" id="Gdh-V4-5UX"/>
                                        <constraint firstItem="YOn-R8-CUB" firstAttribute="trailing" secondItem="roj-p2-656" secondAttribute="trailing" id="K4n-Lj-eS6"/>
                                        <constraint firstItem="LXL-wc-JRh" firstAttribute="leading" secondItem="roj-p2-656" secondAttribute="leading" id="K9M-qB-JT9"/>
                                        <constraint firstItem="VR8-mY-Zfn" firstAttribute="firstBaseline" secondItem="OgS-y8-ape" secondAttribute="firstBaseline" id="Kaj-ZT-VUT"/>
                                        <constraint firstAttribute="trailing" relation="greaterThanOrEqual" secondItem="VR8-mY-Zfn" secondAttribute="trailing" constant="12" id="Lwa-wh-y5U"/>
                                        <constraint firstItem="X2o-Mf-T1P" firstAttribute="leading" secondItem="CWu-ZF-Vg7" secondAttribute="leading" constant="12" id="MWN-1d-TYa"/>
                                        <constraint firstAttribute="trailing" relation="greaterThanOrEqual" secondItem="n48-Ey-Kcr" secondAttribute="trailing" constant="12" id="NFK-u1-rp1"/>
                                        <constraint firstAttribute="trailing" relation="greaterThanOrEqual" secondItem="YOn-R8-CUB" secondAttribute="trailing" constant="12" id="Nyc-LZ-skN"/>
                                        <constraint firstItem="gNk-wZ-LBX" firstAttribute="trailing" secondItem="roj-p2-656" secondAttribute="trailing" id="OSq-kM-mzD"/>
                                        <constraint firstItem="a9p-qC-0t4" firstAttribute="trailing" secondItem="X2o-Mf-T1P" secondAttribute="trailing" id="PQb-VX-kCo"/>
<<<<<<< HEAD
                                        <constraint firstAttribute="trailing" relation="greaterThanOrEqual" secondItem="Hk9-2W-Vxc" secondAttribute="trailing" constant="12" id="TDt-3R-ocO"/>
                                        <constraint firstItem="Rif-ov-KDp" firstAttribute="leading" secondItem="CWu-ZF-Vg7" secondAttribute="leading" constant="12" id="UYm-Ky-UkO"/>
                                        <constraint firstItem="Rif-ov-KDp" firstAttribute="top" secondItem="l34-Lu-Nzf" secondAttribute="bottom" constant="8" symbolic="YES" id="VZZ-ZP-8xm"/>
                                        <constraint firstItem="X2o-Mf-T1P" firstAttribute="top" secondItem="bln-RN-oa7" secondAttribute="bottom" constant="12" id="WFL-hh-cUR"/>
                                        <constraint firstItem="fj8-mz-w6w" firstAttribute="top" secondItem="OgS-y8-ape" secondAttribute="bottom" constant="8" symbolic="YES" id="Wzj-Pr-zPr"/>
=======
                                        <constraint firstItem="Hk9-2W-Vxc" firstAttribute="top" secondItem="VR8-mY-Zfn" secondAttribute="bottom" constant="6" id="Q8Z-Nk-YDN"/>
                                        <constraint firstAttribute="trailing" relation="greaterThanOrEqual" secondItem="Hk9-2W-Vxc" secondAttribute="trailing" constant="12" id="TDt-3R-ocO"/>
                                        <constraint firstItem="U7e-QU-Pta" firstAttribute="top" secondItem="1Ov-rH-BM1" secondAttribute="bottom" constant="6" id="UY6-ET-rF9"/>
                                        <constraint firstItem="Rif-ov-KDp" firstAttribute="leading" secondItem="CWu-ZF-Vg7" secondAttribute="leading" constant="12" id="UYm-Ky-UkO"/>
                                        <constraint firstItem="X2o-Mf-T1P" firstAttribute="top" secondItem="bln-RN-oa7" secondAttribute="bottom" constant="12" id="WFL-hh-cUR"/>
>>>>>>> 83b6725c
                                        <constraint firstItem="YOn-R8-CUB" firstAttribute="firstBaseline" secondItem="a9p-qC-0t4" secondAttribute="firstBaseline" id="XBp-bh-wSh"/>
                                        <constraint firstItem="Xwe-B4-BI5" firstAttribute="firstBaseline" secondItem="oof-Fn-7Cw" secondAttribute="firstBaseline" id="YDv-On-0eQ"/>
                                        <constraint firstItem="VR8-mY-Zfn" firstAttribute="trailing" secondItem="roj-p2-656" secondAttribute="trailing" id="Yef-Fi-1pK"/>
                                        <constraint firstAttribute="trailing" secondItem="bln-RN-oa7" secondAttribute="trailing" constant="12" id="Znu-ne-meV"/>
                                        <constraint firstItem="OgS-y8-ape" firstAttribute="trailing" secondItem="X2o-Mf-T1P" secondAttribute="trailing" id="ZpJ-oX-vtO"/>
                                        <constraint firstItem="3ZF-PG-IIG" firstAttribute="top" secondItem="oof-Fn-7Cw" secondAttribute="bottom" constant="8" symbolic="YES" id="afK-ot-Gkt"/>
                                        <constraint firstAttribute="trailing" secondItem="hGJ-d0-aJu" secondAttribute="trailing" constant="12" id="bzJ-y2-NTF"/>
                                        <constraint firstItem="n48-Ey-Kcr" firstAttribute="firstBaseline" secondItem="3ZF-PG-IIG" secondAttribute="firstBaseline" id="cEK-T4-2mC"/>
<<<<<<< HEAD
=======
                                        <constraint firstItem="6Jf-Z2-tkZ" firstAttribute="top" secondItem="gNk-wZ-LBX" secondAttribute="bottom" constant="6" id="cGj-dI-tXA"/>
>>>>>>> 83b6725c
                                        <constraint firstItem="1Ov-rH-BM1" firstAttribute="firstBaseline" secondItem="l34-Lu-Nzf" secondAttribute="firstBaseline" id="cpd-86-kKR"/>
                                        <constraint firstItem="n48-Ey-Kcr" firstAttribute="leading" secondItem="roj-p2-656" secondAttribute="leading" id="d8G-40-AP7"/>
                                        <constraint firstItem="fKd-iK-TBJ" firstAttribute="firstBaseline" secondItem="oof-Fn-7Cw" secondAttribute="firstBaseline" id="d8J-Jw-sMP"/>
                                        <constraint firstAttribute="trailing" relation="greaterThanOrEqual" secondItem="U7e-QU-Pta" secondAttribute="trailing" constant="12" id="dNk-KQ-Y9B"/>
                                        <constraint firstItem="Hk9-2W-Vxc" firstAttribute="trailing" secondItem="roj-p2-656" secondAttribute="trailing" id="e00-mS-fjv"/>
                                        <constraint firstItem="gNk-wZ-LBX" firstAttribute="leading" secondItem="roj-p2-656" secondAttribute="leading" id="f0j-a3-1Gh"/>
                                        <constraint firstItem="6Jf-Z2-tkZ" firstAttribute="firstBaseline" secondItem="Dl1-oz-GjJ" secondAttribute="firstBaseline" id="fFs-Fe-Jop"/>
                                        <constraint firstAttribute="trailing" relation="greaterThanOrEqual" secondItem="1Ov-rH-BM1" secondAttribute="trailing" constant="12" id="g1R-pA-oGr"/>
                                        <constraint firstItem="brr-Ci-pQU" firstAttribute="trailing" secondItem="X2o-Mf-T1P" secondAttribute="trailing" id="gJh-Sb-UBf"/>
                                        <constraint firstItem="roj-p2-656" firstAttribute="leading" secondItem="X2o-Mf-T1P" secondAttribute="trailing" constant="10" id="gZs-cz-209"/>
                                        <constraint firstItem="3ZF-PG-IIG" firstAttribute="leading" secondItem="CWu-ZF-Vg7" secondAttribute="leading" constant="12" id="hdc-oJ-vaO"/>
<<<<<<< HEAD
                                        <constraint firstItem="a9p-qC-0t4" firstAttribute="top" secondItem="brr-Ci-pQU" secondAttribute="bottom" constant="8" symbolic="YES" id="hrP-t8-cRH"/>
=======
                                        <constraint firstItem="VR8-mY-Zfn" firstAttribute="top" secondItem="U7e-QU-Pta" secondAttribute="bottom" constant="6" id="igu-S0-nU0"/>
>>>>>>> 83b6725c
                                        <constraint firstItem="n48-Ey-Kcr" firstAttribute="trailing" secondItem="roj-p2-656" secondAttribute="trailing" id="jAh-Xc-FZZ"/>
                                        <constraint firstItem="gNk-wZ-LBX" firstAttribute="firstBaseline" secondItem="l4x-fQ-Uau" secondAttribute="firstBaseline" id="jED-mL-9vT"/>
                                        <constraint firstItem="LXL-wc-JRh" firstAttribute="firstBaseline" secondItem="brr-Ci-pQU" secondAttribute="firstBaseline" id="kvl-tB-54F"/>
                                        <constraint firstItem="1Ov-rH-BM1" firstAttribute="trailing" secondItem="roj-p2-656" secondAttribute="trailing" id="m15-6Z-jNy"/>
                                        <constraint firstItem="1Ov-rH-BM1" firstAttribute="leading" secondItem="roj-p2-656" secondAttribute="leading" id="msN-cp-LEH"/>
                                        <constraint firstItem="hGJ-d0-aJu" firstAttribute="baseline" secondItem="o1n-DX-V8d" secondAttribute="baseline" id="ner-5D-zgT"/>
<<<<<<< HEAD
=======
                                        <constraint firstItem="YOn-R8-CUB" firstAttribute="top" secondItem="LXL-wc-JRh" secondAttribute="bottom" constant="6" id="o86-Vj-yIT"/>
>>>>>>> 83b6725c
                                        <constraint firstItem="Rif-ov-KDp" firstAttribute="trailing" secondItem="X2o-Mf-T1P" secondAttribute="trailing" id="osL-3n-ydm"/>
                                        <constraint firstItem="U7e-QU-Pta" firstAttribute="leading" secondItem="roj-p2-656" secondAttribute="leading" id="p8a-KP-8IV"/>
                                        <constraint firstItem="bln-RN-oa7" firstAttribute="leading" secondItem="CWu-ZF-Vg7" secondAttribute="leading" constant="12" id="pH3-a2-6Il"/>
                                        <constraint firstItem="o1n-DX-V8d" firstAttribute="leading" secondItem="CWu-ZF-Vg7" secondAttribute="leading" constant="12" id="png-z9-JlT"/>
                                        <constraint firstItem="bln-RN-oa7" firstAttribute="top" secondItem="hGJ-d0-aJu" secondAttribute="bottom" constant="12" id="qSL-65-wiU"/>
                                        <constraint firstItem="U7e-QU-Pta" firstAttribute="trailing" secondItem="roj-p2-656" secondAttribute="trailing" id="qek-Tc-Jgk"/>
                                        <constraint firstItem="bch-Xl-vY8" firstAttribute="leading" secondItem="Xwe-B4-BI5" secondAttribute="trailing" constant="8" id="qkU-We-WPs"/>
                                        <constraint firstItem="6Jf-Z2-tkZ" firstAttribute="trailing" secondItem="roj-p2-656" secondAttribute="trailing" id="rNp-Qz-uQU"/>
                                        <constraint firstAttribute="bottom" relation="greaterThanOrEqual" secondItem="fj8-mz-w6w" secondAttribute="bottom" constant="12" id="rdf-e8-T5Z"/>
                                        <constraint firstItem="fj8-mz-w6w" firstAttribute="trailing" secondItem="X2o-Mf-T1P" secondAttribute="trailing" id="sOo-Xl-LX6"/>
<<<<<<< HEAD
                                        <constraint firstItem="Dl1-oz-GjJ" firstAttribute="top" secondItem="l4x-fQ-Uau" secondAttribute="bottom" constant="8" symbolic="YES" id="sQV-sT-nDr"/>
=======
>>>>>>> 83b6725c
                                        <constraint firstItem="fj8-mz-w6w" firstAttribute="leading" secondItem="CWu-ZF-Vg7" secondAttribute="leading" constant="12" id="vvY-4T-4Sl"/>
                                        <constraint firstItem="l34-Lu-Nzf" firstAttribute="trailing" secondItem="X2o-Mf-T1P" secondAttribute="trailing" id="wL3-ad-o0K"/>
                                        <constraint firstItem="l34-Lu-Nzf" firstAttribute="leading" secondItem="CWu-ZF-Vg7" secondAttribute="leading" constant="12" id="xlc-Zz-IJY"/>
                                        <constraint firstItem="l4x-fQ-Uau" firstAttribute="leading" secondItem="CWu-ZF-Vg7" secondAttribute="leading" constant="12" id="y1e-2W-gIV"/>
                                        <constraint firstItem="hGJ-d0-aJu" firstAttribute="leading" secondItem="o1n-DX-V8d" secondAttribute="trailing" constant="10" id="y4b-2B-xbG"/>
                                        <constraint firstAttribute="trailing" relation="greaterThanOrEqual" secondItem="fKd-iK-TBJ" secondAttribute="trailing" constant="12" id="zgp-ho-erG"/>
                                    </constraints>
                                </view>
                            </tabViewItem>
                            <tabViewItem label="File" identifier="" id="WrI-Sr-O2S">
                                <view key="view" id="foT-8J-MwC">
                                    <rect key="frame" x="0.0" y="0.0" width="444" height="450"/>
                                    <autoresizingMask key="autoresizingMask" widthSizable="YES" heightSizable="YES"/>
                                    <subviews>
                                        <textField focusRingType="none" horizontalHuggingPriority="251" verticalHuggingPriority="750" translatesAutoresizingMaskIntoConstraints="NO" id="JYJ-iA-Cdg">
<<<<<<< HEAD
                                            <rect key="frame" x="10" y="424" width="56" height="14"/>
=======
                                            <rect key="frame" x="10" y="356" width="56" height="14"/>
>>>>>>> 83b6725c
                                            <textFieldCell key="cell" controlSize="small" scrollable="YES" lineBreakMode="clipping" sendsActionOnEndEditing="YES" title="File path:" id="4jf-w4-kkv">
                                                <font key="font" metaFont="smallSystemBold"/>
                                                <color key="textColor" name="labelColor" catalog="System" colorSpace="catalog"/>
                                                <color key="backgroundColor" name="controlColor" catalog="System" colorSpace="catalog"/>
                                            </textFieldCell>
                                        </textField>
                                        <textField focusRingType="none" verticalHuggingPriority="750" horizontalCompressionResistancePriority="250" allowsCharacterPickerTouchBarItem="YES" translatesAutoresizingMaskIntoConstraints="NO" id="nJF-Fe-glJ">
<<<<<<< HEAD
                                            <rect key="frame" x="10" y="404" width="424" height="16"/>
=======
                                            <rect key="frame" x="10" y="336" width="306" height="16"/>
>>>>>>> 83b6725c
                                            <textFieldCell key="cell" controlSize="small" selectable="YES" sendsActionOnEndEditing="YES" id="JkC-3s-Ela">
                                                <font key="font" usesAppearanceFont="YES"/>
                                                <color key="textColor" name="labelColor" catalog="System" colorSpace="catalog"/>
                                                <color key="backgroundColor" name="controlColor" catalog="System" colorSpace="catalog"/>
                                            </textFieldCell>
                                        </textField>
                                        <box verticalHuggingPriority="750" boxType="separator" translatesAutoresizingMaskIntoConstraints="NO" id="507-xz-zeA">
                                            <rect key="frame" x="12" y="389" width="420" height="5"/>
                                        </box>
                                        <textField focusRingType="none" horizontalHuggingPriority="251" verticalHuggingPriority="750" translatesAutoresizingMaskIntoConstraints="NO" id="P6I-h4-MV9">
<<<<<<< HEAD
                                            <rect key="frame" x="10" y="365" width="60" height="14"/>
=======
                                            <rect key="frame" x="10" y="297" width="60" height="14"/>
>>>>>>> 83b6725c
                                            <textFieldCell key="cell" controlSize="small" scrollable="YES" lineBreakMode="clipping" sendsActionOnEndEditing="YES" title="Size:" id="KqD-NM-WiK">
                                                <font key="font" metaFont="smallSystemBold"/>
                                                <color key="textColor" name="labelColor" catalog="System" colorSpace="catalog"/>
                                                <color key="backgroundColor" name="controlColor" catalog="System" colorSpace="catalog"/>
                                            </textFieldCell>
                                        </textField>
                                        <textField focusRingType="none" verticalHuggingPriority="750" translatesAutoresizingMaskIntoConstraints="NO" id="UBX-ge-nPN">
<<<<<<< HEAD
                                            <rect key="frame" x="76" y="365" width="358" height="16"/>
=======
                                            <rect key="frame" x="76" y="297" width="240" height="16"/>
>>>>>>> 83b6725c
                                            <textFieldCell key="cell" controlSize="small" scrollable="YES" lineBreakMode="clipping" sendsActionOnEndEditing="YES" id="Zaf-qd-A4D">
                                                <font key="font" usesAppearanceFont="YES"/>
                                                <color key="textColor" name="labelColor" catalog="System" colorSpace="catalog"/>
                                                <color key="backgroundColor" name="controlColor" catalog="System" colorSpace="catalog"/>
                                            </textFieldCell>
                                        </textField>
                                        <textField focusRingType="none" horizontalHuggingPriority="251" verticalHuggingPriority="750" translatesAutoresizingMaskIntoConstraints="NO" id="EaI-Lh-edg">
<<<<<<< HEAD
                                            <rect key="frame" x="10" y="343" width="60" height="14"/>
=======
                                            <rect key="frame" x="10" y="275" width="60" height="14"/>
>>>>>>> 83b6725c
                                            <textFieldCell key="cell" controlSize="small" scrollable="YES" lineBreakMode="clipping" sendsActionOnEndEditing="YES" title="Format:" id="mgl-Et-20K">
                                                <font key="font" metaFont="smallSystemBold"/>
                                                <color key="textColor" name="labelColor" catalog="System" colorSpace="catalog"/>
                                                <color key="backgroundColor" name="controlColor" catalog="System" colorSpace="catalog"/>
                                            </textFieldCell>
                                        </textField>
                                        <textField focusRingType="none" verticalHuggingPriority="750" translatesAutoresizingMaskIntoConstraints="NO" id="3Lj-7X-tNH">
<<<<<<< HEAD
                                            <rect key="frame" x="76" y="343" width="358" height="16"/>
=======
                                            <rect key="frame" x="76" y="275" width="240" height="16"/>
>>>>>>> 83b6725c
                                            <textFieldCell key="cell" controlSize="small" scrollable="YES" lineBreakMode="clipping" sendsActionOnEndEditing="YES" id="QTi-nO-v8c">
                                                <font key="font" usesAppearanceFont="YES"/>
                                                <color key="textColor" name="labelColor" catalog="System" colorSpace="catalog"/>
                                                <color key="backgroundColor" name="controlColor" catalog="System" colorSpace="catalog"/>
                                            </textFieldCell>
                                        </textField>
                                        <textField focusRingType="none" horizontalHuggingPriority="251" verticalHuggingPriority="750" translatesAutoresizingMaskIntoConstraints="NO" id="SEN-lo-1AP">
<<<<<<< HEAD
                                            <rect key="frame" x="10" y="321" width="60" height="14"/>
=======
                                            <rect key="frame" x="10" y="253" width="60" height="14"/>
>>>>>>> 83b6725c
                                            <textFieldCell key="cell" controlSize="small" scrollable="YES" lineBreakMode="clipping" sendsActionOnEndEditing="YES" title="Duration:" id="OCm-zb-deg">
                                                <font key="font" metaFont="smallSystemBold"/>
                                                <color key="textColor" name="labelColor" catalog="System" colorSpace="catalog"/>
                                                <color key="backgroundColor" name="controlColor" catalog="System" colorSpace="catalog"/>
                                            </textFieldCell>
                                        </textField>
                                        <textField focusRingType="none" verticalHuggingPriority="750" translatesAutoresizingMaskIntoConstraints="NO" id="uzH-YO-YLT">
<<<<<<< HEAD
                                            <rect key="frame" x="76" y="321" width="358" height="16"/>
=======
                                            <rect key="frame" x="76" y="253" width="240" height="16"/>
>>>>>>> 83b6725c
                                            <textFieldCell key="cell" controlSize="small" scrollable="YES" lineBreakMode="clipping" sendsActionOnEndEditing="YES" id="sgp-Kk-awA">
                                                <font key="font" usesAppearanceFont="YES"/>
                                                <color key="textColor" name="labelColor" catalog="System" colorSpace="catalog"/>
                                                <color key="backgroundColor" name="controlColor" catalog="System" colorSpace="catalog"/>
                                            </textFieldCell>
                                        </textField>
                                        <textField focusRingType="none" horizontalHuggingPriority="251" verticalHuggingPriority="750" translatesAutoresizingMaskIntoConstraints="NO" id="IpH-Qz-kKo">
<<<<<<< HEAD
                                            <rect key="frame" x="10" y="299" width="60" height="14"/>
=======
                                            <rect key="frame" x="10" y="231" width="60" height="14"/>
>>>>>>> 83b6725c
                                            <textFieldCell key="cell" controlSize="small" scrollable="YES" lineBreakMode="clipping" sendsActionOnEndEditing="YES" title="Chapters:" id="PBk-VC-4gu">
                                                <font key="font" metaFont="smallSystemBold"/>
                                                <color key="textColor" name="labelColor" catalog="System" colorSpace="catalog"/>
                                                <color key="backgroundColor" name="controlColor" catalog="System" colorSpace="catalog"/>
                                            </textFieldCell>
                                        </textField>
                                        <textField focusRingType="none" verticalHuggingPriority="750" translatesAutoresizingMaskIntoConstraints="NO" id="PgQ-KO-dy8">
<<<<<<< HEAD
                                            <rect key="frame" x="76" y="299" width="358" height="16"/>
=======
                                            <rect key="frame" x="76" y="231" width="240" height="16"/>
>>>>>>> 83b6725c
                                            <textFieldCell key="cell" controlSize="small" scrollable="YES" lineBreakMode="clipping" sendsActionOnEndEditing="YES" id="IME-9M-YdQ">
                                                <font key="font" usesAppearanceFont="YES"/>
                                                <color key="textColor" name="labelColor" catalog="System" colorSpace="catalog"/>
                                                <color key="backgroundColor" name="controlColor" catalog="System" colorSpace="catalog"/>
                                            </textFieldCell>
                                        </textField>
                                        <textField focusRingType="none" horizontalHuggingPriority="251" verticalHuggingPriority="750" translatesAutoresizingMaskIntoConstraints="NO" id="2xR-1D-bSh">
<<<<<<< HEAD
                                            <rect key="frame" x="10" y="277" width="60" height="14"/>
=======
                                            <rect key="frame" x="10" y="209" width="60" height="14"/>
>>>>>>> 83b6725c
                                            <textFieldCell key="cell" controlSize="small" scrollable="YES" lineBreakMode="clipping" sendsActionOnEndEditing="YES" title="Editions:" id="POj-mQ-zP9">
                                                <font key="font" metaFont="smallSystemBold"/>
                                                <color key="textColor" name="labelColor" catalog="System" colorSpace="catalog"/>
                                                <color key="backgroundColor" name="controlColor" catalog="System" colorSpace="catalog"/>
                                            </textFieldCell>
                                        </textField>
                                        <textField focusRingType="none" verticalHuggingPriority="750" translatesAutoresizingMaskIntoConstraints="NO" id="yhp-8h-TAd">
<<<<<<< HEAD
                                            <rect key="frame" x="76" y="277" width="358" height="16"/>
=======
                                            <rect key="frame" x="76" y="209" width="240" height="16"/>
>>>>>>> 83b6725c
                                            <textFieldCell key="cell" controlSize="small" scrollable="YES" lineBreakMode="clipping" sendsActionOnEndEditing="YES" id="xIH-Dc-ZRT">
                                                <font key="font" usesAppearanceFont="YES"/>
                                                <color key="textColor" name="labelColor" catalog="System" colorSpace="catalog"/>
                                                <color key="backgroundColor" name="controlColor" catalog="System" colorSpace="catalog"/>
                                            </textFieldCell>
                                        </textField>
                                    </subviews>
                                    <constraints>
                                        <constraint firstItem="3Lj-7X-tNH" firstAttribute="leading" secondItem="uzH-YO-YLT" secondAttribute="leading" id="098-D8-MFD"/>
                                        <constraint firstItem="SEN-lo-1AP" firstAttribute="baseline" secondItem="uzH-YO-YLT" secondAttribute="baseline" id="1d2-7Z-MXW"/>
                                        <constraint firstItem="2xR-1D-bSh" firstAttribute="top" secondItem="IpH-Qz-kKo" secondAttribute="bottom" constant="8" symbolic="YES" id="1g1-Fb-bgm"/>
                                        <constraint firstItem="PgQ-KO-dy8" firstAttribute="trailing" secondItem="UBX-ge-nPN" secondAttribute="trailing" id="33A-yV-hyv"/>
                                        <constraint firstItem="PgQ-KO-dy8" firstAttribute="leading" secondItem="yhp-8h-TAd" secondAttribute="leading" id="39v-vb-d1W"/>
                                        <constraint firstAttribute="trailing" secondItem="UBX-ge-nPN" secondAttribute="trailing" constant="12" id="3BP-GN-o2x"/>
                                        <constraint firstAttribute="trailing" relation="greaterThanOrEqual" secondItem="JYJ-iA-Cdg" secondAttribute="trailing" constant="12" id="3dO-5X-rZZ"/>
                                        <constraint firstItem="IpH-Qz-kKo" firstAttribute="top" secondItem="SEN-lo-1AP" secondAttribute="bottom" constant="8" symbolic="YES" id="3dm-Dy-3it"/>
                                        <constraint firstItem="UBX-ge-nPN" firstAttribute="leading" secondItem="P6I-h4-MV9" secondAttribute="trailing" constant="10" id="5z6-Es-8y2"/>
                                        <constraint firstAttribute="trailing" secondItem="507-xz-zeA" secondAttribute="trailing" constant="12" id="6dI-DY-sv4"/>
                                        <constraint firstItem="SEN-lo-1AP" firstAttribute="top" secondItem="EaI-Lh-edg" secondAttribute="bottom" constant="8" symbolic="YES" id="7HW-6J-gZ9"/>
                                        <constraint firstItem="JYJ-iA-Cdg" firstAttribute="top" secondItem="foT-8J-MwC" secondAttribute="top" constant="12" id="7eH-bs-Vdb"/>
                                        <constraint firstItem="yhp-8h-TAd" firstAttribute="firstBaseline" secondItem="2xR-1D-bSh" secondAttribute="firstBaseline" id="BoS-fn-ebZ"/>
                                        <constraint firstItem="EaI-Lh-edg" firstAttribute="baseline" secondItem="3Lj-7X-tNH" secondAttribute="baseline" id="D75-sx-C8F"/>
                                        <constraint firstItem="JYJ-iA-Cdg" firstAttribute="leading" secondItem="foT-8J-MwC" secondAttribute="leading" constant="12" id="Dhr-xA-SGC"/>
                                        <constraint firstItem="EaI-Lh-edg" firstAttribute="top" secondItem="P6I-h4-MV9" secondAttribute="bottom" constant="8" symbolic="YES" id="G0T-yB-BN9"/>
                                        <constraint firstItem="507-xz-zeA" firstAttribute="leading" secondItem="P6I-h4-MV9" secondAttribute="leading" id="KMD-4e-Q1D"/>
                                        <constraint firstItem="IpH-Qz-kKo" firstAttribute="leading" secondItem="2xR-1D-bSh" secondAttribute="leading" id="M9R-xK-z5j"/>
                                        <constraint firstItem="SEN-lo-1AP" firstAttribute="leading" secondItem="IpH-Qz-kKo" secondAttribute="leading" id="MsZ-Zx-rYy"/>
                                        <constraint firstItem="yhp-8h-TAd" firstAttribute="trailing" secondItem="UBX-ge-nPN" secondAttribute="trailing" id="NSr-sY-Ub3"/>
                                        <constraint firstAttribute="trailing" secondItem="nJF-Fe-glJ" secondAttribute="trailing" constant="12" id="PpJ-iq-djq"/>
                                        <constraint firstItem="P6I-h4-MV9" firstAttribute="top" secondItem="507-xz-zeA" secondAttribute="bottom" constant="12" id="QUK-V0-BmS"/>
                                        <constraint firstItem="PgQ-KO-dy8" firstAttribute="firstBaseline" secondItem="IpH-Qz-kKo" secondAttribute="firstBaseline" id="Rro-ga-4bH"/>
                                        <constraint firstItem="507-xz-zeA" firstAttribute="top" secondItem="nJF-Fe-glJ" secondAttribute="bottom" constant="12" id="VGM-nM-VIz"/>
                                        <constraint firstItem="P6I-h4-MV9" firstAttribute="trailing" secondItem="EaI-Lh-edg" secondAttribute="trailing" id="VzA-D3-y2g"/>
                                        <constraint firstItem="SEN-lo-1AP" firstAttribute="trailing" secondItem="IpH-Qz-kKo" secondAttribute="trailing" id="WNP-Ik-PER"/>
                                        <constraint firstItem="UBX-ge-nPN" firstAttribute="leading" secondItem="3Lj-7X-tNH" secondAttribute="leading" id="Y2W-S8-LWi"/>
                                        <constraint firstItem="uzH-YO-YLT" firstAttribute="trailing" secondItem="UBX-ge-nPN" secondAttribute="trailing" id="YoQ-q8-XPw"/>
                                        <constraint firstItem="nJF-Fe-glJ" firstAttribute="top" secondItem="JYJ-iA-Cdg" secondAttribute="bottom" constant="4" id="ZvZ-Pq-WEE"/>
                                        <constraint firstItem="EaI-Lh-edg" firstAttribute="trailing" secondItem="SEN-lo-1AP" secondAttribute="trailing" id="dDx-00-V1b"/>
                                        <constraint firstAttribute="bottom" relation="greaterThanOrEqual" secondItem="2xR-1D-bSh" secondAttribute="bottom" constant="12" id="dP5-Hc-lLS"/>
                                        <constraint firstItem="uzH-YO-YLT" firstAttribute="leading" secondItem="PgQ-KO-dy8" secondAttribute="leading" id="dqw-N6-0EQ"/>
                                        <constraint firstItem="UBX-ge-nPN" firstAttribute="firstBaseline" secondItem="P6I-h4-MV9" secondAttribute="firstBaseline" id="f1G-co-fq6"/>
                                        <constraint firstItem="JYJ-iA-Cdg" firstAttribute="leading" secondItem="nJF-Fe-glJ" secondAttribute="leading" id="fPN-2U-rPc"/>
                                        <constraint firstItem="nJF-Fe-glJ" firstAttribute="leading" secondItem="507-xz-zeA" secondAttribute="leading" id="iOZ-re-91J"/>
                                        <constraint firstItem="IpH-Qz-kKo" firstAttribute="trailing" secondItem="2xR-1D-bSh" secondAttribute="trailing" id="rDd-UM-w28"/>
                                        <constraint firstItem="3Lj-7X-tNH" firstAttribute="trailing" secondItem="UBX-ge-nPN" secondAttribute="trailing" id="tLp-4a-8lM"/>
                                        <constraint firstItem="P6I-h4-MV9" firstAttribute="leading" secondItem="EaI-Lh-edg" secondAttribute="leading" id="vBw-t1-jxL"/>
                                        <constraint firstItem="EaI-Lh-edg" firstAttribute="leading" secondItem="SEN-lo-1AP" secondAttribute="leading" id="xkY-fm-J71"/>
                                    </constraints>
                                </view>
                            </tabViewItem>
                            <tabViewItem label="Status" identifier="" id="VGm-BL-xOI">
                                <view key="view" id="VWf-29-TwU">
                                    <rect key="frame" x="0.0" y="0.0" width="444" height="450"/>
                                    <autoresizingMask key="autoresizingMask" widthSizable="YES" heightSizable="YES"/>
                                    <subviews>
                                        <textField focusRingType="none" horizontalHuggingPriority="260" verticalHuggingPriority="750" translatesAutoresizingMaskIntoConstraints="NO" id="YAy-hh-4mE">
                                            <rect key="frame" x="10" y="424" width="131" height="14"/>
                                            <textFieldCell key="cell" controlSize="small" scrollable="YES" lineBreakMode="clipping" sendsActionOnEndEditing="YES" alignment="left" title="A/V Sync Diff:" id="iVK-Ck-Lyq">
                                                <font key="font" metaFont="smallSystemBold"/>
                                                <color key="textColor" name="labelColor" catalog="System" colorSpace="catalog"/>
                                                <color key="backgroundColor" name="controlColor" catalog="System" colorSpace="catalog"/>
                                            </textFieldCell>
                                        </textField>
                                        <textField focusRingType="none" verticalHuggingPriority="750" translatesAutoresizingMaskIntoConstraints="NO" id="BSs-zY-Ycq">
                                            <rect key="frame" x="147" y="424" width="287" height="16"/>
                                            <textFieldCell key="cell" controlSize="small" scrollable="YES" lineBreakMode="clipping" sendsActionOnEndEditing="YES" alignment="left" id="YcG-9Y-Qn6">
                                                <font key="font" usesAppearanceFont="YES"/>
                                                <color key="textColor" name="labelColor" catalog="System" colorSpace="catalog"/>
                                                <color key="backgroundColor" name="controlColor" catalog="System" colorSpace="catalog"/>
                                            </textFieldCell>
                                        </textField>
                                        <textField focusRingType="none" horizontalHuggingPriority="260" verticalHuggingPriority="750" translatesAutoresizingMaskIntoConstraints="NO" id="Xx9-GE-Qp4">
                                            <rect key="frame" x="10" y="402" width="131" height="14"/>
                                            <textFieldCell key="cell" controlSize="small" scrollable="YES" lineBreakMode="clipping" sendsActionOnEndEditing="YES" alignment="left" title="Total A/V Sync:" id="sbO-Cn-gpI">
                                                <font key="font" metaFont="smallSystemBold"/>
                                                <color key="textColor" name="labelColor" catalog="System" colorSpace="catalog"/>
                                                <color key="backgroundColor" name="controlColor" catalog="System" colorSpace="catalog"/>
                                            </textFieldCell>
                                        </textField>
                                        <textField focusRingType="none" verticalHuggingPriority="750" translatesAutoresizingMaskIntoConstraints="NO" id="cwU-SQ-A8V">
                                            <rect key="frame" x="147" y="402" width="287" height="16"/>
                                            <textFieldCell key="cell" controlSize="small" scrollable="YES" lineBreakMode="clipping" sendsActionOnEndEditing="YES" alignment="left" id="V7s-Tp-SD6">
                                                <font key="font" usesAppearanceFont="YES"/>
                                                <color key="textColor" name="labelColor" catalog="System" colorSpace="catalog"/>
                                                <color key="backgroundColor" name="controlColor" catalog="System" colorSpace="catalog"/>
                                            </textFieldCell>
                                        </textField>
                                        <textField focusRingType="none" horizontalHuggingPriority="260" verticalHuggingPriority="750" translatesAutoresizingMaskIntoConstraints="NO" id="R9k-Bu-wSB">
                                            <rect key="frame" x="10" y="380" width="131" height="14"/>
                                            <textFieldCell key="cell" controlSize="small" scrollable="YES" lineBreakMode="clipping" sendsActionOnEndEditing="YES" alignment="left" title="Dropped Frames:" id="CrF-UR-udW">
                                                <font key="font" metaFont="smallSystemBold"/>
                                                <color key="textColor" name="labelColor" catalog="System" colorSpace="catalog"/>
                                                <color key="backgroundColor" name="controlColor" catalog="System" colorSpace="catalog"/>
                                            </textFieldCell>
                                        </textField>
                                        <textField focusRingType="none" verticalHuggingPriority="750" translatesAutoresizingMaskIntoConstraints="NO" id="Evy-yh-2vU">
                                            <rect key="frame" x="147" y="380" width="287" height="16"/>
                                            <textFieldCell key="cell" controlSize="small" scrollable="YES" lineBreakMode="clipping" sendsActionOnEndEditing="YES" alignment="left" id="OZx-CU-1b5">
                                                <font key="font" usesAppearanceFont="YES"/>
                                                <color key="textColor" name="labelColor" catalog="System" colorSpace="catalog"/>
                                                <color key="backgroundColor" name="controlColor" catalog="System" colorSpace="catalog"/>
                                            </textFieldCell>
                                        </textField>
                                        <textField focusRingType="none" horizontalHuggingPriority="260" verticalHuggingPriority="750" translatesAutoresizingMaskIntoConstraints="NO" id="l4a-xE-z4Y">
                                            <rect key="frame" x="10" y="358" width="131" height="14"/>
                                            <textFieldCell key="cell" controlSize="small" scrollable="YES" lineBreakMode="clipping" sendsActionOnEndEditing="YES" alignment="left" title="Mistimed Frames:" id="AYt-pH-UCi">
                                                <font key="font" metaFont="smallSystemBold"/>
                                                <color key="textColor" name="labelColor" catalog="System" colorSpace="catalog"/>
                                                <color key="backgroundColor" name="controlColor" catalog="System" colorSpace="catalog"/>
                                            </textFieldCell>
                                        </textField>
                                        <textField focusRingType="none" verticalHuggingPriority="750" translatesAutoresizingMaskIntoConstraints="NO" id="drh-59-1Az">
                                            <rect key="frame" x="147" y="358" width="287" height="16"/>
                                            <textFieldCell key="cell" controlSize="small" scrollable="YES" lineBreakMode="clipping" sendsActionOnEndEditing="YES" alignment="left" id="R14-IF-0dZ">
                                                <font key="font" usesAppearanceFont="YES"/>
                                                <color key="textColor" name="labelColor" catalog="System" colorSpace="catalog"/>
                                                <color key="backgroundColor" name="controlColor" catalog="System" colorSpace="catalog"/>
                                            </textFieldCell>
                                        </textField>
                                        <textField focusRingType="none" horizontalHuggingPriority="260" verticalHuggingPriority="750" translatesAutoresizingMaskIntoConstraints="NO" id="r7h-Wk-a9A">
                                            <rect key="frame" x="10" y="336" width="131" height="14"/>
                                            <textFieldCell key="cell" controlSize="small" scrollable="YES" lineBreakMode="clipping" sendsActionOnEndEditing="YES" alignment="left" title="Display FPS:" id="AjU-1T-aGR">
                                                <font key="font" metaFont="smallSystemBold"/>
                                                <color key="textColor" name="labelColor" catalog="System" colorSpace="catalog"/>
                                                <color key="backgroundColor" name="controlColor" catalog="System" colorSpace="catalog"/>
                                            </textFieldCell>
                                        </textField>
                                        <textField focusRingType="none" verticalHuggingPriority="750" translatesAutoresizingMaskIntoConstraints="NO" id="Soa-90-mcv">
                                            <rect key="frame" x="147" y="336" width="287" height="16"/>
                                            <textFieldCell key="cell" controlSize="small" scrollable="YES" lineBreakMode="clipping" sendsActionOnEndEditing="YES" alignment="left" id="wMU-ig-9zP">
                                                <font key="font" usesAppearanceFont="YES"/>
                                                <color key="textColor" name="labelColor" catalog="System" colorSpace="catalog"/>
                                                <color key="backgroundColor" name="controlColor" catalog="System" colorSpace="catalog"/>
                                            </textFieldCell>
                                        </textField>
                                        <textField focusRingType="none" horizontalHuggingPriority="260" verticalHuggingPriority="750" translatesAutoresizingMaskIntoConstraints="NO" id="G90-uq-cW4">
                                            <rect key="frame" x="10" y="314" width="131" height="14"/>
                                            <textFieldCell key="cell" controlSize="small" scrollable="YES" lineBreakMode="clipping" sendsActionOnEndEditing="YES" alignment="left" title="Estimated Output FPS:" id="g8p-Ec-awO">
                                                <font key="font" metaFont="smallSystemBold"/>
                                                <color key="textColor" name="labelColor" catalog="System" colorSpace="catalog"/>
                                                <color key="backgroundColor" name="controlColor" catalog="System" colorSpace="catalog"/>
                                            </textFieldCell>
                                        </textField>
                                        <textField focusRingType="none" verticalHuggingPriority="750" translatesAutoresizingMaskIntoConstraints="NO" id="Y8Q-PG-bHl">
                                            <rect key="frame" x="147" y="314" width="287" height="16"/>
                                            <textFieldCell key="cell" controlSize="small" scrollable="YES" lineBreakMode="clipping" sendsActionOnEndEditing="YES" alignment="left" id="qPy-MN-AEF">
                                                <font key="font" usesAppearanceFont="YES"/>
                                                <color key="textColor" name="labelColor" catalog="System" colorSpace="catalog"/>
                                                <color key="backgroundColor" name="controlColor" catalog="System" colorSpace="catalog"/>
                                            </textFieldCell>
                                        </textField>
                                        <textField focusRingType="none" horizontalHuggingPriority="260" verticalHuggingPriority="750" translatesAutoresizingMaskIntoConstraints="NO" id="XLQ-aa-TdR">
                                            <rect key="frame" x="10" y="292" width="131" height="14"/>
                                            <textFieldCell key="cell" controlSize="small" scrollable="YES" lineBreakMode="clipping" sendsActionOnEndEditing="YES" alignment="left" title="Estimated Disp FPS" id="JN9-3E-OJp">
                                                <font key="font" metaFont="smallSystemBold"/>
                                                <color key="textColor" name="labelColor" catalog="System" colorSpace="catalog"/>
                                                <color key="backgroundColor" name="controlColor" catalog="System" colorSpace="catalog"/>
                                            </textFieldCell>
                                        </textField>
                                        <textField focusRingType="none" verticalHuggingPriority="750" translatesAutoresizingMaskIntoConstraints="NO" id="oRb-Bc-1u0">
                                            <rect key="frame" x="147" y="292" width="287" height="16"/>
                                            <textFieldCell key="cell" controlSize="small" scrollable="YES" lineBreakMode="clipping" sendsActionOnEndEditing="YES" alignment="left" id="ElK-iN-YiE">
                                                <font key="font" usesAppearanceFont="YES"/>
                                                <color key="textColor" name="labelColor" catalog="System" colorSpace="catalog"/>
                                                <color key="backgroundColor" name="controlColor" catalog="System" colorSpace="catalog"/>
                                            </textFieldCell>
                                        </textField>
                                        <box verticalHuggingPriority="750" boxType="separator" translatesAutoresizingMaskIntoConstraints="NO" id="uvv-R0-JCz">
                                            <rect key="frame" x="12" y="277" width="420" height="5"/>
                                        </box>
                                        <textField focusRingType="none" horizontalHuggingPriority="251" verticalHuggingPriority="750" translatesAutoresizingMaskIntoConstraints="NO" id="Oof-hT-luu">
                                            <rect key="frame" x="10" y="253" width="40" height="14"/>
                                            <textFieldCell key="cell" controlSize="small" scrollable="YES" lineBreakMode="clipping" sendsActionOnEndEditing="YES" title="Watch" id="tNS-gW-PcC">
                                                <font key="font" metaFont="smallSystemBold"/>
                                                <color key="textColor" name="labelColor" catalog="System" colorSpace="catalog"/>
                                                <color key="backgroundColor" name="controlColor" catalog="System" colorSpace="catalog"/>
                                            </textFieldCell>
                                        </textField>
                                        <customView translatesAutoresizingMaskIntoConstraints="NO" id="GYo-pW-QQ3" userLabel="WatchTable Container View">
                                            <rect key="frame" x="12" y="40" width="420" height="201"/>
                                            <subviews>
                                                <scrollView borderType="none" horizontalLineScroll="19" horizontalPageScroll="0.0" verticalLineScroll="19" verticalPageScroll="0.0" hasHorizontalScroller="NO" hasVerticalScroller="NO" usesPredominantAxisScrolling="NO" horizontalScrollElasticity="none" verticalScrollElasticity="none" translatesAutoresizingMaskIntoConstraints="NO" id="9In-dC-gN9" userLabel="WatchTable Scroll View">
                                                    <rect key="frame" x="0.0" y="0.0" width="420" height="201"/>
                                                    <clipView key="contentView" drawsBackground="NO" copiesOnScroll="NO" translatesAutoresizingMaskIntoConstraints="NO" id="MlR-S8-3gW" userLabel="WatchTable Clip View">
                                                        <rect key="frame" x="0.0" y="0.0" width="420" height="201"/>
<<<<<<< HEAD
                                                        <autoresizingMask key="autoresizingMask" widthSizable="YES" heightSizable="YES"/>
=======
                                                        <autoresizingMask key="autoresizingMask"/>
>>>>>>> 83b6725c
                                                        <subviews>
                                                            <tableView focusRingType="none" verticalHuggingPriority="750" allowsExpansionToolTips="YES" columnAutoresizingStyle="lastColumnOnly" tableStyle="fullWidth" columnReordering="NO" typeSelect="NO" autosaveName="InspectorWatchTable" rowSizeStyle="automatic" headerView="pnK-fx-7et" viewBased="YES" floatsGroupRows="NO" id="oUp-DO-OKl" userLabel="WatchTable Table View">
                                                                <rect key="frame" x="0.0" y="0.0" width="420" height="173"/>
                                                                <autoresizingMask key="autoresizingMask" widthSizable="YES" heightSizable="YES"/>
                                                                <size key="intercellSpacing" width="0.0" height="2"/>
                                                                <color key="backgroundColor" red="0.59999999999999998" green="0.59999999999999998" blue="0.59999999999999998" alpha="0.0" colorSpace="custom" customColorSpace="calibratedRGB"/>
                                                                <color key="gridColor" name="gridColor" catalog="System" colorSpace="catalog"/>
                                                                <tableColumns>
                                                                    <tableColumn identifier="Key" editable="NO" width="180" minWidth="120" maxWidth="1000" id="zDk-Ie-EPs" userLabel="Name Column">
                                                                        <tableHeaderCell key="headerCell" lineBreakMode="truncatingTail" borderStyle="border" alignment="left" title="Name">
                                                                            <color key="textColor" name="headerTextColor" catalog="System" colorSpace="catalog"/>
                                                                            <color key="backgroundColor" red="0.0" green="0.0" blue="0.0" alpha="0.0" colorSpace="custom" customColorSpace="sRGB"/>
                                                                        </tableHeaderCell>
<<<<<<< HEAD
                                                                        <textFieldCell key="dataCell" controlSize="small" lineBreakMode="truncatingTail" selectable="YES" editable="YES" refusesFirstResponder="YES" title="Text Cell" id="ydW-J5-Kk2">
=======
                                                                        <textFieldCell key="dataCell" controlSize="small" lineBreakMode="truncatingTail" selectable="YES" editable="YES" title="Text Cell" id="ydW-J5-Kk2">
>>>>>>> 83b6725c
                                                                            <font key="font" usesAppearanceFont="YES"/>
                                                                            <color key="textColor" name="controlTextColor" catalog="System" colorSpace="catalog"/>
                                                                            <color key="backgroundColor" name="controlBackgroundColor" catalog="System" colorSpace="catalog"/>
                                                                        </textFieldCell>
                                                                        <tableColumnResizingMask key="resizingMask" userResizable="YES"/>
                                                                        <prototypeCellViews>
                                                                            <tableCellView id="z2z-PI-nzs">
                                                                                <rect key="frame" x="0.0" y="1" width="186" height="17"/>
                                                                                <autoresizingMask key="autoresizingMask" flexibleMaxX="YES" flexibleMinY="YES"/>
                                                                                <subviews>
                                                                                    <textField focusRingType="none" verticalHuggingPriority="750" horizontalCompressionResistancePriority="250" translatesAutoresizingMaskIntoConstraints="NO" id="vTu-fg-hiW">
                                                                                        <rect key="frame" x="2" y="1" width="182" height="16"/>
                                                                                        <textFieldCell key="cell" lineBreakMode="truncatingTail" sendsActionOnEndEditing="YES" alignment="left" title="KeyColumn Table View Cell" usesSingleLineMode="YES" id="HA9-NO-iHC">
                                                                                            <font key="font" usesAppearanceFont="YES"/>
                                                                                            <color key="textColor" name="controlTextColor" catalog="System" colorSpace="catalog"/>
                                                                                            <color key="backgroundColor" red="0.11764705882352941" green="0.11764705882352941" blue="0.11764705882352941" alpha="0.0" colorSpace="custom" customColorSpace="sRGB"/>
                                                                                        </textFieldCell>
                                                                                    </textField>
                                                                                </subviews>
                                                                                <constraints>
                                                                                    <constraint firstItem="vTu-fg-hiW" firstAttribute="centerX" secondItem="z2z-PI-nzs" secondAttribute="centerX" id="4gz-5E-lPE"/>
                                                                                    <constraint firstItem="vTu-fg-hiW" firstAttribute="leading" secondItem="z2z-PI-nzs" secondAttribute="leading" constant="4" id="55D-Jr-fJc"/>
                                                                                    <constraint firstItem="vTu-fg-hiW" firstAttribute="centerY" secondItem="z2z-PI-nzs" secondAttribute="centerY" id="YQL-qe-HZD"/>
                                                                                </constraints>
                                                                                <connections>
                                                                                    <outlet property="textField" destination="vTu-fg-hiW" id="0Ce-oy-dXe"/>
                                                                                </connections>
                                                                            </tableCellView>
                                                                        </prototypeCellViews>
                                                                    </tableColumn>
                                                                    <tableColumn identifier="Value" editable="NO" width="228" minWidth="120" maxWidth="10000" id="x6R-q7-efY" userLabel="Value Column">
                                                                        <tableHeaderCell key="headerCell" lineBreakMode="truncatingTail" borderStyle="border" alignment="left" title="Value">
                                                                            <color key="textColor" name="headerTextColor" catalog="System" colorSpace="catalog"/>
                                                                            <color key="backgroundColor" name="headerColor" catalog="System" colorSpace="catalog"/>
                                                                        </tableHeaderCell>
<<<<<<< HEAD
                                                                        <textFieldCell key="dataCell" controlSize="small" lineBreakMode="truncatingTail" selectable="YES" editable="YES" refusesFirstResponder="YES" title="Text Cell" id="cCV-DA-Kkq">
=======
                                                                        <textFieldCell key="dataCell" controlSize="small" lineBreakMode="truncatingTail" selectable="YES" editable="YES" title="Text Cell" id="cCV-DA-Kkq">
>>>>>>> 83b6725c
                                                                            <font key="font" usesAppearanceFont="YES"/>
                                                                            <color key="textColor" name="controlTextColor" catalog="System" colorSpace="catalog"/>
                                                                            <color key="backgroundColor" name="controlBackgroundColor" catalog="System" colorSpace="catalog"/>
                                                                        </textFieldCell>
                                                                        <tableColumnResizingMask key="resizingMask" resizeWithTable="YES"/>
                                                                        <prototypeCellViews>
                                                                            <tableCellView id="z7F-bR-0pz">
                                                                                <rect key="frame" x="186" y="1" width="234" height="17"/>
                                                                                <autoresizingMask key="autoresizingMask" flexibleMaxX="YES" flexibleMinY="YES"/>
                                                                                <subviews>
                                                                                    <textField focusRingType="none" horizontalHuggingPriority="251" verticalHuggingPriority="750" horizontalCompressionResistancePriority="250" translatesAutoresizingMaskIntoConstraints="NO" id="DwZ-IW-2Yw">
                                                                                        <rect key="frame" x="2" y="1" width="230" height="16"/>
                                                                                        <textFieldCell key="cell" lineBreakMode="truncatingTail" sendsActionOnEndEditing="YES" alignment="left" title="ValueColumn Table View Cell" usesSingleLineMode="YES" id="k5Q-ii-1cq">
                                                                                            <font key="font" usesAppearanceFont="YES"/>
                                                                                            <color key="textColor" name="controlTextColor" catalog="System" colorSpace="catalog"/>
                                                                                            <color key="backgroundColor" name="textBackgroundColor" catalog="System" colorSpace="catalog"/>
                                                                                        </textFieldCell>
                                                                                    </textField>
                                                                                </subviews>
                                                                                <constraints>
                                                                                    <constraint firstItem="DwZ-IW-2Yw" firstAttribute="centerY" secondItem="z7F-bR-0pz" secondAttribute="centerY" id="4Fe-82-d9e"/>
                                                                                    <constraint firstItem="DwZ-IW-2Yw" firstAttribute="centerX" secondItem="z7F-bR-0pz" secondAttribute="centerX" id="Q23-7f-cjK"/>
                                                                                    <constraint firstItem="DwZ-IW-2Yw" firstAttribute="leading" secondItem="z7F-bR-0pz" secondAttribute="leading" constant="4" id="i5k-ev-16W"/>
                                                                                </constraints>
                                                                                <connections>
                                                                                    <outlet property="textField" destination="DwZ-IW-2Yw" id="jgq-gB-diy"/>
                                                                                </connections>
                                                                            </tableCellView>
                                                                        </prototypeCellViews>
                                                                    </tableColumn>
                                                                </tableColumns>
                                                            </tableView>
                                                        </subviews>
                                                        <nil key="backgroundColor"/>
                                                    </clipView>
                                                    <constraints>
                                                        <constraint firstAttribute="width" relation="greaterThanOrEqual" constant="420" id="HvA-4x-jOJ"/>
                                                    </constraints>
                                                    <scroller key="horizontalScroller" hidden="YES" wantsLayer="YES" verticalHuggingPriority="750" horizontal="YES" id="Xmy-WZ-mQX">
                                                        <rect key="frame" x="-100" y="-100" width="302" height="15"/>
                                                        <autoresizingMask key="autoresizingMask"/>
                                                    </scroller>
                                                    <scroller key="verticalScroller" hidden="YES" wantsLayer="YES" verticalHuggingPriority="750" horizontal="NO" id="mkC-To-Cta">
                                                        <rect key="frame" x="-100" y="-100" width="15" height="110"/>
                                                        <autoresizingMask key="autoresizingMask"/>
                                                    </scroller>
                                                    <tableHeaderView key="headerView" wantsLayer="YES" id="pnK-fx-7et">
                                                        <rect key="frame" x="0.0" y="0.0" width="420" height="28"/>
                                                        <autoresizingMask key="autoresizingMask"/>
                                                    </tableHeaderView>
                                                </scrollView>
                                            </subviews>
                                            <constraints>
                                                <constraint firstAttribute="trailing" secondItem="9In-dC-gN9" secondAttribute="trailing" id="C13-p9-W6F"/>
                                                <constraint firstItem="9In-dC-gN9" firstAttribute="leading" secondItem="GYo-pW-QQ3" secondAttribute="leading" id="MeB-EA-EaJ"/>
                                                <constraint firstAttribute="bottom" secondItem="9In-dC-gN9" secondAttribute="bottom" id="csA-h0-OhH"/>
                                                <constraint firstItem="9In-dC-gN9" firstAttribute="top" secondItem="GYo-pW-QQ3" secondAttribute="top" id="ghh-lD-0eW"/>
                                            </constraints>
                                        </customView>
                                        <button verticalHuggingPriority="750" translatesAutoresizingMaskIntoConstraints="NO" id="PST-dF-CNB">
                                            <rect key="frame" x="12" y="10.5" width="16.5" height="20"/>
                                            <buttonCell key="cell" type="square" bezelStyle="shadowlessSquare" image="NSAddTemplate" imagePosition="overlaps" alignment="center" lineBreakMode="truncatingTail" state="on" imageScaling="proportionallyDown" inset="2" id="C0z-MP-Vib">
                                                <behavior key="behavior" pushIn="YES" lightByBackground="YES" lightByGray="YES"/>
                                                <font key="font" metaFont="system"/>
                                            </buttonCell>
                                            <constraints>
                                                <constraint firstAttribute="width" secondItem="PST-dF-CNB" secondAttribute="height" multiplier="1:1" id="UCz-nS-in2"/>
                                                <constraint firstAttribute="height" constant="16" id="qBg-Du-yni"/>
                                            </constraints>
                                            <connections>
                                                <action selector="addWatchAction:" target="-2" id="U1i-ud-u7Y"/>
                                            </connections>
                                        </button>
                                        <button verticalHuggingPriority="750" translatesAutoresizingMaskIntoConstraints="NO" id="Tel-U0-EC3">
                                            <rect key="frame" x="28" y="15" width="16.5" height="11"/>
                                            <buttonCell key="cell" type="square" bezelStyle="shadowlessSquare" image="NSRemoveTemplate" imagePosition="overlaps" alignment="center" lineBreakMode="truncatingTail" state="on" imageScaling="proportionallyDown" inset="2" id="kY7-c8-qmB">
                                                <behavior key="behavior" pushIn="YES" lightByBackground="YES" lightByGray="YES"/>
                                                <font key="font" metaFont="system"/>
                                            </buttonCell>
                                            <constraints>
                                                <constraint firstAttribute="width" secondItem="Tel-U0-EC3" secondAttribute="height" multiplier="1:1" id="PB9-gI-o4g"/>
                                            </constraints>
                                            <connections>
                                                <action selector="removeWatchAction:" target="-2" id="q2y-lH-kyU"/>
                                            </connections>
                                        </button>
                                    </subviews>
                                    <constraints>
                                        <constraint firstItem="R9k-Bu-wSB" firstAttribute="trailing" secondItem="YAy-hh-4mE" secondAttribute="trailing" id="0aV-Td-w4R"/>
                                        <constraint firstItem="BSs-zY-Ycq" firstAttribute="leading" secondItem="YAy-hh-4mE" secondAttribute="trailing" constant="10" id="1Wr-UJ-n7p"/>
                                        <constraint firstAttribute="trailing" secondItem="drh-59-1Az" secondAttribute="trailing" constant="12" id="3fy-6D-R7b"/>
                                        <constraint firstItem="PST-dF-CNB" firstAttribute="top" secondItem="GYo-pW-QQ3" secondAttribute="bottom" constant="12" id="4bi-ji-Cuy"/>
                                        <constraint firstItem="cwU-SQ-A8V" firstAttribute="leading" secondItem="Xx9-GE-Qp4" secondAttribute="trailing" constant="10" id="54H-zn-ZFJ"/>
                                        <constraint firstAttribute="trailing" secondItem="oRb-Bc-1u0" secondAttribute="trailing" constant="12" id="7kC-Lv-mPs"/>
                                        <constraint firstItem="Xx9-GE-Qp4" firstAttribute="leading" secondItem="VWf-29-TwU" secondAttribute="leading" constant="12" id="9cz-jP-ukR"/>
                                        <constraint firstItem="Y8Q-PG-bHl" firstAttribute="firstBaseline" secondItem="G90-uq-cW4" secondAttribute="firstBaseline" id="AmN-Gl-2OW"/>
                                        <constraint firstAttribute="bottom" secondItem="PST-dF-CNB" secondAttribute="bottom" constant="12" id="BFi-R5-n5r"/>
                                        <constraint firstItem="drh-59-1Az" firstAttribute="firstBaseline" secondItem="l4a-xE-z4Y" secondAttribute="firstBaseline" id="FBF-ZP-gHJ"/>
                                        <constraint firstItem="Tel-U0-EC3" firstAttribute="leading" secondItem="PST-dF-CNB" secondAttribute="trailing" id="FaS-Uj-OAZ"/>
                                        <constraint firstItem="Soa-90-mcv" firstAttribute="leading" secondItem="r7h-Wk-a9A" secondAttribute="trailing" constant="10" id="IRq-6F-l0K"/>
                                        <constraint firstAttribute="trailing" secondItem="Y8Q-PG-bHl" secondAttribute="trailing" constant="12" id="QOY-QY-knw"/>
                                        <constraint firstItem="GYo-pW-QQ3" firstAttribute="top" secondItem="Oof-hT-luu" secondAttribute="bottom" constant="12" id="QcJ-fe-nkQ"/>
                                        <constraint firstAttribute="trailing" secondItem="Evy-yh-2vU" secondAttribute="trailing" constant="12" id="Qlo-wr-JIn"/>
                                        <constraint firstItem="XLQ-aa-TdR" firstAttribute="trailing" secondItem="YAy-hh-4mE" secondAttribute="trailing" id="QsZ-2v-GeS"/>
                                        <constraint firstItem="uvv-R0-JCz" firstAttribute="top" secondItem="oRb-Bc-1u0" secondAttribute="bottom" constant="12" id="R1V-jb-2Eb"/>
                                        <constraint firstItem="drh-59-1Az" firstAttribute="top" secondItem="Evy-yh-2vU" secondAttribute="bottom" constant="6" id="RdJ-rZ-FiS"/>
                                        <constraint firstAttribute="trailing" secondItem="Soa-90-mcv" secondAttribute="trailing" constant="12" id="SpJ-31-6Wt"/>
                                        <constraint firstAttribute="trailing" secondItem="BSs-zY-Ycq" secondAttribute="trailing" constant="12" id="T6i-3d-2Qz"/>
                                        <constraint firstItem="Xx9-GE-Qp4" firstAttribute="trailing" secondItem="YAy-hh-4mE" secondAttribute="trailing" id="TcA-jw-VHI"/>
                                        <constraint firstItem="XLQ-aa-TdR" firstAttribute="leading" secondItem="VWf-29-TwU" secondAttribute="leading" constant="12" id="UKo-nw-XpB"/>
                                        <constraint firstItem="G90-uq-cW4" firstAttribute="trailing" secondItem="YAy-hh-4mE" secondAttribute="trailing" id="VqI-G6-FV0"/>
                                        <constraint firstItem="BSs-zY-Ycq" firstAttribute="firstBaseline" secondItem="YAy-hh-4mE" secondAttribute="firstBaseline" id="Vue-15-3M6"/>
                                        <constraint firstItem="oRb-Bc-1u0" firstAttribute="firstBaseline" secondItem="XLQ-aa-TdR" secondAttribute="firstBaseline" id="WEP-pe-3ak"/>
                                        <constraint firstItem="GYo-pW-QQ3" firstAttribute="leading" secondItem="VWf-29-TwU" secondAttribute="leading" constant="12" id="WpY-aw-m8k"/>
                                        <constraint firstItem="cwU-SQ-A8V" firstAttribute="top" secondItem="BSs-zY-Ycq" secondAttribute="bottom" constant="6" id="X90-zN-Jsa"/>
                                        <constraint firstAttribute="trailing" relation="greaterThanOrEqual" secondItem="Tel-U0-EC3" secondAttribute="trailing" id="aVR-fV-9eh"/>
                                        <constraint firstItem="Y8Q-PG-bHl" firstAttribute="leading" secondItem="G90-uq-cW4" secondAttribute="trailing" constant="10" id="aYQ-xv-n6F"/>
                                        <constraint firstAttribute="trailing" secondItem="cwU-SQ-A8V" secondAttribute="trailing" constant="12" id="afa-42-bpC"/>
                                        <constraint firstItem="drh-59-1Az" firstAttribute="leading" secondItem="l4a-xE-z4Y" secondAttribute="trailing" constant="10" id="b7k-Cv-DYR"/>
                                        <constraint firstItem="uvv-R0-JCz" firstAttribute="leading" secondItem="VWf-29-TwU" secondAttribute="leading" constant="12" id="eDX-hv-gCA"/>
                                        <constraint firstItem="G90-uq-cW4" firstAttribute="leading" secondItem="VWf-29-TwU" secondAttribute="leading" constant="12" id="eKz-Ds-t06"/>
                                        <constraint firstItem="YAy-hh-4mE" firstAttribute="top" secondItem="VWf-29-TwU" secondAttribute="top" constant="12" id="fDS-Er-I6m"/>
                                        <constraint firstItem="Tel-U0-EC3" firstAttribute="top" secondItem="PST-dF-CNB" secondAttribute="top" id="fHh-fi-k6U"/>
                                        <constraint firstItem="R9k-Bu-wSB" firstAttribute="leading" secondItem="VWf-29-TwU" secondAttribute="leading" constant="12" id="fpp-9O-Zmf"/>
                                        <constraint firstItem="r7h-Wk-a9A" firstAttribute="trailing" secondItem="YAy-hh-4mE" secondAttribute="trailing" id="gRu-0l-mfa"/>
                                        <constraint firstItem="oRb-Bc-1u0" firstAttribute="leading" secondItem="XLQ-aa-TdR" secondAttribute="trailing" constant="10" id="gq4-Fr-L6C"/>
                                        <constraint firstItem="Tel-U0-EC3" firstAttribute="bottom" secondItem="PST-dF-CNB" secondAttribute="bottom" id="iPG-vs-Jys"/>
                                        <constraint firstItem="PST-dF-CNB" firstAttribute="leading" secondItem="Oof-hT-luu" secondAttribute="leading" id="iih-fC-4sq"/>
                                        <constraint firstItem="cwU-SQ-A8V" firstAttribute="firstBaseline" secondItem="Xx9-GE-Qp4" secondAttribute="firstBaseline" id="jWy-1d-Qpr"/>
                                        <constraint firstItem="Soa-90-mcv" firstAttribute="top" secondItem="drh-59-1Az" secondAttribute="bottom" constant="6" id="k2r-1V-6tR"/>
                                        <constraint firstItem="Y8Q-PG-bHl" firstAttribute="top" secondItem="Soa-90-mcv" secondAttribute="bottom" constant="6" id="ldg-7v-3JA"/>
                                        <constraint firstItem="YAy-hh-4mE" firstAttribute="leading" secondItem="VWf-29-TwU" secondAttribute="leading" constant="12" id="mD7-6H-hHY"/>
                                        <constraint firstItem="l4a-xE-z4Y" firstAttribute="trailing" secondItem="YAy-hh-4mE" secondAttribute="trailing" id="n7j-Q6-q81"/>
                                        <constraint firstItem="Soa-90-mcv" firstAttribute="firstBaseline" secondItem="r7h-Wk-a9A" secondAttribute="firstBaseline" id="q8o-IL-iMu"/>
                                        <constraint firstItem="r7h-Wk-a9A" firstAttribute="leading" secondItem="VWf-29-TwU" secondAttribute="leading" constant="12" id="qWT-XQ-nDa"/>
                                        <constraint firstItem="Evy-yh-2vU" firstAttribute="firstBaseline" secondItem="R9k-Bu-wSB" secondAttribute="firstBaseline" id="sHI-5a-rK6"/>
                                        <constraint firstItem="Oof-hT-luu" firstAttribute="leading" secondItem="VWf-29-TwU" secondAttribute="leading" constant="12" id="uhf-3W-HrV"/>
                                        <constraint firstAttribute="trailing" relation="greaterThanOrEqual" secondItem="Oof-hT-luu" secondAttribute="trailing" constant="20" symbolic="YES" id="ujq-F8-Pnc"/>
                                        <constraint firstItem="Evy-yh-2vU" firstAttribute="leading" secondItem="R9k-Bu-wSB" secondAttribute="trailing" constant="10" id="vmF-UY-Fd6"/>
                                        <constraint firstItem="l4a-xE-z4Y" firstAttribute="leading" secondItem="VWf-29-TwU" secondAttribute="leading" constant="12" id="vy3-MM-NPS"/>
                                        <constraint firstItem="oRb-Bc-1u0" firstAttribute="top" secondItem="Y8Q-PG-bHl" secondAttribute="bottom" constant="6" id="wTy-Ht-LXh"/>
                                        <constraint firstItem="Oof-hT-luu" firstAttribute="top" secondItem="uvv-R0-JCz" secondAttribute="bottom" constant="12" id="wfm-Mc-4LV"/>
                                        <constraint firstAttribute="trailing" secondItem="uvv-R0-JCz" secondAttribute="trailing" constant="12" id="xVg-Zn-RTo"/>
                                        <constraint firstAttribute="trailing" secondItem="GYo-pW-QQ3" secondAttribute="trailing" constant="12" id="yZG-V1-zcx"/>
                                        <constraint firstItem="Evy-yh-2vU" firstAttribute="top" secondItem="cwU-SQ-A8V" secondAttribute="bottom" constant="6" id="ze3-X7-hFR"/>
                                    </constraints>
                                </view>
                            </tabViewItem>
                        </tabViewItems>
                    </tabView>
                    <segmentedControl verticalHuggingPriority="750" translatesAutoresizingMaskIntoConstraints="NO" id="0rt-Td-kr8">
                        <rect key="frame" x="146" y="462" width="176" height="21"/>
<<<<<<< HEAD
                        <segmentedCell key="cell" controlSize="small" refusesFirstResponder="YES" borderStyle="border" alignment="left" style="rounded" trackingMode="selectOne" id="Fqo-1c-3L1">
=======
                        <segmentedCell key="cell" controlSize="small" borderStyle="border" alignment="left" style="rounded" trackingMode="selectOne" id="Fqo-1c-3L1">
>>>>>>> 83b6725c
                            <font key="font" metaFont="smallSystem"/>
                            <segments>
                                <segment label="General" selected="YES"/>
                                <segment label="Tracks" tag="1"/>
                                <segment label="File" tag="2"/>
                                <segment label="Status" tag="3"/>
                            </segments>
                        </segmentedCell>
                        <connections>
                            <action selector="tabSwitched:" target="-2" id="XCl-Ve-9U0"/>
                        </connections>
                    </segmentedControl>
                </subviews>
                <constraints>
                    <constraint firstItem="0rt-Td-kr8" firstAttribute="top" secondItem="se5-gp-TjO" secondAttribute="top" constant="16" id="0k4-Se-0cu"/>
                    <constraint firstItem="0rt-Td-kr8" firstAttribute="centerX" secondItem="wHY-jo-uW0" secondAttribute="centerX" id="1Qq-OI-Y6n"/>
                    <constraint firstItem="wHY-jo-uW0" firstAttribute="leading" secondItem="se5-gp-TjO" secondAttribute="leading" constant="12" id="8pZ-Xk-eQK"/>
                    <constraint firstItem="wHY-jo-uW0" firstAttribute="top" secondItem="0rt-Td-kr8" secondAttribute="bottom" constant="2" id="Evo-Nf-OHK"/>
                    <constraint firstAttribute="bottom" secondItem="wHY-jo-uW0" secondAttribute="bottom" constant="12" id="JMH-6g-SqZ"/>
                    <constraint firstItem="0rt-Td-kr8" firstAttribute="centerX" secondItem="se5-gp-TjO" secondAttribute="centerX" id="n1w-p6-sYF"/>
                </constraints>
            </view>
            <connections>
                <outlet property="delegate" destination="-2" id="0bl-1N-AYu"/>
            </connections>
            <point key="canvasLocation" x="106" y="252"/>
        </window>
        <collectionViewItem id="STR-xi-slv"/>
    </objects>
    <resources>
<<<<<<< HEAD
        <image name="NSAddTemplate" width="18" height="17"/>
        <image name="NSRemoveTemplate" width="18" height="5"/>
=======
        <image name="NSAddTemplate" width="18" height="16"/>
        <image name="NSRemoveTemplate" width="18" height="4"/>
>>>>>>> 83b6725c
    </resources>
</document><|MERGE_RESOLUTION|>--- conflicted
+++ resolved
@@ -1,15 +1,8 @@
 <?xml version="1.0" encoding="UTF-8"?>
-<<<<<<< HEAD
-<document type="com.apple.InterfaceBuilder3.Cocoa.XIB" version="3.0" toolsVersion="22505" targetRuntime="MacOSX.Cocoa" propertyAccessControl="none" useAutolayout="YES" customObjectInstantitationMethod="direct">
-    <dependencies>
-        <deployment identifier="macosx"/>
-        <plugIn identifier="com.apple.InterfaceBuilder.CocoaPlugin" version="22505"/>
-=======
 <document type="com.apple.InterfaceBuilder3.Cocoa.XIB" version="3.0" toolsVersion="32700.99.1234" targetRuntime="MacOSX.Cocoa" propertyAccessControl="none" useAutolayout="YES" customObjectInstantitationMethod="direct">
     <dependencies>
         <deployment identifier="macosx"/>
         <plugIn identifier="com.apple.InterfaceBuilder.CocoaPlugin" version="22690"/>
->>>>>>> 83b6725c
         <capability name="documents saved in the Xcode 8 format" minToolsVersion="8.0"/>
     </dependencies>
     <objects>
@@ -72,20 +65,12 @@
         <window title="Inspector" allowsToolTipsWhenApplicationIsInactive="NO" autorecalculatesKeyViewLoop="NO" hidesOnDeactivate="YES" releasedWhenClosed="NO" frameAutosaveName="IINAInspectorPanel" animationBehavior="default" id="F0z-JX-Cv5" customClass="NSPanel">
             <windowStyleMask key="styleMask" titled="YES" closable="YES" miniaturizable="YES" resizable="YES" utility="YES" nonactivatingPanel="YES" HUD="YES"/>
             <rect key="contentRect" x="1539" y="436" width="350" height="430"/>
-<<<<<<< HEAD
-            <rect key="screenRect" x="0.0" y="0.0" width="1728" height="1079"/>
-=======
             <rect key="screenRect" x="0.0" y="0.0" width="2560" height="1415"/>
->>>>>>> 83b6725c
             <view key="contentView" wantsLayer="YES" id="se5-gp-TjO" userLabel="InspectorWindow Content View">
                 <rect key="frame" x="0.0" y="0.0" width="468" height="498"/>
                 <autoresizingMask key="autoresizingMask"/>
                 <subviews>
-<<<<<<< HEAD
-                    <tabView focusRingType="none" drawsBackground="NO" controlSize="small" type="noTabsNoBorder" translatesAutoresizingMaskIntoConstraints="NO" id="wHY-jo-uW0">
-=======
                     <tabView drawsBackground="NO" controlSize="small" type="noTabsNoBorder" translatesAutoresizingMaskIntoConstraints="NO" id="wHY-jo-uW0">
->>>>>>> 83b6725c
                         <rect key="frame" x="12" y="12" width="444" height="450"/>
                         <constraints>
                             <constraint firstAttribute="width" relation="greaterThanOrEqual" constant="444" id="YwR-Cw-Lmo"/>
@@ -510,11 +495,7 @@
                                         </textField>
                                         <popUpButton horizontalHuggingPriority="240" verticalHuggingPriority="750" horizontalCompressionResistancePriority="500" translatesAutoresizingMaskIntoConstraints="NO" id="hGJ-d0-aJu">
                                             <rect key="frame" x="56" y="417" width="380" height="22"/>
-<<<<<<< HEAD
-                                            <popUpButtonCell key="cell" type="push" bezelStyle="rounded" alignment="left" controlSize="small" lineBreakMode="truncatingTail" refusesFirstResponder="YES" borderStyle="borderAndBezel" imageScaling="proportionallyDown" inset="2" id="oaq-Mf-xDk">
-=======
                                             <popUpButtonCell key="cell" type="push" bezelStyle="rounded" alignment="left" controlSize="small" lineBreakMode="truncatingTail" borderStyle="borderAndBezel" imageScaling="proportionallyDown" inset="2" id="oaq-Mf-xDk">
->>>>>>> 83b6725c
                                                 <behavior key="behavior" lightByBackground="YES" lightByGray="YES"/>
                                                 <font key="font" usesAppearanceFont="YES"/>
                                                 <menu key="menu" id="aXL-3e-ZgD"/>
@@ -750,23 +731,14 @@
                                         <constraint firstAttribute="trailing" relation="greaterThanOrEqual" secondItem="gNk-wZ-LBX" secondAttribute="trailing" constant="12" id="7hk-8B-BzD"/>
                                         <constraint firstItem="VR8-mY-Zfn" firstAttribute="leading" secondItem="roj-p2-656" secondAttribute="leading" id="7ip-Xz-EO7"/>
                                         <constraint firstItem="U7e-QU-Pta" firstAttribute="firstBaseline" secondItem="Rif-ov-KDp" secondAttribute="firstBaseline" id="8L3-Od-zZC"/>
-<<<<<<< HEAD
-                                        <constraint firstItem="OgS-y8-ape" firstAttribute="top" secondItem="Rif-ov-KDp" secondAttribute="bottom" constant="8" symbolic="YES" id="8kZ-zW-jyC"/>
-                                        <constraint firstItem="l34-Lu-Nzf" firstAttribute="top" secondItem="a9p-qC-0t4" secondAttribute="bottom" constant="8" symbolic="YES" id="9TX-7T-WDn"/>
-=======
->>>>>>> 83b6725c
                                         <constraint firstItem="LXL-wc-JRh" firstAttribute="trailing" secondItem="roj-p2-656" secondAttribute="trailing" id="9an-s3-fmO"/>
                                         <constraint firstItem="Dl1-oz-GjJ" firstAttribute="trailing" secondItem="X2o-Mf-T1P" secondAttribute="trailing" id="BIY-6C-LK0"/>
                                         <constraint firstItem="o1n-DX-V8d" firstAttribute="top" secondItem="CWu-ZF-Vg7" secondAttribute="top" constant="12" id="C2f-AA-E0B"/>
                                         <constraint firstItem="YOn-R8-CUB" firstAttribute="leading" secondItem="roj-p2-656" secondAttribute="leading" id="DtK-ca-0TP"/>
                                         <constraint firstAttribute="trailing" relation="greaterThanOrEqual" secondItem="6Jf-Z2-tkZ" secondAttribute="trailing" constant="12" id="EGn-rj-yL6"/>
-<<<<<<< HEAD
-                                        <constraint firstItem="bch-Xl-vY8" firstAttribute="firstBaseline" secondItem="oof-Fn-7Cw" secondAttribute="firstBaseline" id="EaW-Pv-1Vy"/>
-=======
                                         <constraint firstItem="LXL-wc-JRh" firstAttribute="top" secondItem="6Jf-Z2-tkZ" secondAttribute="bottom" constant="6" id="EXL-ct-QyU"/>
                                         <constraint firstItem="bch-Xl-vY8" firstAttribute="firstBaseline" secondItem="oof-Fn-7Cw" secondAttribute="firstBaseline" id="EaW-Pv-1Vy"/>
                                         <constraint firstItem="1Ov-rH-BM1" firstAttribute="top" secondItem="YOn-R8-CUB" secondAttribute="bottom" constant="6" id="EkK-N5-mds"/>
->>>>>>> 83b6725c
                                         <constraint firstAttribute="trailing" relation="greaterThanOrEqual" secondItem="LXL-wc-JRh" secondAttribute="trailing" constant="12" id="GXq-xp-VQc"/>
                                         <constraint firstItem="oof-Fn-7Cw" firstAttribute="trailing" secondItem="X2o-Mf-T1P" secondAttribute="trailing" id="Gdh-V4-5UX"/>
                                         <constraint firstItem="YOn-R8-CUB" firstAttribute="trailing" secondItem="roj-p2-656" secondAttribute="trailing" id="K4n-Lj-eS6"/>
@@ -778,19 +750,11 @@
                                         <constraint firstAttribute="trailing" relation="greaterThanOrEqual" secondItem="YOn-R8-CUB" secondAttribute="trailing" constant="12" id="Nyc-LZ-skN"/>
                                         <constraint firstItem="gNk-wZ-LBX" firstAttribute="trailing" secondItem="roj-p2-656" secondAttribute="trailing" id="OSq-kM-mzD"/>
                                         <constraint firstItem="a9p-qC-0t4" firstAttribute="trailing" secondItem="X2o-Mf-T1P" secondAttribute="trailing" id="PQb-VX-kCo"/>
-<<<<<<< HEAD
-                                        <constraint firstAttribute="trailing" relation="greaterThanOrEqual" secondItem="Hk9-2W-Vxc" secondAttribute="trailing" constant="12" id="TDt-3R-ocO"/>
-                                        <constraint firstItem="Rif-ov-KDp" firstAttribute="leading" secondItem="CWu-ZF-Vg7" secondAttribute="leading" constant="12" id="UYm-Ky-UkO"/>
-                                        <constraint firstItem="Rif-ov-KDp" firstAttribute="top" secondItem="l34-Lu-Nzf" secondAttribute="bottom" constant="8" symbolic="YES" id="VZZ-ZP-8xm"/>
-                                        <constraint firstItem="X2o-Mf-T1P" firstAttribute="top" secondItem="bln-RN-oa7" secondAttribute="bottom" constant="12" id="WFL-hh-cUR"/>
-                                        <constraint firstItem="fj8-mz-w6w" firstAttribute="top" secondItem="OgS-y8-ape" secondAttribute="bottom" constant="8" symbolic="YES" id="Wzj-Pr-zPr"/>
-=======
                                         <constraint firstItem="Hk9-2W-Vxc" firstAttribute="top" secondItem="VR8-mY-Zfn" secondAttribute="bottom" constant="6" id="Q8Z-Nk-YDN"/>
                                         <constraint firstAttribute="trailing" relation="greaterThanOrEqual" secondItem="Hk9-2W-Vxc" secondAttribute="trailing" constant="12" id="TDt-3R-ocO"/>
                                         <constraint firstItem="U7e-QU-Pta" firstAttribute="top" secondItem="1Ov-rH-BM1" secondAttribute="bottom" constant="6" id="UY6-ET-rF9"/>
                                         <constraint firstItem="Rif-ov-KDp" firstAttribute="leading" secondItem="CWu-ZF-Vg7" secondAttribute="leading" constant="12" id="UYm-Ky-UkO"/>
                                         <constraint firstItem="X2o-Mf-T1P" firstAttribute="top" secondItem="bln-RN-oa7" secondAttribute="bottom" constant="12" id="WFL-hh-cUR"/>
->>>>>>> 83b6725c
                                         <constraint firstItem="YOn-R8-CUB" firstAttribute="firstBaseline" secondItem="a9p-qC-0t4" secondAttribute="firstBaseline" id="XBp-bh-wSh"/>
                                         <constraint firstItem="Xwe-B4-BI5" firstAttribute="firstBaseline" secondItem="oof-Fn-7Cw" secondAttribute="firstBaseline" id="YDv-On-0eQ"/>
                                         <constraint firstItem="VR8-mY-Zfn" firstAttribute="trailing" secondItem="roj-p2-656" secondAttribute="trailing" id="Yef-Fi-1pK"/>
@@ -799,10 +763,7 @@
                                         <constraint firstItem="3ZF-PG-IIG" firstAttribute="top" secondItem="oof-Fn-7Cw" secondAttribute="bottom" constant="8" symbolic="YES" id="afK-ot-Gkt"/>
                                         <constraint firstAttribute="trailing" secondItem="hGJ-d0-aJu" secondAttribute="trailing" constant="12" id="bzJ-y2-NTF"/>
                                         <constraint firstItem="n48-Ey-Kcr" firstAttribute="firstBaseline" secondItem="3ZF-PG-IIG" secondAttribute="firstBaseline" id="cEK-T4-2mC"/>
-<<<<<<< HEAD
-=======
                                         <constraint firstItem="6Jf-Z2-tkZ" firstAttribute="top" secondItem="gNk-wZ-LBX" secondAttribute="bottom" constant="6" id="cGj-dI-tXA"/>
->>>>>>> 83b6725c
                                         <constraint firstItem="1Ov-rH-BM1" firstAttribute="firstBaseline" secondItem="l34-Lu-Nzf" secondAttribute="firstBaseline" id="cpd-86-kKR"/>
                                         <constraint firstItem="n48-Ey-Kcr" firstAttribute="leading" secondItem="roj-p2-656" secondAttribute="leading" id="d8G-40-AP7"/>
                                         <constraint firstItem="fKd-iK-TBJ" firstAttribute="firstBaseline" secondItem="oof-Fn-7Cw" secondAttribute="firstBaseline" id="d8J-Jw-sMP"/>
@@ -814,21 +775,14 @@
                                         <constraint firstItem="brr-Ci-pQU" firstAttribute="trailing" secondItem="X2o-Mf-T1P" secondAttribute="trailing" id="gJh-Sb-UBf"/>
                                         <constraint firstItem="roj-p2-656" firstAttribute="leading" secondItem="X2o-Mf-T1P" secondAttribute="trailing" constant="10" id="gZs-cz-209"/>
                                         <constraint firstItem="3ZF-PG-IIG" firstAttribute="leading" secondItem="CWu-ZF-Vg7" secondAttribute="leading" constant="12" id="hdc-oJ-vaO"/>
-<<<<<<< HEAD
-                                        <constraint firstItem="a9p-qC-0t4" firstAttribute="top" secondItem="brr-Ci-pQU" secondAttribute="bottom" constant="8" symbolic="YES" id="hrP-t8-cRH"/>
-=======
                                         <constraint firstItem="VR8-mY-Zfn" firstAttribute="top" secondItem="U7e-QU-Pta" secondAttribute="bottom" constant="6" id="igu-S0-nU0"/>
->>>>>>> 83b6725c
                                         <constraint firstItem="n48-Ey-Kcr" firstAttribute="trailing" secondItem="roj-p2-656" secondAttribute="trailing" id="jAh-Xc-FZZ"/>
                                         <constraint firstItem="gNk-wZ-LBX" firstAttribute="firstBaseline" secondItem="l4x-fQ-Uau" secondAttribute="firstBaseline" id="jED-mL-9vT"/>
                                         <constraint firstItem="LXL-wc-JRh" firstAttribute="firstBaseline" secondItem="brr-Ci-pQU" secondAttribute="firstBaseline" id="kvl-tB-54F"/>
                                         <constraint firstItem="1Ov-rH-BM1" firstAttribute="trailing" secondItem="roj-p2-656" secondAttribute="trailing" id="m15-6Z-jNy"/>
                                         <constraint firstItem="1Ov-rH-BM1" firstAttribute="leading" secondItem="roj-p2-656" secondAttribute="leading" id="msN-cp-LEH"/>
                                         <constraint firstItem="hGJ-d0-aJu" firstAttribute="baseline" secondItem="o1n-DX-V8d" secondAttribute="baseline" id="ner-5D-zgT"/>
-<<<<<<< HEAD
-=======
                                         <constraint firstItem="YOn-R8-CUB" firstAttribute="top" secondItem="LXL-wc-JRh" secondAttribute="bottom" constant="6" id="o86-Vj-yIT"/>
->>>>>>> 83b6725c
                                         <constraint firstItem="Rif-ov-KDp" firstAttribute="trailing" secondItem="X2o-Mf-T1P" secondAttribute="trailing" id="osL-3n-ydm"/>
                                         <constraint firstItem="U7e-QU-Pta" firstAttribute="leading" secondItem="roj-p2-656" secondAttribute="leading" id="p8a-KP-8IV"/>
                                         <constraint firstItem="bln-RN-oa7" firstAttribute="leading" secondItem="CWu-ZF-Vg7" secondAttribute="leading" constant="12" id="pH3-a2-6Il"/>
@@ -839,10 +793,6 @@
                                         <constraint firstItem="6Jf-Z2-tkZ" firstAttribute="trailing" secondItem="roj-p2-656" secondAttribute="trailing" id="rNp-Qz-uQU"/>
                                         <constraint firstAttribute="bottom" relation="greaterThanOrEqual" secondItem="fj8-mz-w6w" secondAttribute="bottom" constant="12" id="rdf-e8-T5Z"/>
                                         <constraint firstItem="fj8-mz-w6w" firstAttribute="trailing" secondItem="X2o-Mf-T1P" secondAttribute="trailing" id="sOo-Xl-LX6"/>
-<<<<<<< HEAD
-                                        <constraint firstItem="Dl1-oz-GjJ" firstAttribute="top" secondItem="l4x-fQ-Uau" secondAttribute="bottom" constant="8" symbolic="YES" id="sQV-sT-nDr"/>
-=======
->>>>>>> 83b6725c
                                         <constraint firstItem="fj8-mz-w6w" firstAttribute="leading" secondItem="CWu-ZF-Vg7" secondAttribute="leading" constant="12" id="vvY-4T-4Sl"/>
                                         <constraint firstItem="l34-Lu-Nzf" firstAttribute="trailing" secondItem="X2o-Mf-T1P" secondAttribute="trailing" id="wL3-ad-o0K"/>
                                         <constraint firstItem="l34-Lu-Nzf" firstAttribute="leading" secondItem="CWu-ZF-Vg7" secondAttribute="leading" constant="12" id="xlc-Zz-IJY"/>
@@ -858,11 +808,7 @@
                                     <autoresizingMask key="autoresizingMask" widthSizable="YES" heightSizable="YES"/>
                                     <subviews>
                                         <textField focusRingType="none" horizontalHuggingPriority="251" verticalHuggingPriority="750" translatesAutoresizingMaskIntoConstraints="NO" id="JYJ-iA-Cdg">
-<<<<<<< HEAD
-                                            <rect key="frame" x="10" y="424" width="56" height="14"/>
-=======
                                             <rect key="frame" x="10" y="356" width="56" height="14"/>
->>>>>>> 83b6725c
                                             <textFieldCell key="cell" controlSize="small" scrollable="YES" lineBreakMode="clipping" sendsActionOnEndEditing="YES" title="File path:" id="4jf-w4-kkv">
                                                 <font key="font" metaFont="smallSystemBold"/>
                                                 <color key="textColor" name="labelColor" catalog="System" colorSpace="catalog"/>
@@ -870,11 +816,7 @@
                                             </textFieldCell>
                                         </textField>
                                         <textField focusRingType="none" verticalHuggingPriority="750" horizontalCompressionResistancePriority="250" allowsCharacterPickerTouchBarItem="YES" translatesAutoresizingMaskIntoConstraints="NO" id="nJF-Fe-glJ">
-<<<<<<< HEAD
-                                            <rect key="frame" x="10" y="404" width="424" height="16"/>
-=======
                                             <rect key="frame" x="10" y="336" width="306" height="16"/>
->>>>>>> 83b6725c
                                             <textFieldCell key="cell" controlSize="small" selectable="YES" sendsActionOnEndEditing="YES" id="JkC-3s-Ela">
                                                 <font key="font" usesAppearanceFont="YES"/>
                                                 <color key="textColor" name="labelColor" catalog="System" colorSpace="catalog"/>
@@ -885,11 +827,7 @@
                                             <rect key="frame" x="12" y="389" width="420" height="5"/>
                                         </box>
                                         <textField focusRingType="none" horizontalHuggingPriority="251" verticalHuggingPriority="750" translatesAutoresizingMaskIntoConstraints="NO" id="P6I-h4-MV9">
-<<<<<<< HEAD
-                                            <rect key="frame" x="10" y="365" width="60" height="14"/>
-=======
                                             <rect key="frame" x="10" y="297" width="60" height="14"/>
->>>>>>> 83b6725c
                                             <textFieldCell key="cell" controlSize="small" scrollable="YES" lineBreakMode="clipping" sendsActionOnEndEditing="YES" title="Size:" id="KqD-NM-WiK">
                                                 <font key="font" metaFont="smallSystemBold"/>
                                                 <color key="textColor" name="labelColor" catalog="System" colorSpace="catalog"/>
@@ -897,11 +835,7 @@
                                             </textFieldCell>
                                         </textField>
                                         <textField focusRingType="none" verticalHuggingPriority="750" translatesAutoresizingMaskIntoConstraints="NO" id="UBX-ge-nPN">
-<<<<<<< HEAD
-                                            <rect key="frame" x="76" y="365" width="358" height="16"/>
-=======
                                             <rect key="frame" x="76" y="297" width="240" height="16"/>
->>>>>>> 83b6725c
                                             <textFieldCell key="cell" controlSize="small" scrollable="YES" lineBreakMode="clipping" sendsActionOnEndEditing="YES" id="Zaf-qd-A4D">
                                                 <font key="font" usesAppearanceFont="YES"/>
                                                 <color key="textColor" name="labelColor" catalog="System" colorSpace="catalog"/>
@@ -909,11 +843,7 @@
                                             </textFieldCell>
                                         </textField>
                                         <textField focusRingType="none" horizontalHuggingPriority="251" verticalHuggingPriority="750" translatesAutoresizingMaskIntoConstraints="NO" id="EaI-Lh-edg">
-<<<<<<< HEAD
-                                            <rect key="frame" x="10" y="343" width="60" height="14"/>
-=======
                                             <rect key="frame" x="10" y="275" width="60" height="14"/>
->>>>>>> 83b6725c
                                             <textFieldCell key="cell" controlSize="small" scrollable="YES" lineBreakMode="clipping" sendsActionOnEndEditing="YES" title="Format:" id="mgl-Et-20K">
                                                 <font key="font" metaFont="smallSystemBold"/>
                                                 <color key="textColor" name="labelColor" catalog="System" colorSpace="catalog"/>
@@ -921,11 +851,7 @@
                                             </textFieldCell>
                                         </textField>
                                         <textField focusRingType="none" verticalHuggingPriority="750" translatesAutoresizingMaskIntoConstraints="NO" id="3Lj-7X-tNH">
-<<<<<<< HEAD
-                                            <rect key="frame" x="76" y="343" width="358" height="16"/>
-=======
                                             <rect key="frame" x="76" y="275" width="240" height="16"/>
->>>>>>> 83b6725c
                                             <textFieldCell key="cell" controlSize="small" scrollable="YES" lineBreakMode="clipping" sendsActionOnEndEditing="YES" id="QTi-nO-v8c">
                                                 <font key="font" usesAppearanceFont="YES"/>
                                                 <color key="textColor" name="labelColor" catalog="System" colorSpace="catalog"/>
@@ -933,11 +859,7 @@
                                             </textFieldCell>
                                         </textField>
                                         <textField focusRingType="none" horizontalHuggingPriority="251" verticalHuggingPriority="750" translatesAutoresizingMaskIntoConstraints="NO" id="SEN-lo-1AP">
-<<<<<<< HEAD
-                                            <rect key="frame" x="10" y="321" width="60" height="14"/>
-=======
                                             <rect key="frame" x="10" y="253" width="60" height="14"/>
->>>>>>> 83b6725c
                                             <textFieldCell key="cell" controlSize="small" scrollable="YES" lineBreakMode="clipping" sendsActionOnEndEditing="YES" title="Duration:" id="OCm-zb-deg">
                                                 <font key="font" metaFont="smallSystemBold"/>
                                                 <color key="textColor" name="labelColor" catalog="System" colorSpace="catalog"/>
@@ -945,11 +867,7 @@
                                             </textFieldCell>
                                         </textField>
                                         <textField focusRingType="none" verticalHuggingPriority="750" translatesAutoresizingMaskIntoConstraints="NO" id="uzH-YO-YLT">
-<<<<<<< HEAD
-                                            <rect key="frame" x="76" y="321" width="358" height="16"/>
-=======
                                             <rect key="frame" x="76" y="253" width="240" height="16"/>
->>>>>>> 83b6725c
                                             <textFieldCell key="cell" controlSize="small" scrollable="YES" lineBreakMode="clipping" sendsActionOnEndEditing="YES" id="sgp-Kk-awA">
                                                 <font key="font" usesAppearanceFont="YES"/>
                                                 <color key="textColor" name="labelColor" catalog="System" colorSpace="catalog"/>
@@ -957,11 +875,7 @@
                                             </textFieldCell>
                                         </textField>
                                         <textField focusRingType="none" horizontalHuggingPriority="251" verticalHuggingPriority="750" translatesAutoresizingMaskIntoConstraints="NO" id="IpH-Qz-kKo">
-<<<<<<< HEAD
-                                            <rect key="frame" x="10" y="299" width="60" height="14"/>
-=======
                                             <rect key="frame" x="10" y="231" width="60" height="14"/>
->>>>>>> 83b6725c
                                             <textFieldCell key="cell" controlSize="small" scrollable="YES" lineBreakMode="clipping" sendsActionOnEndEditing="YES" title="Chapters:" id="PBk-VC-4gu">
                                                 <font key="font" metaFont="smallSystemBold"/>
                                                 <color key="textColor" name="labelColor" catalog="System" colorSpace="catalog"/>
@@ -969,11 +883,7 @@
                                             </textFieldCell>
                                         </textField>
                                         <textField focusRingType="none" verticalHuggingPriority="750" translatesAutoresizingMaskIntoConstraints="NO" id="PgQ-KO-dy8">
-<<<<<<< HEAD
-                                            <rect key="frame" x="76" y="299" width="358" height="16"/>
-=======
                                             <rect key="frame" x="76" y="231" width="240" height="16"/>
->>>>>>> 83b6725c
                                             <textFieldCell key="cell" controlSize="small" scrollable="YES" lineBreakMode="clipping" sendsActionOnEndEditing="YES" id="IME-9M-YdQ">
                                                 <font key="font" usesAppearanceFont="YES"/>
                                                 <color key="textColor" name="labelColor" catalog="System" colorSpace="catalog"/>
@@ -981,11 +891,7 @@
                                             </textFieldCell>
                                         </textField>
                                         <textField focusRingType="none" horizontalHuggingPriority="251" verticalHuggingPriority="750" translatesAutoresizingMaskIntoConstraints="NO" id="2xR-1D-bSh">
-<<<<<<< HEAD
-                                            <rect key="frame" x="10" y="277" width="60" height="14"/>
-=======
                                             <rect key="frame" x="10" y="209" width="60" height="14"/>
->>>>>>> 83b6725c
                                             <textFieldCell key="cell" controlSize="small" scrollable="YES" lineBreakMode="clipping" sendsActionOnEndEditing="YES" title="Editions:" id="POj-mQ-zP9">
                                                 <font key="font" metaFont="smallSystemBold"/>
                                                 <color key="textColor" name="labelColor" catalog="System" colorSpace="catalog"/>
@@ -993,11 +899,7 @@
                                             </textFieldCell>
                                         </textField>
                                         <textField focusRingType="none" verticalHuggingPriority="750" translatesAutoresizingMaskIntoConstraints="NO" id="yhp-8h-TAd">
-<<<<<<< HEAD
-                                            <rect key="frame" x="76" y="277" width="358" height="16"/>
-=======
                                             <rect key="frame" x="76" y="209" width="240" height="16"/>
->>>>>>> 83b6725c
                                             <textFieldCell key="cell" controlSize="small" scrollable="YES" lineBreakMode="clipping" sendsActionOnEndEditing="YES" id="xIH-Dc-ZRT">
                                                 <font key="font" usesAppearanceFont="YES"/>
                                                 <color key="textColor" name="labelColor" catalog="System" colorSpace="catalog"/>
@@ -1183,11 +1085,7 @@
                                                     <rect key="frame" x="0.0" y="0.0" width="420" height="201"/>
                                                     <clipView key="contentView" drawsBackground="NO" copiesOnScroll="NO" translatesAutoresizingMaskIntoConstraints="NO" id="MlR-S8-3gW" userLabel="WatchTable Clip View">
                                                         <rect key="frame" x="0.0" y="0.0" width="420" height="201"/>
-<<<<<<< HEAD
-                                                        <autoresizingMask key="autoresizingMask" widthSizable="YES" heightSizable="YES"/>
-=======
                                                         <autoresizingMask key="autoresizingMask"/>
->>>>>>> 83b6725c
                                                         <subviews>
                                                             <tableView focusRingType="none" verticalHuggingPriority="750" allowsExpansionToolTips="YES" columnAutoresizingStyle="lastColumnOnly" tableStyle="fullWidth" columnReordering="NO" typeSelect="NO" autosaveName="InspectorWatchTable" rowSizeStyle="automatic" headerView="pnK-fx-7et" viewBased="YES" floatsGroupRows="NO" id="oUp-DO-OKl" userLabel="WatchTable Table View">
                                                                 <rect key="frame" x="0.0" y="0.0" width="420" height="173"/>
@@ -1201,11 +1099,7 @@
                                                                             <color key="textColor" name="headerTextColor" catalog="System" colorSpace="catalog"/>
                                                                             <color key="backgroundColor" red="0.0" green="0.0" blue="0.0" alpha="0.0" colorSpace="custom" customColorSpace="sRGB"/>
                                                                         </tableHeaderCell>
-<<<<<<< HEAD
-                                                                        <textFieldCell key="dataCell" controlSize="small" lineBreakMode="truncatingTail" selectable="YES" editable="YES" refusesFirstResponder="YES" title="Text Cell" id="ydW-J5-Kk2">
-=======
                                                                         <textFieldCell key="dataCell" controlSize="small" lineBreakMode="truncatingTail" selectable="YES" editable="YES" title="Text Cell" id="ydW-J5-Kk2">
->>>>>>> 83b6725c
                                                                             <font key="font" usesAppearanceFont="YES"/>
                                                                             <color key="textColor" name="controlTextColor" catalog="System" colorSpace="catalog"/>
                                                                             <color key="backgroundColor" name="controlBackgroundColor" catalog="System" colorSpace="catalog"/>
@@ -1241,11 +1135,7 @@
                                                                             <color key="textColor" name="headerTextColor" catalog="System" colorSpace="catalog"/>
                                                                             <color key="backgroundColor" name="headerColor" catalog="System" colorSpace="catalog"/>
                                                                         </tableHeaderCell>
-<<<<<<< HEAD
-                                                                        <textFieldCell key="dataCell" controlSize="small" lineBreakMode="truncatingTail" selectable="YES" editable="YES" refusesFirstResponder="YES" title="Text Cell" id="cCV-DA-Kkq">
-=======
                                                                         <textFieldCell key="dataCell" controlSize="small" lineBreakMode="truncatingTail" selectable="YES" editable="YES" title="Text Cell" id="cCV-DA-Kkq">
->>>>>>> 83b6725c
                                                                             <font key="font" usesAppearanceFont="YES"/>
                                                                             <color key="textColor" name="controlTextColor" catalog="System" colorSpace="catalog"/>
                                                                             <color key="backgroundColor" name="controlBackgroundColor" catalog="System" colorSpace="catalog"/>
@@ -1398,11 +1288,7 @@
                     </tabView>
                     <segmentedControl verticalHuggingPriority="750" translatesAutoresizingMaskIntoConstraints="NO" id="0rt-Td-kr8">
                         <rect key="frame" x="146" y="462" width="176" height="21"/>
-<<<<<<< HEAD
-                        <segmentedCell key="cell" controlSize="small" refusesFirstResponder="YES" borderStyle="border" alignment="left" style="rounded" trackingMode="selectOne" id="Fqo-1c-3L1">
-=======
                         <segmentedCell key="cell" controlSize="small" borderStyle="border" alignment="left" style="rounded" trackingMode="selectOne" id="Fqo-1c-3L1">
->>>>>>> 83b6725c
                             <font key="font" metaFont="smallSystem"/>
                             <segments>
                                 <segment label="General" selected="YES"/>
@@ -1433,12 +1319,7 @@
         <collectionViewItem id="STR-xi-slv"/>
     </objects>
     <resources>
-<<<<<<< HEAD
-        <image name="NSAddTemplate" width="18" height="17"/>
-        <image name="NSRemoveTemplate" width="18" height="5"/>
-=======
         <image name="NSAddTemplate" width="18" height="16"/>
         <image name="NSRemoveTemplate" width="18" height="4"/>
->>>>>>> 83b6725c
     </resources>
 </document>