--- conflicted
+++ resolved
@@ -2,7 +2,7 @@
 <document type="com.apple.InterfaceBuilder3.Cocoa.XIB" version="3.0" toolsVersion="32700.99.1234" targetRuntime="MacOSX.Cocoa" propertyAccessControl="none" useAutolayout="YES" customObjectInstantitationMethod="direct">
     <dependencies>
         <deployment identifier="macosx"/>
-        <plugIn identifier="com.apple.InterfaceBuilder.CocoaPlugin" version="22689"/>
+        <plugIn identifier="com.apple.InterfaceBuilder.CocoaPlugin" version="22690"/>
         <capability name="documents saved in the Xcode 8 format" minToolsVersion="8.0"/>
     </dependencies>
     <objects>
@@ -23,212 +23,24 @@
             <rect key="frame" x="0.0" y="0.0" width="480" height="392"/>
             <point key="canvasLocation" x="-1607" y="64"/>
         </customView>
-<<<<<<< HEAD
         <customView translatesAutoresizingMaskIntoConstraints="NO" id="6zR-96-iKB" userLabel="Prefs &gt; General &gt; Behavior" propertyAccessControl="none">
-            <rect key="frame" x="0.0" y="0.0" width="578" height="587"/>
-            <subviews>
-                <textField identifier="SectionTitleBehavior" horizontalHuggingPriority="251" verticalHuggingPriority="750" allowsCharacterPickerTouchBarItem="YES" translatesAutoresizingMaskIntoConstraints="NO" id="38y-2I-MGs">
-                    <rect key="frame" x="-2" y="563" width="66" height="16"/>
-=======
-        <customView id="6zR-96-iKB" userLabel="Prefs &gt; General &gt; Behavior">
-            <rect key="frame" x="0.0" y="0.0" width="480" height="574"/>
-            <autoresizingMask key="autoresizingMask" flexibleMaxX="YES" flexibleMinY="YES"/>
+            <rect key="frame" x="0.0" y="0.0" width="578" height="1151"/>
             <subviews>
                 <textField identifier="SectionTitleBehavior" focusRingType="none" horizontalHuggingPriority="251" verticalHuggingPriority="750" allowsCharacterPickerTouchBarItem="YES" translatesAutoresizingMaskIntoConstraints="NO" id="38y-2I-MGs">
-                    <rect key="frame" x="-2" y="550" width="66" height="16"/>
->>>>>>> 5c39b7d6
+                    <rect key="frame" x="-2" y="1127" width="66" height="16"/>
                     <textFieldCell key="cell" sendsActionOnEndEditing="YES" alignment="left" title="Behavior:" id="uQR-Fx-oEm">
                         <font key="font" metaFont="systemBold"/>
                         <color key="textColor" name="labelColor" catalog="System" colorSpace="catalog"/>
                         <color key="backgroundColor" name="controlColor" catalog="System" colorSpace="catalog"/>
                     </textFieldCell>
                 </textField>
-<<<<<<< HEAD
                 <stackView distribution="fill" orientation="vertical" alignment="leading" spacing="4" horizontalStackHuggingPriority="251" verticalStackHuggingPriority="501" detachesHiddenViews="YES" translatesAutoresizingMaskIntoConstraints="NO" id="WFe-Uj-CJG" userLabel="AtLaunch-RightColumn Stack View">
-                    <rect key="frame" x="120" y="8" width="458" height="571"/>
-=======
-                <textField focusRingType="none" horizontalHuggingPriority="251" verticalHuggingPriority="750" translatesAutoresizingMaskIntoConstraints="NO" id="OXi-vL-mzp">
-                    <rect key="frame" x="118" y="550" width="65" height="16"/>
-                    <textFieldCell key="cell" scrollable="YES" lineBreakMode="clipping" sendsActionOnEndEditing="YES" title="At launch:" id="gqT-CB-Puw">
-                        <font key="font" metaFont="system"/>
-                        <color key="textColor" name="labelColor" catalog="System" colorSpace="catalog"/>
-                        <color key="backgroundColor" name="controlColor" catalog="System" colorSpace="catalog"/>
-                    </textFieldCell>
-                </textField>
-                <popUpButton verticalHuggingPriority="750" translatesAutoresizingMaskIntoConstraints="NO" id="bV8-LP-cwH">
-                    <rect key="frame" x="186" y="543" width="179" height="25"/>
-                    <popUpButtonCell key="cell" type="push" title="Show welcome window" bezelStyle="rounded" alignment="left" lineBreakMode="truncatingTail" state="on" borderStyle="borderAndBezel" imageScaling="proportionallyDown" inset="2" selectedItem="z9T-8h-1T0" id="6y1-KS-0tJ">
-                        <behavior key="behavior" lightByBackground="YES" lightByGray="YES"/>
-                        <font key="font" metaFont="menu"/>
-                        <menu key="menu" id="MId-eC-pMR">
-                            <items>
-                                <menuItem title="Show welcome window" state="on" id="z9T-8h-1T0"/>
-                                <menuItem title="Show open file panel" tag="1" id="1ce-4b-kgG"/>
-                                <menuItem title="Do nothing" tag="2" id="JfZ-D8-aF2"/>
-                            </items>
-                        </menu>
-                    </popUpButtonCell>
-                    <connections>
-                        <binding destination="IBP-Mz-Maa" name="selectedTag" keyPath="values.actionAfterLaunch" id="P8y-51-wBi"/>
-                    </connections>
-                </popUpButton>
-                <button translatesAutoresizingMaskIntoConstraints="NO" id="DUm-O0-pdI">
-                    <rect key="frame" x="118" y="297" width="235" height="18"/>
-                    <buttonCell key="cell" type="check" title="Always open media in new window" bezelStyle="regularSquare" imagePosition="left" state="on" inset="2" id="M0z-bI-88d">
-                        <behavior key="behavior" changeContents="YES" doesNotDimImage="YES" lightByContents="YES"/>
-                        <font key="font" metaFont="system"/>
-                    </buttonCell>
-                    <constraints>
-                        <constraint firstAttribute="height" constant="16" id="b1L-o2-7jn"/>
-                    </constraints>
-                    <connections>
-                        <binding destination="IBP-Mz-Maa" name="value" keyPath="values.alwaysOpenInNewWindow" id="pIG-7D-0J8"/>
-                    </connections>
-                </button>
-                <button translatesAutoresizingMaskIntoConstraints="NO" id="5G0-Ih-CIb">
-                    <rect key="frame" x="118" y="273" width="223" height="18"/>
-                    <buttonCell key="cell" type="check" title="Quit after all windows are closed" bezelStyle="regularSquare" imagePosition="left" state="on" inset="2" id="YLo-6E-tT7">
-                        <behavior key="behavior" changeContents="YES" doesNotDimImage="YES" lightByContents="YES"/>
-                        <font key="font" metaFont="system"/>
-                        <connections>
-                            <binding destination="IBP-Mz-Maa" name="value" keyPath="values.quitWhenNoOpenedWindow" id="wJX-a3-saG"/>
-                        </connections>
-                    </buttonCell>
-                </button>
-                <button translatesAutoresizingMaskIntoConstraints="NO" id="Xi9-i5-9V4">
-                    <rect key="frame" x="118" y="249" width="281" height="18"/>
-                    <buttonCell key="cell" type="check" title="Keep window open after playback finishes" bezelStyle="regularSquare" imagePosition="left" state="on" inset="2" id="2iM-j7-AzQ">
-                        <behavior key="behavior" changeContents="YES" doesNotDimImage="YES" lightByContents="YES"/>
-                        <font key="font" metaFont="system"/>
-                    </buttonCell>
-                    <connections>
-                        <binding destination="IBP-Mz-Maa" name="value" keyPath="values.keepOpenOnFileEnd" id="4qh-CV-UAH"/>
-                    </connections>
-                </button>
-                <button translatesAutoresizingMaskIntoConstraints="NO" id="F6o-D4-gDa">
-                    <rect key="frame" x="118" y="225" width="210" height="18"/>
-                    <buttonCell key="cell" type="check" title="Resume last playback position" bezelStyle="regularSquare" imagePosition="left" state="on" inset="2" id="jOB-D3-WT3">
-                        <behavior key="behavior" changeContents="YES" doesNotDimImage="YES" lightByContents="YES"/>
-                        <font key="font" metaFont="system"/>
-                    </buttonCell>
-                    <connections>
-                        <binding destination="IBP-Mz-Maa" name="value" keyPath="values.resumeLastPosition" id="305-KH-mQ5"/>
-                    </connections>
-                </button>
-                <button translatesAutoresizingMaskIntoConstraints="NO" id="ibu-Tq-kBr">
-                    <rect key="frame" x="118" y="31" width="138" height="18"/>
-                    <buttonCell key="cell" type="check" title="Check for updates" bezelStyle="regularSquare" imagePosition="left" state="on" inset="2" id="hWC-KJ-FuC">
-                        <behavior key="behavior" changeContents="YES" doesNotDimImage="YES" lightByContents="YES"/>
-                        <font key="font" metaFont="system"/>
-                    </buttonCell>
-                    <connections>
-                        <binding destination="-3" name="value" keyPath="delegate.updaterController.updater.automaticallyChecksForUpdates" id="jlJ-QN-IRH"/>
-                    </connections>
-                </button>
-                <button translatesAutoresizingMaskIntoConstraints="NO" id="6Hg-O4-cBP">
-                    <rect key="frame" x="118" y="193" width="160" height="18"/>
-                    <buttonCell key="cell" type="check" title="Use legacy full screen" bezelStyle="regularSquare" imagePosition="left" state="on" inset="2" id="TvB-UM-FrS">
-                        <behavior key="behavior" changeContents="YES" doesNotDimImage="YES" lightByContents="YES"/>
-                        <font key="font" metaFont="system"/>
-                    </buttonCell>
-                    <connections>
-                        <binding destination="IBP-Mz-Maa" name="value" keyPath="values.useLegacyFullScreen" id="a19-id-WTW"/>
-                    </connections>
-                </button>
-                <button translatesAutoresizingMaskIntoConstraints="NO" id="QvG-Ma-br0">
-                    <rect key="frame" x="118" y="169" width="291" height="18"/>
-                    <buttonCell key="cell" type="check" title="Black out other monitors while in full screen" bezelStyle="regularSquare" imagePosition="left" state="on" inset="2" id="KYi-0W-zOr">
-                        <behavior key="behavior" changeContents="YES" doesNotDimImage="YES" lightByContents="YES"/>
-                        <font key="font" metaFont="system"/>
-                    </buttonCell>
-                    <connections>
-                        <binding destination="IBP-Mz-Maa" name="value" keyPath="values.blackOutMonitor" id="LYr-PX-pOF"/>
-                    </connections>
-                </button>
-                <button verticalHuggingPriority="750" translatesAutoresizingMaskIntoConstraints="NO" id="tUl-6f-ClP">
-                    <rect key="frame" x="118" y="7" width="157" height="18"/>
-                    <buttonCell key="cell" type="check" title="Receive beta updates" bezelStyle="regularSquare" imagePosition="left" state="on" inset="2" id="f0j-Dn-cxt">
-                        <behavior key="behavior" changeContents="YES" doesNotDimImage="YES" lightByContents="YES"/>
-                        <font key="font" metaFont="system"/>
-                    </buttonCell>
-                    <connections>
-                        <binding destination="IBP-Mz-Maa" name="value" keyPath="values.receiveBetaUpdate" id="hup-g9-DSv"/>
-                    </connections>
-                </button>
-                <popUpButton verticalHuggingPriority="750" translatesAutoresizingMaskIntoConstraints="NO" id="ONF-nX-zDm">
-                    <rect key="frame" x="261" y="25" width="88" height="25"/>
-                    <popUpButtonCell key="cell" type="push" title="Hourly" bezelStyle="rounded" alignment="left" lineBreakMode="truncatingTail" state="on" borderStyle="borderAndBezel" tag="3600" imageScaling="proportionallyDown" inset="2" selectedItem="slG-Jb-54B" id="fRX-zX-ecC">
-                        <behavior key="behavior" lightByBackground="YES" lightByGray="YES"/>
-                        <font key="font" metaFont="menu"/>
-                        <menu key="menu" id="oZC-kI-PeA">
-                            <items>
-                                <menuItem title="Hourly" state="on" tag="3600" id="slG-Jb-54B">
-                                    <modifierMask key="keyEquivalentModifierMask"/>
-                                </menuItem>
-                                <menuItem title="Daily" tag="86400" id="Ez8-qY-WAZ">
-                                    <modifierMask key="keyEquivalentModifierMask"/>
-                                </menuItem>
-                                <menuItem title="Weekly" tag="604800" id="Imf-6g-2Cd">
-                                    <modifierMask key="keyEquivalentModifierMask"/>
-                                </menuItem>
-                                <menuItem title="Monthly" tag="2629800" id="REP-70-XOi">
-                                    <modifierMask key="keyEquivalentModifierMask"/>
-                                </menuItem>
-                            </items>
-                        </menu>
-                    </popUpButtonCell>
-                    <connections>
-                        <binding destination="-3" name="enabled" keyPath="delegate.updaterController.updater.automaticallyChecksForUpdates" id="Ly4-Xs-Mka"/>
-                        <binding destination="-3" name="selectedTag" keyPath="delegate.updaterController.updater.updateCheckInterval" id="iLA-V7-aFg"/>
-                    </connections>
-                </popUpButton>
-                <button translatesAutoresizingMaskIntoConstraints="NO" id="b7I-2V-MYa">
-                    <rect key="frame" x="118" y="137" width="416" height="18"/>
-                    <buttonCell key="cell" type="check" title="Switch to &quot;music mode&quot; automatically when playing an audio file" bezelStyle="regularSquare" imagePosition="left" state="on" inset="2" id="KfL-r7-Uav">
-                        <behavior key="behavior" changeContents="YES" doesNotDimImage="YES" lightByContents="YES"/>
-                        <font key="font" metaFont="system"/>
-                    </buttonCell>
-                    <connections>
-                        <binding destination="IBP-Mz-Maa" name="value" keyPath="values.autoSwitchToMusicMode" id="yWA-OL-vl0"/>
-                    </connections>
-                </button>
-                <button translatesAutoresizingMaskIntoConstraints="NO" id="MWj-we-UuR">
-                    <rect key="frame" x="118" y="105" width="317" height="18"/>
-                    <buttonCell key="cell" type="check" title="Prevent screen saver from starting while playing" bezelStyle="regularSquare" imagePosition="left" state="on" inset="2" id="r2u-P9-J5p">
-                        <behavior key="behavior" changeContents="YES" doesNotDimImage="YES" lightByContents="YES"/>
-                        <font key="font" metaFont="system"/>
-                    </buttonCell>
-                    <connections>
-                        <binding destination="IBP-Mz-Maa" name="value" keyPath="values.preventScreenSaver" id="EeM-5F-WOt"/>
-                    </connections>
-                </button>
-                <button translatesAutoresizingMaskIntoConstraints="NO" id="fms-nd-RFo">
-                    <rect key="frame" x="138" y="81" width="303" height="18"/>
-                    <buttonCell key="cell" type="check" title="Not while in Music Mode or only playing audio" bezelStyle="regularSquare" imagePosition="left" inset="2" id="yla-DT-YTx">
-                        <behavior key="behavior" changeContents="YES" doesNotDimImage="YES" lightByContents="YES"/>
-                        <font key="font" metaFont="system"/>
-                    </buttonCell>
-                    <connections>
-                        <binding destination="IBP-Mz-Maa" name="enabled" keyPath="values.preventScreenSaver" id="118-qC-OuP"/>
-                        <binding destination="IBP-Mz-Maa" name="value" keyPath="values.allowScreenSaverForAudio" id="vnC-IC-vz6"/>
-                    </connections>
-                </button>
-                <textField focusRingType="none" horizontalHuggingPriority="251" verticalHuggingPriority="750" translatesAutoresizingMaskIntoConstraints="NO" id="vNn-a9-lMx" userLabel="Still prevents system from sleeping">
-                    <rect key="frame" x="156" y="64" width="191" height="14"/>
-                    <textFieldCell key="cell" controlSize="small" sendsActionOnEndEditing="YES" title="Still prevents system from sleeping." id="Kdk-iC-e1C">
-                        <font key="font" metaFont="message" size="11"/>
-                        <color key="textColor" name="disabledControlTextColor" catalog="System" colorSpace="catalog"/>
-                        <color key="backgroundColor" name="controlColor" catalog="System" colorSpace="catalog"/>
-                    </textFieldCell>
-                </textField>
-                <stackView distribution="fill" orientation="vertical" alignment="leading" spacing="4" horizontalStackHuggingPriority="249.99998474121094" verticalStackHuggingPriority="249.99998474121094" detachesHiddenViews="YES" translatesAutoresizingMaskIntoConstraints="NO" id="aKH-Me-5XB" customClass="CollapseView" customModule="IINA" customModuleProvider="target">
-                    <rect key="frame" x="120" y="485" width="360" height="57"/>
->>>>>>> 5c39b7d6
+                    <rect key="frame" x="120" y="8" width="458" height="1135"/>
                     <subviews>
                         <stackView distribution="fill" orientation="horizontal" alignment="firstBaseline" horizontalStackHuggingPriority="250" verticalStackHuggingPriority="750" detachesHiddenViews="YES" translatesAutoresizingMaskIntoConstraints="NO" id="5Nu-WP-fyV" userLabel="AtLaunch-HStack View">
-                            <rect key="frame" x="0.0" y="551" width="414" height="20"/>
+                            <rect key="frame" x="0.0" y="1115" width="414" height="20"/>
                             <subviews>
-                                <textField horizontalHuggingPriority="750" verticalHuggingPriority="249" translatesAutoresizingMaskIntoConstraints="NO" id="OXi-vL-mzp">
+                                <textField focusRingType="none" horizontalHuggingPriority="750" verticalHuggingPriority="249" translatesAutoresizingMaskIntoConstraints="NO" id="OXi-vL-mzp">
                                     <rect key="frame" x="-2" y="0.0" width="190" height="20"/>
                                     <textFieldCell key="cell" scrollable="YES" lineBreakMode="clipping" sendsActionOnEndEditing="YES" title="When launched with no media:" id="gqT-CB-Puw">
                                         <font key="font" metaFont="system"/>
@@ -268,10 +80,10 @@
                             </customSpacing>
                         </stackView>
                         <stackView distribution="fill" orientation="horizontal" alignment="firstBaseline" horizontalStackHuggingPriority="100" verticalStackHuggingPriority="100" detachesHiddenViews="YES" translatesAutoresizingMaskIntoConstraints="NO" id="R2b-dw-sL7" userLabel="WhenAllWindowsClosed-HStack View">
-                            <rect key="frame" x="0.0" y="524" width="397" height="23"/>
+                            <rect key="frame" x="0.0" y="641" width="397" height="470"/>
                             <subviews>
-                                <textField horizontalHuggingPriority="249" verticalHuggingPriority="249" translatesAutoresizingMaskIntoConstraints="NO" id="hDQ-Ns-0hM" userLabel="When all windows are closed:">
-                                    <rect key="frame" x="-2" y="6" width="190" height="16"/>
+                                <textField focusRingType="none" horizontalHuggingPriority="249" verticalHuggingPriority="249" translatesAutoresizingMaskIntoConstraints="NO" id="hDQ-Ns-0hM" userLabel="When all windows are closed:">
+                                    <rect key="frame" x="-2" y="453" width="190" height="16"/>
                                     <textFieldCell key="cell" scrollable="YES" lineBreakMode="clipping" sendsActionOnEndEditing="YES" title="When all windows are closed:" id="VYb-KL-oiL">
                                         <font key="font" metaFont="system"/>
                                         <color key="textColor" name="labelColor" catalog="System" colorSpace="catalog"/>
@@ -279,7 +91,7 @@
                                     </textFieldCell>
                                 </textField>
                                 <popUpButton horizontalHuggingPriority="750" verticalHuggingPriority="249" translatesAutoresizingMaskIntoConstraints="NO" id="EHL-JZ-pOJ">
-                                    <rect key="frame" x="191" y="-1" width="210" height="25"/>
+                                    <rect key="frame" x="191" y="446" width="210" height="25"/>
                                     <popUpButtonCell key="cell" type="push" title="Do same action as at launch" bezelStyle="rounded" alignment="left" lineBreakMode="truncatingTail" state="on" borderStyle="borderAndBezel" imageScaling="proportionallyDown" inset="2" selectedItem="LLC-oc-e6Q" id="RAv-Yr-VKh">
                                         <behavior key="behavior" lightByBackground="YES" lightByGray="YES"/>
                                         <font key="font" metaFont="menu"/>
@@ -310,7 +122,7 @@
                             </customSpacing>
                         </stackView>
                         <customView translatesAutoresizingMaskIntoConstraints="NO" id="FoP-ng-1IO" userLabel="0pt Spacer">
-                            <rect key="frame" x="0.0" y="520" width="1" height="0.0"/>
+                            <rect key="frame" x="0.0" y="637" width="1" height="0.0"/>
                             <constraints>
                                 <constraint firstAttribute="width" constant="1" id="5t5-72-0cf"/>
                                 <constraint firstAttribute="height" id="AHW-ed-igt"/>
@@ -324,7 +136,7 @@
                             </connections>
                         </customView>
                         <button translatesAutoresizingMaskIntoConstraints="NO" id="0me-8u-hdd">
-                            <rect key="frame" x="-2" y="499" width="460" height="18"/>
+                            <rect key="frame" x="-2" y="616" width="460" height="18"/>
                             <buttonCell key="cell" type="check" title="Allow welcome window to be shown via File &gt; New Window" bezelStyle="regularSquare" imagePosition="left" state="on" inset="2" id="dCz-9V-uDQ">
                                 <behavior key="behavior" changeContents="YES" doesNotDimImage="YES" lightByContents="YES"/>
                                 <font key="font" metaFont="system"/>
@@ -339,17 +151,16 @@
                             </connections>
                         </button>
                         <customView translatesAutoresizingMaskIntoConstraints="NO" id="iYC-W4-rw7" userLabel="0pt Spacer">
-                            <rect key="frame" x="0.0" y="496" width="1" height="0.0"/>
+                            <rect key="frame" x="0.0" y="613" width="1" height="0.0"/>
                             <constraints>
                                 <constraint firstAttribute="width" constant="1" id="EeM-Vo-3UT"/>
                                 <constraint firstAttribute="height" id="Gw4-n1-XBM"/>
                             </constraints>
-<<<<<<< HEAD
                         </customView>
                         <stackView distribution="fill" orientation="vertical" alignment="leading" spacing="4" horizontalStackHuggingPriority="249.99998474121094" verticalStackHuggingPriority="249.99998474121094" detachesHiddenViews="YES" translatesAutoresizingMaskIntoConstraints="NO" id="2uj-sK-U1e" userLabel="WhenMediaIsStartedSection VStack View">
-                            <rect key="frame" x="0.0" y="405" width="458" height="87"/>
+                            <rect key="frame" x="0.0" y="522" width="458" height="87"/>
                             <subviews>
-                                <textField horizontalHuggingPriority="251" verticalHuggingPriority="750" translatesAutoresizingMaskIntoConstraints="NO" id="f24-lZ-4m7">
+                                <textField focusRingType="none" horizontalHuggingPriority="251" verticalHuggingPriority="750" translatesAutoresizingMaskIntoConstraints="NO" id="f24-lZ-4m7">
                                     <rect key="frame" x="-2" y="70" width="124" height="17"/>
                                     <constraints>
                                         <constraint firstAttribute="height" constant="17" id="gV7-Rf-3HD"/>
@@ -457,41 +268,16 @@
                             </customSpacing>
                         </stackView>
                         <customView translatesAutoresizingMaskIntoConstraints="NO" id="WA9-3L-BKN" userLabel="4pt Spacer">
-                            <rect key="frame" x="0.0" y="397" width="1" height="4"/>
+                            <rect key="frame" x="0.0" y="514" width="1" height="4"/>
                             <constraints>
                                 <constraint firstAttribute="width" constant="1" id="2V8-32-0UZ"/>
                                 <constraint firstAttribute="height" constant="4" id="KEX-QB-VNH"/>
                             </constraints>
                         </customView>
                         <stackView distribution="fill" orientation="vertical" alignment="leading" spacing="4" horizontalStackHuggingPriority="250" verticalStackHuggingPriority="1000" detachesHiddenViews="YES" translatesAutoresizingMaskIntoConstraints="NO" id="aKH-Me-5XB" userLabel="WhenMediaIsOpenedManuallySection VStack View">
-                            <rect key="frame" x="0.0" y="306" width="458" height="87"/>
-=======
-                        </box>
-                    </subviews>
-                    <constraints>
-                        <constraint firstItem="DZT-7n-S4M" firstAttribute="top" secondItem="Pga-vd-zGA" secondAttribute="bottom" constant="4" id="FJ5-Gb-U2v"/>
-                        <constraint firstItem="Pga-vd-zGA" firstAttribute="leading" secondItem="aKH-Me-5XB" secondAttribute="leading" id="FaX-Xs-Dcn"/>
-                        <constraint firstItem="DZT-7n-S4M" firstAttribute="leading" secondItem="aKH-Me-5XB" secondAttribute="leading" id="LyN-F7-aby"/>
-                        <constraint firstAttribute="trailing" secondItem="Pga-vd-zGA" secondAttribute="trailing" id="QSQ-jY-ENS"/>
-                        <constraint firstAttribute="trailing" secondItem="DZT-7n-S4M" secondAttribute="trailing" id="UHK-I8-YlP"/>
-                    </constraints>
-                    <visibilityPriorities>
-                        <integer value="1000"/>
-                        <integer value="1000"/>
-                    </visibilityPriorities>
-                    <customSpacing>
-                        <real value="3.4028234663852886e+38"/>
-                        <real value="3.4028234663852886e+38"/>
-                    </customSpacing>
-                </stackView>
-                <stackView distribution="fill" orientation="vertical" alignment="leading" spacing="4" horizontalStackHuggingPriority="249.99998474121094" verticalStackHuggingPriority="249.99998474121094" detachesHiddenViews="YES" translatesAutoresizingMaskIntoConstraints="NO" id="8iE-FU-0g0" customClass="CollapseView" customModule="IINA" customModuleProvider="target">
-                    <rect key="frame" x="120" y="330" width="360" height="147"/>
-                    <subviews>
-                        <customView translatesAutoresizingMaskIntoConstraints="NO" id="W54-Em-Hx4">
-                            <rect key="frame" x="0.0" y="130" width="360" height="17"/>
->>>>>>> 5c39b7d6
+                            <rect key="frame" x="0.0" y="423" width="458" height="87"/>
                             <subviews>
-                                <textField horizontalHuggingPriority="251" verticalHuggingPriority="750" translatesAutoresizingMaskIntoConstraints="NO" id="10b-EJ-N6W">
+                                <textField focusRingType="none" horizontalHuggingPriority="251" verticalHuggingPriority="750" translatesAutoresizingMaskIntoConstraints="NO" id="10b-EJ-N6W">
                                     <rect key="frame" x="-2" y="70" width="204" height="17"/>
                                     <constraints>
                                         <constraint firstAttribute="height" constant="17" id="bnG-2I-pUM"/>
@@ -571,6 +357,150 @@
                                 <real value="3.4028234663852886e+38"/>
                             </customSpacing>
                         </stackView>
+                        <customView translatesAutoresizingMaskIntoConstraints="NO" id="hb8-iM-6GW" userLabel="4pt Spacer">
+                            <rect key="frame" x="0.0" y="415" width="1" height="4"/>
+                            <constraints>
+                                <constraint firstAttribute="width" constant="1" id="JVp-qb-MC4"/>
+                                <constraint firstAttribute="height" constant="4" id="jsR-qK-FxH"/>
+                            </constraints>
+                        </customView>
+                        <stackView distribution="fill" orientation="vertical" alignment="leading" spacing="4" horizontalStackHuggingPriority="250" verticalStackHuggingPriority="1000" detachesHiddenViews="YES" translatesAutoresizingMaskIntoConstraints="NO" id="8L4-Ee-969" userLabel="WhileMediaIsPlayingSection VStack View">
+                            <rect key="frame" x="0.0" y="306" width="458" height="105"/>
+                            <subviews>
+                                <textField focusRingType="none" horizontalHuggingPriority="251" verticalHuggingPriority="750" translatesAutoresizingMaskIntoConstraints="NO" id="Sh2-Uc-LNm">
+                                    <rect key="frame" x="-2" y="88" width="143" height="17"/>
+                                    <constraints>
+                                        <constraint firstAttribute="height" constant="17" id="7Bw-ok-YDF"/>
+                                    </constraints>
+                                    <textFieldCell key="cell" scrollable="YES" lineBreakMode="clipping" sendsActionOnEndEditing="YES" title="While media is playing:" id="PAl-QL-5ro">
+                                        <font key="font" metaFont="system"/>
+                                        <color key="textColor" name="labelColor" catalog="System" colorSpace="catalog"/>
+                                        <color key="backgroundColor" name="controlColor" catalog="System" colorSpace="catalog"/>
+                                    </textFieldCell>
+                                </textField>
+                                <box identifier="Content5" horizontalHuggingPriority="249" horizontalCompressionResistancePriority="250" verticalCompressionResistancePriority="250" title="Box" titlePosition="noTitle" translatesAutoresizingMaskIntoConstraints="NO" id="CPi-TL-M14" userLabel="WhileMediaIsPlaying Box">
+                                    <rect key="frame" x="-3" y="-4" width="464" height="90"/>
+                                    <view key="contentView" id="qeE-Xe-ZTK" userLabel="WhileMediaIsPlayingBox Content View">
+                                        <rect key="frame" x="4" y="5" width="456" height="82"/>
+                                        <autoresizingMask key="autoresizingMask" widthSizable="YES" heightSizable="YES"/>
+                                        <subviews>
+                                            <stackView distribution="equalCentering" orientation="vertical" alignment="leading" spacing="4" horizontalStackHuggingPriority="1000" verticalStackHuggingPriority="1000" detachesHiddenViews="YES" translatesAutoresizingMaskIntoConstraints="NO" id="m97-ex-r5a" userLabel="WhileMediaIsPlayingBox VStack View">
+                                                <rect key="frame" x="0.0" y="0.0" width="456" height="82"/>
+                                                <subviews>
+                                                    <button translatesAutoresizingMaskIntoConstraints="NO" id="MWj-we-UuR">
+                                                        <rect key="frame" x="14" y="53" width="426" height="18"/>
+                                                        <buttonCell key="cell" type="check" title="Prevent screen saver from starting while playing" bezelStyle="regularSquare" imagePosition="left" state="on" inset="2" id="r2u-P9-J5p">
+                                                            <behavior key="behavior" changeContents="YES" doesNotDimImage="YES" lightByContents="YES"/>
+                                                            <font key="font" metaFont="system"/>
+                                                        </buttonCell>
+                                                        <connections>
+                                                            <binding destination="IBP-Mz-Maa" name="value" keyPath="values.preventScreenSaver" id="yvp-NK-1rL"/>
+                                                        </connections>
+                                                    </button>
+                                                    <customView translatesAutoresizingMaskIntoConstraints="NO" id="fpL-I6-AAf" userLabel="0pt Spacer">
+                                                        <rect key="frame" x="16" y="50" width="424" height="0.0"/>
+                                                        <constraints>
+                                                            <constraint firstAttribute="height" id="qbD-Ox-P7U"/>
+                                                        </constraints>
+                                                    </customView>
+                                                    <stackView distribution="fill" orientation="horizontal" alignment="centerY" spacing="0.0" horizontalStackHuggingPriority="250" verticalStackHuggingPriority="250" detachesHiddenViews="YES" translatesAutoresizingMaskIntoConstraints="NO" id="cAZ-DK-4Sc" userLabel="HStack View">
+                                                        <rect key="frame" x="16" y="30" width="424" height="16"/>
+                                                        <subviews>
+                                                            <customView translatesAutoresizingMaskIntoConstraints="NO" id="zyP-QI-5ie" userLabel="20pt Spacer">
+                                                                <rect key="frame" x="0.0" y="8" width="20" height="1"/>
+                                                                <constraints>
+                                                                    <constraint firstAttribute="height" constant="1" id="FMq-Xe-rwA"/>
+                                                                    <constraint firstAttribute="width" constant="20" id="blI-QI-l92"/>
+                                                                </constraints>
+                                                            </customView>
+                                                            <button translatesAutoresizingMaskIntoConstraints="NO" id="fms-nd-RFo">
+                                                                <rect key="frame" x="18" y="-1" width="406" height="18"/>
+                                                                <buttonCell key="cell" type="check" title="Not while in Music Mode or only playing audio" bezelStyle="regularSquare" imagePosition="left" inset="2" id="yla-DT-YTx">
+                                                                    <behavior key="behavior" changeContents="YES" doesNotDimImage="YES" lightByContents="YES"/>
+                                                                    <font key="font" metaFont="system"/>
+                                                                </buttonCell>
+                                                                <connections>
+                                                                    <binding destination="IBP-Mz-Maa" name="value" keyPath="values.allowScreenSaverForAudio" id="tUv-fV-KyO"/>
+                                                                    <binding destination="IBP-Mz-Maa" name="enabled" keyPath="values.preventScreenSaver" id="9nS-Wb-UDG"/>
+                                                                </connections>
+                                                            </button>
+                                                        </subviews>
+                                                        <visibilityPriorities>
+                                                            <integer value="1000"/>
+                                                            <integer value="1000"/>
+                                                        </visibilityPriorities>
+                                                        <customSpacing>
+                                                            <real value="3.4028234663852886e+38"/>
+                                                            <real value="3.4028234663852886e+38"/>
+                                                        </customSpacing>
+                                                    </stackView>
+                                                    <stackView distribution="fill" orientation="horizontal" alignment="centerY" spacing="0.0" horizontalStackHuggingPriority="250" verticalStackHuggingPriority="250" detachesHiddenViews="YES" translatesAutoresizingMaskIntoConstraints="NO" id="Mrq-Zl-sMi" userLabel="HStack View">
+                                                        <rect key="frame" x="16" y="12" width="424" height="14"/>
+                                                        <subviews>
+                                                            <customView translatesAutoresizingMaskIntoConstraints="NO" id="1kx-ZQ-maQ" userLabel="38pt Spacer">
+                                                                <rect key="frame" x="0.0" y="7" width="38" height="1"/>
+                                                                <constraints>
+                                                                    <constraint firstAttribute="height" constant="1" id="IdO-Kx-4dV"/>
+                                                                    <constraint firstAttribute="width" constant="38" id="vlW-7j-JKY"/>
+                                                                </constraints>
+                                                            </customView>
+                                                            <textField focusRingType="none" verticalHuggingPriority="750" translatesAutoresizingMaskIntoConstraints="NO" id="vNn-a9-lMx" userLabel="Still prevents system from sleeping">
+                                                                <rect key="frame" x="36" y="0.0" width="390" height="14"/>
+                                                                <textFieldCell key="cell" controlSize="small" sendsActionOnEndEditing="YES" title="Still prevents system from sleeping." id="Kdk-iC-e1C">
+                                                                    <font key="font" metaFont="message" size="11"/>
+                                                                    <color key="textColor" name="disabledControlTextColor" catalog="System" colorSpace="catalog"/>
+                                                                    <color key="backgroundColor" name="controlColor" catalog="System" colorSpace="catalog"/>
+                                                                </textFieldCell>
+                                                            </textField>
+                                                        </subviews>
+                                                        <visibilityPriorities>
+                                                            <integer value="1000"/>
+                                                            <integer value="1000"/>
+                                                        </visibilityPriorities>
+                                                        <customSpacing>
+                                                            <real value="3.4028234663852886e+38"/>
+                                                            <real value="3.4028234663852886e+38"/>
+                                                        </customSpacing>
+                                                    </stackView>
+                                                </subviews>
+                                                <edgeInsets key="edgeInsets" left="16" right="16" top="12" bottom="12"/>
+                                                <visibilityPriorities>
+                                                    <integer value="1000"/>
+                                                    <integer value="1000"/>
+                                                    <integer value="1000"/>
+                                                    <integer value="1000"/>
+                                                </visibilityPriorities>
+                                                <customSpacing>
+                                                    <real value="3.4028234663852886e+38"/>
+                                                    <real value="3.4028234663852886e+38"/>
+                                                    <real value="3.4028234663852886e+38"/>
+                                                    <real value="3.4028234663852886e+38"/>
+                                                </customSpacing>
+                                            </stackView>
+                                        </subviews>
+                                        <constraints>
+                                            <constraint firstItem="m97-ex-r5a" firstAttribute="leading" secondItem="qeE-Xe-ZTK" secondAttribute="leading" id="DpC-w3-bH4"/>
+                                            <constraint firstAttribute="bottom" secondItem="m97-ex-r5a" secondAttribute="bottom" id="IHf-66-ngA"/>
+                                            <constraint firstItem="m97-ex-r5a" firstAttribute="top" secondItem="qeE-Xe-ZTK" secondAttribute="top" id="K4T-xl-MZc"/>
+                                            <constraint firstAttribute="trailing" secondItem="m97-ex-r5a" secondAttribute="trailing" id="iFS-9g-MUo"/>
+                                            <constraint firstItem="MWj-we-UuR" firstAttribute="leading" secondItem="qeE-Xe-ZTK" secondAttribute="leading" constant="16" id="sSI-db-jXD"/>
+                                        </constraints>
+                                    </view>
+                                </box>
+                            </subviews>
+                            <constraints>
+                                <constraint firstItem="CPi-TL-M14" firstAttribute="leading" secondItem="8L4-Ee-969" secondAttribute="leading" id="0U8-iv-v9a"/>
+                                <constraint firstAttribute="trailing" secondItem="CPi-TL-M14" secondAttribute="trailing" id="5Ih-OK-1fZ"/>
+                            </constraints>
+                            <visibilityPriorities>
+                                <integer value="1000"/>
+                                <integer value="1000"/>
+                            </visibilityPriorities>
+                            <customSpacing>
+                                <real value="3.4028234663852886e+38"/>
+                                <real value="3.4028234663852886e+38"/>
+                            </customSpacing>
+                        </stackView>
                         <customView translatesAutoresizingMaskIntoConstraints="NO" id="uJ2-rv-7Ce" userLabel="4pt Spacer">
                             <rect key="frame" x="0.0" y="298" width="1" height="4"/>
                             <constraints>
@@ -581,7 +511,7 @@
                         <stackView distribution="fill" orientation="vertical" alignment="leading" spacing="4" horizontalStackHuggingPriority="250" verticalStackHuggingPriority="1000" detachesHiddenViews="YES" translatesAutoresizingMaskIntoConstraints="NO" id="b30-nk-gre" userLabel="WhenMediaEndsSection VStack View">
                             <rect key="frame" x="0.0" y="183" width="458" height="111"/>
                             <subviews>
-                                <textField horizontalHuggingPriority="251" verticalHuggingPriority="750" translatesAutoresizingMaskIntoConstraints="NO" id="f10-fj-03c">
+                                <textField focusRingType="none" horizontalHuggingPriority="251" verticalHuggingPriority="750" translatesAutoresizingMaskIntoConstraints="NO" id="f10-fj-03c">
                                     <rect key="frame" x="-2" y="94" width="117" height="17"/>
                                     <constraints>
                                         <constraint firstAttribute="height" constant="17" id="Hsf-zK-XBF"/>
@@ -681,7 +611,7 @@
                         <stackView distribution="fill" orientation="vertical" alignment="leading" spacing="4" horizontalStackHuggingPriority="1000" verticalStackHuggingPriority="1000" detachesHiddenViews="YES" translatesAutoresizingMaskIntoConstraints="NO" id="8iE-FU-0g0" userLabel="PauseResumeWheSection VStack View">
                             <rect key="frame" x="0.0" y="12" width="458" height="159"/>
                             <subviews>
-                                <textField horizontalHuggingPriority="251" verticalHuggingPriority="750" translatesAutoresizingMaskIntoConstraints="NO" id="WSg-Sb-Mqv">
+                                <textField focusRingType="none" horizontalHuggingPriority="251" verticalHuggingPriority="750" translatesAutoresizingMaskIntoConstraints="NO" id="WSg-Sb-Mqv">
                                     <rect key="frame" x="-2" y="142" width="462" height="17"/>
                                     <constraints>
                                         <constraint firstAttribute="height" constant="17" id="ukH-q4-biz"/>
@@ -821,7 +751,9 @@
                     </subviews>
                     <constraints>
                         <constraint firstItem="0me-8u-hdd" firstAttribute="height" secondItem="hDQ-Ns-0hM" secondAttribute="height" id="0oq-cG-qld"/>
+                        <constraint firstItem="fms-nd-RFo" firstAttribute="height" secondItem="DUm-O0-pdI" secondAttribute="height" id="343-FZ-oux"/>
                         <constraint firstAttribute="trailing" secondItem="8iE-FU-0g0" secondAttribute="trailing" id="6PT-jI-gfR"/>
+                        <constraint firstItem="MWj-we-UuR" firstAttribute="height" secondItem="DUm-O0-pdI" secondAttribute="height" id="IsG-8j-wCL"/>
                         <constraint firstItem="bV8-LP-cwH" firstAttribute="leading" secondItem="EHL-JZ-pOJ" secondAttribute="leading" id="Sh1-Gc-Eoy"/>
                         <constraint firstItem="UFY-vM-qHd" firstAttribute="height" secondItem="8Ql-ym-BvF" secondAttribute="height" id="bfe-Nc-80z"/>
                         <constraint firstItem="8iE-FU-0g0" firstAttribute="leading" secondItem="WFe-Uj-CJG" secondAttribute="leading" id="eOG-tb-GW5"/>
@@ -844,8 +776,12 @@
                         <integer value="1000"/>
                         <integer value="1000"/>
                         <integer value="1000"/>
+                        <integer value="1000"/>
+                        <integer value="1000"/>
                     </visibilityPriorities>
                     <customSpacing>
+                        <real value="3.4028234663852886e+38"/>
+                        <real value="3.4028234663852886e+38"/>
                         <real value="3.4028234663852886e+38"/>
                         <real value="3.4028234663852886e+38"/>
                         <real value="3.4028234663852886e+38"/>
@@ -864,75 +800,13 @@
                 </stackView>
             </subviews>
             <constraints>
-<<<<<<< HEAD
                 <constraint firstItem="OXi-vL-mzp" firstAttribute="firstBaseline" secondItem="38y-2I-MGs" secondAttribute="firstBaseline" id="7G9-rM-naa"/>
                 <constraint firstItem="WFe-Uj-CJG" firstAttribute="leading" secondItem="6zR-96-iKB" secondAttribute="leading" constant="120" id="96y-64-SiA"/>
-=======
-                <constraint firstItem="ibu-Tq-kBr" firstAttribute="height" secondItem="DUm-O0-pdI" secondAttribute="height" id="3Oe-KF-l3A"/>
-                <constraint firstItem="5G0-Ih-CIb" firstAttribute="height" secondItem="DUm-O0-pdI" secondAttribute="height" id="3k4-Eu-Tew"/>
-                <constraint firstItem="OXi-vL-mzp" firstAttribute="leading" secondItem="6zR-96-iKB" secondAttribute="leading" constant="120" id="4O3-ht-PYG"/>
-                <constraint firstItem="8iE-FU-0g0" firstAttribute="top" secondItem="aKH-Me-5XB" secondAttribute="bottom" constant="8" id="59d-ue-PTZ"/>
-                <constraint firstItem="QvG-Ma-br0" firstAttribute="height" secondItem="DUm-O0-pdI" secondAttribute="height" id="5Sj-zN-kO5"/>
-                <constraint firstItem="F6o-D4-gDa" firstAttribute="top" secondItem="Xi9-i5-9V4" secondAttribute="bottom" constant="8" id="6Jr-af-XZC"/>
-                <constraint firstAttribute="trailing" secondItem="aKH-Me-5XB" secondAttribute="trailing" id="7gW-uv-Fba"/>
-                <constraint firstItem="QvG-Ma-br0" firstAttribute="top" secondItem="6Hg-O4-cBP" secondAttribute="bottom" constant="8" id="85F-05-dDh"/>
-                <constraint firstItem="bV8-LP-cwH" firstAttribute="leading" secondItem="OXi-vL-mzp" secondAttribute="trailing" constant="8" id="8Kb-Fe-QIo"/>
-                <constraint firstItem="b7I-2V-MYa" firstAttribute="top" secondItem="QvG-Ma-br0" secondAttribute="bottom" constant="16" id="9H8-4r-eDa"/>
-                <constraint firstItem="bV8-LP-cwH" firstAttribute="baseline" secondItem="OXi-vL-mzp" secondAttribute="baseline" id="9fY-Y6-onK"/>
-                <constraint firstItem="MWj-we-UuR" firstAttribute="leading" secondItem="b7I-2V-MYa" secondAttribute="leading" id="CNM-Ri-Ubf"/>
-                <constraint firstItem="tUl-6f-ClP" firstAttribute="top" secondItem="ibu-Tq-kBr" secondAttribute="bottom" constant="8" id="DQg-F2-jP7"/>
-                <constraint firstAttribute="trailing" relation="greaterThanOrEqual" secondItem="fms-nd-RFo" secondAttribute="trailing" id="DYp-M6-7kk"/>
->>>>>>> 5c39b7d6
                 <constraint firstItem="38y-2I-MGs" firstAttribute="trailing" relation="lessThanOrEqual" secondItem="6zR-96-iKB" secondAttribute="leading" constant="120" id="Dd3-CV-21F"/>
                 <constraint firstItem="38y-2I-MGs" firstAttribute="top" secondItem="6zR-96-iKB" secondAttribute="top" constant="8" id="EkZ-1t-Li0"/>
-<<<<<<< HEAD
                 <constraint firstAttribute="bottom" secondItem="WFe-Uj-CJG" secondAttribute="bottom" constant="8" id="LBo-SY-Hoa"/>
                 <constraint firstAttribute="trailing" secondItem="WFe-Uj-CJG" secondAttribute="trailing" id="RIm-fC-vfN"/>
                 <constraint firstItem="WFe-Uj-CJG" firstAttribute="top" secondItem="6zR-96-iKB" secondAttribute="top" constant="8" id="Rpw-Ae-biB"/>
-=======
-                <constraint firstItem="6Hg-O4-cBP" firstAttribute="height" secondItem="DUm-O0-pdI" secondAttribute="height" id="FS1-AW-faa"/>
-                <constraint firstItem="MWj-we-UuR" firstAttribute="top" secondItem="b7I-2V-MYa" secondAttribute="bottom" constant="16" id="GLc-3e-sDg"/>
-                <constraint firstItem="ONF-nX-zDm" firstAttribute="baseline" secondItem="ibu-Tq-kBr" secondAttribute="baseline" id="GtH-hr-0BD"/>
-                <constraint firstItem="ibu-Tq-kBr" firstAttribute="leading" secondItem="b7I-2V-MYa" secondAttribute="leading" id="Iut-G6-4zl"/>
-                <constraint firstItem="aKH-Me-5XB" firstAttribute="leading" secondItem="OXi-vL-mzp" secondAttribute="leading" id="NEg-jy-N85"/>
-                <constraint firstItem="F6o-D4-gDa" firstAttribute="leading" secondItem="Xi9-i5-9V4" secondAttribute="leading" id="ONu-Gw-6jM"/>
-                <constraint firstAttribute="trailing" relation="greaterThanOrEqual" secondItem="MWj-we-UuR" secondAttribute="trailing" id="Ov9-bk-NKH"/>
-                <constraint firstItem="F6o-D4-gDa" firstAttribute="height" secondItem="DUm-O0-pdI" secondAttribute="height" id="Owa-Fs-41I"/>
-                <constraint firstItem="tUl-6f-ClP" firstAttribute="height" secondItem="DUm-O0-pdI" secondAttribute="height" id="PId-am-AqK"/>
-                <constraint firstAttribute="trailing" relation="greaterThanOrEqual" secondItem="bV8-LP-cwH" secondAttribute="trailing" id="Plb-z2-kxR"/>
-                <constraint firstItem="OXi-vL-mzp" firstAttribute="baseline" secondItem="38y-2I-MGs" secondAttribute="baseline" id="RqH-AX-8dj"/>
-                <constraint firstItem="DUm-O0-pdI" firstAttribute="top" secondItem="8iE-FU-0g0" secondAttribute="bottom" constant="16" id="RqT-Pp-kVR"/>
-                <constraint firstItem="8iE-FU-0g0" firstAttribute="leading" secondItem="aKH-Me-5XB" secondAttribute="leading" id="SRe-Ue-ubz"/>
-                <constraint firstAttribute="trailing" relation="greaterThanOrEqual" secondItem="QvG-Ma-br0" secondAttribute="trailing" priority="100" id="Sai-n4-ewq"/>
-                <constraint firstItem="b7I-2V-MYa" firstAttribute="height" secondItem="DUm-O0-pdI" secondAttribute="height" id="Y3C-r1-4Ae"/>
-                <constraint firstItem="Xi9-i5-9V4" firstAttribute="top" secondItem="5G0-Ih-CIb" secondAttribute="bottom" constant="8" id="YOU-SQ-93U"/>
-                <constraint firstItem="6Hg-O4-cBP" firstAttribute="top" secondItem="F6o-D4-gDa" secondAttribute="bottom" constant="16" id="a76-ej-aJs"/>
-                <constraint firstItem="ONF-nX-zDm" firstAttribute="top" secondItem="vNn-a9-lMx" secondAttribute="bottom" constant="15" id="awt-JH-Sx1"/>
-                <constraint firstAttribute="trailing" relation="greaterThanOrEqual" secondItem="DUm-O0-pdI" secondAttribute="trailing" priority="100" id="c2z-9x-EKo"/>
-                <constraint firstItem="tUl-6f-ClP" firstAttribute="leading" secondItem="ibu-Tq-kBr" secondAttribute="leading" id="d7A-WU-gG9"/>
-                <constraint firstAttribute="trailing" relation="greaterThanOrEqual" secondItem="ONF-nX-zDm" secondAttribute="trailing" id="esl-VM-bcw"/>
-                <constraint firstItem="DUm-O0-pdI" firstAttribute="leading" secondItem="8iE-FU-0g0" secondAttribute="leading" id="ez5-7v-y5R"/>
-                <constraint firstItem="aKH-Me-5XB" firstAttribute="top" secondItem="OXi-vL-mzp" secondAttribute="bottom" constant="8" id="gTe-Cv-cgu"/>
-                <constraint firstItem="6Hg-O4-cBP" firstAttribute="leading" secondItem="F6o-D4-gDa" secondAttribute="leading" id="hbH-qB-dC3"/>
-                <constraint firstItem="fms-nd-RFo" firstAttribute="leading" secondItem="MWj-we-UuR" secondAttribute="leading" constant="20" id="kB0-Na-qV6"/>
-                <constraint firstAttribute="trailing" relation="greaterThanOrEqual" secondItem="b7I-2V-MYa" secondAttribute="trailing" priority="100" constant="-54" id="kla-t0-rVJ"/>
-                <constraint firstItem="vNn-a9-lMx" firstAttribute="leading" secondItem="fms-nd-RFo" secondAttribute="leading" constant="18" id="lG1-jq-YPl"/>
-                <constraint firstItem="ONF-nX-zDm" firstAttribute="leading" secondItem="ibu-Tq-kBr" secondAttribute="trailing" constant="8" id="myc-5t-FrF"/>
-                <constraint firstAttribute="trailing" relation="greaterThanOrEqual" secondItem="5G0-Ih-CIb" secondAttribute="trailing" priority="100" id="n4Z-6X-Oou"/>
-                <constraint firstItem="b7I-2V-MYa" firstAttribute="leading" secondItem="QvG-Ma-br0" secondAttribute="leading" id="o0g-jc-tgK"/>
-                <constraint firstAttribute="trailing" secondItem="8iE-FU-0g0" secondAttribute="trailing" id="oIv-Ho-Lbb"/>
-                <constraint firstAttribute="trailing" relation="greaterThanOrEqual" secondItem="Xi9-i5-9V4" secondAttribute="trailing" priority="100" id="oZd-sR-YOa"/>
-                <constraint firstItem="5G0-Ih-CIb" firstAttribute="top" secondItem="DUm-O0-pdI" secondAttribute="bottom" constant="8" id="qiu-A2-Mtr"/>
-                <constraint firstAttribute="trailing" relation="greaterThanOrEqual" secondItem="tUl-6f-ClP" secondAttribute="trailing" id="rJU-fV-3iD"/>
-                <constraint firstAttribute="bottom" secondItem="tUl-6f-ClP" secondAttribute="bottom" constant="8" id="s4G-EO-NkU"/>
-                <constraint firstItem="QvG-Ma-br0" firstAttribute="leading" secondItem="6Hg-O4-cBP" secondAttribute="leading" id="snr-fe-bxJ"/>
-                <constraint firstAttribute="trailing" relation="greaterThanOrEqual" secondItem="F6o-D4-gDa" secondAttribute="trailing" priority="100" id="tRu-Sz-D5y"/>
-                <constraint firstItem="5G0-Ih-CIb" firstAttribute="leading" secondItem="DUm-O0-pdI" secondAttribute="leading" id="uxk-Ul-hVP"/>
-                <constraint firstItem="Xi9-i5-9V4" firstAttribute="leading" secondItem="5G0-Ih-CIb" secondAttribute="leading" id="vs3-xk-YxI"/>
-                <constraint firstAttribute="trailing" relation="greaterThanOrEqual" secondItem="vNn-a9-lMx" secondAttribute="trailing" id="wvP-eI-idM"/>
-                <constraint firstItem="fms-nd-RFo" firstAttribute="top" secondItem="MWj-we-UuR" secondAttribute="bottom" constant="8" id="x7i-56-ISU"/>
-                <constraint firstItem="vNn-a9-lMx" firstAttribute="top" secondItem="fms-nd-RFo" secondAttribute="bottom" constant="4" id="yOD-3c-NX7"/>
->>>>>>> 5c39b7d6
                 <constraint firstItem="38y-2I-MGs" firstAttribute="leading" secondItem="6zR-96-iKB" secondAttribute="leading" id="ykt-2x-cLQ"/>
             </constraints>
             <point key="canvasLocation" x="-2189" y="57"/>
@@ -942,7 +816,7 @@
             <rect key="frame" x="0.0" y="0.0" width="717" height="80"/>
             <autoresizingMask key="autoresizingMask" flexibleMaxX="YES" flexibleMinY="YES"/>
             <subviews>
-                <textField identifier="SectionTitlePlaylist" horizontalHuggingPriority="251" verticalHuggingPriority="750" translatesAutoresizingMaskIntoConstraints="NO" id="6gO-wx-MWj">
+                <textField identifier="SectionTitlePlaylist" focusRingType="none" horizontalHuggingPriority="251" verticalHuggingPriority="750" translatesAutoresizingMaskIntoConstraints="NO" id="6gO-wx-MWj">
                     <rect key="frame" x="-2" y="56" width="124" height="16"/>
                     <textFieldCell key="cell" sendsActionOnEndEditing="YES" alignment="left" title="Playlist:" id="6TV-DG-503">
                         <font key="font" metaFont="systemBold"/>
@@ -1032,7 +906,7 @@
             <rect key="frame" x="0.0" y="0.0" width="480" height="184"/>
             <autoresizingMask key="autoresizingMask" flexibleMaxX="YES" flexibleMinY="YES"/>
             <subviews>
-                <textField identifier="SectionTitleScreenshots" horizontalHuggingPriority="251" verticalHuggingPriority="750" allowsCharacterPickerTouchBarItem="YES" translatesAutoresizingMaskIntoConstraints="NO" id="iLE-bn-UWS">
+                <textField identifier="SectionTitleScreenshots" focusRingType="none" horizontalHuggingPriority="251" verticalHuggingPriority="750" allowsCharacterPickerTouchBarItem="YES" translatesAutoresizingMaskIntoConstraints="NO" id="iLE-bn-UWS">
                     <rect key="frame" x="-2" y="160" width="90" height="16"/>
                     <textFieldCell key="cell" sendsActionOnEndEditing="YES" alignment="left" title="Screenshots:" id="pdx-zt-kf2">
                         <font key="font" metaFont="systemBold"/>
@@ -1040,7 +914,7 @@
                         <color key="backgroundColor" name="controlColor" catalog="System" colorSpace="catalog"/>
                     </textFieldCell>
                 </textField>
-                <textField horizontalHuggingPriority="251" verticalHuggingPriority="750" allowsCharacterPickerTouchBarItem="YES" translatesAutoresizingMaskIntoConstraints="NO" id="aEK-1q-7Vr">
+                <textField focusRingType="none" horizontalHuggingPriority="251" verticalHuggingPriority="750" allowsCharacterPickerTouchBarItem="YES" translatesAutoresizingMaskIntoConstraints="NO" id="aEK-1q-7Vr">
                     <rect key="frame" x="137" y="112" width="51" height="16"/>
                     <textFieldCell key="cell" scrollable="YES" lineBreakMode="clipping" sendsActionOnEndEditing="YES" title="Format:" id="oJY-Iz-3sO">
                         <font key="font" metaFont="system"/>
@@ -1098,7 +972,7 @@
                         <binding destination="IBP-Mz-Maa" name="value" keyPath="values.screenshotSaveToFile" id="yWU-mJ-oKh"/>
                     </connections>
                 </button>
-                <textField verticalHuggingPriority="750" allowsCharacterPickerTouchBarItem="YES" translatesAutoresizingMaskIntoConstraints="NO" id="ZA7-QS-FAH">
+                <textField focusRingType="none" verticalHuggingPriority="750" allowsCharacterPickerTouchBarItem="YES" translatesAutoresizingMaskIntoConstraints="NO" id="ZA7-QS-FAH">
                     <rect key="frame" x="191" y="136" width="162" height="16"/>
                     <constraints>
                         <constraint firstAttribute="height" constant="16" id="ECP-qk-dP6"/>
@@ -1138,7 +1012,7 @@
                         <binding destination="IBP-Mz-Maa" name="value" keyPath="values.screenshotCopyToClipboard" id="bmv-XM-Shn"/>
                     </connections>
                 </button>
-                <textField horizontalHuggingPriority="251" verticalHuggingPriority="750" translatesAutoresizingMaskIntoConstraints="NO" id="7zO-JV-oG5">
+                <textField focusRingType="none" horizontalHuggingPriority="251" verticalHuggingPriority="750" translatesAutoresizingMaskIntoConstraints="NO" id="7zO-JV-oG5">
                     <rect key="frame" x="118" y="160" width="77" height="16"/>
                     <textFieldCell key="cell" lineBreakMode="clipping" title="Destination:" id="PhL-vP-i7L">
                         <font key="font" metaFont="system"/>
@@ -1146,7 +1020,7 @@
                         <color key="backgroundColor" name="textBackgroundColor" catalog="System" colorSpace="catalog"/>
                     </textFieldCell>
                 </textField>
-                <textField horizontalHuggingPriority="251" verticalHuggingPriority="750" translatesAutoresizingMaskIntoConstraints="NO" id="nvy-Qn-oAE">
+                <textField focusRingType="none" horizontalHuggingPriority="251" verticalHuggingPriority="750" translatesAutoresizingMaskIntoConstraints="NO" id="nvy-Qn-oAE">
                     <rect key="frame" x="118" y="56" width="56" height="16"/>
                     <textFieldCell key="cell" lineBreakMode="clipping" title="Options:" id="4Qe-7S-8xK">
                         <font key="font" metaFont="system"/>
@@ -1207,7 +1081,7 @@
             <rect key="frame" x="0.0" y="0.0" width="480" height="64"/>
             <autoresizingMask key="autoresizingMask" flexibleMaxX="YES" flexibleMinY="YES"/>
             <subviews>
-                <textField identifier="SectionTitleUpdates" horizontalHuggingPriority="251" verticalHuggingPriority="750" translatesAutoresizingMaskIntoConstraints="NO" id="hhD-aO-k96">
+                <textField identifier="SectionTitleUpdates" focusRingType="none" horizontalHuggingPriority="251" verticalHuggingPriority="750" translatesAutoresizingMaskIntoConstraints="NO" id="hhD-aO-k96">
                     <rect key="frame" x="-2" y="40" width="63" height="16"/>
                     <textFieldCell key="cell" sendsActionOnEndEditing="YES" alignment="left" title="Updates:" id="yEJ-S7-ZfM">
                         <font key="font" metaFont="systemBold"/>
@@ -1289,7 +1163,6 @@
                 </popUpButton>
             </subviews>
             <constraints>
-<<<<<<< HEAD
                 <constraint firstItem="uTN-fm-JGD" firstAttribute="leading" secondItem="MjK-7m-iKq" secondAttribute="leading" constant="120" id="3Br-WP-4s6"/>
                 <constraint firstItem="hhD-aO-k96" firstAttribute="trailing" relation="lessThanOrEqual" secondItem="MjK-7m-iKq" secondAttribute="leading" constant="120" id="Fjz-RP-k1f"/>
                 <constraint firstItem="hhD-aO-k96" firstAttribute="leading" secondItem="MjK-7m-iKq" secondAttribute="leading" id="V65-Mm-rrd"/>
@@ -1299,27 +1172,6 @@
                 <constraint firstItem="ONF-nX-zDm" firstAttribute="firstBaseline" secondItem="ibu-Tq-kBr" secondAttribute="firstBaseline" id="jpU-ko-6cB"/>
                 <constraint firstAttribute="bottom" secondItem="uTN-fm-JGD" secondAttribute="bottom" constant="8" id="tAg-Po-3eD"/>
                 <constraint firstItem="ibu-Tq-kBr" firstAttribute="firstBaseline" secondItem="hhD-aO-k96" secondAttribute="firstBaseline" id="yDR-1B-Bic"/>
-=======
-                <constraint firstItem="4zm-YX-iM8" firstAttribute="height" secondItem="AUU-c3-fW5" secondAttribute="height" id="1Gt-Si-m80"/>
-                <constraint firstAttribute="trailing" relation="greaterThanOrEqual" secondItem="AUU-c3-fW5" secondAttribute="trailing" id="Ac0-Im-2ue"/>
-                <constraint firstItem="gxK-Zo-PtQ" firstAttribute="height" secondItem="AUU-c3-fW5" secondAttribute="height" id="IfR-eu-MGg"/>
-                <constraint firstItem="da1-EI-Ny1" firstAttribute="leading" secondItem="gxK-Zo-PtQ" secondAttribute="leading" constant="18" id="Vgd-16-VLR"/>
-                <constraint firstItem="4zm-YX-iM8" firstAttribute="leading" secondItem="AUU-c3-fW5" secondAttribute="leading" id="Vm5-Wp-mWy"/>
-                <constraint firstItem="da1-EI-Ny1" firstAttribute="top" secondItem="gxK-Zo-PtQ" secondAttribute="bottom" constant="4" id="X9d-Gp-Gd2"/>
-                <constraint firstAttribute="bottom" secondItem="da1-EI-Ny1" secondAttribute="bottom" constant="8" id="Y9S-to-Uaw"/>
-                <constraint firstItem="gxK-Zo-PtQ" firstAttribute="leading" secondItem="4zm-YX-iM8" secondAttribute="leading" constant="20" id="YHa-jX-bEO"/>
-                <constraint firstItem="pfH-CF-O2T" firstAttribute="top" secondItem="AUU-c3-fW5" secondAttribute="top" id="YsQ-gV-evT"/>
-                <constraint firstItem="AUU-c3-fW5" firstAttribute="leading" secondItem="Kmu-J1-cbE" secondAttribute="leading" constant="120" id="ZbG-0Z-dQm"/>
-                <constraint firstItem="pfH-CF-O2T" firstAttribute="trailing" relation="lessThanOrEqual" secondItem="Kmu-J1-cbE" secondAttribute="leading" constant="120" id="anm-jv-kcZ"/>
-                <constraint firstItem="pfH-CF-O2T" firstAttribute="leading" secondItem="Kmu-J1-cbE" secondAttribute="leading" id="c9q-SG-bJV"/>
-                <constraint firstAttribute="trailing" relation="greaterThanOrEqual" secondItem="4zm-YX-iM8" secondAttribute="trailing" id="ca7-1x-vvq"/>
-                <constraint firstItem="pfH-CF-O2T" firstAttribute="top" secondItem="Kmu-J1-cbE" secondAttribute="top" constant="8" id="di6-Om-iYm"/>
-
-                <constraint firstAttribute="trailing" relation="greaterThanOrEqual" secondItem="gxK-Zo-PtQ" secondAttribute="trailing" priority="100" id="eWv-bL-SZ2"/>
-                <constraint firstAttribute="trailing" relation="greaterThanOrEqual" secondItem="da1-EI-Ny1" secondAttribute="trailing" id="l2x-XY-er0"/>
-                <constraint firstItem="gxK-Zo-PtQ" firstAttribute="top" secondItem="4zm-YX-iM8" secondAttribute="bottom" constant="8" id="lnd-OY-DqJ"/>
-                <constraint firstItem="4zm-YX-iM8" firstAttribute="top" secondItem="AUU-c3-fW5" secondAttribute="bottom" constant="8" id="loj-lX-llR"/>
->>>>>>> 5c39b7d6
             </constraints>
             <point key="canvasLocation" x="-2215" y="1144"/>
         </customView>
