<?xml version="1.0" encoding="UTF-8"?>
<document type="com.apple.InterfaceBuilder3.Cocoa.XIB" version="3.0" toolsVersion="32700.99.1234" targetRuntime="MacOSX.Cocoa" propertyAccessControl="none" useAutolayout="YES" customObjectInstantitationMethod="direct">
    <dependencies>
        <deployment identifier="macosx"/>
        <plugIn identifier="com.apple.InterfaceBuilder.CocoaPlugin" version="22690"/>
        <capability name="documents saved in the Xcode 8 format" minToolsVersion="8.0"/>
    </dependencies>
    <objects>
        <customObject id="-2" userLabel="File's Owner" customClass="PrefGeneralViewController" customModule="IINA" customModuleProvider="target">
            <connections>
                <outlet property="afterOpenActionBox" destination="DZT-7n-S4M" id="zpa-WJ-oUS"/>
                <outlet property="behaviorView" destination="6zR-96-iKB" id="dIy-3P-HyZ"/>
                <outlet property="pauseActionBox" destination="5RN-PV-pOZ" id="2Ri-uL-hx3"/>
                <outlet property="playlistView" destination="y7O-rd-dnT" id="gth-q4-2Dg"/>
                <outlet property="screenshotsView" destination="ym1-pZ-4SZ" id="NLa-Wt-hXY"/>
                <outlet property="updatesView" destination="MjK-7m-iKq" id="zwf-qC-JBn"/>
                <outlet property="view" destination="Hz6-mo-xeY" id="0bl-1N-x8E"/>
            </connections>
        </customObject>
        <customObject id="-1" userLabel="First Responder" customClass="FirstResponder"/>
        <customObject id="-3" userLabel="Application" customClass="NSObject"/>
        <customView translatesAutoresizingMaskIntoConstraints="NO" id="Hz6-mo-xeY" userLabel="Prefs &gt; General View">
            <rect key="frame" x="0.0" y="0.0" width="480" height="392"/>
            <point key="canvasLocation" x="-1607" y="64"/>
        </customView>
        <customView translatesAutoresizingMaskIntoConstraints="NO" id="6zR-96-iKB" userLabel="Prefs &gt; General &gt; Behavior" propertyAccessControl="none">
            <rect key="frame" x="0.0" y="0.0" width="578" height="1151"/>
            <subviews>
                <textField identifier="SectionTitleBehavior" focusRingType="none" horizontalHuggingPriority="251" verticalHuggingPriority="750" allowsCharacterPickerTouchBarItem="YES" translatesAutoresizingMaskIntoConstraints="NO" id="38y-2I-MGs">
                    <rect key="frame" x="-2" y="1127" width="66" height="16"/>
                    <textFieldCell key="cell" sendsActionOnEndEditing="YES" alignment="left" title="Behavior:" id="uQR-Fx-oEm">
                        <font key="font" metaFont="systemBold"/>
                        <color key="textColor" name="labelColor" catalog="System" colorSpace="catalog"/>
                        <color key="backgroundColor" name="controlColor" catalog="System" colorSpace="catalog"/>
                    </textFieldCell>
                </textField>
<<<<<<< HEAD
                <stackView distribution="fill" orientation="vertical" alignment="leading" spacing="4" horizontalStackHuggingPriority="251" verticalStackHuggingPriority="501" detachesHiddenViews="YES" translatesAutoresizingMaskIntoConstraints="NO" id="WFe-Uj-CJG" userLabel="AtLaunch-RightColumn Stack View">
                    <rect key="frame" x="120" y="8" width="458" height="1135"/>
=======
                <textField focusRingType="none" horizontalHuggingPriority="251" verticalHuggingPriority="750" translatesAutoresizingMaskIntoConstraints="NO" id="OXi-vL-mzp">
                    <rect key="frame" x="118" y="550" width="65" height="16"/>
                    <textFieldCell key="cell" scrollable="YES" lineBreakMode="clipping" sendsActionOnEndEditing="YES" title="At launch:" id="gqT-CB-Puw">
                        <font key="font" metaFont="system"/>
                        <color key="textColor" name="labelColor" catalog="System" colorSpace="catalog"/>
                        <color key="backgroundColor" name="controlColor" catalog="System" colorSpace="catalog"/>
                    </textFieldCell>
                </textField>
                <popUpButton verticalHuggingPriority="750" translatesAutoresizingMaskIntoConstraints="NO" id="bV8-LP-cwH">
                    <rect key="frame" x="186" y="543" width="179" height="25"/>
                    <popUpButtonCell key="cell" type="push" title="Show welcome window" bezelStyle="rounded" alignment="left" lineBreakMode="truncatingTail" state="on" borderStyle="borderAndBezel" imageScaling="proportionallyDown" inset="2" selectedItem="z9T-8h-1T0" id="6y1-KS-0tJ">
                        <behavior key="behavior" lightByBackground="YES" lightByGray="YES"/>
                        <font key="font" metaFont="menu"/>
                        <menu key="menu" id="MId-eC-pMR">
                            <items>
                                <menuItem title="Show welcome window" state="on" id="z9T-8h-1T0"/>
                                <menuItem title="Show open file panel" tag="1" id="1ce-4b-kgG"/>
                                <menuItem title="Do nothing" tag="2" id="JfZ-D8-aF2"/>
                            </items>
                        </menu>
                    </popUpButtonCell>
                    <connections>
                        <binding destination="IBP-Mz-Maa" name="selectedTag" keyPath="values.actionAfterLaunch" id="P8y-51-wBi"/>
                    </connections>
                </popUpButton>
                <button translatesAutoresizingMaskIntoConstraints="NO" id="DUm-O0-pdI">
                    <rect key="frame" x="118" y="297" width="235" height="18"/>
                    <buttonCell key="cell" type="check" title="Always open media in new window" bezelStyle="regularSquare" imagePosition="left" state="on" inset="2" id="M0z-bI-88d">
                        <behavior key="behavior" changeContents="YES" doesNotDimImage="YES" lightByContents="YES"/>
                        <font key="font" metaFont="system"/>
                    </buttonCell>
                    <constraints>
                        <constraint firstAttribute="height" constant="16" id="b1L-o2-7jn"/>
                    </constraints>
                    <connections>
                        <binding destination="IBP-Mz-Maa" name="value" keyPath="values.alwaysOpenInNewWindow" id="pIG-7D-0J8"/>
                    </connections>
                </button>
                <button translatesAutoresizingMaskIntoConstraints="NO" id="5G0-Ih-CIb">
                    <rect key="frame" x="118" y="273" width="223" height="18"/>
                    <buttonCell key="cell" type="check" title="Quit after all windows are closed" bezelStyle="regularSquare" imagePosition="left" state="on" inset="2" id="YLo-6E-tT7">
                        <behavior key="behavior" changeContents="YES" doesNotDimImage="YES" lightByContents="YES"/>
                        <font key="font" metaFont="system"/>
                        <connections>
                            <binding destination="IBP-Mz-Maa" name="value" keyPath="values.quitWhenNoOpenedWindow" id="wJX-a3-saG"/>
                        </connections>
                    </buttonCell>
                </button>
                <button translatesAutoresizingMaskIntoConstraints="NO" id="Xi9-i5-9V4">
                    <rect key="frame" x="118" y="249" width="281" height="18"/>
                    <buttonCell key="cell" type="check" title="Keep window open after playback finishes" bezelStyle="regularSquare" imagePosition="left" state="on" inset="2" id="2iM-j7-AzQ">
                        <behavior key="behavior" changeContents="YES" doesNotDimImage="YES" lightByContents="YES"/>
                        <font key="font" metaFont="system"/>
                    </buttonCell>
                    <connections>
                        <binding destination="IBP-Mz-Maa" name="value" keyPath="values.keepOpenOnFileEnd" id="4qh-CV-UAH"/>
                    </connections>
                </button>
                <button translatesAutoresizingMaskIntoConstraints="NO" id="F6o-D4-gDa">
                    <rect key="frame" x="118" y="225" width="210" height="18"/>
                    <buttonCell key="cell" type="check" title="Resume last playback position" bezelStyle="regularSquare" imagePosition="left" state="on" inset="2" id="jOB-D3-WT3">
                        <behavior key="behavior" changeContents="YES" doesNotDimImage="YES" lightByContents="YES"/>
                        <font key="font" metaFont="system"/>
                    </buttonCell>
                    <connections>
                        <binding destination="IBP-Mz-Maa" name="value" keyPath="values.resumeLastPosition" id="305-KH-mQ5"/>
                    </connections>
                </button>
                <button translatesAutoresizingMaskIntoConstraints="NO" id="ibu-Tq-kBr">
                    <rect key="frame" x="118" y="31" width="138" height="18"/>
                    <buttonCell key="cell" type="check" title="Check for updates" bezelStyle="regularSquare" imagePosition="left" state="on" inset="2" id="hWC-KJ-FuC">
                        <behavior key="behavior" changeContents="YES" doesNotDimImage="YES" lightByContents="YES"/>
                        <font key="font" metaFont="system"/>
                    </buttonCell>
                    <connections>
                        <binding destination="-3" name="value" keyPath="delegate.updaterController.updater.automaticallyChecksForUpdates" id="jlJ-QN-IRH"/>
                    </connections>
                </button>
                <button translatesAutoresizingMaskIntoConstraints="NO" id="6Hg-O4-cBP">
                    <rect key="frame" x="118" y="193" width="160" height="18"/>
                    <buttonCell key="cell" type="check" title="Use legacy full screen" bezelStyle="regularSquare" imagePosition="left" state="on" inset="2" id="TvB-UM-FrS">
                        <behavior key="behavior" changeContents="YES" doesNotDimImage="YES" lightByContents="YES"/>
                        <font key="font" metaFont="system"/>
                    </buttonCell>
                    <connections>
                        <binding destination="IBP-Mz-Maa" name="value" keyPath="values.useLegacyFullScreen" id="a19-id-WTW"/>
                    </connections>
                </button>
                <button translatesAutoresizingMaskIntoConstraints="NO" id="QvG-Ma-br0">
                    <rect key="frame" x="118" y="169" width="291" height="18"/>
                    <buttonCell key="cell" type="check" title="Black out other monitors while in full screen" bezelStyle="regularSquare" imagePosition="left" state="on" inset="2" id="KYi-0W-zOr">
                        <behavior key="behavior" changeContents="YES" doesNotDimImage="YES" lightByContents="YES"/>
                        <font key="font" metaFont="system"/>
                    </buttonCell>
                    <connections>
                        <binding destination="IBP-Mz-Maa" name="value" keyPath="values.blackOutMonitor" id="LYr-PX-pOF"/>
                    </connections>
                </button>
                <button verticalHuggingPriority="750" translatesAutoresizingMaskIntoConstraints="NO" id="tUl-6f-ClP">
                    <rect key="frame" x="118" y="7" width="157" height="18"/>
                    <buttonCell key="cell" type="check" title="Receive beta updates" bezelStyle="regularSquare" imagePosition="left" state="on" inset="2" id="f0j-Dn-cxt">
                        <behavior key="behavior" changeContents="YES" doesNotDimImage="YES" lightByContents="YES"/>
                        <font key="font" metaFont="system"/>
                    </buttonCell>
                    <connections>
                        <binding destination="IBP-Mz-Maa" name="value" keyPath="values.receiveBetaUpdate" id="hup-g9-DSv"/>
                    </connections>
                </button>
                <popUpButton verticalHuggingPriority="750" translatesAutoresizingMaskIntoConstraints="NO" id="ONF-nX-zDm">
                    <rect key="frame" x="261" y="25" width="88" height="25"/>
                    <popUpButtonCell key="cell" type="push" title="Hourly" bezelStyle="rounded" alignment="left" lineBreakMode="truncatingTail" state="on" borderStyle="borderAndBezel" tag="3600" imageScaling="proportionallyDown" inset="2" selectedItem="slG-Jb-54B" id="fRX-zX-ecC">
                        <behavior key="behavior" lightByBackground="YES" lightByGray="YES"/>
                        <font key="font" metaFont="menu"/>
                        <menu key="menu" id="oZC-kI-PeA">
                            <items>
                                <menuItem title="Hourly" state="on" tag="3600" id="slG-Jb-54B">
                                    <modifierMask key="keyEquivalentModifierMask"/>
                                </menuItem>
                                <menuItem title="Daily" tag="86400" id="Ez8-qY-WAZ">
                                    <modifierMask key="keyEquivalentModifierMask"/>
                                </menuItem>
                                <menuItem title="Weekly" tag="604800" id="Imf-6g-2Cd">
                                    <modifierMask key="keyEquivalentModifierMask"/>
                                </menuItem>
                                <menuItem title="Monthly" tag="2629800" id="REP-70-XOi">
                                    <modifierMask key="keyEquivalentModifierMask"/>
                                </menuItem>
                            </items>
                        </menu>
                    </popUpButtonCell>
                    <connections>
                        <binding destination="-3" name="enabled" keyPath="delegate.updaterController.updater.automaticallyChecksForUpdates" id="Ly4-Xs-Mka"/>
                        <binding destination="-3" name="selectedTag" keyPath="delegate.updaterController.updater.updateCheckInterval" id="iLA-V7-aFg"/>
                    </connections>
                </popUpButton>
                <button translatesAutoresizingMaskIntoConstraints="NO" id="b7I-2V-MYa">
                    <rect key="frame" x="118" y="137" width="416" height="18"/>
                    <buttonCell key="cell" type="check" title="Switch to &quot;music mode&quot; automatically when playing an audio file" bezelStyle="regularSquare" imagePosition="left" state="on" inset="2" id="KfL-r7-Uav">
                        <behavior key="behavior" changeContents="YES" doesNotDimImage="YES" lightByContents="YES"/>
                        <font key="font" metaFont="system"/>
                    </buttonCell>
                    <connections>
                        <binding destination="IBP-Mz-Maa" name="value" keyPath="values.autoSwitchToMusicMode" id="yWA-OL-vl0"/>
                    </connections>
                </button>
                <button translatesAutoresizingMaskIntoConstraints="NO" id="MWj-we-UuR">
                    <rect key="frame" x="118" y="105" width="317" height="18"/>
                    <buttonCell key="cell" type="check" title="Prevent screen saver from starting while playing" bezelStyle="regularSquare" imagePosition="left" state="on" inset="2" id="r2u-P9-J5p">
                        <behavior key="behavior" changeContents="YES" doesNotDimImage="YES" lightByContents="YES"/>
                        <font key="font" metaFont="system"/>
                    </buttonCell>
                    <connections>
                        <binding destination="IBP-Mz-Maa" name="value" keyPath="values.preventScreenSaver" id="EeM-5F-WOt"/>
                    </connections>
                </button>
                <button translatesAutoresizingMaskIntoConstraints="NO" id="fms-nd-RFo">
                    <rect key="frame" x="138" y="81" width="303" height="18"/>
                    <buttonCell key="cell" type="check" title="Not while in &quot;music mode&quot; or only playing audio" bezelStyle="regularSquare" imagePosition="left" inset="2" id="yla-DT-YTx">
                        <behavior key="behavior" changeContents="YES" doesNotDimImage="YES" lightByContents="YES"/>
                        <font key="font" metaFont="system"/>
                    </buttonCell>
                    <connections>
                        <binding destination="IBP-Mz-Maa" name="enabled" keyPath="values.preventScreenSaver" id="118-qC-OuP"/>
                        <binding destination="IBP-Mz-Maa" name="value" keyPath="values.allowScreenSaverForAudio" id="vnC-IC-vz6"/>
                    </connections>
                </button>
                <textField focusRingType="none" horizontalHuggingPriority="251" verticalHuggingPriority="750" translatesAutoresizingMaskIntoConstraints="NO" id="vNn-a9-lMx" userLabel="Still prevents system from sleeping">
                    <rect key="frame" x="156" y="64" width="191" height="14"/>
                    <textFieldCell key="cell" controlSize="small" sendsActionOnEndEditing="YES" title="Still prevents system from sleeping." id="Kdk-iC-e1C">
                        <font key="font" metaFont="message" size="11"/>
                        <color key="textColor" name="disabledControlTextColor" catalog="System" colorSpace="catalog"/>
                        <color key="backgroundColor" name="controlColor" catalog="System" colorSpace="catalog"/>
                    </textFieldCell>
                </textField>
                <stackView distribution="fill" orientation="vertical" alignment="leading" spacing="4" horizontalStackHuggingPriority="249.99998474121094" verticalStackHuggingPriority="249.99998474121094" detachesHiddenViews="YES" translatesAutoresizingMaskIntoConstraints="NO" id="aKH-Me-5XB" customClass="CollapseView" customModule="IINA" customModuleProvider="target">
                    <rect key="frame" x="120" y="485" width="360" height="57"/>
>>>>>>> 06a3c7f8
                    <subviews>
                        <stackView distribution="fill" orientation="horizontal" alignment="firstBaseline" horizontalStackHuggingPriority="250" verticalStackHuggingPriority="750" detachesHiddenViews="YES" translatesAutoresizingMaskIntoConstraints="NO" id="5Nu-WP-fyV" userLabel="AtLaunch-HStack View">
                            <rect key="frame" x="0.0" y="1115" width="414" height="20"/>
                            <subviews>
                                <textField focusRingType="none" horizontalHuggingPriority="750" verticalHuggingPriority="249" translatesAutoresizingMaskIntoConstraints="NO" id="OXi-vL-mzp">
                                    <rect key="frame" x="-2" y="0.0" width="190" height="20"/>
                                    <textFieldCell key="cell" scrollable="YES" lineBreakMode="clipping" sendsActionOnEndEditing="YES" title="When launched with no media:" id="gqT-CB-Puw">
                                        <font key="font" metaFont="system"/>
                                        <color key="textColor" name="labelColor" catalog="System" colorSpace="catalog"/>
                                        <color key="backgroundColor" name="controlColor" catalog="System" colorSpace="catalog"/>
                                    </textFieldCell>
                                </textField>
                                <popUpButton horizontalHuggingPriority="750" verticalHuggingPriority="750" translatesAutoresizingMaskIntoConstraints="NO" id="bV8-LP-cwH">
                                    <rect key="frame" x="191" y="-4" width="227" height="25"/>
                                    <popUpButtonCell key="cell" type="push" title="Show welcome window" bezelStyle="rounded" alignment="left" lineBreakMode="truncatingTail" state="on" borderStyle="borderAndBezel" imageScaling="proportionallyDown" inset="2" selectedItem="z9T-8h-1T0" id="6y1-KS-0tJ">
                                        <behavior key="behavior" lightByBackground="YES" lightByGray="YES"/>
                                        <font key="font" metaFont="menu"/>
                                        <menu key="menu" id="MId-eC-pMR">
                                            <items>
                                                <menuItem title="Show welcome window" state="on" id="z9T-8h-1T0"/>
                                                <menuItem title="Show open file panel" tag="1" id="1ce-4b-kgG"/>
                                                <menuItem title="Show Playback History window" tag="3" id="jRC-yk-Ohu"/>
                                                <menuItem title="Do nothing" tag="2" id="JfZ-D8-aF2"/>
                                            </items>
                                        </menu>
                                    </popUpButtonCell>
                                    <connections>
                                        <binding destination="IBP-Mz-Maa" name="selectedTag" keyPath="values.actionAfterLaunch" id="P8y-51-wBi"/>
                                    </connections>
                                </popUpButton>
                            </subviews>
                            <constraints>
                                <constraint firstAttribute="trailing" secondItem="bV8-LP-cwH" secondAttribute="trailing" id="wgN-7H-Izj"/>
                            </constraints>
                            <visibilityPriorities>
                                <integer value="1000"/>
                                <integer value="1000"/>
                            </visibilityPriorities>
                            <customSpacing>
                                <real value="3.4028234663852886e+38"/>
                                <real value="3.4028234663852886e+38"/>
                            </customSpacing>
                        </stackView>
                        <stackView distribution="fill" orientation="horizontal" alignment="firstBaseline" horizontalStackHuggingPriority="100" verticalStackHuggingPriority="100" detachesHiddenViews="YES" translatesAutoresizingMaskIntoConstraints="NO" id="R2b-dw-sL7" userLabel="WhenAllWindowsClosed-HStack View">
                            <rect key="frame" x="0.0" y="641" width="397" height="470"/>
                            <subviews>
                                <textField focusRingType="none" horizontalHuggingPriority="249" verticalHuggingPriority="249" translatesAutoresizingMaskIntoConstraints="NO" id="hDQ-Ns-0hM" userLabel="When all windows are closed:">
                                    <rect key="frame" x="-2" y="453" width="190" height="16"/>
                                    <textFieldCell key="cell" scrollable="YES" lineBreakMode="clipping" sendsActionOnEndEditing="YES" title="When all windows are closed:" id="VYb-KL-oiL">
                                        <font key="font" metaFont="system"/>
                                        <color key="textColor" name="labelColor" catalog="System" colorSpace="catalog"/>
                                        <color key="backgroundColor" name="controlColor" catalog="System" colorSpace="catalog"/>
                                    </textFieldCell>
                                </textField>
                                <popUpButton horizontalHuggingPriority="750" verticalHuggingPriority="249" translatesAutoresizingMaskIntoConstraints="NO" id="EHL-JZ-pOJ">
                                    <rect key="frame" x="191" y="446" width="210" height="25"/>
                                    <popUpButtonCell key="cell" type="push" title="Do same action as at launch" bezelStyle="rounded" alignment="left" lineBreakMode="truncatingTail" state="on" borderStyle="borderAndBezel" imageScaling="proportionallyDown" inset="2" selectedItem="LLC-oc-e6Q" id="RAv-Yr-VKh">
                                        <behavior key="behavior" lightByBackground="YES" lightByGray="YES"/>
                                        <font key="font" metaFont="menu"/>
                                        <menu key="menu" id="8Yo-th-5Mt">
                                            <items>
                                                <menuItem title="Do same action as at launch" state="on" id="LLC-oc-e6Q"/>
                                                <menuItem title="Do nothing" tag="2" id="Qgg-oP-V6V"/>
                                                <menuItem title="Quit" tag="1" id="qft-0j-2pI"/>
                                            </items>
                                        </menu>
                                    </popUpButtonCell>
                                    <connections>
                                        <binding destination="IBP-Mz-Maa" name="selectedTag" keyPath="values.actionWhenNoOpenWindow" id="yVn-6D-0jb"/>
                                    </connections>
                                </popUpButton>
                            </subviews>
                            <constraints>
                                <constraint firstAttribute="trailing" secondItem="EHL-JZ-pOJ" secondAttribute="trailing" id="7sr-mU-zca"/>
                                <constraint firstItem="EHL-JZ-pOJ" firstAttribute="firstBaseline" secondItem="hDQ-Ns-0hM" secondAttribute="firstBaseline" id="aJz-yb-mU1"/>
                            </constraints>
                            <visibilityPriorities>
                                <integer value="1000"/>
                                <integer value="1000"/>
                            </visibilityPriorities>
                            <customSpacing>
                                <real value="3.4028234663852886e+38"/>
                                <real value="3.4028234663852886e+38"/>
                            </customSpacing>
                        </stackView>
                        <customView translatesAutoresizingMaskIntoConstraints="NO" id="FoP-ng-1IO" userLabel="0pt Spacer">
                            <rect key="frame" x="0.0" y="637" width="1" height="0.0"/>
                            <constraints>
                                <constraint firstAttribute="width" constant="1" id="5t5-72-0cf"/>
                                <constraint firstAttribute="height" id="AHW-ed-igt"/>
                            </constraints>
                            <connections>
                                <binding destination="IBP-Mz-Maa" name="hidden" keyPath="values.enableAdvancedSettings" id="Azn-fd-dIa">
                                    <dictionary key="options">
                                        <string key="NSValueTransformerName">NSNegateBoolean</string>
                                    </dictionary>
                                </binding>
                            </connections>
                        </customView>
                        <button translatesAutoresizingMaskIntoConstraints="NO" id="0me-8u-hdd">
                            <rect key="frame" x="-2" y="616" width="460" height="18"/>
                            <buttonCell key="cell" type="check" title="Allow welcome window to be shown via File &gt; New Window" bezelStyle="regularSquare" imagePosition="left" state="on" inset="2" id="dCz-9V-uDQ">
                                <behavior key="behavior" changeContents="YES" doesNotDimImage="YES" lightByContents="YES"/>
                                <font key="font" metaFont="system"/>
                            </buttonCell>
                            <connections>
                                <binding destination="IBP-Mz-Maa" name="hidden" keyPath="values.enableAdvancedSettings" id="hun-ee-vz5">
                                    <dictionary key="options">
                                        <string key="NSValueTransformerName">NSNegateBoolean</string>
                                    </dictionary>
                                </binding>
                                <binding destination="IBP-Mz-Maa" name="value" keyPath="values.enableCmdN" id="Gnw-LA-WPC"/>
                            </connections>
                        </button>
                        <customView translatesAutoresizingMaskIntoConstraints="NO" id="iYC-W4-rw7" userLabel="0pt Spacer">
                            <rect key="frame" x="0.0" y="613" width="1" height="0.0"/>
                            <constraints>
                                <constraint firstAttribute="width" constant="1" id="EeM-Vo-3UT"/>
                                <constraint firstAttribute="height" id="Gw4-n1-XBM"/>
                            </constraints>
                        </customView>
                        <stackView distribution="fill" orientation="vertical" alignment="leading" spacing="4" horizontalStackHuggingPriority="249.99998474121094" verticalStackHuggingPriority="249.99998474121094" detachesHiddenViews="YES" translatesAutoresizingMaskIntoConstraints="NO" id="2uj-sK-U1e" userLabel="WhenMediaIsStartedSection VStack View">
                            <rect key="frame" x="0.0" y="522" width="458" height="87"/>
                            <subviews>
                                <textField focusRingType="none" horizontalHuggingPriority="251" verticalHuggingPriority="750" translatesAutoresizingMaskIntoConstraints="NO" id="f24-lZ-4m7">
                                    <rect key="frame" x="-2" y="70" width="124" height="17"/>
                                    <constraints>
                                        <constraint firstAttribute="height" constant="17" id="gV7-Rf-3HD"/>
                                    </constraints>
                                    <textFieldCell key="cell" scrollable="YES" lineBreakMode="clipping" sendsActionOnEndEditing="YES" title="When media opens:" id="upR-RK-gxC">
                                        <font key="font" metaFont="system"/>
                                        <color key="textColor" name="labelColor" catalog="System" colorSpace="catalog"/>
                                        <color key="backgroundColor" name="controlColor" catalog="System" colorSpace="catalog"/>
                                    </textFieldCell>
                                </textField>
                                <box identifier="Content1" horizontalCompressionResistancePriority="250" verticalCompressionResistancePriority="250" title="Box" titlePosition="noTitle" translatesAutoresizingMaskIntoConstraints="NO" id="Aks-lf-F2l" userLabel="WhenMediaIsStarted Box">
                                    <rect key="frame" x="-3" y="-4" width="464" height="72"/>
                                    <view key="contentView" horizontalHuggingPriority="251" id="ezj-tQ-LSK" userLabel="WhenMediaIsStartedBox Content View">
                                        <rect key="frame" x="4" y="5" width="456" height="64"/>
                                        <autoresizingMask key="autoresizingMask" widthSizable="YES" heightSizable="YES"/>
                                        <subviews>
                                            <stackView distribution="equalCentering" orientation="vertical" alignment="leading" horizontalStackHuggingPriority="1000" verticalStackHuggingPriority="1000" detachesHiddenViews="YES" translatesAutoresizingMaskIntoConstraints="NO" id="aeG-gA-mcO" userLabel="WhenMediaIsStartedBox VStack View">
                                                <rect key="frame" x="0.0" y="0.0" width="456" height="64"/>
                                                <subviews>
                                                    <stackView distribution="fill" orientation="horizontal" alignment="centerY" horizontalStackHuggingPriority="250" verticalStackHuggingPriority="1000" detachesHiddenViews="YES" translatesAutoresizingMaskIntoConstraints="NO" id="Jxj-p3-GeM" userLabel="FirstRow HStack View">
                                                        <rect key="frame" x="16" y="36" width="424" height="16"/>
                                                        <subviews>
                                                            <button translatesAutoresizingMaskIntoConstraints="NO" id="8Ql-ym-BvF">
                                                                <rect key="frame" x="-2" y="-1" width="63" height="18"/>
                                                                <buttonCell key="cell" type="check" title="Pause" bezelStyle="regularSquare" imagePosition="left" state="on" inset="2" id="FbF-jJ-W5b">
                                                                    <behavior key="behavior" changeContents="YES" doesNotDimImage="YES" lightByContents="YES"/>
                                                                    <font key="font" metaFont="system"/>
                                                                    <connections>
                                                                        <binding destination="IBP-Mz-Maa" name="value" keyPath="values.pauseWhenOpen" id="fBu-Lh-CzX"/>
                                                                    </connections>
                                                                </buttonCell>
                                                                <connections>
                                                                    <binding destination="IBP-Mz-Maa" name="value" keyPath="values.pauseWhenOpen" id="NnC-B9-kEU"/>
                                                                </connections>
                                                            </button>
                                                            <button horizontalHuggingPriority="249" translatesAutoresizingMaskIntoConstraints="NO" id="U8N-xw-dgL">
                                                                <rect key="frame" x="67" y="-1" width="357" height="18"/>
                                                                <buttonCell key="cell" type="check" title="Enter full screen" bezelStyle="regularSquare" imagePosition="left" state="on" inset="2" id="MlG-hl-goB">
                                                                    <behavior key="behavior" changeContents="YES" doesNotDimImage="YES" lightByContents="YES"/>
                                                                    <font key="font" metaFont="system"/>
                                                                </buttonCell>
                                                                <connections>
                                                                    <binding destination="IBP-Mz-Maa" name="value" keyPath="values.fullScreenWhenOpen" id="rYv-wg-qji"/>
                                                                </connections>
                                                            </button>
                                                        </subviews>
                                                        <constraints>
                                                            <constraint firstItem="U8N-xw-dgL" firstAttribute="height" secondItem="8Ql-ym-BvF" secondAttribute="height" id="0it-kb-gxt"/>
                                                            <constraint firstAttribute="trailing" secondItem="U8N-xw-dgL" secondAttribute="trailing" id="I9b-nq-s3x"/>
                                                        </constraints>
                                                        <visibilityPriorities>
                                                            <integer value="1000"/>
                                                            <integer value="1000"/>
                                                        </visibilityPriorities>
                                                        <customSpacing>
                                                            <real value="3.4028234663852886e+38"/>
                                                            <real value="3.4028234663852886e+38"/>
                                                        </customSpacing>
                                                    </stackView>
                                                    <button translatesAutoresizingMaskIntoConstraints="NO" id="b7I-2V-MYa">
                                                        <rect key="frame" x="14" y="11" width="426" height="18"/>
                                                        <buttonCell key="cell" type="check" title="Switch to &quot;music mode&quot; automatically when playing an audio file" bezelStyle="regularSquare" imagePosition="left" state="on" inset="2" id="KfL-r7-Uav">
                                                            <behavior key="behavior" changeContents="YES" doesNotDimImage="YES" lightByContents="YES"/>
                                                            <font key="font" metaFont="system"/>
                                                        </buttonCell>
                                                        <connections>
                                                            <binding destination="IBP-Mz-Maa" name="value" keyPath="values.autoSwitchToMusicMode" id="yWA-OL-vl0"/>
                                                        </connections>
                                                    </button>
                                                </subviews>
                                                <edgeInsets key="edgeInsets" left="16" right="16" top="12" bottom="12"/>
                                                <constraints>
                                                    <constraint firstItem="U8N-xw-dgL" firstAttribute="height" secondItem="b7I-2V-MYa" secondAttribute="height" id="cIS-3P-mpN"/>
                                                </constraints>
                                                <visibilityPriorities>
                                                    <integer value="1000"/>
                                                    <integer value="1000"/>
                                                </visibilityPriorities>
                                                <customSpacing>
                                                    <real value="3.4028234663852886e+38"/>
                                                    <real value="3.4028234663852886e+38"/>
                                                </customSpacing>
                                            </stackView>
                                        </subviews>
                                        <constraints>
                                            <constraint firstAttribute="bottom" secondItem="aeG-gA-mcO" secondAttribute="bottom" id="3lf-gV-Ewt"/>
                                            <constraint firstItem="aeG-gA-mcO" firstAttribute="top" secondItem="ezj-tQ-LSK" secondAttribute="top" id="QpC-Af-xzL"/>
                                            <constraint firstItem="aeG-gA-mcO" firstAttribute="leading" secondItem="ezj-tQ-LSK" secondAttribute="leading" id="gfO-Mr-rhu"/>
                                            <constraint firstAttribute="trailing" secondItem="aeG-gA-mcO" secondAttribute="trailing" id="gz2-cG-Vno"/>
                                        </constraints>
                                    </view>
                                </box>
                            </subviews>
                            <constraints>
                                <constraint firstItem="Aks-lf-F2l" firstAttribute="leading" secondItem="2uj-sK-U1e" secondAttribute="leading" id="3hb-7a-IJv"/>
                                <constraint firstAttribute="trailing" secondItem="Aks-lf-F2l" secondAttribute="trailing" id="dJg-vP-eBz"/>
                            </constraints>
                            <visibilityPriorities>
                                <integer value="1000"/>
                                <integer value="1000"/>
                            </visibilityPriorities>
                            <customSpacing>
                                <real value="3.4028234663852886e+38"/>
                                <real value="3.4028234663852886e+38"/>
                            </customSpacing>
                        </stackView>
                        <customView translatesAutoresizingMaskIntoConstraints="NO" id="WA9-3L-BKN" userLabel="4pt Spacer">
                            <rect key="frame" x="0.0" y="514" width="1" height="4"/>
                            <constraints>
                                <constraint firstAttribute="width" constant="1" id="2V8-32-0UZ"/>
                                <constraint firstAttribute="height" constant="4" id="KEX-QB-VNH"/>
                            </constraints>
                        </customView>
                        <stackView distribution="fill" orientation="vertical" alignment="leading" spacing="4" horizontalStackHuggingPriority="250" verticalStackHuggingPriority="1000" detachesHiddenViews="YES" translatesAutoresizingMaskIntoConstraints="NO" id="aKH-Me-5XB" userLabel="WhenMediaIsOpenedManuallySection VStack View">
                            <rect key="frame" x="0.0" y="423" width="458" height="87"/>
                            <subviews>
                                <textField focusRingType="none" horizontalHuggingPriority="251" verticalHuggingPriority="750" translatesAutoresizingMaskIntoConstraints="NO" id="10b-EJ-N6W">
                                    <rect key="frame" x="-2" y="70" width="204" height="17"/>
                                    <constraints>
                                        <constraint firstAttribute="height" constant="17" id="bnG-2I-pUM"/>
                                    </constraints>
                                    <textFieldCell key="cell" scrollable="YES" lineBreakMode="clipping" sendsActionOnEndEditing="YES" title="When media is opened manually:" id="GNV-VA-NBW">
                                        <font key="font" metaFont="system"/>
                                        <color key="textColor" name="labelColor" catalog="System" colorSpace="catalog"/>
                                        <color key="backgroundColor" name="controlColor" catalog="System" colorSpace="catalog"/>
                                    </textFieldCell>
                                </textField>
                                <box identifier="Content0" horizontalHuggingPriority="249" horizontalCompressionResistancePriority="250" verticalCompressionResistancePriority="250" title="Box" titlePosition="noTitle" translatesAutoresizingMaskIntoConstraints="NO" id="DZT-7n-S4M" userLabel="WhenMediaIsOpenedManually Box">
                                    <rect key="frame" x="-3" y="-4" width="464" height="72"/>
                                    <view key="contentView" horizontalHuggingPriority="251" id="867-m1-aVc" userLabel="WhenMediaIsOpenedManuallyBox Content View">
                                        <rect key="frame" x="4" y="5" width="456" height="64"/>
                                        <autoresizingMask key="autoresizingMask" widthSizable="YES" heightSizable="YES"/>
                                        <subviews>
                                            <stackView distribution="equalCentering" orientation="vertical" alignment="leading" horizontalStackHuggingPriority="1000" verticalStackHuggingPriority="1000" detachesHiddenViews="YES" translatesAutoresizingMaskIntoConstraints="NO" id="MHi-Pt-gOc" userLabel="WhenMediaIsOpenedManuallyBox VStack View">
                                                <rect key="frame" x="0.0" y="0.0" width="456" height="64"/>
                                                <subviews>
                                                    <button translatesAutoresizingMaskIntoConstraints="NO" id="DUm-O0-pdI">
                                                        <rect key="frame" x="14" y="35" width="426" height="18"/>
                                                        <buttonCell key="cell" type="check" title="Always open media in new window" bezelStyle="regularSquare" imagePosition="left" state="on" inset="2" id="M0z-bI-88d">
                                                            <behavior key="behavior" changeContents="YES" doesNotDimImage="YES" lightByContents="YES"/>
                                                            <font key="font" metaFont="system"/>
                                                        </buttonCell>
                                                        <connections>
                                                            <binding destination="IBP-Mz-Maa" name="value" keyPath="values.alwaysOpenInNewWindow" id="pIG-7D-0J8"/>
                                                        </connections>
                                                    </button>
                                                    <button horizontalHuggingPriority="249" translatesAutoresizingMaskIntoConstraints="NO" id="xmd-ef-R8e">
                                                        <rect key="frame" x="14" y="11" width="426" height="18"/>
                                                        <buttonCell key="cell" type="check" title="Automatically add files in the same folder to playlist" bezelStyle="regularSquare" imagePosition="left" state="on" inset="2" id="QJq-fO-hhK">
                                                            <behavior key="behavior" changeContents="YES" doesNotDimImage="YES" lightByContents="YES"/>
                                                            <font key="font" metaFont="system"/>
                                                        </buttonCell>
                                                        <constraints>
                                                            <constraint firstAttribute="height" constant="16" id="mAR-Rs-xaK"/>
                                                        </constraints>
                                                        <connections>
                                                            <binding destination="IBP-Mz-Maa" name="value" keyPath="values.playlistAutoAdd" id="k4S-Nc-sCO"/>
                                                        </connections>
                                                    </button>
                                                </subviews>
                                                <edgeInsets key="edgeInsets" left="16" right="16" top="12" bottom="12"/>
                                                <constraints>
                                                    <constraint firstItem="xmd-ef-R8e" firstAttribute="height" secondItem="DUm-O0-pdI" secondAttribute="height" id="T3b-sJ-stS"/>
                                                </constraints>
                                                <visibilityPriorities>
                                                    <integer value="1000"/>
                                                    <integer value="1000"/>
                                                </visibilityPriorities>
                                                <customSpacing>
                                                    <real value="3.4028234663852886e+38"/>
                                                    <real value="3.4028234663852886e+38"/>
                                                </customSpacing>
                                            </stackView>
                                        </subviews>
                                        <constraints>
                                            <constraint firstAttribute="bottom" secondItem="MHi-Pt-gOc" secondAttribute="bottom" id="8Sw-er-aT7"/>
                                            <constraint firstItem="MHi-Pt-gOc" firstAttribute="leading" secondItem="867-m1-aVc" secondAttribute="leading" id="VmZ-cV-p4l"/>
                                            <constraint firstAttribute="trailing" secondItem="MHi-Pt-gOc" secondAttribute="trailing" id="nTD-qH-Dv1"/>
                                            <constraint firstItem="MHi-Pt-gOc" firstAttribute="top" secondItem="867-m1-aVc" secondAttribute="top" id="uCp-n9-vaN"/>
                                        </constraints>
                                    </view>
                                </box>
                            </subviews>
                            <constraints>
                                <constraint firstItem="DZT-7n-S4M" firstAttribute="leading" secondItem="aKH-Me-5XB" secondAttribute="leading" id="LyN-F7-aby"/>
                                <constraint firstAttribute="trailing" secondItem="DZT-7n-S4M" secondAttribute="trailing" id="UHK-I8-YlP"/>
                            </constraints>
                            <visibilityPriorities>
                                <integer value="1000"/>
                                <integer value="1000"/>
                            </visibilityPriorities>
                            <customSpacing>
                                <real value="3.4028234663852886e+38"/>
                                <real value="3.4028234663852886e+38"/>
                            </customSpacing>
                        </stackView>
                        <customView translatesAutoresizingMaskIntoConstraints="NO" id="hb8-iM-6GW" userLabel="4pt Spacer">
                            <rect key="frame" x="0.0" y="415" width="1" height="4"/>
                            <constraints>
                                <constraint firstAttribute="width" constant="1" id="JVp-qb-MC4"/>
                                <constraint firstAttribute="height" constant="4" id="jsR-qK-FxH"/>
                            </constraints>
                        </customView>
                        <stackView distribution="fill" orientation="vertical" alignment="leading" spacing="4" horizontalStackHuggingPriority="250" verticalStackHuggingPriority="1000" detachesHiddenViews="YES" translatesAutoresizingMaskIntoConstraints="NO" id="8L4-Ee-969" userLabel="WhileMediaIsPlayingSection VStack View">
                            <rect key="frame" x="0.0" y="306" width="458" height="105"/>
                            <subviews>
                                <textField focusRingType="none" horizontalHuggingPriority="251" verticalHuggingPriority="750" translatesAutoresizingMaskIntoConstraints="NO" id="Sh2-Uc-LNm">
                                    <rect key="frame" x="-2" y="88" width="143" height="17"/>
                                    <constraints>
                                        <constraint firstAttribute="height" constant="17" id="7Bw-ok-YDF"/>
                                    </constraints>
                                    <textFieldCell key="cell" scrollable="YES" lineBreakMode="clipping" sendsActionOnEndEditing="YES" title="While media is playing:" id="PAl-QL-5ro">
                                        <font key="font" metaFont="system"/>
                                        <color key="textColor" name="labelColor" catalog="System" colorSpace="catalog"/>
                                        <color key="backgroundColor" name="controlColor" catalog="System" colorSpace="catalog"/>
                                    </textFieldCell>
                                </textField>
                                <box identifier="Content5" horizontalHuggingPriority="249" horizontalCompressionResistancePriority="250" verticalCompressionResistancePriority="250" title="Box" titlePosition="noTitle" translatesAutoresizingMaskIntoConstraints="NO" id="CPi-TL-M14" userLabel="WhileMediaIsPlaying Box">
                                    <rect key="frame" x="-3" y="-4" width="464" height="90"/>
                                    <view key="contentView" id="qeE-Xe-ZTK" userLabel="WhileMediaIsPlayingBox Content View">
                                        <rect key="frame" x="4" y="5" width="456" height="82"/>
                                        <autoresizingMask key="autoresizingMask" widthSizable="YES" heightSizable="YES"/>
                                        <subviews>
                                            <stackView distribution="equalCentering" orientation="vertical" alignment="leading" spacing="4" horizontalStackHuggingPriority="1000" verticalStackHuggingPriority="1000" detachesHiddenViews="YES" translatesAutoresizingMaskIntoConstraints="NO" id="m97-ex-r5a" userLabel="WhileMediaIsPlayingBox VStack View">
                                                <rect key="frame" x="0.0" y="0.0" width="456" height="82"/>
                                                <subviews>
                                                    <button translatesAutoresizingMaskIntoConstraints="NO" id="MWj-we-UuR">
                                                        <rect key="frame" x="14" y="53" width="426" height="18"/>
                                                        <buttonCell key="cell" type="check" title="Prevent screen saver from starting while playing" bezelStyle="regularSquare" imagePosition="left" state="on" inset="2" id="r2u-P9-J5p">
                                                            <behavior key="behavior" changeContents="YES" doesNotDimImage="YES" lightByContents="YES"/>
                                                            <font key="font" metaFont="system"/>
                                                        </buttonCell>
                                                        <connections>
                                                            <binding destination="IBP-Mz-Maa" name="value" keyPath="values.preventScreenSaver" id="yvp-NK-1rL"/>
                                                        </connections>
                                                    </button>
                                                    <customView translatesAutoresizingMaskIntoConstraints="NO" id="fpL-I6-AAf" userLabel="0pt Spacer">
                                                        <rect key="frame" x="16" y="50" width="424" height="0.0"/>
                                                        <constraints>
                                                            <constraint firstAttribute="height" id="qbD-Ox-P7U"/>
                                                        </constraints>
                                                    </customView>
                                                    <stackView distribution="fill" orientation="horizontal" alignment="centerY" spacing="0.0" horizontalStackHuggingPriority="250" verticalStackHuggingPriority="250" detachesHiddenViews="YES" translatesAutoresizingMaskIntoConstraints="NO" id="cAZ-DK-4Sc" userLabel="HStack View">
                                                        <rect key="frame" x="16" y="30" width="424" height="16"/>
                                                        <subviews>
                                                            <customView translatesAutoresizingMaskIntoConstraints="NO" id="zyP-QI-5ie" userLabel="20pt Spacer">
                                                                <rect key="frame" x="0.0" y="8" width="20" height="1"/>
                                                                <constraints>
                                                                    <constraint firstAttribute="height" constant="1" id="FMq-Xe-rwA"/>
                                                                    <constraint firstAttribute="width" constant="20" id="blI-QI-l92"/>
                                                                </constraints>
                                                            </customView>
                                                            <button translatesAutoresizingMaskIntoConstraints="NO" id="fms-nd-RFo">
                                                                <rect key="frame" x="18" y="-1" width="406" height="18"/>
                                                                <buttonCell key="cell" type="check" title="Not while in Music Mode or only playing audio" bezelStyle="regularSquare" imagePosition="left" inset="2" id="yla-DT-YTx">
                                                                    <behavior key="behavior" changeContents="YES" doesNotDimImage="YES" lightByContents="YES"/>
                                                                    <font key="font" metaFont="system"/>
                                                                </buttonCell>
                                                                <connections>
                                                                    <binding destination="IBP-Mz-Maa" name="value" keyPath="values.allowScreenSaverForAudio" id="tUv-fV-KyO"/>
                                                                    <binding destination="IBP-Mz-Maa" name="enabled" keyPath="values.preventScreenSaver" id="9nS-Wb-UDG"/>
                                                                </connections>
                                                            </button>
                                                        </subviews>
                                                        <visibilityPriorities>
                                                            <integer value="1000"/>
                                                            <integer value="1000"/>
                                                        </visibilityPriorities>
                                                        <customSpacing>
                                                            <real value="3.4028234663852886e+38"/>
                                                            <real value="3.4028234663852886e+38"/>
                                                        </customSpacing>
                                                    </stackView>
                                                    <stackView distribution="fill" orientation="horizontal" alignment="centerY" spacing="0.0" horizontalStackHuggingPriority="250" verticalStackHuggingPriority="250" detachesHiddenViews="YES" translatesAutoresizingMaskIntoConstraints="NO" id="Mrq-Zl-sMi" userLabel="HStack View">
                                                        <rect key="frame" x="16" y="12" width="424" height="14"/>
                                                        <subviews>
                                                            <customView translatesAutoresizingMaskIntoConstraints="NO" id="1kx-ZQ-maQ" userLabel="38pt Spacer">
                                                                <rect key="frame" x="0.0" y="7" width="38" height="1"/>
                                                                <constraints>
                                                                    <constraint firstAttribute="height" constant="1" id="IdO-Kx-4dV"/>
                                                                    <constraint firstAttribute="width" constant="38" id="vlW-7j-JKY"/>
                                                                </constraints>
                                                            </customView>
                                                            <textField focusRingType="none" verticalHuggingPriority="750" translatesAutoresizingMaskIntoConstraints="NO" id="vNn-a9-lMx" userLabel="Still prevents system from sleeping">
                                                                <rect key="frame" x="36" y="0.0" width="390" height="14"/>
                                                                <textFieldCell key="cell" controlSize="small" sendsActionOnEndEditing="YES" title="Still prevents system from sleeping." id="Kdk-iC-e1C">
                                                                    <font key="font" metaFont="message" size="11"/>
                                                                    <color key="textColor" name="disabledControlTextColor" catalog="System" colorSpace="catalog"/>
                                                                    <color key="backgroundColor" name="controlColor" catalog="System" colorSpace="catalog"/>
                                                                </textFieldCell>
                                                            </textField>
                                                        </subviews>
                                                        <visibilityPriorities>
                                                            <integer value="1000"/>
                                                            <integer value="1000"/>
                                                        </visibilityPriorities>
                                                        <customSpacing>
                                                            <real value="3.4028234663852886e+38"/>
                                                            <real value="3.4028234663852886e+38"/>
                                                        </customSpacing>
                                                    </stackView>
                                                </subviews>
                                                <edgeInsets key="edgeInsets" left="16" right="16" top="12" bottom="12"/>
                                                <visibilityPriorities>
                                                    <integer value="1000"/>
                                                    <integer value="1000"/>
                                                    <integer value="1000"/>
                                                    <integer value="1000"/>
                                                </visibilityPriorities>
                                                <customSpacing>
                                                    <real value="3.4028234663852886e+38"/>
                                                    <real value="3.4028234663852886e+38"/>
                                                    <real value="3.4028234663852886e+38"/>
                                                    <real value="3.4028234663852886e+38"/>
                                                </customSpacing>
                                            </stackView>
                                        </subviews>
                                        <constraints>
                                            <constraint firstItem="m97-ex-r5a" firstAttribute="leading" secondItem="qeE-Xe-ZTK" secondAttribute="leading" id="DpC-w3-bH4"/>
                                            <constraint firstAttribute="bottom" secondItem="m97-ex-r5a" secondAttribute="bottom" id="IHf-66-ngA"/>
                                            <constraint firstItem="m97-ex-r5a" firstAttribute="top" secondItem="qeE-Xe-ZTK" secondAttribute="top" id="K4T-xl-MZc"/>
                                            <constraint firstAttribute="trailing" secondItem="m97-ex-r5a" secondAttribute="trailing" id="iFS-9g-MUo"/>
                                            <constraint firstItem="MWj-we-UuR" firstAttribute="leading" secondItem="qeE-Xe-ZTK" secondAttribute="leading" constant="16" id="sSI-db-jXD"/>
                                        </constraints>
                                    </view>
                                </box>
                            </subviews>
                            <constraints>
                                <constraint firstItem="CPi-TL-M14" firstAttribute="leading" secondItem="8L4-Ee-969" secondAttribute="leading" id="0U8-iv-v9a"/>
                                <constraint firstAttribute="trailing" secondItem="CPi-TL-M14" secondAttribute="trailing" id="5Ih-OK-1fZ"/>
                            </constraints>
                            <visibilityPriorities>
                                <integer value="1000"/>
                                <integer value="1000"/>
                            </visibilityPriorities>
                            <customSpacing>
                                <real value="3.4028234663852886e+38"/>
                                <real value="3.4028234663852886e+38"/>
                            </customSpacing>
                        </stackView>
                        <customView translatesAutoresizingMaskIntoConstraints="NO" id="uJ2-rv-7Ce" userLabel="4pt Spacer">
                            <rect key="frame" x="0.0" y="298" width="1" height="4"/>
                            <constraints>
                                <constraint firstAttribute="height" constant="4" id="7bg-fU-AZ1"/>
                                <constraint firstAttribute="width" constant="1" id="ncw-Vh-5lG"/>
                            </constraints>
                        </customView>
                        <stackView distribution="fill" orientation="vertical" alignment="leading" spacing="4" horizontalStackHuggingPriority="250" verticalStackHuggingPriority="1000" detachesHiddenViews="YES" translatesAutoresizingMaskIntoConstraints="NO" id="b30-nk-gre" userLabel="WhenMediaEndsSection VStack View">
                            <rect key="frame" x="0.0" y="183" width="458" height="111"/>
                            <subviews>
                                <textField focusRingType="none" horizontalHuggingPriority="251" verticalHuggingPriority="750" translatesAutoresizingMaskIntoConstraints="NO" id="f10-fj-03c">
                                    <rect key="frame" x="-2" y="94" width="117" height="17"/>
                                    <constraints>
                                        <constraint firstAttribute="height" constant="17" id="Hsf-zK-XBF"/>
                                    </constraints>
                                    <textFieldCell key="cell" scrollable="YES" lineBreakMode="clipping" sendsActionOnEndEditing="YES" title="When media ends:" id="xT5-HC-dNL">
                                        <font key="font" metaFont="system"/>
                                        <color key="textColor" name="labelColor" catalog="System" colorSpace="catalog"/>
                                        <color key="backgroundColor" name="controlColor" catalog="System" colorSpace="catalog"/>
                                    </textFieldCell>
                                </textField>
                                <box identifier="Content3" horizontalHuggingPriority="249" horizontalCompressionResistancePriority="250" verticalCompressionResistancePriority="250" title="Box" titlePosition="noTitle" translatesAutoresizingMaskIntoConstraints="NO" id="XRd-uy-F64" userLabel="WhenMediaEnds Box">
                                    <rect key="frame" x="-3" y="-4" width="464" height="96"/>
                                    <view key="contentView" horizontalHuggingPriority="251" id="jkd-q6-YPW" userLabel="WhenMediaEndsBox Content View">
                                        <rect key="frame" x="4" y="5" width="456" height="88"/>
                                        <autoresizingMask key="autoresizingMask" widthSizable="YES" heightSizable="YES"/>
                                        <subviews>
                                            <stackView distribution="equalCentering" orientation="vertical" alignment="leading" horizontalStackHuggingPriority="1000" verticalStackHuggingPriority="1000" detachesHiddenViews="YES" translatesAutoresizingMaskIntoConstraints="NO" id="14S-kG-eA6" userLabel="WhenMediaEndsBox VStack View">
                                                <rect key="frame" x="0.0" y="0.0" width="456" height="88"/>
                                                <subviews>
                                                    <button translatesAutoresizingMaskIntoConstraints="NO" id="UHf-eK-ba5">
                                                        <rect key="frame" x="14" y="59" width="426" height="18"/>
                                                        <buttonCell key="cell" type="check" title="Open next item in playlist automatically" bezelStyle="regularSquare" imagePosition="left" state="on" inset="2" id="Lac-Ol-g6E">
                                                            <behavior key="behavior" changeContents="YES" doesNotDimImage="YES" lightByContents="YES"/>
                                                            <font key="font" metaFont="system"/>
                                                        </buttonCell>
                                                        <connections>
                                                            <binding destination="IBP-Mz-Maa" name="value" keyPath="values.playlistAutoPlayNext" id="vHd-Al-GNZ"/>
                                                        </connections>
                                                    </button>
                                                    <button translatesAutoresizingMaskIntoConstraints="NO" id="Xi9-i5-9V4">
                                                        <rect key="frame" x="14" y="35" width="426" height="18"/>
                                                        <buttonCell key="cell" type="check" title="Keep window open after playback finishes" bezelStyle="regularSquare" imagePosition="left" state="on" inset="2" id="2iM-j7-AzQ">
                                                            <behavior key="behavior" changeContents="YES" doesNotDimImage="YES" lightByContents="YES"/>
                                                            <font key="font" metaFont="system"/>
                                                        </buttonCell>
                                                        <connections>
                                                            <binding destination="IBP-Mz-Maa" name="value" keyPath="values.keepOpenOnFileEnd" id="4qh-CV-UAH"/>
                                                        </connections>
                                                    </button>
                                                    <button translatesAutoresizingMaskIntoConstraints="NO" id="y2l-T9-GFV">
                                                        <rect key="frame" x="14" y="11" width="426" height="18"/>
                                                        <buttonCell key="cell" type="check" title="Using Resume will replay media from beginning" bezelStyle="regularSquare" imagePosition="left" state="on" inset="2" id="vDa-4g-6AP">
                                                            <behavior key="behavior" changeContents="YES" doesNotDimImage="YES" lightByContents="YES"/>
                                                            <font key="font" metaFont="system"/>
                                                        </buttonCell>
                                                        <connections>
                                                            <binding destination="IBP-Mz-Maa" name="value" keyPath="values.resumeFromEndRestartsPlayback" id="XbN-op-Bzk"/>
                                                        </connections>
                                                    </button>
                                                </subviews>
                                                <edgeInsets key="edgeInsets" left="16" right="16" top="12" bottom="12"/>
                                                <constraints>
                                                    <constraint firstItem="Xi9-i5-9V4" firstAttribute="height" secondItem="UHf-eK-ba5" secondAttribute="height" id="NQa-1K-uq5"/>
                                                    <constraint firstItem="y2l-T9-GFV" firstAttribute="height" secondItem="UHf-eK-ba5" secondAttribute="height" id="qB5-u3-ukB"/>
                                                </constraints>
                                                <visibilityPriorities>
                                                    <integer value="1000"/>
                                                    <integer value="1000"/>
                                                    <integer value="1000"/>
                                                </visibilityPriorities>
                                                <customSpacing>
                                                    <real value="3.4028234663852886e+38"/>
                                                    <real value="3.4028234663852886e+38"/>
                                                    <real value="3.4028234663852886e+38"/>
                                                </customSpacing>
                                            </stackView>
                                        </subviews>
                                        <constraints>
                                            <constraint firstAttribute="trailing" secondItem="14S-kG-eA6" secondAttribute="trailing" id="CnV-si-fDv"/>
                                            <constraint firstItem="14S-kG-eA6" firstAttribute="top" secondItem="jkd-q6-YPW" secondAttribute="top" id="haO-jX-eiZ"/>
                                            <constraint firstAttribute="bottom" secondItem="14S-kG-eA6" secondAttribute="bottom" id="lew-pX-nIc"/>
                                            <constraint firstItem="14S-kG-eA6" firstAttribute="leading" secondItem="jkd-q6-YPW" secondAttribute="leading" id="yZX-Pj-40h"/>
                                        </constraints>
                                    </view>
                                </box>
                            </subviews>
                            <constraints>
                                <constraint firstAttribute="trailing" secondItem="XRd-uy-F64" secondAttribute="trailing" id="aFo-Az-u1M"/>
                                <constraint firstItem="XRd-uy-F64" firstAttribute="leading" secondItem="b30-nk-gre" secondAttribute="leading" id="vox-ms-2OT"/>
                            </constraints>
                            <visibilityPriorities>
                                <integer value="1000"/>
                                <integer value="1000"/>
                            </visibilityPriorities>
                            <customSpacing>
                                <real value="3.4028234663852886e+38"/>
                                <real value="3.4028234663852886e+38"/>
                            </customSpacing>
                        </stackView>
                        <customView translatesAutoresizingMaskIntoConstraints="NO" id="hzq-nn-zqb" userLabel="4pt Spacer">
                            <rect key="frame" x="0.0" y="175" width="1" height="4"/>
                            <constraints>
                                <constraint firstAttribute="width" constant="1" id="LRg-bS-uwc"/>
                                <constraint firstAttribute="height" constant="4" id="XgZ-hL-RSw"/>
                            </constraints>
                        </customView>
                        <stackView distribution="fill" orientation="vertical" alignment="leading" spacing="4" horizontalStackHuggingPriority="1000" verticalStackHuggingPriority="1000" detachesHiddenViews="YES" translatesAutoresizingMaskIntoConstraints="NO" id="8iE-FU-0g0" userLabel="PauseResumeWheSection VStack View">
                            <rect key="frame" x="0.0" y="12" width="458" height="159"/>
                            <subviews>
                                <textField focusRingType="none" horizontalHuggingPriority="251" verticalHuggingPriority="750" translatesAutoresizingMaskIntoConstraints="NO" id="WSg-Sb-Mqv">
                                    <rect key="frame" x="-2" y="142" width="462" height="17"/>
                                    <constraints>
                                        <constraint firstAttribute="height" constant="17" id="ukH-q4-biz"/>
                                    </constraints>
                                    <textFieldCell key="cell" scrollable="YES" lineBreakMode="clipping" sendsActionOnEndEditing="YES" title="Pause/resume when:" id="xr2-rB-O0x">
                                        <font key="font" metaFont="system"/>
                                        <color key="textColor" name="labelColor" catalog="System" colorSpace="catalog"/>
                                        <color key="backgroundColor" name="controlColor" catalog="System" colorSpace="catalog"/>
                                    </textFieldCell>
                                </textField>
                                <box identifier="Content2" horizontalHuggingPriority="500" verticalCompressionResistancePriority="249" title="Box" titlePosition="noTitle" translatesAutoresizingMaskIntoConstraints="NO" id="5RN-PV-pOZ" userLabel="PauseResumeWhen Box">
                                    <rect key="frame" x="-3" y="-4" width="464" height="144"/>
                                    <view key="contentView" id="gWB-X2-AzC" userLabel="PauseResumeWhen Content View">
                                        <rect key="frame" x="4" y="5" width="456" height="136"/>
                                        <autoresizingMask key="autoresizingMask" widthSizable="YES" heightSizable="YES"/>
                                        <subviews>
                                            <stackView distribution="fill" orientation="vertical" alignment="leading" verticalStackHuggingPriority="1000" detachesHiddenViews="YES" translatesAutoresizingMaskIntoConstraints="NO" id="hcd-sy-ncr" userLabel="PauseResumeWhen VStack View">
                                                <rect key="frame" x="0.0" y="0.0" width="456" height="136"/>
                                                <subviews>
                                                    <button translatesAutoresizingMaskIntoConstraints="NO" id="UFY-vM-qHd">
                                                        <rect key="frame" x="14" y="107" width="174" height="18"/>
                                                        <buttonCell key="cell" type="check" title="Minimized/un-minimized" bezelStyle="regularSquare" imagePosition="left" state="on" inset="2" id="5Y9-bX-K0f">
                                                            <behavior key="behavior" changeContents="YES" doesNotDimImage="YES" lightByContents="YES"/>
                                                            <font key="font" metaFont="system"/>
                                                        </buttonCell>
                                                        <connections>
                                                            <binding destination="IBP-Mz-Maa" name="value" keyPath="values.pauseWhenMinimized" id="DjO-5C-ymh"/>
                                                        </connections>
                                                    </button>
                                                    <button translatesAutoresizingMaskIntoConstraints="NO" id="mr8-te-85z">
                                                        <rect key="frame" x="14" y="83" width="225" height="18"/>
                                                        <buttonCell key="cell" type="check" title="Window becomes inactive/active" bezelStyle="regularSquare" imagePosition="left" state="on" inset="2" id="J8g-aS-W6e">
                                                            <behavior key="behavior" changeContents="YES" doesNotDimImage="YES" lightByContents="YES"/>
                                                            <font key="font" metaFont="system"/>
                                                        </buttonCell>
                                                        <connections>
                                                            <binding destination="IBP-Mz-Maa" name="value" keyPath="values.pauseWhenInactive" id="BpV-TH-O6m"/>
                                                        </connections>
                                                    </button>
                                                    <button translatesAutoresizingMaskIntoConstraints="NO" id="H40-Tk-atD">
                                                        <rect key="frame" x="14" y="59" width="206" height="18"/>
                                                        <buttonCell key="cell" type="check" title="Play upon entering full screen" bezelStyle="regularSquare" imagePosition="left" state="on" inset="2" id="lOw-pu-Llm">
                                                            <behavior key="behavior" changeContents="YES" doesNotDimImage="YES" lightByContents="YES"/>
                                                            <font key="font" metaFont="system"/>
                                                        </buttonCell>
                                                        <connections>
                                                            <binding destination="IBP-Mz-Maa" name="value" keyPath="values.playWhenEnteringFullScreen" id="L4f-Rp-Kvc"/>
                                                        </connections>
                                                    </button>
                                                    <button translatesAutoresizingMaskIntoConstraints="NO" id="DX0-mO-Ick">
                                                        <rect key="frame" x="14" y="35" width="210" height="18"/>
                                                        <buttonCell key="cell" type="check" title="Pause upon leaving full screen" bezelStyle="regularSquare" imagePosition="left" state="on" inset="2" id="g2A-Kf-vct">
                                                            <behavior key="behavior" changeContents="YES" doesNotDimImage="YES" lightByContents="YES"/>
                                                            <font key="font" metaFont="system"/>
                                                        </buttonCell>
                                                        <connections>
                                                            <binding destination="IBP-Mz-Maa" name="value" keyPath="values.pauseWhenLeavingFullScreen" id="bNZ-4U-cix"/>
                                                        </connections>
                                                    </button>
                                                    <button translatesAutoresizingMaskIntoConstraints="NO" id="MJd-4d-ykB">
                                                        <rect key="frame" x="14" y="11" width="239" height="18"/>
                                                        <buttonCell key="cell" type="check" title="Pause when machine goes to sleep" bezelStyle="regularSquare" imagePosition="left" state="on" inset="2" id="i4A-86-dGC">
                                                            <behavior key="behavior" changeContents="YES" doesNotDimImage="YES" lightByContents="YES"/>
                                                            <font key="font" metaFont="system"/>
                                                        </buttonCell>
                                                        <connections>
                                                            <binding destination="IBP-Mz-Maa" name="value" keyPath="values.pauseWhenGoesToSleep" id="Rtw-po-iWa"/>
                                                        </connections>
                                                    </button>
                                                </subviews>
                                                <edgeInsets key="edgeInsets" left="16" right="16" top="12" bottom="12"/>
                                                <constraints>
                                                    <constraint firstItem="DX0-mO-Ick" firstAttribute="height" secondItem="UFY-vM-qHd" secondAttribute="height" id="3w8-wH-hc7"/>
                                                    <constraint firstItem="mr8-te-85z" firstAttribute="height" secondItem="UFY-vM-qHd" secondAttribute="height" id="N3P-f6-HBA"/>
                                                    <constraint firstItem="MJd-4d-ykB" firstAttribute="height" secondItem="UFY-vM-qHd" secondAttribute="height" id="TFi-oQ-17Y"/>
                                                    <constraint firstItem="H40-Tk-atD" firstAttribute="height" secondItem="UFY-vM-qHd" secondAttribute="height" id="kAk-Sj-xf3"/>
                                                </constraints>
                                                <visibilityPriorities>
                                                    <integer value="1000"/>
                                                    <integer value="1000"/>
                                                    <integer value="1000"/>
                                                    <integer value="1000"/>
                                                    <integer value="1000"/>
                                                </visibilityPriorities>
                                                <customSpacing>
                                                    <real value="3.4028234663852886e+38"/>
                                                    <real value="3.4028234663852886e+38"/>
                                                    <real value="3.4028234663852886e+38"/>
                                                    <real value="3.4028234663852886e+38"/>
                                                    <real value="3.4028234663852886e+38"/>
                                                </customSpacing>
                                            </stackView>
                                        </subviews>
                                        <constraints>
                                            <constraint firstAttribute="bottom" secondItem="hcd-sy-ncr" secondAttribute="bottom" id="DAW-T8-n5T"/>
                                            <constraint firstItem="hcd-sy-ncr" firstAttribute="top" secondItem="gWB-X2-AzC" secondAttribute="top" id="WlW-Nn-a2V"/>
                                            <constraint firstAttribute="trailing" secondItem="hcd-sy-ncr" secondAttribute="trailing" id="eeS-mu-2EG"/>
                                            <constraint firstItem="hcd-sy-ncr" firstAttribute="leading" secondItem="gWB-X2-AzC" secondAttribute="leading" id="r83-8F-Vi5"/>
                                        </constraints>
                                    </view>
                                </box>
                            </subviews>
                            <constraints>
                                <constraint firstAttribute="trailing" secondItem="5RN-PV-pOZ" secondAttribute="trailing" id="JSI-Rx-Bay"/>
                                <constraint firstItem="5RN-PV-pOZ" firstAttribute="leading" secondItem="8iE-FU-0g0" secondAttribute="leading" id="rHA-sb-1Y1"/>
                            </constraints>
                            <visibilityPriorities>
                                <integer value="1000"/>
                                <integer value="1000"/>
                            </visibilityPriorities>
                            <customSpacing>
                                <real value="3.4028234663852886e+38"/>
                                <real value="3.4028234663852886e+38"/>
                            </customSpacing>
                        </stackView>
                        <customView translatesAutoresizingMaskIntoConstraints="NO" id="0d5-bc-MQK" userLabel="4pt Spacer">
                            <rect key="frame" x="0.0" y="4" width="1" height="4"/>
                            <constraints>
                                <constraint firstAttribute="height" constant="4" id="DrD-eb-8Lb"/>
                                <constraint firstAttribute="width" constant="1" id="f29-uK-aP5"/>
                            </constraints>
                        </customView>
                        <customView translatesAutoresizingMaskIntoConstraints="NO" id="yKE-AY-fnC" userLabel="0pt Spacer">
                            <rect key="frame" x="0.0" y="0.0" width="1" height="0.0"/>
                            <constraints>
                                <constraint firstAttribute="width" constant="1" id="MFH-yv-8b5"/>
                                <constraint firstAttribute="height" id="NNg-4B-IHE"/>
                            </constraints>
                            <connections>
                                <binding destination="IBP-Mz-Maa" name="hidden" keyPath="values.enableRestoreUIState" id="HyI-A9-qf7">
                                    <dictionary key="options">
                                        <string key="NSValueTransformerName">NSNegateBoolean</string>
                                    </dictionary>
                                </binding>
                            </connections>
                        </customView>
                    </subviews>
                    <constraints>
                        <constraint firstItem="0me-8u-hdd" firstAttribute="height" secondItem="hDQ-Ns-0hM" secondAttribute="height" id="0oq-cG-qld"/>
                        <constraint firstItem="fms-nd-RFo" firstAttribute="height" secondItem="DUm-O0-pdI" secondAttribute="height" id="343-FZ-oux"/>
                        <constraint firstAttribute="trailing" secondItem="8iE-FU-0g0" secondAttribute="trailing" id="6PT-jI-gfR"/>
                        <constraint firstItem="MWj-we-UuR" firstAttribute="height" secondItem="DUm-O0-pdI" secondAttribute="height" id="IsG-8j-wCL"/>
                        <constraint firstItem="bV8-LP-cwH" firstAttribute="leading" secondItem="EHL-JZ-pOJ" secondAttribute="leading" id="Sh1-Gc-Eoy"/>
                        <constraint firstItem="UFY-vM-qHd" firstAttribute="height" secondItem="8Ql-ym-BvF" secondAttribute="height" id="bfe-Nc-80z"/>
                        <constraint firstItem="8iE-FU-0g0" firstAttribute="leading" secondItem="WFe-Uj-CJG" secondAttribute="leading" id="eOG-tb-GW5"/>
                        <constraint firstItem="UHf-eK-ba5" firstAttribute="height" secondItem="DUm-O0-pdI" secondAttribute="height" id="l2o-yz-lHI"/>
                        <constraint firstItem="5Nu-WP-fyV" firstAttribute="top" secondItem="WFe-Uj-CJG" secondAttribute="top" id="qNQ-1C-LY6"/>
                        <constraint firstItem="8Ql-ym-BvF" firstAttribute="height" secondItem="DUm-O0-pdI" secondAttribute="height" id="vCL-TH-fql"/>
                    </constraints>
                    <visibilityPriorities>
                        <integer value="1000"/>
                        <integer value="1000"/>
                        <integer value="1000"/>
                        <integer value="1000"/>
                        <integer value="1000"/>
                        <integer value="1000"/>
                        <integer value="1000"/>
                        <integer value="1000"/>
                        <integer value="1000"/>
                        <integer value="1000"/>
                        <integer value="1000"/>
                        <integer value="1000"/>
                        <integer value="1000"/>
                        <integer value="1000"/>
                        <integer value="1000"/>
                        <integer value="1000"/>
                    </visibilityPriorities>
                    <customSpacing>
                        <real value="3.4028234663852886e+38"/>
                        <real value="3.4028234663852886e+38"/>
                        <real value="3.4028234663852886e+38"/>
                        <real value="3.4028234663852886e+38"/>
                        <real value="3.4028234663852886e+38"/>
                        <real value="3.4028234663852886e+38"/>
                        <real value="3.4028234663852886e+38"/>
                        <real value="3.4028234663852886e+38"/>
                        <real value="3.4028234663852886e+38"/>
                        <real value="3.4028234663852886e+38"/>
                        <real value="3.4028234663852886e+38"/>
                        <real value="3.4028234663852886e+38"/>
                        <real value="3.4028234663852886e+38"/>
                        <real value="3.4028234663852886e+38"/>
                        <real value="3.4028234663852886e+38"/>
                        <real value="3.4028234663852886e+38"/>
                    </customSpacing>
                </stackView>
            </subviews>
            <constraints>
                <constraint firstItem="OXi-vL-mzp" firstAttribute="firstBaseline" secondItem="38y-2I-MGs" secondAttribute="firstBaseline" id="7G9-rM-naa"/>
                <constraint firstItem="WFe-Uj-CJG" firstAttribute="leading" secondItem="6zR-96-iKB" secondAttribute="leading" constant="120" id="96y-64-SiA"/>
                <constraint firstItem="38y-2I-MGs" firstAttribute="trailing" relation="lessThanOrEqual" secondItem="6zR-96-iKB" secondAttribute="leading" constant="120" id="Dd3-CV-21F"/>
                <constraint firstItem="38y-2I-MGs" firstAttribute="top" secondItem="6zR-96-iKB" secondAttribute="top" constant="8" id="EkZ-1t-Li0"/>
                <constraint firstAttribute="bottom" secondItem="WFe-Uj-CJG" secondAttribute="bottom" constant="8" id="LBo-SY-Hoa"/>
                <constraint firstAttribute="trailing" secondItem="WFe-Uj-CJG" secondAttribute="trailing" id="RIm-fC-vfN"/>
                <constraint firstItem="WFe-Uj-CJG" firstAttribute="top" secondItem="6zR-96-iKB" secondAttribute="top" constant="8" id="Rpw-Ae-biB"/>
                <constraint firstItem="38y-2I-MGs" firstAttribute="leading" secondItem="6zR-96-iKB" secondAttribute="leading" id="ykt-2x-cLQ"/>
            </constraints>
            <point key="canvasLocation" x="-2189" y="57"/>
        </customView>
        <userDefaultsController representsSharedInstance="YES" id="IBP-Mz-Maa"/>
        <customView id="y7O-rd-dnT" userLabel="Prefs &gt; General &gt; Playlist" propertyAccessControl="none">
            <rect key="frame" x="0.0" y="0.0" width="717" height="80"/>
            <autoresizingMask key="autoresizingMask" flexibleMaxX="YES" flexibleMinY="YES"/>
            <subviews>
                <textField identifier="SectionTitlePlaylist" focusRingType="none" horizontalHuggingPriority="251" verticalHuggingPriority="750" translatesAutoresizingMaskIntoConstraints="NO" id="6gO-wx-MWj">
                    <rect key="frame" x="-2" y="56" width="124" height="16"/>
                    <textFieldCell key="cell" sendsActionOnEndEditing="YES" alignment="left" title="Playlist:" id="6TV-DG-503">
                        <font key="font" metaFont="systemBold"/>
                        <color key="textColor" name="labelColor" catalog="System" colorSpace="catalog"/>
                        <color key="backgroundColor" name="controlColor" catalog="System" colorSpace="catalog"/>
                    </textFieldCell>
                </textField>
                <stackView distribution="fill" orientation="vertical" alignment="leading" horizontalStackHuggingPriority="249.99998474121094" verticalStackHuggingPriority="249.99998474121094" detachesHiddenViews="YES" translatesAutoresizingMaskIntoConstraints="NO" id="XlS-gh-24j" userLabel="Playlist-RightColumn VStack View">
                    <rect key="frame" x="120" y="8" width="589" height="72"/>
                    <subviews>
                        <stackView distribution="fill" orientation="vertical" alignment="leading" spacing="4" horizontalStackHuggingPriority="250" verticalStackHuggingPriority="1000" detachesHiddenViews="YES" translatesAutoresizingMaskIntoConstraints="NO" id="hse-Ce-rRe" userLabel="AddFilesAutomatically VStack View">
                            <rect key="frame" x="0.0" y="72" width="589" height="0.0"/>
                        </stackView>
                        <button verticalHuggingPriority="750" translatesAutoresizingMaskIntoConstraints="NO" id="YDQ-cu-7vE">
                            <rect key="frame" x="-2" y="47" width="370" height="18"/>
                            <buttonCell key="cell" type="check" title="Show artist and track name for audio files when available" bezelStyle="regularSquare" imagePosition="left" state="on" inset="2" id="kBI-Th-bBV">
                                <behavior key="behavior" changeContents="YES" doesNotDimImage="YES" lightByContents="YES"/>
                                <font key="font" metaFont="system"/>
                            </buttonCell>
                            <constraints>
                                <constraint firstAttribute="height" constant="16" id="dkl-jS-iE5"/>
                            </constraints>
                            <connections>
                                <binding destination="IBP-Mz-Maa" name="value" keyPath="values.playlistShowMetadata" id="gnL-Cx-qVS"/>
                            </connections>
                        </button>
                        <button verticalHuggingPriority="750" translatesAutoresizingMaskIntoConstraints="NO" id="ey2-TT-Tl9">
                            <rect key="frame" x="14" y="23" width="158" height="18"/>
                            <buttonCell key="cell" type="check" title="Only in &quot;music mode&quot;" bezelStyle="regularSquare" imagePosition="left" state="on" inset="2" id="AVe-9Z-RgQ">
                                <behavior key="behavior" changeContents="YES" doesNotDimImage="YES" lightByContents="YES"/>
                                <font key="font" metaFont="system"/>
                            </buttonCell>
                            <connections>
                                <binding destination="IBP-Mz-Maa" name="enabled" keyPath="values.playlistShowMetadata" id="7I8-oj-2Fl"/>
                                <binding destination="IBP-Mz-Maa" name="hidden" keyPath="values.playlistShowMetadata" previousBinding="7I8-oj-2Fl" id="nFX-Fd-68R">
                                    <dictionary key="options">
                                        <string key="NSValueTransformerName">NSNegateBoolean</string>
                                    </dictionary>
                                </binding>
                                <binding destination="IBP-Mz-Maa" name="value" keyPath="values.playlistShowMetadataInMusicMode" id="nxW-hX-9co"/>
                            </connections>
                        </button>
                        <button translatesAutoresizingMaskIntoConstraints="NO" id="Q1d-l6-T8I">
                            <rect key="frame" x="-2" y="-1" width="364" height="18"/>
                            <buttonCell key="cell" type="check" title="Use &quot;…&quot; to shorten titles which begin with duplicate text" bezelStyle="regularSquare" imagePosition="left" state="on" inset="2" id="G44-l9-kVk">
                                <behavior key="behavior" changeContents="YES" doesNotDimImage="YES" lightByContents="YES"/>
                                <font key="font" metaFont="system"/>
                            </buttonCell>
                            <connections>
                                <binding destination="IBP-Mz-Maa" name="value" keyPath="values.shortenFileGroupsInPlaylist" id="V6H-i5-LO0"/>
                            </connections>
                        </button>
                    </subviews>
                    <constraints>
                        <constraint firstItem="ey2-TT-Tl9" firstAttribute="height" secondItem="YDQ-cu-7vE" secondAttribute="height" id="1o2-Ge-fGU"/>
                        <constraint firstItem="Q1d-l6-T8I" firstAttribute="height" secondItem="YDQ-cu-7vE" secondAttribute="height" id="SFj-E1-bFb"/>
                        <constraint firstItem="hse-Ce-rRe" firstAttribute="leading" secondItem="XlS-gh-24j" secondAttribute="leading" id="UXz-Ak-oTp"/>
                        <constraint firstAttribute="trailing" secondItem="hse-Ce-rRe" secondAttribute="trailing" id="cqV-l9-uMk"/>
                        <constraint firstItem="ey2-TT-Tl9" firstAttribute="leading" secondItem="XlS-gh-24j" secondAttribute="leading" constant="16" id="gcR-wm-05G"/>
                    </constraints>
                    <visibilityPriorities>
                        <integer value="1000"/>
                        <integer value="1000"/>
                        <integer value="1000"/>
                        <integer value="1000"/>
                    </visibilityPriorities>
                    <customSpacing>
                        <real value="3.4028234663852886e+38"/>
                        <real value="3.4028234663852886e+38"/>
                        <real value="3.4028234663852886e+38"/>
                        <real value="3.4028234663852886e+38"/>
                    </customSpacing>
                </stackView>
            </subviews>
            <constraints>
                <constraint firstAttribute="bottom" secondItem="XlS-gh-24j" secondAttribute="bottom" constant="8" id="ABz-hV-SyC"/>
                <constraint firstItem="6gO-wx-MWj" firstAttribute="leading" secondItem="y7O-rd-dnT" secondAttribute="leading" id="HHh-Ci-kWH"/>
                <constraint firstAttribute="trailing" secondItem="XlS-gh-24j" secondAttribute="trailing" constant="8" id="Ooa-nV-TsF"/>
                <constraint firstItem="6gO-wx-MWj" firstAttribute="top" secondItem="y7O-rd-dnT" secondAttribute="top" constant="8" id="R9Q-BW-yNL"/>
                <constraint firstItem="YDQ-cu-7vE" firstAttribute="firstBaseline" secondItem="6gO-wx-MWj" secondAttribute="firstBaseline" id="VQF-c4-eXA"/>
                <constraint firstAttribute="leading" relation="lessThanOrEqual" secondItem="6gO-wx-MWj" secondAttribute="trailing" constant="-120" id="hMc-8k-u0x"/>
                <constraint firstItem="XlS-gh-24j" firstAttribute="leading" secondItem="y7O-rd-dnT" secondAttribute="leading" constant="120" id="wGO-XT-AhZ"/>
            </constraints>
            <point key="canvasLocation" x="-2203" y="725"/>
        </customView>
        <customView id="ym1-pZ-4SZ" userLabel="Prefs &gt; General &gt; Screenshots" propertyAccessControl="all">
            <rect key="frame" x="0.0" y="0.0" width="480" height="184"/>
            <autoresizingMask key="autoresizingMask" flexibleMaxX="YES" flexibleMinY="YES"/>
            <subviews>
                <textField identifier="SectionTitleScreenshots" focusRingType="none" horizontalHuggingPriority="251" verticalHuggingPriority="750" allowsCharacterPickerTouchBarItem="YES" translatesAutoresizingMaskIntoConstraints="NO" id="iLE-bn-UWS">
                    <rect key="frame" x="-2" y="160" width="90" height="16"/>
                    <textFieldCell key="cell" sendsActionOnEndEditing="YES" alignment="left" title="Screenshots:" id="pdx-zt-kf2">
                        <font key="font" metaFont="systemBold"/>
                        <color key="textColor" name="labelColor" catalog="System" colorSpace="catalog"/>
                        <color key="backgroundColor" name="controlColor" catalog="System" colorSpace="catalog"/>
                    </textFieldCell>
                </textField>
                <textField focusRingType="none" horizontalHuggingPriority="251" verticalHuggingPriority="750" allowsCharacterPickerTouchBarItem="YES" translatesAutoresizingMaskIntoConstraints="NO" id="aEK-1q-7Vr">
                    <rect key="frame" x="137" y="112" width="51" height="16"/>
                    <textFieldCell key="cell" scrollable="YES" lineBreakMode="clipping" sendsActionOnEndEditing="YES" title="Format:" id="oJY-Iz-3sO">
                        <font key="font" metaFont="system"/>
                        <color key="textColor" name="labelColor" catalog="System" colorSpace="catalog"/>
                        <color key="backgroundColor" name="controlColor" catalog="System" colorSpace="catalog"/>
                    </textFieldCell>
                </textField>
                <popUpButton verticalHuggingPriority="750" translatesAutoresizingMaskIntoConstraints="NO" id="LvL-fW-PG1">
                    <rect key="frame" x="191" y="105" width="128" height="25"/>
                    <popUpButtonCell key="cell" type="push" title="PNG" bezelStyle="rounded" alignment="left" lineBreakMode="truncatingTail" state="on" borderStyle="borderAndBezel" imageScaling="proportionallyDown" inset="2" selectedItem="3XO-ks-TDg" id="Ep0-Sx-T0v">
                        <behavior key="behavior" lightByBackground="YES" lightByGray="YES"/>
                        <font key="font" metaFont="menu"/>
                        <menu key="menu" id="NJ4-8v-c9y">
                            <items>
                                <menuItem title="PNG" state="on" id="3XO-ks-TDg"/>
                                <menuItem title="JPEG (.jpg)" tag="1" id="tmy-ty-8uK"/>
                                <menuItem title="JPEG (.jpeg)" tag="2" id="NVh-C5-b9i"/>
                                <menuItem title="WebP (.webp)" tag="3" id="KOO-mQ-9JG">
                                    <modifierMask key="keyEquivalentModifierMask"/>
                                </menuItem>
                                <menuItem title="JPEG XL (.jxl)" tag="4" id="H5d-pS-Cum">
                                    <modifierMask key="keyEquivalentModifierMask"/>
                                </menuItem>
                            </items>
                        </menu>
                    </popUpButtonCell>
                    <constraints>
                        <constraint firstAttribute="width" relation="greaterThanOrEqual" constant="121" id="Bqk-oQ-3wU"/>
                    </constraints>
                    <connections>
                        <binding destination="IBP-Mz-Maa" name="selectedTag" keyPath="values.screenShotFormat" id="8G7-qy-Ztf"/>
                        <binding destination="IBP-Mz-Maa" name="enabled" keyPath="values.screenshotSaveToFile" id="Z9H-aS-GQu"/>
                    </connections>
                </popUpButton>
                <button translatesAutoresizingMaskIntoConstraints="NO" id="tV0-X6-PhP">
                    <rect key="frame" x="118" y="31" width="126" height="18"/>
                    <buttonCell key="cell" type="check" title="Include subtitles" bezelStyle="regularSquare" imagePosition="left" state="on" inset="2" id="lvA-Rc-Sh6">
                        <behavior key="behavior" changeContents="YES" doesNotDimImage="YES" lightByContents="YES"/>
                        <font key="font" metaFont="system"/>
                    </buttonCell>
                    <connections>
                        <binding destination="IBP-Mz-Maa" name="value" keyPath="values.screenShotIncludeSubtitle" id="5pj-nT-iuL"/>
                    </connections>
                </button>
                <button verticalHuggingPriority="750" translatesAutoresizingMaskIntoConstraints="NO" id="Frw-Lf-9ka">
                    <rect key="frame" x="118" y="135" width="71" height="18"/>
                    <buttonCell key="cell" type="check" title="Save to" bezelStyle="regularSquare" imagePosition="left" state="on" inset="2" id="2rJ-mg-OuU">
                        <behavior key="behavior" changeContents="YES" doesNotDimImage="YES" lightByContents="YES"/>
                        <font key="font" metaFont="system"/>
                    </buttonCell>
                    <constraints>
                        <constraint firstAttribute="height" constant="16" id="tF4-fO-Sgr"/>
                    </constraints>
                    <connections>
                        <binding destination="IBP-Mz-Maa" name="value" keyPath="values.screenshotSaveToFile" id="yWU-mJ-oKh"/>
                    </connections>
                </button>
                <textField focusRingType="none" verticalHuggingPriority="750" allowsCharacterPickerTouchBarItem="YES" translatesAutoresizingMaskIntoConstraints="NO" id="ZA7-QS-FAH">
                    <rect key="frame" x="191" y="136" width="162" height="16"/>
                    <constraints>
                        <constraint firstAttribute="height" constant="16" id="ECP-qk-dP6"/>
                    </constraints>
                    <textFieldCell key="cell" lineBreakMode="truncatingMiddle" sendsActionOnEndEditing="YES" title="/path/to/screenshot/folder" id="YeH-hk-7NN">
                        <font key="font" metaFont="system"/>
                        <color key="textColor" name="disabledControlTextColor" catalog="System" colorSpace="catalog"/>
                        <color key="backgroundColor" name="textBackgroundColor" catalog="System" colorSpace="catalog"/>
                    </textFieldCell>
                    <connections>
                        <binding destination="IBP-Mz-Maa" name="value" keyPath="values.screenShotFolder" id="Y6q-te-E1g"/>
                        <binding destination="IBP-Mz-Maa" name="enabled" keyPath="values.screenshotSaveToFile" id="qmY-6Y-NQZ"/>
                    </connections>
                </textField>
                <button translatesAutoresizingMaskIntoConstraints="NO" id="PKl-oI-CuN">
                    <rect key="frame" x="359" y="133" width="16" height="22"/>
                    <buttonCell key="cell" type="square" bezelStyle="shadowlessSquare" image="NSRevealFreestandingTemplate" imagePosition="only" alignment="center" imageScaling="proportionallyUpOrDown" inset="2" id="ZVo-K7-mH7">
                        <behavior key="behavior" pushIn="YES" lightByBackground="YES" lightByGray="YES"/>
                        <font key="font" metaFont="system"/>
                    </buttonCell>
                    <constraints>
                        <constraint firstAttribute="width" constant="16" id="Pcz-fn-1lE"/>
                        <constraint firstAttribute="height" constant="16" id="wSK-Z6-UzY"/>
                    </constraints>
                    <connections>
                        <action selector="chooseScreenshotPathAction:" target="-2" id="QUy-d1-LAv"/>
                        <binding destination="IBP-Mz-Maa" name="enabled" keyPath="values.screenshotSaveToFile" id="x5g-NZ-YbD"/>
                    </connections>
                </button>
                <button verticalHuggingPriority="750" translatesAutoresizingMaskIntoConstraints="NO" id="pYE-LR-OAu">
                    <rect key="frame" x="118" y="87" width="134" height="18"/>
                    <buttonCell key="cell" type="check" title="Copy to clipboard" bezelStyle="regularSquare" imagePosition="left" state="on" inset="2" id="3gs-3w-rg6">
                        <behavior key="behavior" changeContents="YES" doesNotDimImage="YES" lightByContents="YES"/>
                        <font key="font" metaFont="system"/>
                    </buttonCell>
                    <connections>
                        <binding destination="IBP-Mz-Maa" name="value" keyPath="values.screenshotCopyToClipboard" id="bmv-XM-Shn"/>
                    </connections>
                </button>
                <textField focusRingType="none" horizontalHuggingPriority="251" verticalHuggingPriority="750" translatesAutoresizingMaskIntoConstraints="NO" id="7zO-JV-oG5">
                    <rect key="frame" x="118" y="160" width="77" height="16"/>
                    <textFieldCell key="cell" lineBreakMode="clipping" title="Destination:" id="PhL-vP-i7L">
                        <font key="font" metaFont="system"/>
                        <color key="textColor" name="secondaryLabelColor" catalog="System" colorSpace="catalog"/>
                        <color key="backgroundColor" name="textBackgroundColor" catalog="System" colorSpace="catalog"/>
                    </textFieldCell>
                </textField>
                <textField focusRingType="none" horizontalHuggingPriority="251" verticalHuggingPriority="750" translatesAutoresizingMaskIntoConstraints="NO" id="nvy-Qn-oAE">
                    <rect key="frame" x="118" y="56" width="56" height="16"/>
                    <textFieldCell key="cell" lineBreakMode="clipping" title="Options:" id="4Qe-7S-8xK">
                        <font key="font" metaFont="system"/>
                        <color key="textColor" name="secondaryLabelColor" catalog="System" colorSpace="catalog"/>
                        <color key="backgroundColor" name="textBackgroundColor" catalog="System" colorSpace="catalog"/>
                    </textFieldCell>
                </textField>
                <button translatesAutoresizingMaskIntoConstraints="NO" id="vCw-Bd-YFb">
                    <rect key="frame" x="118" y="7" width="267" height="18"/>
                    <buttonCell key="cell" type="check" title="Show previews after taking screenshots" bezelStyle="regularSquare" imagePosition="left" state="on" inset="2" id="xE7-Uu-19f">
                        <behavior key="behavior" changeContents="YES" doesNotDimImage="YES" lightByContents="YES"/>
                        <font key="font" metaFont="system"/>
                    </buttonCell>
                    <connections>
                        <binding destination="IBP-Mz-Maa" name="value" keyPath="values.screenshotShowPreview" id="fWx-6v-lNs"/>
                    </connections>
                </button>
            </subviews>
            <constraints>
                <constraint firstItem="Frw-Lf-9ka" firstAttribute="top" secondItem="7zO-JV-oG5" secondAttribute="bottom" constant="8" id="1n5-Zw-v3z"/>
                <constraint firstItem="ZA7-QS-FAH" firstAttribute="leading" secondItem="Frw-Lf-9ka" secondAttribute="trailing" constant="4" id="3UC-eQ-6le"/>
                <constraint firstItem="aEK-1q-7Vr" firstAttribute="leading" secondItem="Frw-Lf-9ka" secondAttribute="leading" constant="19" id="8BJ-9f-tA2"/>
                <constraint firstItem="iLE-bn-UWS" firstAttribute="top" secondItem="ym1-pZ-4SZ" secondAttribute="top" constant="8" id="8LP-jE-AHt"/>
                <constraint firstItem="vCw-Bd-YFb" firstAttribute="height" secondItem="Frw-Lf-9ka" secondAttribute="height" id="9O1-0G-HWW"/>
                <constraint firstItem="Frw-Lf-9ka" firstAttribute="leading" secondItem="ym1-pZ-4SZ" secondAttribute="leading" constant="120" id="9bE-6x-1ro"/>
                <constraint firstItem="iLE-bn-UWS" firstAttribute="trailing" relation="lessThanOrEqual" secondItem="ym1-pZ-4SZ" secondAttribute="leading" constant="120" id="9xX-jB-SlI"/>
                <constraint firstItem="pYE-LR-OAu" firstAttribute="leading" secondItem="Frw-Lf-9ka" secondAttribute="leading" id="Ben-El-cDI"/>
                <constraint firstAttribute="trailing" relation="greaterThanOrEqual" secondItem="7zO-JV-oG5" secondAttribute="trailing" id="Gbb-qY-zhc"/>
                <constraint firstAttribute="trailing" relation="greaterThanOrEqual" secondItem="pYE-LR-OAu" secondAttribute="trailing" id="Gso-zO-p5Q"/>
                <constraint firstItem="PKl-oI-CuN" firstAttribute="centerY" secondItem="Frw-Lf-9ka" secondAttribute="centerY" id="I7q-82-mzg"/>
                <constraint firstItem="tV0-X6-PhP" firstAttribute="height" secondItem="Frw-Lf-9ka" secondAttribute="height" id="Kek-2q-NXb"/>
                <constraint firstItem="aEK-1q-7Vr" firstAttribute="top" secondItem="Frw-Lf-9ka" secondAttribute="bottom" constant="8" id="McK-PO-jyd"/>
                <constraint firstAttribute="trailing" relation="greaterThanOrEqual" secondItem="tV0-X6-PhP" secondAttribute="trailing" priority="100" id="Moh-Du-SXe"/>
                <constraint firstItem="7zO-JV-oG5" firstAttribute="top" secondItem="iLE-bn-UWS" secondAttribute="top" id="NH3-uV-S8y"/>
                <constraint firstItem="iLE-bn-UWS" firstAttribute="leading" secondItem="ym1-pZ-4SZ" secondAttribute="leading" id="OPk-QW-QHI"/>
                <constraint firstItem="pYE-LR-OAu" firstAttribute="top" secondItem="aEK-1q-7Vr" secondAttribute="bottom" constant="8" id="Oxo-LE-vWU"/>
                <constraint firstItem="tV0-X6-PhP" firstAttribute="top" secondItem="nvy-Qn-oAE" secondAttribute="bottom" constant="8" id="TNF-BD-zcW"/>
                <constraint firstItem="LvL-fW-PG1" firstAttribute="baseline" secondItem="aEK-1q-7Vr" secondAttribute="baseline" id="VYM-y6-OU9"/>
                <constraint firstAttribute="trailing" relation="greaterThanOrEqual" secondItem="nvy-Qn-oAE" secondAttribute="trailing" id="ZzK-ZK-SmI"/>
                <constraint firstItem="nvy-Qn-oAE" firstAttribute="top" secondItem="pYE-LR-OAu" secondAttribute="bottom" constant="16" id="ft0-5r-p0s"/>
                <constraint firstItem="ZA7-QS-FAH" firstAttribute="firstBaseline" secondItem="Frw-Lf-9ka" secondAttribute="firstBaseline" id="gRB-CT-Qmv"/>
                <constraint firstAttribute="trailing" relation="greaterThanOrEqual" secondItem="vCw-Bd-YFb" secondAttribute="trailing" priority="100" id="ixF-yb-NCf"/>
                <constraint firstItem="pYE-LR-OAu" firstAttribute="height" secondItem="Frw-Lf-9ka" secondAttribute="height" id="j1h-4U-f65"/>
                <constraint firstItem="vCw-Bd-YFb" firstAttribute="top" secondItem="tV0-X6-PhP" secondAttribute="bottom" constant="8" id="j8Y-fR-MCn"/>
                <constraint firstItem="LvL-fW-PG1" firstAttribute="leading" secondItem="aEK-1q-7Vr" secondAttribute="trailing" constant="8" id="ldm-ou-kEt"/>
                <constraint firstItem="tV0-X6-PhP" firstAttribute="leading" secondItem="Frw-Lf-9ka" secondAttribute="leading" id="mOG-2g-8V0"/>
                <constraint firstItem="7zO-JV-oG5" firstAttribute="leading" secondItem="ym1-pZ-4SZ" secondAttribute="leading" constant="120" id="me9-8P-Q8Z"/>
                <constraint firstAttribute="trailing" relation="greaterThanOrEqual" secondItem="LvL-fW-PG1" secondAttribute="trailing" id="nc9-h5-iNW"/>
                <constraint firstItem="nvy-Qn-oAE" firstAttribute="leading" secondItem="7zO-JV-oG5" secondAttribute="leading" id="uUA-Z7-irA"/>
                <constraint firstItem="vCw-Bd-YFb" firstAttribute="leading" secondItem="tV0-X6-PhP" secondAttribute="leading" id="vLW-FD-gFN"/>
                <constraint firstAttribute="trailing" relation="greaterThanOrEqual" secondItem="PKl-oI-CuN" secondAttribute="trailing" id="vfN-bZ-HHg"/>
                <constraint firstAttribute="bottom" secondItem="vCw-Bd-YFb" secondAttribute="bottom" constant="8" id="yky-60-OaL"/>
                <constraint firstItem="PKl-oI-CuN" firstAttribute="leading" secondItem="ZA7-QS-FAH" secondAttribute="trailing" constant="8" id="zkv-na-jFg"/>
            </constraints>
            <point key="canvasLocation" x="-2214" y="946"/>
        </customView>
        <customView id="MjK-7m-iKq" userLabel="Prefs &gt; General &gt; Updates" propertyAccessControl="all">
            <rect key="frame" x="0.0" y="0.0" width="480" height="64"/>
            <autoresizingMask key="autoresizingMask" flexibleMaxX="YES" flexibleMinY="YES"/>
            <subviews>
                <textField identifier="SectionTitleUpdates" focusRingType="none" horizontalHuggingPriority="251" verticalHuggingPriority="750" translatesAutoresizingMaskIntoConstraints="NO" id="hhD-aO-k96">
                    <rect key="frame" x="-2" y="40" width="63" height="16"/>
                    <textFieldCell key="cell" sendsActionOnEndEditing="YES" alignment="left" title="Updates:" id="yEJ-S7-ZfM">
                        <font key="font" metaFont="systemBold"/>
                        <color key="textColor" name="labelColor" catalog="System" colorSpace="catalog"/>
                        <color key="backgroundColor" name="controlColor" catalog="System" colorSpace="catalog"/>
                    </textFieldCell>
                </textField>
                <stackView distribution="fillEqually" orientation="vertical" alignment="leading" spacing="4" horizontalStackHuggingPriority="250" verticalStackHuggingPriority="250" detachesHiddenViews="YES" translatesAutoresizingMaskIntoConstraints="NO" id="uTN-fm-JGD" userLabel="Updates-RightColumn Stack View">
                    <rect key="frame" x="120" y="8" width="155" height="48"/>
                    <subviews>
                        <button horizontalHuggingPriority="501" translatesAutoresizingMaskIntoConstraints="NO" id="ibu-Tq-kBr">
                            <rect key="frame" x="-2" y="27" width="138" height="22"/>
                            <buttonCell key="cell" type="check" title="Check for updates" bezelStyle="regularSquare" imagePosition="left" state="on" inset="2" id="hWC-KJ-FuC">
                                <behavior key="behavior" changeContents="YES" doesNotDimImage="YES" lightByContents="YES"/>
                                <font key="font" metaFont="system"/>
                            </buttonCell>
                            <connections>
                                <binding destination="-3" name="value" keyPath="delegate.updaterController.updater.automaticallyChecksForUpdates" id="jlJ-QN-IRH"/>
                            </connections>
                        </button>
                        <customView translatesAutoresizingMaskIntoConstraints="NO" id="uG7-Af-U2U" userLabel="0pt Spacer">
                            <rect key="frame" x="0.0" y="24" width="1" height="0.0"/>
                            <constraints>
                                <constraint firstAttribute="height" id="R3p-fF-U7G"/>
                                <constraint firstAttribute="width" constant="1" id="esJ-c2-n32"/>
                            </constraints>
                        </customView>
                        <button verticalHuggingPriority="750" translatesAutoresizingMaskIntoConstraints="NO" id="tUl-6f-ClP">
                            <rect key="frame" x="-2" y="-1" width="157" height="22"/>
                            <buttonCell key="cell" type="check" title="Receive beta updates" bezelStyle="regularSquare" imagePosition="left" state="on" inset="2" id="f0j-Dn-cxt">
                                <behavior key="behavior" changeContents="YES" doesNotDimImage="YES" lightByContents="YES"/>
                                <font key="font" metaFont="system"/>
                            </buttonCell>
                            <constraints>
                                <constraint firstAttribute="height" constant="20" id="Amg-vH-hcb"/>
                            </constraints>
                            <connections>
                                <binding destination="IBP-Mz-Maa" name="value" keyPath="values.receiveBetaUpdate" id="hup-g9-DSv"/>
                            </connections>
                        </button>
                    </subviews>
                    <visibilityPriorities>
                        <integer value="1000"/>
                        <integer value="1000"/>
                        <integer value="1000"/>
                    </visibilityPriorities>
                    <customSpacing>
                        <real value="3.4028234663852886e+38"/>
                        <real value="3.4028234663852886e+38"/>
                        <real value="3.4028234663852886e+38"/>
                    </customSpacing>
                </stackView>
                <popUpButton verticalHuggingPriority="750" translatesAutoresizingMaskIntoConstraints="NO" id="ONF-nX-zDm">
                    <rect key="frame" x="261" y="33" width="88" height="25"/>
                    <popUpButtonCell key="cell" type="push" title="Hourly" bezelStyle="rounded" alignment="left" lineBreakMode="truncatingTail" state="on" borderStyle="borderAndBezel" tag="3600" imageScaling="proportionallyDown" inset="2" selectedItem="slG-Jb-54B" id="fRX-zX-ecC">
                        <behavior key="behavior" lightByBackground="YES" lightByGray="YES"/>
                        <font key="font" metaFont="menu"/>
                        <menu key="menu" id="oZC-kI-PeA">
                            <items>
                                <menuItem title="Hourly" state="on" tag="3600" id="slG-Jb-54B">
                                    <modifierMask key="keyEquivalentModifierMask"/>
                                </menuItem>
                                <menuItem title="Daily" tag="86400" id="Ez8-qY-WAZ">
                                    <modifierMask key="keyEquivalentModifierMask"/>
                                </menuItem>
                                <menuItem title="Weekly" tag="604800" id="Imf-6g-2Cd">
                                    <modifierMask key="keyEquivalentModifierMask"/>
                                </menuItem>
                                <menuItem title="Monthly" tag="2629800" id="REP-70-XOi">
                                    <modifierMask key="keyEquivalentModifierMask"/>
                                </menuItem>
                            </items>
                        </menu>
                    </popUpButtonCell>
                    <connections>
                        <binding destination="-3" name="enabled" keyPath="delegate.updaterController.updater.automaticallyChecksForUpdates" id="Ly4-Xs-Mka"/>
                        <binding destination="-3" name="selectedTag" keyPath="delegate.updaterController.updater.updateCheckInterval" id="iLA-V7-aFg"/>
                    </connections>
                </popUpButton>
            </subviews>
            <constraints>
                <constraint firstItem="uTN-fm-JGD" firstAttribute="leading" secondItem="MjK-7m-iKq" secondAttribute="leading" constant="120" id="3Br-WP-4s6"/>
                <constraint firstItem="hhD-aO-k96" firstAttribute="trailing" relation="lessThanOrEqual" secondItem="MjK-7m-iKq" secondAttribute="leading" constant="120" id="Fjz-RP-k1f"/>
                <constraint firstItem="hhD-aO-k96" firstAttribute="leading" secondItem="MjK-7m-iKq" secondAttribute="leading" id="V65-Mm-rrd"/>
                <constraint firstItem="ONF-nX-zDm" firstAttribute="leading" secondItem="ibu-Tq-kBr" secondAttribute="trailing" constant="8" id="a0k-ZK-eRu"/>
                <constraint firstAttribute="trailing" relation="greaterThanOrEqual" secondItem="ONF-nX-zDm" secondAttribute="trailing" id="aS5-6j-iOl"/>
                <constraint firstItem="hhD-aO-k96" firstAttribute="top" secondItem="MjK-7m-iKq" secondAttribute="top" constant="8" id="joI-fI-aYo"/>
                <constraint firstItem="ONF-nX-zDm" firstAttribute="firstBaseline" secondItem="ibu-Tq-kBr" secondAttribute="firstBaseline" id="jpU-ko-6cB"/>
                <constraint firstAttribute="bottom" secondItem="uTN-fm-JGD" secondAttribute="bottom" constant="8" id="tAg-Po-3eD"/>
                <constraint firstItem="ibu-Tq-kBr" firstAttribute="firstBaseline" secondItem="hhD-aO-k96" secondAttribute="firstBaseline" id="yDR-1B-Bic"/>
            </constraints>
            <point key="canvasLocation" x="-2215" y="1144"/>
        </customView>
    </objects>
    <resources>
        <image name="NSRevealFreestandingTemplate" width="20" height="20"/>
    </resources>
</document><|MERGE_RESOLUTION|>--- conflicted
+++ resolved
@@ -34,187 +34,8 @@
                         <color key="backgroundColor" name="controlColor" catalog="System" colorSpace="catalog"/>
                     </textFieldCell>
                 </textField>
-<<<<<<< HEAD
                 <stackView distribution="fill" orientation="vertical" alignment="leading" spacing="4" horizontalStackHuggingPriority="251" verticalStackHuggingPriority="501" detachesHiddenViews="YES" translatesAutoresizingMaskIntoConstraints="NO" id="WFe-Uj-CJG" userLabel="AtLaunch-RightColumn Stack View">
                     <rect key="frame" x="120" y="8" width="458" height="1135"/>
-=======
-                <textField focusRingType="none" horizontalHuggingPriority="251" verticalHuggingPriority="750" translatesAutoresizingMaskIntoConstraints="NO" id="OXi-vL-mzp">
-                    <rect key="frame" x="118" y="550" width="65" height="16"/>
-                    <textFieldCell key="cell" scrollable="YES" lineBreakMode="clipping" sendsActionOnEndEditing="YES" title="At launch:" id="gqT-CB-Puw">
-                        <font key="font" metaFont="system"/>
-                        <color key="textColor" name="labelColor" catalog="System" colorSpace="catalog"/>
-                        <color key="backgroundColor" name="controlColor" catalog="System" colorSpace="catalog"/>
-                    </textFieldCell>
-                </textField>
-                <popUpButton verticalHuggingPriority="750" translatesAutoresizingMaskIntoConstraints="NO" id="bV8-LP-cwH">
-                    <rect key="frame" x="186" y="543" width="179" height="25"/>
-                    <popUpButtonCell key="cell" type="push" title="Show welcome window" bezelStyle="rounded" alignment="left" lineBreakMode="truncatingTail" state="on" borderStyle="borderAndBezel" imageScaling="proportionallyDown" inset="2" selectedItem="z9T-8h-1T0" id="6y1-KS-0tJ">
-                        <behavior key="behavior" lightByBackground="YES" lightByGray="YES"/>
-                        <font key="font" metaFont="menu"/>
-                        <menu key="menu" id="MId-eC-pMR">
-                            <items>
-                                <menuItem title="Show welcome window" state="on" id="z9T-8h-1T0"/>
-                                <menuItem title="Show open file panel" tag="1" id="1ce-4b-kgG"/>
-                                <menuItem title="Do nothing" tag="2" id="JfZ-D8-aF2"/>
-                            </items>
-                        </menu>
-                    </popUpButtonCell>
-                    <connections>
-                        <binding destination="IBP-Mz-Maa" name="selectedTag" keyPath="values.actionAfterLaunch" id="P8y-51-wBi"/>
-                    </connections>
-                </popUpButton>
-                <button translatesAutoresizingMaskIntoConstraints="NO" id="DUm-O0-pdI">
-                    <rect key="frame" x="118" y="297" width="235" height="18"/>
-                    <buttonCell key="cell" type="check" title="Always open media in new window" bezelStyle="regularSquare" imagePosition="left" state="on" inset="2" id="M0z-bI-88d">
-                        <behavior key="behavior" changeContents="YES" doesNotDimImage="YES" lightByContents="YES"/>
-                        <font key="font" metaFont="system"/>
-                    </buttonCell>
-                    <constraints>
-                        <constraint firstAttribute="height" constant="16" id="b1L-o2-7jn"/>
-                    </constraints>
-                    <connections>
-                        <binding destination="IBP-Mz-Maa" name="value" keyPath="values.alwaysOpenInNewWindow" id="pIG-7D-0J8"/>
-                    </connections>
-                </button>
-                <button translatesAutoresizingMaskIntoConstraints="NO" id="5G0-Ih-CIb">
-                    <rect key="frame" x="118" y="273" width="223" height="18"/>
-                    <buttonCell key="cell" type="check" title="Quit after all windows are closed" bezelStyle="regularSquare" imagePosition="left" state="on" inset="2" id="YLo-6E-tT7">
-                        <behavior key="behavior" changeContents="YES" doesNotDimImage="YES" lightByContents="YES"/>
-                        <font key="font" metaFont="system"/>
-                        <connections>
-                            <binding destination="IBP-Mz-Maa" name="value" keyPath="values.quitWhenNoOpenedWindow" id="wJX-a3-saG"/>
-                        </connections>
-                    </buttonCell>
-                </button>
-                <button translatesAutoresizingMaskIntoConstraints="NO" id="Xi9-i5-9V4">
-                    <rect key="frame" x="118" y="249" width="281" height="18"/>
-                    <buttonCell key="cell" type="check" title="Keep window open after playback finishes" bezelStyle="regularSquare" imagePosition="left" state="on" inset="2" id="2iM-j7-AzQ">
-                        <behavior key="behavior" changeContents="YES" doesNotDimImage="YES" lightByContents="YES"/>
-                        <font key="font" metaFont="system"/>
-                    </buttonCell>
-                    <connections>
-                        <binding destination="IBP-Mz-Maa" name="value" keyPath="values.keepOpenOnFileEnd" id="4qh-CV-UAH"/>
-                    </connections>
-                </button>
-                <button translatesAutoresizingMaskIntoConstraints="NO" id="F6o-D4-gDa">
-                    <rect key="frame" x="118" y="225" width="210" height="18"/>
-                    <buttonCell key="cell" type="check" title="Resume last playback position" bezelStyle="regularSquare" imagePosition="left" state="on" inset="2" id="jOB-D3-WT3">
-                        <behavior key="behavior" changeContents="YES" doesNotDimImage="YES" lightByContents="YES"/>
-                        <font key="font" metaFont="system"/>
-                    </buttonCell>
-                    <connections>
-                        <binding destination="IBP-Mz-Maa" name="value" keyPath="values.resumeLastPosition" id="305-KH-mQ5"/>
-                    </connections>
-                </button>
-                <button translatesAutoresizingMaskIntoConstraints="NO" id="ibu-Tq-kBr">
-                    <rect key="frame" x="118" y="31" width="138" height="18"/>
-                    <buttonCell key="cell" type="check" title="Check for updates" bezelStyle="regularSquare" imagePosition="left" state="on" inset="2" id="hWC-KJ-FuC">
-                        <behavior key="behavior" changeContents="YES" doesNotDimImage="YES" lightByContents="YES"/>
-                        <font key="font" metaFont="system"/>
-                    </buttonCell>
-                    <connections>
-                        <binding destination="-3" name="value" keyPath="delegate.updaterController.updater.automaticallyChecksForUpdates" id="jlJ-QN-IRH"/>
-                    </connections>
-                </button>
-                <button translatesAutoresizingMaskIntoConstraints="NO" id="6Hg-O4-cBP">
-                    <rect key="frame" x="118" y="193" width="160" height="18"/>
-                    <buttonCell key="cell" type="check" title="Use legacy full screen" bezelStyle="regularSquare" imagePosition="left" state="on" inset="2" id="TvB-UM-FrS">
-                        <behavior key="behavior" changeContents="YES" doesNotDimImage="YES" lightByContents="YES"/>
-                        <font key="font" metaFont="system"/>
-                    </buttonCell>
-                    <connections>
-                        <binding destination="IBP-Mz-Maa" name="value" keyPath="values.useLegacyFullScreen" id="a19-id-WTW"/>
-                    </connections>
-                </button>
-                <button translatesAutoresizingMaskIntoConstraints="NO" id="QvG-Ma-br0">
-                    <rect key="frame" x="118" y="169" width="291" height="18"/>
-                    <buttonCell key="cell" type="check" title="Black out other monitors while in full screen" bezelStyle="regularSquare" imagePosition="left" state="on" inset="2" id="KYi-0W-zOr">
-                        <behavior key="behavior" changeContents="YES" doesNotDimImage="YES" lightByContents="YES"/>
-                        <font key="font" metaFont="system"/>
-                    </buttonCell>
-                    <connections>
-                        <binding destination="IBP-Mz-Maa" name="value" keyPath="values.blackOutMonitor" id="LYr-PX-pOF"/>
-                    </connections>
-                </button>
-                <button verticalHuggingPriority="750" translatesAutoresizingMaskIntoConstraints="NO" id="tUl-6f-ClP">
-                    <rect key="frame" x="118" y="7" width="157" height="18"/>
-                    <buttonCell key="cell" type="check" title="Receive beta updates" bezelStyle="regularSquare" imagePosition="left" state="on" inset="2" id="f0j-Dn-cxt">
-                        <behavior key="behavior" changeContents="YES" doesNotDimImage="YES" lightByContents="YES"/>
-                        <font key="font" metaFont="system"/>
-                    </buttonCell>
-                    <connections>
-                        <binding destination="IBP-Mz-Maa" name="value" keyPath="values.receiveBetaUpdate" id="hup-g9-DSv"/>
-                    </connections>
-                </button>
-                <popUpButton verticalHuggingPriority="750" translatesAutoresizingMaskIntoConstraints="NO" id="ONF-nX-zDm">
-                    <rect key="frame" x="261" y="25" width="88" height="25"/>
-                    <popUpButtonCell key="cell" type="push" title="Hourly" bezelStyle="rounded" alignment="left" lineBreakMode="truncatingTail" state="on" borderStyle="borderAndBezel" tag="3600" imageScaling="proportionallyDown" inset="2" selectedItem="slG-Jb-54B" id="fRX-zX-ecC">
-                        <behavior key="behavior" lightByBackground="YES" lightByGray="YES"/>
-                        <font key="font" metaFont="menu"/>
-                        <menu key="menu" id="oZC-kI-PeA">
-                            <items>
-                                <menuItem title="Hourly" state="on" tag="3600" id="slG-Jb-54B">
-                                    <modifierMask key="keyEquivalentModifierMask"/>
-                                </menuItem>
-                                <menuItem title="Daily" tag="86400" id="Ez8-qY-WAZ">
-                                    <modifierMask key="keyEquivalentModifierMask"/>
-                                </menuItem>
-                                <menuItem title="Weekly" tag="604800" id="Imf-6g-2Cd">
-                                    <modifierMask key="keyEquivalentModifierMask"/>
-                                </menuItem>
-                                <menuItem title="Monthly" tag="2629800" id="REP-70-XOi">
-                                    <modifierMask key="keyEquivalentModifierMask"/>
-                                </menuItem>
-                            </items>
-                        </menu>
-                    </popUpButtonCell>
-                    <connections>
-                        <binding destination="-3" name="enabled" keyPath="delegate.updaterController.updater.automaticallyChecksForUpdates" id="Ly4-Xs-Mka"/>
-                        <binding destination="-3" name="selectedTag" keyPath="delegate.updaterController.updater.updateCheckInterval" id="iLA-V7-aFg"/>
-                    </connections>
-                </popUpButton>
-                <button translatesAutoresizingMaskIntoConstraints="NO" id="b7I-2V-MYa">
-                    <rect key="frame" x="118" y="137" width="416" height="18"/>
-                    <buttonCell key="cell" type="check" title="Switch to &quot;music mode&quot; automatically when playing an audio file" bezelStyle="regularSquare" imagePosition="left" state="on" inset="2" id="KfL-r7-Uav">
-                        <behavior key="behavior" changeContents="YES" doesNotDimImage="YES" lightByContents="YES"/>
-                        <font key="font" metaFont="system"/>
-                    </buttonCell>
-                    <connections>
-                        <binding destination="IBP-Mz-Maa" name="value" keyPath="values.autoSwitchToMusicMode" id="yWA-OL-vl0"/>
-                    </connections>
-                </button>
-                <button translatesAutoresizingMaskIntoConstraints="NO" id="MWj-we-UuR">
-                    <rect key="frame" x="118" y="105" width="317" height="18"/>
-                    <buttonCell key="cell" type="check" title="Prevent screen saver from starting while playing" bezelStyle="regularSquare" imagePosition="left" state="on" inset="2" id="r2u-P9-J5p">
-                        <behavior key="behavior" changeContents="YES" doesNotDimImage="YES" lightByContents="YES"/>
-                        <font key="font" metaFont="system"/>
-                    </buttonCell>
-                    <connections>
-                        <binding destination="IBP-Mz-Maa" name="value" keyPath="values.preventScreenSaver" id="EeM-5F-WOt"/>
-                    </connections>
-                </button>
-                <button translatesAutoresizingMaskIntoConstraints="NO" id="fms-nd-RFo">
-                    <rect key="frame" x="138" y="81" width="303" height="18"/>
-                    <buttonCell key="cell" type="check" title="Not while in &quot;music mode&quot; or only playing audio" bezelStyle="regularSquare" imagePosition="left" inset="2" id="yla-DT-YTx">
-                        <behavior key="behavior" changeContents="YES" doesNotDimImage="YES" lightByContents="YES"/>
-                        <font key="font" metaFont="system"/>
-                    </buttonCell>
-                    <connections>
-                        <binding destination="IBP-Mz-Maa" name="enabled" keyPath="values.preventScreenSaver" id="118-qC-OuP"/>
-                        <binding destination="IBP-Mz-Maa" name="value" keyPath="values.allowScreenSaverForAudio" id="vnC-IC-vz6"/>
-                    </connections>
-                </button>
-                <textField focusRingType="none" horizontalHuggingPriority="251" verticalHuggingPriority="750" translatesAutoresizingMaskIntoConstraints="NO" id="vNn-a9-lMx" userLabel="Still prevents system from sleeping">
-                    <rect key="frame" x="156" y="64" width="191" height="14"/>
-                    <textFieldCell key="cell" controlSize="small" sendsActionOnEndEditing="YES" title="Still prevents system from sleeping." id="Kdk-iC-e1C">
-                        <font key="font" metaFont="message" size="11"/>
-                        <color key="textColor" name="disabledControlTextColor" catalog="System" colorSpace="catalog"/>
-                        <color key="backgroundColor" name="controlColor" catalog="System" colorSpace="catalog"/>
-                    </textFieldCell>
-                </textField>
-                <stackView distribution="fill" orientation="vertical" alignment="leading" spacing="4" horizontalStackHuggingPriority="249.99998474121094" verticalStackHuggingPriority="249.99998474121094" detachesHiddenViews="YES" translatesAutoresizingMaskIntoConstraints="NO" id="aKH-Me-5XB" customClass="CollapseView" customModule="IINA" customModuleProvider="target">
-                    <rect key="frame" x="120" y="485" width="360" height="57"/>
->>>>>>> 06a3c7f8
                     <subviews>
                         <stackView distribution="fill" orientation="horizontal" alignment="firstBaseline" horizontalStackHuggingPriority="250" verticalStackHuggingPriority="750" detachesHiddenViews="YES" translatesAutoresizingMaskIntoConstraints="NO" id="5Nu-WP-fyV" userLabel="AtLaunch-HStack View">
                             <rect key="frame" x="0.0" y="1115" width="414" height="20"/>
@@ -594,7 +415,7 @@
                                                             </customView>
                                                             <button translatesAutoresizingMaskIntoConstraints="NO" id="fms-nd-RFo">
                                                                 <rect key="frame" x="18" y="-1" width="406" height="18"/>
-                                                                <buttonCell key="cell" type="check" title="Not while in Music Mode or only playing audio" bezelStyle="regularSquare" imagePosition="left" inset="2" id="yla-DT-YTx">
+                                                                <buttonCell key="cell" type="check" title="Not while in &quot;music mode&quot; or only playing audio" bezelStyle="regularSquare" imagePosition="left" inset="2" id="yla-DT-YTx">
                                                                     <behavior key="behavior" changeContents="YES" doesNotDimImage="YES" lightByContents="YES"/>
                                                                     <font key="font" metaFont="system"/>
                                                                 </buttonCell>
