--- conflicted
+++ resolved
@@ -500,15 +500,11 @@
                                     </binding>
                                 </connections>
                             </textField>
-<<<<<<< HEAD
-                            <colorWell translatesAutoresizingMaskIntoConstraints="NO" id="AaL-am-9qW">
+                            <colorWell mirrorLayoutDirectionWhenInternationalizing="never" translatesAutoresizingMaskIntoConstraints="NO" id="AaL-am-9qW">
                                 <rect key="frame" x="58" y="9" width="44" height="23"/>
-=======
-                            <colorWell mirrorLayoutDirectionWhenInternationalizing="never" translatesAutoresizingMaskIntoConstraints="NO" id="AaL-am-9qW">
-                                <rect key="frame" x="53" y="8" width="44" height="23"/>
->>>>>>> 83b6725c
                                 <constraints>
-                                    <constraint firstAttribute="height" constant="19" id="NNA-0i-sgS"/>
+                                    <constraint firstAttribute="height" constant="19" id="6DX-D0-Bqk"/>
+                                    <constraint firstAttribute="width" constant="38" id="t9B-Ns-4Pf"/>
                                 </constraints>
                                 <color key="color" red="0.05813049898" green="0.055541899059999997" blue="1" alpha="1" colorSpace="calibratedRGB"/>
                                 <connections>
@@ -537,17 +533,12 @@
                                     <binding destination="5Up-Ab-aAm" name="value" keyPath="values.subItalic" id="Led-lG-OWd"/>
                                 </connections>
                             </button>
-<<<<<<< HEAD
-                            <colorWell translatesAutoresizingMaskIntoConstraints="NO" id="6fT-hS-kdG">
+                            <colorWell mirrorLayoutDirectionWhenInternationalizing="never" translatesAutoresizingMaskIntoConstraints="NO" id="6fT-hS-kdG">
                                 <rect key="frame" x="205" y="9" width="44" height="23"/>
                                 <constraints>
                                     <constraint firstAttribute="width" constant="38" id="7vO-WO-Jfm"/>
                                     <constraint firstAttribute="height" constant="19" id="RCS-3D-h4Z"/>
                                 </constraints>
-=======
-                            <colorWell mirrorLayoutDirectionWhenInternationalizing="never" translatesAutoresizingMaskIntoConstraints="NO" id="6fT-hS-kdG">
-                                <rect key="frame" x="189" y="8" width="44" height="23"/>
->>>>>>> 83b6725c
                                 <color key="color" red="0.05813049898" green="0.055541899059999997" blue="1" alpha="1" colorSpace="calibratedRGB"/>
                                 <connections>
                                     <binding destination="5Up-Ab-aAm" name="value" keyPath="values.subBgColorString" id="2V9-yF-uLN">
@@ -600,48 +591,32 @@
                         <constraints>
                             <constraint firstItem="EV7-O7-x1O" firstAttribute="leading" secondItem="LYh-2j-Fsx" secondAttribute="trailing" constant="12" id="5d6-ap-EnA"/>
                             <constraint firstItem="W8T-T8-H6B" firstAttribute="height" secondItem="ZnB-Tk-bG4" secondAttribute="height" id="6ab-kx-oE8"/>
-                            <constraint firstItem="zCF-pU-dtb" firstAttribute="leading" secondItem="AaL-am-9qW" secondAttribute="trailing" constant="24" id="6nG-pE-mB3"/>
+                            <constraint firstItem="zCF-pU-dtb" firstAttribute="height" secondItem="ZnB-Tk-bG4" secondAttribute="height" id="7PF-b4-ZLD"/>
                             <constraint firstItem="1rB-s8-3s0" firstAttribute="top" secondItem="W8T-T8-H6B" secondAttribute="bottom" constant="12" id="8OP-b7-qVg"/>
                             <constraint firstItem="W8T-T8-H6B" firstAttribute="leading" secondItem="aHT-R0-nxi" secondAttribute="leading" constant="12" id="993-UC-lUr"/>
+                            <constraint firstItem="6fT-hS-kdG" firstAttribute="leading" secondItem="zCF-pU-dtb" secondAttribute="trailing" constant="8" id="9we-lA-Drd"/>
+                            <constraint firstItem="zCF-pU-dtb" firstAttribute="leading" secondItem="AaL-am-9qW" secondAttribute="trailing" constant="24" id="DFA-N5-1p6"/>
                             <constraint firstItem="ZnB-Tk-bG4" firstAttribute="top" secondItem="aHT-R0-nxi" secondAttribute="top" constant="10" id="DQR-jl-lR2"/>
                             <constraint firstItem="LYh-2j-Fsx" firstAttribute="leading" secondItem="W8T-T8-H6B" secondAttribute="trailing" constant="12" id="Ehb-tI-T9B"/>
-                            <constraint firstItem="AaL-am-9qW" firstAttribute="leading" relation="greaterThanOrEqual" secondItem="1rB-s8-3s0" secondAttribute="trailing" constant="8" symbolic="YES" id="EyG-qp-MDK"/>
                             <constraint firstItem="QUk-An-HgX" firstAttribute="leading" relation="greaterThanOrEqual" secondItem="JHb-3k-TMv" secondAttribute="trailing" id="Ge2-Sk-uAf"/>
                             <constraint firstItem="1rB-s8-3s0" firstAttribute="leading" secondItem="aHT-R0-nxi" secondAttribute="leading" constant="12" id="Glb-8s-fOe"/>
-<<<<<<< HEAD
                             <constraint firstItem="zCF-pU-dtb" firstAttribute="firstBaseline" secondItem="1rB-s8-3s0" secondAttribute="firstBaseline" id="HMr-e5-UON"/>
                             <constraint firstItem="LYh-2j-Fsx" firstAttribute="firstBaseline" secondItem="W8T-T8-H6B" secondAttribute="firstBaseline" id="JsS-M0-ac3"/>
                             <constraint firstItem="1rB-s8-3s0" firstAttribute="width" secondItem="W8T-T8-H6B" secondAttribute="width" id="L6d-iD-Xmb"/>
                             <constraint firstItem="LnO-CD-ImJ" firstAttribute="firstBaseline" secondItem="W8T-T8-H6B" secondAttribute="firstBaseline" id="OQS-Ou-LJo"/>
-=======
-                            <constraint firstItem="AaL-am-9qW" firstAttribute="centerY" secondItem="1rB-s8-3s0" secondAttribute="centerY" id="I83-IW-Xzr"/>
-                            <constraint firstItem="LYh-2j-Fsx" firstAttribute="centerY" secondItem="W8T-T8-H6B" secondAttribute="centerY" id="JsS-M0-ac3"/>
-                            <constraint firstItem="1rB-s8-3s0" firstAttribute="width" secondItem="W8T-T8-H6B" secondAttribute="width" id="L6d-iD-Xmb"/>
-                            <constraint firstItem="zCF-pU-dtb" firstAttribute="firstBaseline" secondItem="1rB-s8-3s0" secondAttribute="firstBaseline" id="LWU-8c-ruF"/>
-                            <constraint firstItem="LnO-CD-ImJ" firstAttribute="baseline" secondItem="W8T-T8-H6B" secondAttribute="baseline" id="OQS-Ou-LJo"/>
-                            <constraint firstItem="AaL-am-9qW" firstAttribute="baseline" secondItem="6fT-hS-kdG" secondAttribute="baseline" id="OUT-MA-wBu"/>
->>>>>>> 83b6725c
                             <constraint firstItem="QUk-An-HgX" firstAttribute="firstBaseline" secondItem="ZnB-Tk-bG4" secondAttribute="firstBaseline" id="PAB-hk-qGj"/>
-                            <constraint firstItem="AaL-am-9qW" firstAttribute="firstBaseline" secondItem="6fT-hS-kdG" secondAttribute="firstBaseline" id="RZf-zV-arj"/>
                             <constraint firstItem="LnO-CD-ImJ" firstAttribute="leading" secondItem="EV7-O7-x1O" secondAttribute="trailing" constant="12" id="Unt-BA-NgS"/>
-                            <constraint firstItem="AaL-am-9qW" firstAttribute="leading" secondItem="LYh-2j-Fsx" secondAttribute="leading" id="WPl-Qt-Pt0"/>
+                            <constraint firstItem="AaL-am-9qW" firstAttribute="centerY" secondItem="1rB-s8-3s0" secondAttribute="centerY" id="YSW-z5-Zow"/>
                             <constraint firstItem="ZnB-Tk-bG4" firstAttribute="leading" secondItem="aHT-R0-nxi" secondAttribute="leading" constant="12" id="g2i-rf-hkO"/>
                             <constraint firstAttribute="bottom" secondItem="1rB-s8-3s0" secondAttribute="bottom" constant="12" id="i2s-r7-sy2"/>
                             <constraint firstItem="JHb-3k-TMv" firstAttribute="leading" secondItem="ZnB-Tk-bG4" secondAttribute="trailing" constant="8" id="j5w-Bq-Ck9"/>
-<<<<<<< HEAD
                             <constraint firstItem="6fT-hS-kdG" firstAttribute="centerY" secondItem="zCF-pU-dtb" secondAttribute="centerY" id="jR3-Q3-Rw9"/>
                             <constraint firstItem="JHb-3k-TMv" firstAttribute="firstBaseline" secondItem="ZnB-Tk-bG4" secondAttribute="firstBaseline" id="kKG-xO-lcH"/>
                             <constraint firstItem="EV7-O7-x1O" firstAttribute="firstBaseline" secondItem="W8T-T8-H6B" secondAttribute="firstBaseline" id="lYU-ZM-1UI"/>
-=======
-                            <constraint firstItem="JHb-3k-TMv" firstAttribute="baseline" secondItem="ZnB-Tk-bG4" secondAttribute="baseline" id="kKG-xO-lcH"/>
-                            <constraint firstItem="6fT-hS-kdG" firstAttribute="top" secondItem="LnO-CD-ImJ" secondAttribute="bottom" constant="9" id="lUS-uI-SKt"/>
-                            <constraint firstItem="EV7-O7-x1O" firstAttribute="baseline" secondItem="W8T-T8-H6B" secondAttribute="baseline" id="lYU-ZM-1UI"/>
->>>>>>> 83b6725c
                             <constraint firstAttribute="trailing" secondItem="QUk-An-HgX" secondAttribute="trailing" constant="8" id="nPL-ym-Rf8"/>
                             <constraint firstItem="1rB-s8-3s0" firstAttribute="height" secondItem="ZnB-Tk-bG4" secondAttribute="height" id="qBL-dx-esB"/>
                             <constraint firstAttribute="trailing" relation="greaterThanOrEqual" secondItem="LnO-CD-ImJ" secondAttribute="trailing" constant="20" symbolic="YES" id="rec-gI-oPf"/>
-                            <constraint firstItem="zCF-pU-dtb" firstAttribute="baseline" secondItem="1rB-s8-3s0" secondAttribute="baseline" id="ub1-jM-97l"/>
-                            <constraint firstItem="6fT-hS-kdG" firstAttribute="leading" secondItem="zCF-pU-dtb" secondAttribute="trailing" constant="8" symbolic="YES" id="x8Q-kS-GfK"/>
+                            <constraint firstItem="AaL-am-9qW" firstAttribute="leading" secondItem="1rB-s8-3s0" secondAttribute="trailing" constant="12" id="v2e-J6-FYi"/>
                             <constraint firstItem="W8T-T8-H6B" firstAttribute="top" secondItem="ZnB-Tk-bG4" secondAttribute="bottom" constant="12" id="xRB-Af-MAE"/>
                         </constraints>
                     </view>
@@ -689,17 +664,12 @@
                                     <color key="backgroundColor" name="controlColor" catalog="System" colorSpace="catalog"/>
                                 </textFieldCell>
                             </textField>
-<<<<<<< HEAD
-                            <colorWell translatesAutoresizingMaskIntoConstraints="NO" id="vyH-G4-g3c">
+                            <colorWell mirrorLayoutDirectionWhenInternationalizing="never" translatesAutoresizingMaskIntoConstraints="NO" id="vyH-G4-g3c">
                                 <rect key="frame" x="166" y="9" width="44" height="23"/>
                                 <constraints>
                                     <constraint firstAttribute="height" constant="19" id="IM2-kY-8ZR"/>
                                     <constraint firstAttribute="width" constant="38" id="jeQ-Sj-dJw"/>
                                 </constraints>
-=======
-                            <colorWell mirrorLayoutDirectionWhenInternationalizing="never" translatesAutoresizingMaskIntoConstraints="NO" id="vyH-G4-g3c">
-                                <rect key="frame" x="133" y="8" width="44" height="23"/>
->>>>>>> 83b6725c
                                 <color key="color" red="0.05813049898" green="0.055541899059999997" blue="1" alpha="1" colorSpace="calibratedRGB"/>
                                 <connections>
                                     <binding destination="5Up-Ab-aAm" name="value" keyPath="values.subBorderColorString" id="AOH-6Z-CCF">
@@ -711,30 +681,22 @@
                             </colorWell>
                         </subviews>
                         <constraints>
-                            <constraint firstItem="vyH-G4-g3c" firstAttribute="leading" secondItem="rMx-RX-CdW" secondAttribute="trailing" constant="8" symbolic="YES" id="99Z-53-bfA"/>
+                            <constraint firstItem="vyH-G4-g3c" firstAttribute="leading" secondItem="rMx-RX-CdW" secondAttribute="trailing" constant="8" id="0B3-dg-dcR"/>
                             <constraint firstItem="3da-N5-q7K" firstAttribute="top" secondItem="UBk-oC-2Bk" secondAttribute="top" constant="10" id="Ksx-al-0EQ"/>
-                            <constraint firstItem="rMx-RX-CdW" firstAttribute="baseline" secondItem="TbV-3r-Wuz" secondAttribute="baseline" id="NQC-dc-zCh"/>
                             <constraint firstItem="TbV-3r-Wuz" firstAttribute="centerY" secondItem="3da-N5-q7K" secondAttribute="centerY" id="Ygt-Dk-ygl"/>
                             <constraint firstItem="TbV-3r-Wuz" firstAttribute="leading" relation="greaterThanOrEqual" secondItem="3da-N5-q7K" secondAttribute="trailing" constant="8" id="ccr-HV-sfZ"/>
                             <constraint firstAttribute="bottom" secondItem="3da-N5-q7K" secondAttribute="bottom" constant="12" id="czg-Uk-stJ"/>
-                            <constraint firstItem="vyH-G4-g3c" firstAttribute="top" secondItem="UBk-oC-2Bk" secondAttribute="top" constant="7" id="eb5-kn-TWB"/>
+                            <constraint firstItem="rMx-RX-CdW" firstAttribute="height" secondItem="3da-N5-q7K" secondAttribute="height" id="dNF-WD-rQt"/>
                             <constraint firstItem="3da-N5-q7K" firstAttribute="leading" secondItem="UBk-oC-2Bk" secondAttribute="leading" constant="12" id="kKo-6Q-qQk"/>
-<<<<<<< HEAD
                             <constraint firstItem="vyH-G4-g3c" firstAttribute="centerY" secondItem="rMx-RX-CdW" secondAttribute="centerY" id="rVj-Bz-fld"/>
                             <constraint firstItem="rMx-RX-CdW" firstAttribute="leading" secondItem="TbV-3r-Wuz" secondAttribute="trailing" constant="24" id="vMw-oJ-EBk"/>
                             <constraint firstItem="rMx-RX-CdW" firstAttribute="baseline" secondItem="3da-N5-q7K" secondAttribute="baseline" id="vSj-Yt-Wv0"/>
-=======
-                            <constraint firstItem="vyH-G4-g3c" firstAttribute="centerY" secondItem="TbV-3r-Wuz" secondAttribute="centerY" id="mKN-AV-IOQ"/>
-                            <constraint firstItem="rMx-RX-CdW" firstAttribute="leading" secondItem="TbV-3r-Wuz" secondAttribute="trailing" constant="12" id="vS2-mb-qNU"/>
-                            <constraint firstItem="rMx-RX-CdW" firstAttribute="baseline" secondItem="3da-N5-q7K" secondAttribute="firstBaseline" id="zrr-Un-nmz"/>
->>>>>>> 83b6725c
                         </constraints>
                     </view>
                 </box>
                 <customView identifier="Content" translatesAutoresizingMaskIntoConstraints="NO" id="P64-Bc-yqP" userLabel="Custom View 2">
                     <rect key="frame" x="120" y="8" width="360" height="116"/>
                     <subviews>
-<<<<<<< HEAD
                         <box title="Shadow" translatesAutoresizingMaskIntoConstraints="NO" id="BgE-Kk-MXC" userLabel="Shadow Box">
                             <rect key="frame" x="-3" y="58" width="366" height="58"/>
                             <view key="contentView" id="p8N-g9-dv4" userLabel="ShadowBox View">
@@ -749,113 +711,11 @@
                                             <color key="backgroundColor" name="controlColor" catalog="System" colorSpace="catalog"/>
                                         </textFieldCell>
                                     </textField>
-                                    <colorWell translatesAutoresizingMaskIntoConstraints="NO" id="Gtc-ii-hE0">
+                                    <colorWell mirrorLayoutDirectionWhenInternationalizing="never" translatesAutoresizingMaskIntoConstraints="NO" id="Gtc-ii-hE0">
                                         <rect key="frame" x="166" y="9" width="44" height="23"/>
                                         <constraints>
                                             <constraint firstAttribute="width" constant="38" id="23T-cD-NiZ"/>
                                             <constraint firstAttribute="height" constant="19" id="fIQ-g2-dKI"/>
-=======
-                        <customView translatesAutoresizingMaskIntoConstraints="NO" id="Reu-yJ-jRj">
-                            <rect key="frame" x="0.0" y="116" width="360" height="17"/>
-                            <subviews>
-                                <button identifier="Trigger" horizontalHuggingPriority="750" verticalHuggingPriority="750" translatesAutoresizingMaskIntoConstraints="NO" id="aJw-hn-4g8">
-                                    <rect key="frame" x="0.0" y="0.0" width="13" height="13"/>
-                                    <buttonCell key="cell" type="disclosureTriangle" bezelStyle="disclosure" imagePosition="only" alignment="left" borderStyle="border" imageScaling="proportionallyDown" inset="2" id="nDF-bv-ebW">
-                                        <behavior key="behavior" pushIn="YES" changeBackground="YES" changeGray="YES" lightByContents="YES"/>
-                                        <font key="font" metaFont="system"/>
-                                    </buttonCell>
-                                </button>
-                                <textField horizontalHuggingPriority="251" verticalHuggingPriority="750" translatesAutoresizingMaskIntoConstraints="NO" id="M35-eQ-tUX">
-                                    <rect key="frame" x="13" y="0.0" width="64" height="17"/>
-                                    <textFieldCell key="cell" scrollable="YES" lineBreakMode="clipping" sendsActionOnEndEditing="YES" title="Advanced" id="X7X-18-FJg">
-                                        <font key="font" metaFont="system"/>
-                                        <color key="textColor" name="labelColor" catalog="System" colorSpace="catalog"/>
-                                        <color key="backgroundColor" name="controlColor" catalog="System" colorSpace="catalog"/>
-                                    </textFieldCell>
-                                </textField>
-                            </subviews>
-                            <constraints>
-                                <constraint firstItem="aJw-hn-4g8" firstAttribute="leading" secondItem="Reu-yJ-jRj" secondAttribute="leading" id="8lf-4h-DPP"/>
-                                <constraint firstItem="M35-eQ-tUX" firstAttribute="top" secondItem="Reu-yJ-jRj" secondAttribute="top" id="Ddo-y2-aBk"/>
-                                <constraint firstAttribute="height" constant="17" id="GLb-9J-D4Q"/>
-                                <constraint firstAttribute="bottom" secondItem="aJw-hn-4g8" secondAttribute="bottom" id="IEg-JL-z77"/>
-                                <constraint firstAttribute="trailing" relation="greaterThanOrEqual" secondItem="M35-eQ-tUX" secondAttribute="trailing" id="byN-Qm-1gw"/>
-                                <constraint firstAttribute="bottom" secondItem="M35-eQ-tUX" secondAttribute="bottom" id="d3f-qw-wYw"/>
-                                <constraint firstItem="M35-eQ-tUX" firstAttribute="leading" secondItem="aJw-hn-4g8" secondAttribute="trailing" constant="2" id="hkj-Vw-RP1"/>
-                            </constraints>
-                        </customView>
-                        <customView identifier="Content" translatesAutoresizingMaskIntoConstraints="NO" id="P64-Bc-yqP">
-                            <rect key="frame" x="0.0" y="0.0" width="360" height="112"/>
-                            <subviews>
-                                <box title="Shadow" translatesAutoresizingMaskIntoConstraints="NO" id="BgE-Kk-MXC">
-                                    <rect key="frame" x="-3" y="56" width="366" height="56"/>
-                                    <view key="contentView" id="p8N-g9-dv4">
-                                        <rect key="frame" x="4" y="5" width="358" height="36"/>
-                                        <autoresizingMask key="autoresizingMask" widthSizable="YES" heightSizable="YES"/>
-                                        <subviews>
-                                            <textField horizontalHuggingPriority="251" verticalHuggingPriority="750" translatesAutoresizingMaskIntoConstraints="NO" id="fYo-wy-ajn">
-                                                <rect key="frame" x="10" y="12" width="40" height="14"/>
-                                                <textFieldCell key="cell" controlSize="small" scrollable="YES" lineBreakMode="clipping" sendsActionOnEndEditing="YES" title="Offset:" id="dtP-9o-yhy">
-                                                    <font key="font" metaFont="message" size="11"/>
-                                                    <color key="textColor" name="labelColor" catalog="System" colorSpace="catalog"/>
-                                                    <color key="backgroundColor" name="controlColor" catalog="System" colorSpace="catalog"/>
-                                                </textFieldCell>
-                                            </textField>
-                                            <colorWell mirrorLayoutDirectionWhenInternationalizing="never" translatesAutoresizingMaskIntoConstraints="NO" id="Gtc-ii-hE0">
-                                                <rect key="frame" x="143" y="8" width="44" height="24"/>
-                                                <color key="color" red="0.05813049898" green="0.055541899059999997" blue="1" alpha="1" colorSpace="calibratedRGB"/>
-                                                <connections>
-                                                    <binding destination="5Up-Ab-aAm" name="value" keyPath="values.subShadowColorString" id="wvE-s6-v6l">
-                                                        <dictionary key="options">
-                                                            <string key="NSValueTransformerName">MPVColorStringTransformer</string>
-                                                        </dictionary>
-                                                    </binding>
-                                                </connections>
-                                            </colorWell>
-                                            <textField horizontalHuggingPriority="251" verticalHuggingPriority="750" translatesAutoresizingMaskIntoConstraints="NO" id="vJN-TB-EyM">
-                                                <rect key="frame" x="104" y="12" width="36" height="14"/>
-                                                <textFieldCell key="cell" controlSize="small" scrollable="YES" lineBreakMode="clipping" sendsActionOnEndEditing="YES" title="Color:" id="SIh-Sv-6XI">
-                                                    <font key="font" metaFont="message" size="11"/>
-                                                    <color key="textColor" name="labelColor" catalog="System" colorSpace="catalog"/>
-                                                    <color key="backgroundColor" name="controlColor" catalog="System" colorSpace="catalog"/>
-                                                </textFieldCell>
-                                            </textField>
-                                            <textField verticalHuggingPriority="750" allowsCharacterPickerTouchBarItem="YES" translatesAutoresizingMaskIntoConstraints="NO" id="4fR-L1-2nd">
-                                                <rect key="frame" x="56" y="10" width="38" height="19"/>
-                                                <constraints>
-                                                    <constraint firstAttribute="width" constant="38" id="POm-8d-RuI"/>
-                                                </constraints>
-                                                <textFieldCell key="cell" controlSize="small" scrollable="YES" lineBreakMode="clipping" selectable="YES" editable="YES" sendsActionOnEndEditing="YES" state="on" borderStyle="bezel" drawsBackground="YES" id="uwr-OK-SiH">
-                                                    <numberFormatter key="formatter" formatterBehavior="default10_4" numberStyle="decimal" minimumIntegerDigits="1" maximumIntegerDigits="2000000000" maximumFractionDigits="3" id="HbS-vG-1fU">
-                                                        <real key="minimum" value="0.0"/>
-                                                    </numberFormatter>
-                                                    <font key="font" metaFont="message" size="11"/>
-                                                    <color key="textColor" name="controlTextColor" catalog="System" colorSpace="catalog"/>
-                                                    <color key="backgroundColor" name="textBackgroundColor" catalog="System" colorSpace="catalog"/>
-                                                </textFieldCell>
-                                                <connections>
-                                                    <binding destination="5Up-Ab-aAm" name="value" keyPath="values.subShadowSize" id="wSp-dA-kQv">
-                                                        <dictionary key="options">
-                                                            <bool key="NSContinuouslyUpdatesValue" value="YES"/>
-                                                        </dictionary>
-                                                    </binding>
-                                                </connections>
-                                            </textField>
-                                        </subviews>
-                                        <constraints>
-                                            <constraint firstItem="vJN-TB-EyM" firstAttribute="baseline" secondItem="4fR-L1-2nd" secondAttribute="baseline" id="2Ey-hT-xZ2"/>
-                                            <constraint firstItem="fYo-wy-ajn" firstAttribute="leading" secondItem="p8N-g9-dv4" secondAttribute="leading" constant="12" id="Bi3-Zl-kY6"/>
-                                            <constraint firstItem="fYo-wy-ajn" firstAttribute="top" secondItem="p8N-g9-dv4" secondAttribute="top" constant="10" id="FUS-yN-zdz"/>
-                                            <constraint firstItem="4fR-L1-2nd" firstAttribute="leading" secondItem="fYo-wy-ajn" secondAttribute="trailing" constant="8" id="InD-z0-0NF"/>
-                                            <constraint firstItem="vJN-TB-EyM" firstAttribute="leading" secondItem="4fR-L1-2nd" secondAttribute="trailing" constant="12" id="PxG-hJ-nZs"/>
-                                            <constraint firstItem="Gtc-ii-hE0" firstAttribute="centerY" secondItem="4fR-L1-2nd" secondAttribute="centerY" id="RvB-C5-f0g"/>
-                                            <constraint firstItem="Gtc-ii-hE0" firstAttribute="centerY" secondItem="vJN-TB-EyM" secondAttribute="centerY" id="SKF-AC-l68"/>
-                                            <constraint firstItem="4fR-L1-2nd" firstAttribute="centerY" secondItem="fYo-wy-ajn" secondAttribute="centerY" id="Yzk-bP-JTy"/>
-                                            <constraint firstItem="Gtc-ii-hE0" firstAttribute="leading" secondItem="vJN-TB-EyM" secondAttribute="trailing" constant="8" symbolic="YES" id="amk-Ik-6Pu"/>
-                                            <constraint firstItem="vJN-TB-EyM" firstAttribute="baseline" secondItem="fYo-wy-ajn" secondAttribute="baseline" id="nty-hI-J5w"/>
-                                            <constraint firstItem="Gtc-ii-hE0" firstAttribute="top" secondItem="p8N-g9-dv4" secondAttribute="top" constant="7" id="pKx-uv-85d"/>
-                                            <constraint firstAttribute="bottom" secondItem="fYo-wy-ajn" secondAttribute="bottom" constant="12" id="zQ6-TB-nFB"/>
->>>>>>> 83b6725c
                                         </constraints>
                                         <color key="color" red="0.05813049898" green="0.055541899059999997" blue="1" alpha="1" colorSpace="calibratedRGB"/>
                                         <connections>
