<?xml version="1.0" encoding="UTF-8"?>
<document type="com.apple.InterfaceBuilder3.Cocoa.XIB" version="3.0" toolsVersion="23094" targetRuntime="MacOSX.Cocoa" propertyAccessControl="none" useAutolayout="YES" customObjectInstantitationMethod="direct">
    <dependencies>
        <deployment identifier="macosx"/>
        <plugIn identifier="com.apple.InterfaceBuilder.CocoaPlugin" version="23094"/>
        <capability name="documents saved in the Xcode 8 format" minToolsVersion="8.0"/>
    </dependencies>
    <objects>
        <customObject id="-2" userLabel="File's Owner" customClass="PrefSubViewController" customModule="IINA" customModuleProvider="target">
            <connections>
                <outlet property="defaultEncodingList" destination="1L9-wU-gfj" id="gr1-nf-b8w"/>
                <outlet property="loginIndicator" destination="JPS-9i-fOz" id="PB4-bH-A2U"/>
                <outlet property="sectionASSView" destination="ATO-g6-mEy" id="GI1-TI-Lxk"/>
                <outlet property="sectionAutoLoadView" destination="n8c-of-fDQ" id="mfV-VI-7Ob"/>
                <outlet property="sectionOnlineSubView" destination="y44-Ej-vIC" id="9us-U7-OyI"/>
                <outlet property="sectionOtherView" destination="Iur-Ka-beI" id="PBO-Op-ouf"/>
                <outlet property="sectionPositionView" destination="ZpT-fB-Daq" id="uop-Q7-Fgz"/>
                <outlet property="sectionTextSubView" destination="ffZ-rE-7Zz" id="DJo-Jw-5nf"/>
                <outlet property="subBackgroundColorWell" destination="6fT-hS-kdG" id="YYV-qw-ykn"/>
                <outlet property="subBorderColorWell" destination="vyH-G4-g3c" id="vDq-Wc-kGQ"/>
                <outlet property="subColorWell" destination="AaL-am-9qW" id="5cd-sf-HHl"/>
                <outlet property="subLangTokenView" destination="bhV-Cx-zgK" id="ixc-wl-Y26"/>
                <outlet property="subOverrideLevelDescriptiveText" destination="yzs-wK-eRV" id="7a7-Gx-KQf"/>
                <outlet property="subOverrideLevelSegmentedControl" destination="mqJ-QH-Pfa" id="hcK-8B-EzR"/>
                <outlet property="subOverrideLevelSlider" destination="7UX-IL-hdk" id="fem-nv-O1m"/>
                <outlet property="subOverrideLevelText" destination="FR3-Ar-5Dw" id="BSP-zH-sos"/>
                <outlet property="subShadowColorWell" destination="Gtc-ii-hE0" id="hh5-ON-mLf"/>
                <outlet property="subSourcePopUpButton" destination="UHS-ce-8t5" id="zmW-Jx-JMg"/>
                <outlet property="subSourceStackView" destination="bSz-xd-6o2" id="UOh-XZ-MhE"/>
                <outlet property="view" destination="Hz6-mo-xeY" id="0bl-1N-x8E"/>
            </connections>
        </customObject>
        <customObject id="-1" userLabel="First Responder" customClass="FirstResponder"/>
        <customObject id="-3" userLabel="Application" customClass="NSObject"/>
        <customView translatesAutoresizingMaskIntoConstraints="NO" id="Hz6-mo-xeY" userLabel="Prefs &gt; Subtitle View">
            <rect key="frame" x="0.0" y="0.0" width="480" height="369"/>
            <point key="canvasLocation" x="-244" y="-173"/>
        </customView>
        <userDefaultsController representsSharedInstance="YES" id="5Up-Ab-aAm"/>
        <customView translatesAutoresizingMaskIntoConstraints="NO" id="n8c-of-fDQ" userLabel="Prefs &gt; Subtitle &gt; Auto Load">
            <rect key="frame" x="0.0" y="0.0" width="480" height="203"/>
            <subviews>
                <textField identifier="SectionTitleAutoLoad" focusRingType="none" horizontalHuggingPriority="251" verticalHuggingPriority="750" allowsCharacterPickerTouchBarItem="YES" translatesAutoresizingMaskIntoConstraints="NO" id="Tej-f2-5d5">
                    <rect key="frame" x="-2" y="179" width="74" height="16"/>
                    <textFieldCell key="cell" sendsActionOnEndEditing="YES" alignment="left" title="Auto Load:" id="raf-Yu-ck0">
                        <font key="font" metaFont="systemBold"/>
                        <color key="textColor" name="labelColor" catalog="System" colorSpace="catalog"/>
                        <color key="backgroundColor" name="controlColor" catalog="System" colorSpace="catalog"/>
                    </textFieldCell>
                </textField>
                <popUpButton verticalHuggingPriority="750" translatesAutoresizingMaskIntoConstraints="NO" id="if4-Ls-9s6">
                    <rect key="frame" x="117" y="171" width="255" height="25"/>
                    <popUpButtonCell key="cell" type="push" title="Disabled" bezelStyle="rounded" alignment="left" lineBreakMode="truncatingTail" state="on" borderStyle="borderAndBezel" imageScaling="proportionallyDown" inset="2" selectedItem="u31-eV-Arr" id="cQ9-BU-DYg">
                        <behavior key="behavior" lightByBackground="YES" lightByGray="YES"/>
                        <font key="font" metaFont="message"/>
                        <menu key="menu" id="mZt-Tp-vgn">
                            <items>
                                <menuItem title="Disabled" state="on" id="u31-eV-Arr"/>
                                <menuItem title="Subtitles containing media filename" tag="1" id="y1E-JR-KRI"/>
                                <menuItem title="Detect intelligently by IINA" tag="2" id="XiL-eE-jah"/>
                            </items>
                        </menu>
                    </popUpButtonCell>
                    <connections>
                        <binding destination="5Up-Ab-aAm" name="selectedTag" keyPath="values.subAutoLoadIINA" id="Pi3-G7-Eho"/>
                    </connections>
                </popUpButton>
                <stackView distribution="fill" orientation="vertical" alignment="leading" spacing="4" horizontalStackHuggingPriority="249.99998474121094" verticalStackHuggingPriority="249.99998474121094" horizontalCompressionResistancePriority="251" detachesHiddenViews="YES" translatesAutoresizingMaskIntoConstraints="NO" id="cZs-HF-wZQ" customClass="CollapseView" customModule="IINA" customModuleProvider="target">
                    <rect key="frame" x="120" y="4" width="360" height="163"/>
                    <subviews>
                        <customView horizontalCompressionResistancePriority="251" translatesAutoresizingMaskIntoConstraints="NO" id="FkP-nh-hj4">
                            <rect key="frame" x="0.0" y="146" width="360" height="17"/>
                            <subviews>
                                <button identifier="TriggerSubAutoLoadAdvanced" horizontalHuggingPriority="750" verticalHuggingPriority="750" horizontalCompressionResistancePriority="251" translatesAutoresizingMaskIntoConstraints="NO" id="F0d-QD-wgF">
                                    <rect key="frame" x="0.0" y="0.0" width="13" height="13"/>
                                    <buttonCell key="cell" type="disclosureTriangle" bezelStyle="disclosure" imagePosition="only" alignment="left" borderStyle="border" imageScaling="proportionallyDown" inset="2" id="JH0-QA-eIN">
                                        <behavior key="behavior" pushIn="YES" changeBackground="YES" changeGray="YES" lightByContents="YES"/>
                                        <font key="font" metaFont="system"/>
                                    </buttonCell>
                                </button>
                                <textField focusRingType="none" horizontalHuggingPriority="251" verticalHuggingPriority="750" translatesAutoresizingMaskIntoConstraints="NO" id="MCn-NA-d7g">
                                    <rect key="frame" x="13" y="0.0" width="64" height="17"/>
                                    <textFieldCell key="cell" scrollable="YES" lineBreakMode="clipping" sendsActionOnEndEditing="YES" title="Advanced" id="DUA-7H-Yje">
                                        <font key="font" metaFont="system"/>
                                        <color key="textColor" name="labelColor" catalog="System" colorSpace="catalog"/>
                                        <color key="backgroundColor" name="controlColor" catalog="System" colorSpace="catalog"/>
                                    </textFieldCell>
                                </textField>
                            </subviews>
                            <constraints>
                                <constraint firstItem="F0d-QD-wgF" firstAttribute="leading" secondItem="FkP-nh-hj4" secondAttribute="leading" id="ArR-yo-i9W"/>
                                <constraint firstAttribute="bottom" secondItem="F0d-QD-wgF" secondAttribute="bottom" id="Avd-Ie-lKT"/>
                                <constraint firstItem="MCn-NA-d7g" firstAttribute="leading" secondItem="F0d-QD-wgF" secondAttribute="trailing" constant="2" id="Fw6-fg-AUG"/>
                                <constraint firstItem="MCn-NA-d7g" firstAttribute="top" secondItem="FkP-nh-hj4" secondAttribute="top" id="Hni-vv-pKH"/>
                                <constraint firstAttribute="bottom" secondItem="MCn-NA-d7g" secondAttribute="bottom" id="g15-Z6-NWp"/>
                                <constraint firstAttribute="trailing" relation="greaterThanOrEqual" secondItem="MCn-NA-d7g" secondAttribute="trailing" id="gkZ-cb-10O"/>
                                <constraint firstAttribute="height" constant="17" id="qcA-K6-J3K"/>
                            </constraints>
                        </customView>
                        <customView identifier="Content0" translatesAutoresizingMaskIntoConstraints="NO" id="sK4-SO-u4b">
                            <rect key="frame" x="0.0" y="0.0" width="360" height="142"/>
                            <subviews>
                                <textField focusRingType="none" horizontalHuggingPriority="251" verticalHuggingPriority="750" translatesAutoresizingMaskIntoConstraints="NO" id="C4b-sm-2kc">
                                    <rect key="frame" x="-2" y="122" width="298" height="16"/>
                                    <textFieldCell key="cell" sendsActionOnEndEditing="YES" title="Subtitles have priority when filename containing:" id="7pf-Kb-TNr">
                                        <font key="font" metaFont="system"/>
                                        <color key="textColor" name="labelColor" catalog="System" colorSpace="catalog"/>
                                        <color key="backgroundColor" name="controlColor" catalog="System" colorSpace="catalog"/>
                                    </textFieldCell>
                                </textField>
                                <textField focusRingType="none" verticalHuggingPriority="750" horizontalCompressionResistancePriority="251" translatesAutoresizingMaskIntoConstraints="NO" id="S8g-xi-5Ez">
                                    <rect key="frame" x="0.0" y="96" width="360" height="22"/>
                                    <textFieldCell key="cell" scrollable="YES" lineBreakMode="clipping" selectable="YES" editable="YES" sendsActionOnEndEditing="YES" state="on" borderStyle="bezel" bezelStyle="round" id="fri-sR-psZ">
                                        <font key="font" usesAppearanceFont="YES"/>
                                        <color key="textColor" name="controlTextColor" catalog="System" colorSpace="catalog"/>
                                        <color key="backgroundColor" name="textBackgroundColor" catalog="System" colorSpace="catalog"/>
                                    </textFieldCell>
                                    <connections>
                                        <binding destination="5Up-Ab-aAm" name="value" keyPath="values.subAutoLoadPriorityString" id="jRc-6M-QWx">
                                            <dictionary key="options">
                                                <bool key="NSContinuouslyUpdatesValue" value="YES"/>
                                            </dictionary>
                                        </binding>
                                    </connections>
                                </textField>
                                <textField focusRingType="none" horizontalHuggingPriority="251" verticalHuggingPriority="750" translatesAutoresizingMaskIntoConstraints="NO" id="aJd-if-ImI">
                                    <rect key="frame" x="-2" y="80" width="258" height="14"/>
                                    <textFieldCell key="cell" sendsActionOnEndEditing="YES" title="Please enter a comma-separated list of strings." id="Mk1-sv-QB8">
                                        <font key="font" size="12" name="HelveticaNeue"/>
                                        <color key="textColor" name="disabledControlTextColor" catalog="System" colorSpace="catalog"/>
                                        <color key="backgroundColor" name="controlColor" catalog="System" colorSpace="catalog"/>
                                    </textFieldCell>
                                </textField>
                                <textField focusRingType="none" horizontalHuggingPriority="251" verticalHuggingPriority="750" translatesAutoresizingMaskIntoConstraints="NO" id="Qkw-vv-CeA">
                                    <rect key="frame" x="-2" y="56" width="274" height="16"/>
                                    <textFieldCell key="cell" sendsActionOnEndEditing="YES" title="Also search subtitles in following directories:" id="QsS-wD-2hY">
                                        <font key="font" metaFont="system"/>
                                        <color key="textColor" name="labelColor" catalog="System" colorSpace="catalog"/>
                                        <color key="backgroundColor" name="controlColor" catalog="System" colorSpace="catalog"/>
                                    </textFieldCell>
                                </textField>
                                <textField focusRingType="none" verticalHuggingPriority="750" horizontalCompressionResistancePriority="251" translatesAutoresizingMaskIntoConstraints="NO" id="83N-r3-wZ6">
                                    <rect key="frame" x="0.0" y="30" width="360" height="22"/>
                                    <textFieldCell key="cell" scrollable="YES" lineBreakMode="clipping" selectable="YES" editable="YES" sendsActionOnEndEditing="YES" state="on" borderStyle="bezel" bezelStyle="round" id="Mbv-Nx-tdp">
                                        <font key="font" metaFont="system"/>
                                        <color key="textColor" name="controlTextColor" catalog="System" colorSpace="catalog"/>
                                        <color key="backgroundColor" name="textBackgroundColor" catalog="System" colorSpace="catalog"/>
                                    </textFieldCell>
                                    <connections>
                                        <binding destination="5Up-Ab-aAm" name="value" keyPath="values.subAutoLoadSearchPath" id="Qyx-rl-inU">
                                            <dictionary key="options">
                                                <bool key="NSContinuouslyUpdatesValue" value="YES"/>
                                            </dictionary>
                                        </binding>
                                    </connections>
                                </textField>
                                <textField focusRingType="none" verticalHuggingPriority="750" horizontalCompressionResistancePriority="251" translatesAutoresizingMaskIntoConstraints="NO" id="T4U-Ii-SK6">
                                    <rect key="frame" x="-2" y="0.0" width="364" height="28"/>
                                    <textFieldCell key="cell" sendsActionOnEndEditing="YES" title="Directories are separated by colons (:). Relative paths and wildcards (*) at the end are allowed." id="Luv-2B-9v8">
                                        <font key="font" size="12" name="HelveticaNeue"/>
                                        <color key="textColor" name="disabledControlTextColor" catalog="System" colorSpace="catalog"/>
                                        <color key="backgroundColor" name="controlColor" catalog="System" colorSpace="catalog"/>
                                    </textFieldCell>
                                </textField>
                            </subviews>
                            <constraints>
                                <constraint firstItem="T4U-Ii-SK6" firstAttribute="leading" secondItem="83N-r3-wZ6" secondAttribute="leading" id="6Tc-iU-MdV"/>
                                <constraint firstItem="aJd-if-ImI" firstAttribute="top" secondItem="S8g-xi-5Ez" secondAttribute="bottom" constant="2" id="6aR-Ok-pnl"/>
                                <constraint firstAttribute="trailing" relation="greaterThanOrEqual" secondItem="C4b-sm-2kc" secondAttribute="trailing" id="7FG-af-4RT"/>
                                <constraint firstAttribute="trailing" secondItem="S8g-xi-5Ez" secondAttribute="trailing" id="DIl-2w-L8m"/>
                                <constraint firstItem="aJd-if-ImI" firstAttribute="leading" secondItem="S8g-xi-5Ez" secondAttribute="leading" id="EiW-6b-79J"/>
                                <constraint firstItem="S8g-xi-5Ez" firstAttribute="top" secondItem="C4b-sm-2kc" secondAttribute="bottom" constant="4" id="Ito-dS-bYK"/>
                                <constraint firstItem="C4b-sm-2kc" firstAttribute="top" secondItem="sK4-SO-u4b" secondAttribute="top" constant="4" id="Ks1-XQ-pXn"/>
                                <constraint firstItem="S8g-xi-5Ez" firstAttribute="leading" secondItem="C4b-sm-2kc" secondAttribute="leading" id="Lei-rS-iZi"/>
                                <constraint firstItem="Qkw-vv-CeA" firstAttribute="leading" secondItem="aJd-if-ImI" secondAttribute="leading" id="OAh-h3-6gQ"/>
                                <constraint firstAttribute="trailing" relation="greaterThanOrEqual" secondItem="aJd-if-ImI" secondAttribute="trailing" id="Wqn-in-Cld"/>
                                <constraint firstAttribute="trailing" relation="greaterThanOrEqual" secondItem="T4U-Ii-SK6" secondAttribute="trailing" id="Xy8-xt-q1t"/>
                                <constraint firstItem="C4b-sm-2kc" firstAttribute="leading" secondItem="sK4-SO-u4b" secondAttribute="leading" id="bMo-7R-XO5"/>
                                <constraint firstItem="83N-r3-wZ6" firstAttribute="top" secondItem="Qkw-vv-CeA" secondAttribute="bottom" constant="4" id="bfP-F5-NKA"/>
                                <constraint firstAttribute="trailing" relation="greaterThanOrEqual" secondItem="Qkw-vv-CeA" secondAttribute="trailing" id="eti-q5-QeE"/>
                                <constraint firstAttribute="trailing" secondItem="83N-r3-wZ6" secondAttribute="trailing" id="gHC-Hn-fn1"/>
                                <constraint firstAttribute="bottom" secondItem="T4U-Ii-SK6" secondAttribute="bottom" id="qzX-ES-Sgf"/>
                                <constraint firstItem="83N-r3-wZ6" firstAttribute="leading" secondItem="Qkw-vv-CeA" secondAttribute="leading" id="uNx-4M-J8G"/>
                                <constraint firstItem="T4U-Ii-SK6" firstAttribute="top" secondItem="83N-r3-wZ6" secondAttribute="bottom" constant="2" id="wGw-Nu-FXM"/>
                                <constraint firstItem="Qkw-vv-CeA" firstAttribute="top" secondItem="aJd-if-ImI" secondAttribute="bottom" constant="8" id="yQc-Iq-jhj"/>
                            </constraints>
                        </customView>
                    </subviews>
                    <constraints>
                        <constraint firstAttribute="trailing" secondItem="sK4-SO-u4b" secondAttribute="trailing" id="PVI-Tr-U9F"/>
                        <constraint firstAttribute="trailing" secondItem="FkP-nh-hj4" secondAttribute="trailing" id="avK-Uy-HPT"/>
                        <constraint firstItem="sK4-SO-u4b" firstAttribute="top" secondItem="FkP-nh-hj4" secondAttribute="bottom" constant="4" id="iGh-AY-BhX"/>
                        <constraint firstItem="sK4-SO-u4b" firstAttribute="leading" secondItem="cZs-HF-wZQ" secondAttribute="leading" id="qIN-BO-wEC"/>
                        <constraint firstItem="FkP-nh-hj4" firstAttribute="leading" secondItem="cZs-HF-wZQ" secondAttribute="leading" id="ure-r4-fyQ"/>
                    </constraints>
                    <visibilityPriorities>
                        <integer value="1000"/>
                        <integer value="1000"/>
                    </visibilityPriorities>
                    <customSpacing>
                        <real value="3.4028234663852886e+38"/>
                        <real value="3.4028234663852886e+38"/>
                    </customSpacing>
                </stackView>
            </subviews>
            <constraints>
                <constraint firstAttribute="trailing" secondItem="cZs-HF-wZQ" secondAttribute="trailing" id="1TH-oX-C6S"/>
                <constraint firstItem="Tej-f2-5d5" firstAttribute="top" secondItem="n8c-of-fDQ" secondAttribute="top" constant="8" id="Cad-1g-R6a"/>
                <constraint firstItem="if4-Ls-9s6" firstAttribute="leading" secondItem="n8c-of-fDQ" secondAttribute="leading" constant="120" id="HiO-JT-7cl"/>
                <constraint firstAttribute="trailing" relation="greaterThanOrEqual" secondItem="if4-Ls-9s6" secondAttribute="trailing" id="PSY-MF-Z7U"/>
                <constraint firstItem="if4-Ls-9s6" firstAttribute="top" secondItem="Tej-f2-5d5" secondAttribute="top" id="Wqv-ix-3I4"/>
                <constraint firstItem="cZs-HF-wZQ" firstAttribute="leading" secondItem="if4-Ls-9s6" secondAttribute="leading" id="ZiA-lh-Rfb"/>
                <constraint firstAttribute="bottom" secondItem="cZs-HF-wZQ" secondAttribute="bottom" constant="4" id="aPs-QH-5v9"/>
                <constraint firstItem="cZs-HF-wZQ" firstAttribute="top" secondItem="if4-Ls-9s6" secondAttribute="bottom" constant="8" id="nLB-Tp-Lee"/>
                <constraint firstItem="Tej-f2-5d5" firstAttribute="trailing" relation="lessThanOrEqual" secondItem="n8c-of-fDQ" secondAttribute="leading" constant="120" id="o8G-bb-tes"/>
                <constraint firstItem="Tej-f2-5d5" firstAttribute="leading" secondItem="n8c-of-fDQ" secondAttribute="leading" id="xHQ-K2-9l0"/>
            </constraints>
            <point key="canvasLocation" x="-782" y="-260"/>
        </customView>
        <customView translatesAutoresizingMaskIntoConstraints="NO" id="y44-Ej-vIC" userLabel="Prefs &gt; Subtitle &gt; Online Subtitles">
            <rect key="frame" x="0.0" y="0.0" width="496" height="166"/>
            <subviews>
                <textField identifier="SectionTitleOnlineSub" focusRingType="none" horizontalHuggingPriority="251" verticalHuggingPriority="750" translatesAutoresizingMaskIntoConstraints="NO" id="NlE-eQ-ofV">
                    <rect key="frame" x="-2" y="142" width="112" height="16"/>
                    <textFieldCell key="cell" sendsActionOnEndEditing="YES" alignment="left" title="Online Subtitles:" id="0fB-es-DmV">
                        <font key="font" metaFont="systemBold"/>
                        <color key="textColor" name="labelColor" catalog="System" colorSpace="catalog"/>
                        <color key="backgroundColor" name="controlColor" catalog="System" colorSpace="catalog"/>
                    </textFieldCell>
                </textField>
                <stackView distribution="fillEqually" orientation="vertical" alignment="leading" horizontalStackHuggingPriority="249.99998474121094" verticalStackHuggingPriority="249.99998474121094" detachesHiddenViews="YES" translatesAutoresizingMaskIntoConstraints="NO" id="bSz-xd-6o2">
                    <rect key="frame" x="120" y="74" width="376" height="87"/>
                    <subviews>
                        <customView translatesAutoresizingMaskIntoConstraints="NO" id="S8h-wJ-vNN">
                            <rect key="frame" x="0.0" y="64" width="376" height="23"/>
                            <subviews>
                                <textField focusRingType="none" horizontalHuggingPriority="251" verticalHuggingPriority="750" translatesAutoresizingMaskIntoConstraints="NO" id="p4E-J3-eff">
                                    <rect key="frame" x="-2" y="4" width="156" height="16"/>
                                    <textFieldCell key="cell" scrollable="YES" lineBreakMode="clipping" sendsActionOnEndEditing="YES" title="Download subtitles from:" id="TPK-CJ-HX7">
                                        <font key="font" metaFont="system"/>
                                        <color key="textColor" name="labelColor" catalog="System" colorSpace="catalog"/>
                                        <color key="backgroundColor" name="controlColor" catalog="System" colorSpace="catalog"/>
                                    </textFieldCell>
                                </textField>
                                <popUpButton verticalHuggingPriority="750" translatesAutoresizingMaskIntoConstraints="NO" id="UHS-ce-8t5">
                                    <rect key="frame" x="157" y="-4" width="167" height="26"/>
                                    <popUpButtonCell key="cell" type="push" bezelStyle="rounded" alignment="left" lineBreakMode="truncatingTail" borderStyle="borderAndBezel" imageScaling="proportionallyDown" inset="2" id="XkP-fD-qDc">
                                        <behavior key="behavior" lightByBackground="YES" lightByGray="YES"/>
                                        <font key="font" metaFont="message"/>
                                        <menu key="menu" id="fNm-dm-q55"/>
                                    </popUpButtonCell>
                                    <constraints>
                                        <constraint firstAttribute="height" constant="21" id="6er-PT-s9c"/>
                                        <constraint firstAttribute="width" relation="greaterThanOrEqual" constant="160" id="jeq-2f-ivK"/>
                                    </constraints>
                                    <connections>
                                        <action selector="onlineSubSourceAction:" target="-2" id="MCn-TQ-TEj"/>
                                        <binding destination="5Up-Ab-aAm" name="selectedObject" keyPath="values.onlineSubProvider" id="UPw-5l-t21"/>
                                    </connections>
                                </popUpButton>
                            </subviews>
                            <constraints>
                                <constraint firstItem="UHS-ce-8t5" firstAttribute="top" secondItem="S8h-wJ-vNN" secondAttribute="top" constant="2" id="ACk-AK-j5b"/>
                                <constraint firstAttribute="trailing" relation="greaterThanOrEqual" secondItem="UHS-ce-8t5" secondAttribute="trailing" id="UPG-b7-fKe"/>
                                <constraint firstAttribute="bottom" secondItem="UHS-ce-8t5" secondAttribute="bottom" id="W1o-uh-IYh"/>
                                <constraint firstItem="UHS-ce-8t5" firstAttribute="firstBaseline" secondItem="p4E-J3-eff" secondAttribute="firstBaseline" id="YOH-uR-j8V"/>
                                <constraint firstItem="UHS-ce-8t5" firstAttribute="leading" secondItem="p4E-J3-eff" secondAttribute="trailing" constant="8" id="mZj-RC-40f"/>
                                <constraint firstItem="p4E-J3-eff" firstAttribute="leading" secondItem="S8h-wJ-vNN" secondAttribute="leading" id="pB7-lb-Zsy"/>
                            </constraints>
                        </customView>
                        <customView translatesAutoresizingMaskIntoConstraints="NO" id="C38-iH-EaR">
                            <rect key="frame" x="0.0" y="32" width="376" height="24"/>
                            <subviews>
                                <textField focusRingType="none" horizontalHuggingPriority="251" verticalHuggingPriority="750" translatesAutoresizingMaskIntoConstraints="NO" id="3Le-C6-vNr">
                                    <rect key="frame" x="24" y="4" width="147" height="16"/>
                                    <textFieldCell key="cell" scrollable="YES" lineBreakMode="clipping" sendsActionOnEndEditing="YES" title="OpenSubtitles account:" id="Iax-cc-YIO">
                                        <font key="font" metaFont="system"/>
                                        <color key="textColor" name="labelColor" catalog="System" colorSpace="catalog"/>
                                        <color key="backgroundColor" name="controlColor" catalog="System" colorSpace="catalog"/>
                                    </textFieldCell>
                                </textField>
                                <progressIndicator wantsLayer="YES" horizontalHuggingPriority="750" verticalHuggingPriority="750" maxValue="100" bezeled="NO" indeterminate="YES" controlSize="small" style="spinning" translatesAutoresizingMaskIntoConstraints="NO" id="JPS-9i-fOz">
                                    <rect key="frame" x="360" y="3" width="16" height="16"/>
                                </progressIndicator>
                                <textField focusRingType="none" horizontalHuggingPriority="251" verticalHuggingPriority="750" translatesAutoresizingMaskIntoConstraints="NO" id="7Mg-Vi-hfK">
                                    <rect key="frame" x="215" y="4" width="77" height="14"/>
                                    <textFieldCell key="cell" controlSize="small" scrollable="YES" lineBreakMode="clipping" sendsActionOnEndEditing="YES" title="Not logged in" id="cov-Uy-wnc">
                                        <font key="font" size="12" name="HelveticaNeue"/>
                                        <color key="textColor" name="disabledControlTextColor" catalog="System" colorSpace="catalog"/>
                                        <color key="backgroundColor" name="controlColor" catalog="System" colorSpace="catalog"/>
                                    </textFieldCell>
                                    <connections>
                                        <binding destination="5Up-Ab-aAm" name="value" keyPath="values.openSubUsername" id="RUT-el-Z0e">
                                            <dictionary key="options">
                                                <string key="NSValueTransformerName">OpenSubAccountNameTransformer</string>
                                            </dictionary>
                                        </binding>
                                    </connections>
                                </textField>
                                <button horizontalHuggingPriority="750" verticalHuggingPriority="750" translatesAutoresizingMaskIntoConstraints="NO" id="dsK-Rb-mz5">
                                    <rect key="frame" x="-1" y="-3" width="25" height="26"/>
                                    <buttonCell key="cell" type="help" bezelStyle="helpButton" alignment="center" borderStyle="border" imageScaling="proportionallyDown" inset="2" id="WRa-Tl-Ey5">
                                        <behavior key="behavior" pushIn="YES" lightByBackground="YES" lightByGray="YES"/>
                                        <font key="font" metaFont="system"/>
                                    </buttonCell>
                                    <constraints>
                                        <constraint firstAttribute="height" constant="21" id="DK8-n1-2bK"/>
                                    </constraints>
                                    <connections>
                                        <action selector="openSubHelpBtnAction:" target="-2" id="oJP-es-F9v"/>
                                    </connections>
                                </button>
                                <button verticalHuggingPriority="750" translatesAutoresizingMaskIntoConstraints="NO" id="Fcc-I5-Ri2">
                                    <rect key="frame" x="291" y="-6" width="68" height="32"/>
                                    <buttonCell key="cell" type="push" title="Login" bezelStyle="rounded" alignment="center" borderStyle="border" imageScaling="proportionallyDown" inset="2" id="WHk-sk-gmK">
                                        <behavior key="behavior" pushIn="YES" lightByBackground="YES" lightByGray="YES"/>
                                        <font key="font" metaFont="system"/>
                                    </buttonCell>
                                    <connections>
                                        <action selector="openSubLoginAction:" target="-2" id="Ltg-N7-kwi"/>
                                        <binding destination="5Up-Ab-aAm" name="title" keyPath="values.openSubUsername" id="ko0-5a-OOt">
                                            <dictionary key="options">
                                                <string key="NSValueTransformerName">LoginButtonTitleTransformer</string>
                                            </dictionary>
                                        </binding>
                                    </connections>
                                </button>
                            </subviews>
                            <constraints>
                                <constraint firstItem="JPS-9i-fOz" firstAttribute="leading" secondItem="Fcc-I5-Ri2" secondAttribute="trailing" constant="8" id="5qR-tt-Vz4"/>
                                <constraint firstItem="7Mg-Vi-hfK" firstAttribute="leading" secondItem="3Le-C6-vNr" secondAttribute="trailing" priority="499" constant="8" id="9tw-v1-WSE"/>
                                <constraint firstAttribute="trailing" relation="greaterThanOrEqual" secondItem="JPS-9i-fOz" secondAttribute="trailing" id="D57-Jw-Hxo"/>
                                <constraint firstItem="Fcc-I5-Ri2" firstAttribute="baseline" secondItem="7Mg-Vi-hfK" secondAttribute="baseline" id="EMy-KQ-CUk"/>
                                <constraint firstItem="dsK-Rb-mz5" firstAttribute="leading" secondItem="C38-iH-EaR" secondAttribute="leading" constant="2" id="JmE-S0-GHm"/>
                                <constraint firstItem="7Mg-Vi-hfK" firstAttribute="leading" secondItem="3Le-C6-vNr" secondAttribute="trailing" priority="501" constant="48" id="QwB-yK-kKt"/>
                                <constraint firstItem="Fcc-I5-Ri2" firstAttribute="leading" secondItem="7Mg-Vi-hfK" secondAttribute="trailing" constant="8" id="Txl-iL-MWp"/>
                                <constraint firstItem="JPS-9i-fOz" firstAttribute="centerY" secondItem="Fcc-I5-Ri2" secondAttribute="centerY" id="VvL-xH-LmY"/>
                                <constraint firstAttribute="bottom" secondItem="dsK-Rb-mz5" secondAttribute="bottom" constant="1" id="Was-R5-PDk"/>
                                <constraint firstItem="7Mg-Vi-hfK" firstAttribute="baseline" secondItem="3Le-C6-vNr" secondAttribute="baseline" id="hx2-nA-jTL"/>
                                <constraint firstItem="3Le-C6-vNr" firstAttribute="baseline" secondItem="dsK-Rb-mz5" secondAttribute="baseline" id="k7q-ax-csW"/>
                                <constraint firstItem="3Le-C6-vNr" firstAttribute="leading" secondItem="dsK-Rb-mz5" secondAttribute="trailing" constant="4" id="ktJ-Gd-Xtz"/>
                                <constraint firstItem="dsK-Rb-mz5" firstAttribute="top" secondItem="C38-iH-EaR" secondAttribute="top" constant="2" id="qst-PD-E1d"/>
                            </constraints>
                        </customView>
                        <customView translatesAutoresizingMaskIntoConstraints="NO" id="3Sa-mf-YQ3">
                            <rect key="frame" x="0.0" y="0.0" width="376" height="24"/>
                            <subviews>
                                <textField focusRingType="none" verticalHuggingPriority="750" translatesAutoresizingMaskIntoConstraints="NO" id="FrB-U7-atb">
                                    <rect key="frame" x="131" y="1" width="245" height="21"/>
                                    <textFieldCell key="cell" scrollable="YES" lineBreakMode="clipping" selectable="YES" editable="YES" sendsActionOnEndEditing="YES" state="on" borderStyle="bezel" drawsBackground="YES" id="DaP-6c-nfz">
                                        <font key="font" metaFont="system"/>
                                        <color key="textColor" name="controlTextColor" catalog="System" colorSpace="catalog"/>
                                        <color key="backgroundColor" name="textBackgroundColor" catalog="System" colorSpace="catalog"/>
                                    </textFieldCell>
                                    <connections>
                                        <binding destination="5Up-Ab-aAm" name="value" keyPath="values.assrtToken" id="Eht-9h-giW">
                                            <dictionary key="options">
                                                <bool key="NSContinuouslyUpdatesValue" value="YES"/>
                                            </dictionary>
                                        </binding>
                                    </connections>
                                </textField>
                                <button horizontalHuggingPriority="750" verticalHuggingPriority="750" translatesAutoresizingMaskIntoConstraints="NO" id="b7J-VO-Tgn">
                                    <rect key="frame" x="-1" y="-3" width="25" height="26"/>
                                    <buttonCell key="cell" type="help" bezelStyle="helpButton" alignment="center" borderStyle="border" imageScaling="proportionallyDown" inset="2" id="bdd-dJ-9YE">
                                        <behavior key="behavior" pushIn="YES" lightByBackground="YES" lightByGray="YES"/>
                                        <font key="font" metaFont="system"/>
                                    </buttonCell>
                                    <constraints>
                                        <constraint firstAttribute="height" constant="21" id="QAL-8S-ztf"/>
                                    </constraints>
                                    <connections>
                                        <action selector="assrtHelpBtnAction:" target="-2" id="OJI-OW-phz"/>
                                    </connections>
                                </button>
                                <textField focusRingType="none" horizontalHuggingPriority="251" verticalHuggingPriority="750" translatesAutoresizingMaskIntoConstraints="NO" id="bgS-sJ-Egb">
                                    <rect key="frame" x="24" y="4" width="101" height="16"/>
                                    <textFieldCell key="cell" scrollable="YES" lineBreakMode="clipping" sendsActionOnEndEditing="YES" title="Assrt API token:" id="0aU-O1-R6G">
                                        <font key="font" metaFont="system"/>
                                        <color key="textColor" name="labelColor" catalog="System" colorSpace="catalog"/>
                                        <color key="backgroundColor" name="controlColor" catalog="System" colorSpace="catalog"/>
                                    </textFieldCell>
                                </textField>
                            </subviews>
                            <constraints>
                                <constraint firstItem="bgS-sJ-Egb" firstAttribute="baseline" secondItem="b7J-VO-Tgn" secondAttribute="baseline" id="2j6-Di-U10"/>
                                <constraint firstItem="b7J-VO-Tgn" firstAttribute="top" secondItem="3Sa-mf-YQ3" secondAttribute="top" constant="2" id="4rh-dd-teE"/>
                                <constraint firstAttribute="bottom" secondItem="b7J-VO-Tgn" secondAttribute="bottom" constant="1" id="Kwf-Kp-zTf"/>
                                <constraint firstAttribute="trailing" secondItem="FrB-U7-atb" secondAttribute="trailing" id="PmD-Sa-R9O"/>
                                <constraint firstItem="bgS-sJ-Egb" firstAttribute="leading" secondItem="b7J-VO-Tgn" secondAttribute="trailing" constant="4" id="SYR-wJ-Bme"/>
                                <constraint firstItem="b7J-VO-Tgn" firstAttribute="leading" secondItem="3Sa-mf-YQ3" secondAttribute="leading" constant="2" id="TBN-OP-EhO"/>
                                <constraint firstItem="FrB-U7-atb" firstAttribute="baseline" secondItem="bgS-sJ-Egb" secondAttribute="baseline" id="j4R-si-5eg"/>
                                <constraint firstItem="FrB-U7-atb" firstAttribute="leading" secondItem="bgS-sJ-Egb" secondAttribute="trailing" constant="8" id="qg9-It-iM3"/>
                            </constraints>
                        </customView>
                    </subviews>
                    <constraints>
                        <constraint firstAttribute="trailing" secondItem="C38-iH-EaR" secondAttribute="trailing" id="26y-rW-VBd"/>
                        <constraint firstItem="3Sa-mf-YQ3" firstAttribute="leading" secondItem="bSz-xd-6o2" secondAttribute="leading" id="CRP-mu-lTc"/>
                        <constraint firstItem="S8h-wJ-vNN" firstAttribute="leading" secondItem="bSz-xd-6o2" secondAttribute="leading" id="CkY-kH-iYS"/>
                        <constraint firstAttribute="trailing" secondItem="S8h-wJ-vNN" secondAttribute="trailing" id="N08-fG-KEN"/>
                        <constraint firstItem="C38-iH-EaR" firstAttribute="leading" secondItem="bSz-xd-6o2" secondAttribute="leading" id="YKI-0Z-LBg"/>
                        <constraint firstAttribute="trailing" secondItem="3Sa-mf-YQ3" secondAttribute="trailing" id="haG-ZU-buo"/>
                    </constraints>
                    <visibilityPriorities>
                        <integer value="1000"/>
                        <integer value="1000"/>
                        <integer value="1000"/>
                    </visibilityPriorities>
                    <customSpacing>
                        <real value="3.4028234663852886e+38"/>
                        <real value="3.4028234663852886e+38"/>
                        <real value="3.4028234663852886e+38"/>
                    </customSpacing>
                </stackView>
                <button verticalHuggingPriority="750" translatesAutoresizingMaskIntoConstraints="NO" id="pN7-Bv-pLw">
                    <rect key="frame" x="118" y="41" width="248" height="18"/>
                    <buttonCell key="cell" type="check" title="Search online subtitles automatically" bezelStyle="regularSquare" imagePosition="left" state="on" inset="2" id="C3p-uP-8u8">
                        <behavior key="behavior" changeContents="YES" doesNotDimImage="YES" lightByContents="YES"/>
                        <font key="font" metaFont="system"/>
                    </buttonCell>
                    <connections>
                        <binding destination="5Up-Ab-aAm" name="value" keyPath="values.autoSearchOnlineSub" id="oNc-hL-B8n"/>
                    </connections>
                </button>
                <textField focusRingType="none" horizontalHuggingPriority="251" verticalHuggingPriority="750" horizontalCompressionResistancePriority="251" translatesAutoresizingMaskIntoConstraints="NO" id="L5b-oD-GdQ">
                    <rect key="frame" x="118" y="8" width="380" height="28"/>
                    <textFieldCell key="cell" sendsActionOnEndEditing="YES" id="vYb-qH-XkH">
<<<<<<< HEAD
                        <font key="font" size="12" name="HelveticaNeue"/>
                        <string key="title">If enabled, IINA will automatically search online subtitles only for videos without loaded subtitles and longer than 20 mintues.</string>
=======
                        <font key="font" metaFont="message" size="11"/>
                        <string key="title">If enabled, IINA will automatically search online subtitles only for videos without loaded subtitles and longer than 20 minutes.</string>
>>>>>>> 86c40b79
                        <color key="textColor" name="disabledControlTextColor" catalog="System" colorSpace="catalog"/>
                        <color key="backgroundColor" name="controlColor" catalog="System" colorSpace="catalog"/>
                    </textFieldCell>
                </textField>
            </subviews>
            <constraints>
                <constraint firstItem="p4E-J3-eff" firstAttribute="firstBaseline" secondItem="NlE-eQ-ofV" secondAttribute="firstBaseline" id="7HY-5k-7l7"/>
                <constraint firstAttribute="trailing" relation="greaterThanOrEqual" secondItem="pN7-Bv-pLw" secondAttribute="trailing" id="Abb-4w-jNq"/>
                <constraint firstAttribute="bottom" secondItem="L5b-oD-GdQ" secondAttribute="bottom" constant="8" id="HlH-Cw-O9F"/>
                <constraint firstItem="NlE-eQ-ofV" firstAttribute="trailing" relation="lessThanOrEqual" secondItem="y44-Ej-vIC" secondAttribute="leading" constant="120" id="Ira-dr-djv"/>
                <constraint firstItem="bSz-xd-6o2" firstAttribute="leading" secondItem="pN7-Bv-pLw" secondAttribute="leading" id="JVJ-O0-Qce"/>
                <constraint firstItem="L5b-oD-GdQ" firstAttribute="top" secondItem="pN7-Bv-pLw" secondAttribute="bottom" constant="6" id="SfZ-tS-w1E"/>
                <constraint firstItem="pN7-Bv-pLw" firstAttribute="top" secondItem="bSz-xd-6o2" secondAttribute="bottom" constant="16" id="Uls-Tr-J0I"/>
                <constraint firstItem="bSz-xd-6o2" firstAttribute="leading" secondItem="L5b-oD-GdQ" secondAttribute="leading" id="VPb-8f-iBh"/>
                <constraint firstItem="NlE-eQ-ofV" firstAttribute="leading" secondItem="y44-Ej-vIC" secondAttribute="leading" id="gj9-Zi-nys"/>
                <constraint firstAttribute="trailing" relation="greaterThanOrEqual" secondItem="L5b-oD-GdQ" secondAttribute="trailing" id="hab-Vk-i9Q"/>
                <constraint firstItem="bSz-xd-6o2" firstAttribute="leading" secondItem="y44-Ej-vIC" secondAttribute="leading" constant="120" id="ljC-3f-gyR"/>
                <constraint firstItem="NlE-eQ-ofV" firstAttribute="top" secondItem="y44-Ej-vIC" secondAttribute="top" constant="8" id="obM-hS-TjF"/>
                <constraint firstAttribute="trailing" secondItem="bSz-xd-6o2" secondAttribute="trailing" id="rDC-XB-xxo"/>
            </constraints>
            <point key="canvasLocation" x="-244" y="137.5"/>
        </customView>
        <customView translatesAutoresizingMaskIntoConstraints="NO" id="ffZ-rE-7Zz" userLabel="Prefs &gt; Subtitle &gt; Text Subtitles">
            <rect key="frame" x="0.0" y="0.0" width="480" height="312"/>
            <subviews>
                <textField identifier="SectionTitleText" focusRingType="none" horizontalHuggingPriority="251" verticalHuggingPriority="750" allowsCharacterPickerTouchBarItem="YES" translatesAutoresizingMaskIntoConstraints="NO" id="Yw3-tf-Rka">
                    <rect key="frame" x="-2" y="288" width="98" height="16"/>
                    <textFieldCell key="cell" sendsActionOnEndEditing="YES" alignment="left" title="Text Subtitles:" id="Qda-dp-nhg">
                        <font key="font" metaFont="systemBold"/>
                        <color key="textColor" name="labelColor" catalog="System" colorSpace="catalog"/>
                        <color key="backgroundColor" name="controlColor" catalog="System" colorSpace="catalog"/>
                    </textFieldCell>
                </textField>
                <box title="Font" translatesAutoresizingMaskIntoConstraints="NO" id="9pv-1r-nuH">
                    <rect key="frame" x="117" y="190" width="366" height="114"/>
                    <view key="contentView" id="aHT-R0-nxi">
                        <rect key="frame" x="4" y="5" width="358" height="94"/>
                        <autoresizingMask key="autoresizingMask" widthSizable="YES" heightSizable="YES"/>
                        <subviews>
                            <textField focusRingType="none" horizontalHuggingPriority="251" verticalHuggingPriority="750" translatesAutoresizingMaskIntoConstraints="NO" id="ZnB-Tk-bG4">
                                <rect key="frame" x="10" y="68" width="35" height="16"/>
                                <textFieldCell key="cell" scrollable="YES" lineBreakMode="clipping" sendsActionOnEndEditing="YES" title="Font:" id="C4C-XP-i2S">
                                    <font key="font" metaFont="system"/>
                                    <color key="textColor" name="labelColor" catalog="System" colorSpace="catalog"/>
                                    <color key="backgroundColor" name="controlColor" catalog="System" colorSpace="catalog"/>
                                </textFieldCell>
                            </textField>
                            <textField focusRingType="none" horizontalHuggingPriority="251" verticalHuggingPriority="750" translatesAutoresizingMaskIntoConstraints="NO" id="W8T-T8-H6B">
                                <rect key="frame" x="10" y="40" width="41" height="16"/>
                                <textFieldCell key="cell" scrollable="YES" lineBreakMode="clipping" sendsActionOnEndEditing="YES" title="Size:" id="Vbl-Im-3UI">
                                    <font key="font" metaFont="system"/>
                                    <color key="textColor" name="labelColor" catalog="System" colorSpace="catalog"/>
                                    <color key="backgroundColor" name="controlColor" catalog="System" colorSpace="catalog"/>
                                </textFieldCell>
                            </textField>
                            <textField focusRingType="none" verticalHuggingPriority="750" allowsCharacterPickerTouchBarItem="YES" translatesAutoresizingMaskIntoConstraints="NO" id="LYh-2j-Fsx">
                                <rect key="frame" x="61" y="37" width="38" height="21"/>
                                <constraints>
                                    <constraint firstAttribute="width" constant="38" id="tS9-vz-vnj"/>
                                </constraints>
                                <textFieldCell key="cell" scrollable="YES" lineBreakMode="clipping" selectable="YES" editable="YES" sendsActionOnEndEditing="YES" state="on" borderStyle="bezel" drawsBackground="YES" id="obt-Eg-DN1">
                                    <numberFormatter key="formatter" formatterBehavior="default10_4" numberStyle="decimal" minimumIntegerDigits="1" maximumIntegerDigits="2000000000" maximumFractionDigits="3" id="Rif-zn-zDB">
                                        <real key="minimum" value="0.0"/>
                                    </numberFormatter>
                                    <font key="font" metaFont="system"/>
                                    <color key="textColor" name="controlTextColor" catalog="System" colorSpace="catalog"/>
                                    <color key="backgroundColor" name="textBackgroundColor" catalog="System" colorSpace="catalog"/>
                                </textFieldCell>
                                <connections>
                                    <binding destination="5Up-Ab-aAm" name="value" keyPath="values.subTextSize" id="VAa-U8-9ZE">
                                        <dictionary key="options">
                                            <bool key="NSContinuouslyUpdatesValue" value="YES"/>
                                        </dictionary>
                                    </binding>
                                </connections>
                            </textField>
                            <colorWell mirrorLayoutDirectionWhenInternationalizing="never" translatesAutoresizingMaskIntoConstraints="NO" id="AaL-am-9qW">
                                <rect key="frame" x="58" y="9" width="44" height="23"/>
                                <constraints>
                                    <constraint firstAttribute="height" constant="19" id="6DX-D0-Bqk"/>
                                    <constraint firstAttribute="width" constant="38" id="t9B-Ns-4Pf"/>
                                </constraints>
                                <color key="color" red="0.05813049898" green="0.055541899059999997" blue="1" alpha="1" colorSpace="calibratedRGB"/>
                                <connections>
                                    <binding destination="5Up-Ab-aAm" name="value" keyPath="values.subTextColorString" id="add-O6-WUQ">
                                        <dictionary key="options">
                                            <string key="NSValueTransformerName">MPVColorStringTransformer</string>
                                        </dictionary>
                                    </binding>
                                </connections>
                            </colorWell>
                            <textField focusRingType="none" horizontalHuggingPriority="251" verticalHuggingPriority="750" translatesAutoresizingMaskIntoConstraints="NO" id="1rB-s8-3s0">
                                <rect key="frame" x="10" y="12" width="41" height="16"/>
                                <textFieldCell key="cell" scrollable="YES" lineBreakMode="clipping" sendsActionOnEndEditing="YES" title="Color:" id="xid-E9-FC9">
                                    <font key="font" metaFont="system"/>
                                    <color key="textColor" name="labelColor" catalog="System" colorSpace="catalog"/>
                                    <color key="backgroundColor" name="controlColor" catalog="System" colorSpace="catalog"/>
                                </textFieldCell>
                            </textField>
                            <button translatesAutoresizingMaskIntoConstraints="NO" id="LnO-CD-ImJ">
                                <rect key="frame" x="173" y="39" width="55" height="18"/>
                                <buttonCell key="cell" type="check" title="Italic" bezelStyle="regularSquare" imagePosition="left" state="on" inset="2" id="pNF-Fw-QtW">
                                    <behavior key="behavior" changeContents="YES" doesNotDimImage="YES" lightByContents="YES"/>
                                    <font key="font" metaFont="system"/>
                                </buttonCell>
                                <connections>
                                    <binding destination="5Up-Ab-aAm" name="value" keyPath="values.subItalic" id="Led-lG-OWd"/>
                                </connections>
                            </button>
                            <colorWell mirrorLayoutDirectionWhenInternationalizing="never" translatesAutoresizingMaskIntoConstraints="NO" id="6fT-hS-kdG">
                                <rect key="frame" x="205" y="9" width="44" height="23"/>
                                <constraints>
                                    <constraint firstAttribute="width" constant="38" id="7vO-WO-Jfm"/>
                                    <constraint firstAttribute="height" constant="19" id="RCS-3D-h4Z"/>
                                </constraints>
                                <color key="color" red="0.05813049898" green="0.055541899059999997" blue="1" alpha="1" colorSpace="calibratedRGB"/>
                                <connections>
                                    <binding destination="5Up-Ab-aAm" name="value" keyPath="values.subBgColorString" id="2V9-yF-uLN">
                                        <dictionary key="options">
                                            <string key="NSValueTransformerName">MPVColorStringTransformer</string>
                                        </dictionary>
                                    </binding>
                                </connections>
                            </colorWell>
                            <textField focusRingType="none" horizontalHuggingPriority="251" verticalHuggingPriority="750" translatesAutoresizingMaskIntoConstraints="NO" id="zCF-pU-dtb">
                                <rect key="frame" x="121" y="12" width="81" height="16"/>
                                <textFieldCell key="cell" scrollable="YES" lineBreakMode="clipping" sendsActionOnEndEditing="YES" title="Background:" id="eYO-c0-Rjp">
                                    <font key="font" metaFont="system"/>
                                    <color key="textColor" name="labelColor" catalog="System" colorSpace="catalog"/>
                                    <color key="backgroundColor" name="controlColor" catalog="System" colorSpace="catalog"/>
                                </textFieldCell>
                            </textField>
                            <button translatesAutoresizingMaskIntoConstraints="NO" id="EV7-O7-x1O">
                                <rect key="frame" x="109" y="39" width="54" height="18"/>
                                <buttonCell key="cell" type="check" title="Bold" bezelStyle="regularSquare" imagePosition="left" state="on" inset="2" id="hEk-7E-10r">
                                    <behavior key="behavior" changeContents="YES" doesNotDimImage="YES" lightByContents="YES"/>
                                    <font key="font" metaFont="system"/>
                                </buttonCell>
                                <connections>
                                    <binding destination="5Up-Ab-aAm" name="value" keyPath="values.subBold" id="Fe4-vz-ZMk"/>
                                </connections>
                            </button>
                            <textField focusRingType="none" horizontalHuggingPriority="251" verticalHuggingPriority="750" translatesAutoresizingMaskIntoConstraints="NO" id="JHb-3k-TMv">
                                <rect key="frame" x="49" y="68" width="65" height="16"/>
                                <textFieldCell key="cell" scrollable="YES" lineBreakMode="clipping" sendsActionOnEndEditing="YES" title="sans-serif" id="azJ-oz-BKZ">
                                    <font key="font" metaFont="system"/>
                                    <color key="textColor" name="disabledControlTextColor" catalog="System" colorSpace="catalog"/>
                                    <color key="backgroundColor" name="controlColor" catalog="System" colorSpace="catalog"/>
                                </textFieldCell>
                                <connections>
                                    <binding destination="5Up-Ab-aAm" name="value" keyPath="values.subTextFont" id="vU3-Ru-SE8"/>
                                </connections>
                            </textField>
                            <button verticalHuggingPriority="750" translatesAutoresizingMaskIntoConstraints="NO" id="QUk-An-HgX">
                                <rect key="frame" x="278" y="60" width="78" height="27"/>
                                <buttonCell key="cell" type="push" title="Choose..." bezelStyle="rounded" alignment="center" controlSize="small" borderStyle="border" imageScaling="proportionallyDown" inset="2" id="nH7-kO-S15">
                                    <behavior key="behavior" pushIn="YES" lightByBackground="YES" lightByGray="YES"/>
                                    <font key="font" metaFont="message" size="11"/>
                                </buttonCell>
                                <connections>
                                    <action selector="chooseSubFontAction:" target="-2" id="afX-kS-YTY"/>
                                </connections>
                            </button>
                        </subviews>
                        <constraints>
                            <constraint firstItem="EV7-O7-x1O" firstAttribute="leading" secondItem="LYh-2j-Fsx" secondAttribute="trailing" constant="12" id="5d6-ap-EnA"/>
                            <constraint firstItem="W8T-T8-H6B" firstAttribute="height" secondItem="ZnB-Tk-bG4" secondAttribute="height" id="6ab-kx-oE8"/>
                            <constraint firstItem="zCF-pU-dtb" firstAttribute="height" secondItem="ZnB-Tk-bG4" secondAttribute="height" id="7PF-b4-ZLD"/>
                            <constraint firstItem="1rB-s8-3s0" firstAttribute="top" secondItem="W8T-T8-H6B" secondAttribute="bottom" constant="12" id="8OP-b7-qVg"/>
                            <constraint firstItem="W8T-T8-H6B" firstAttribute="leading" secondItem="aHT-R0-nxi" secondAttribute="leading" constant="12" id="993-UC-lUr"/>
                            <constraint firstItem="6fT-hS-kdG" firstAttribute="leading" secondItem="zCF-pU-dtb" secondAttribute="trailing" constant="8" id="9we-lA-Drd"/>
                            <constraint firstItem="zCF-pU-dtb" firstAttribute="leading" secondItem="AaL-am-9qW" secondAttribute="trailing" constant="24" id="DFA-N5-1p6"/>
                            <constraint firstItem="ZnB-Tk-bG4" firstAttribute="top" secondItem="aHT-R0-nxi" secondAttribute="top" constant="10" id="DQR-jl-lR2"/>
                            <constraint firstItem="LYh-2j-Fsx" firstAttribute="leading" secondItem="W8T-T8-H6B" secondAttribute="trailing" constant="12" id="Ehb-tI-T9B"/>
                            <constraint firstItem="QUk-An-HgX" firstAttribute="leading" relation="greaterThanOrEqual" secondItem="JHb-3k-TMv" secondAttribute="trailing" id="Ge2-Sk-uAf"/>
                            <constraint firstItem="1rB-s8-3s0" firstAttribute="leading" secondItem="aHT-R0-nxi" secondAttribute="leading" constant="12" id="Glb-8s-fOe"/>
                            <constraint firstItem="zCF-pU-dtb" firstAttribute="firstBaseline" secondItem="1rB-s8-3s0" secondAttribute="firstBaseline" id="HMr-e5-UON"/>
                            <constraint firstItem="LYh-2j-Fsx" firstAttribute="firstBaseline" secondItem="W8T-T8-H6B" secondAttribute="firstBaseline" id="JsS-M0-ac3"/>
                            <constraint firstItem="1rB-s8-3s0" firstAttribute="width" secondItem="W8T-T8-H6B" secondAttribute="width" id="L6d-iD-Xmb"/>
                            <constraint firstItem="LnO-CD-ImJ" firstAttribute="firstBaseline" secondItem="W8T-T8-H6B" secondAttribute="firstBaseline" id="OQS-Ou-LJo"/>
                            <constraint firstItem="QUk-An-HgX" firstAttribute="firstBaseline" secondItem="ZnB-Tk-bG4" secondAttribute="firstBaseline" id="PAB-hk-qGj"/>
                            <constraint firstItem="LnO-CD-ImJ" firstAttribute="leading" secondItem="EV7-O7-x1O" secondAttribute="trailing" constant="12" id="Unt-BA-NgS"/>
                            <constraint firstItem="AaL-am-9qW" firstAttribute="centerY" secondItem="1rB-s8-3s0" secondAttribute="centerY" id="YSW-z5-Zow"/>
                            <constraint firstItem="ZnB-Tk-bG4" firstAttribute="leading" secondItem="aHT-R0-nxi" secondAttribute="leading" constant="12" id="g2i-rf-hkO"/>
                            <constraint firstAttribute="bottom" secondItem="1rB-s8-3s0" secondAttribute="bottom" constant="12" id="i2s-r7-sy2"/>
                            <constraint firstItem="JHb-3k-TMv" firstAttribute="leading" secondItem="ZnB-Tk-bG4" secondAttribute="trailing" constant="8" id="j5w-Bq-Ck9"/>
                            <constraint firstItem="6fT-hS-kdG" firstAttribute="centerY" secondItem="zCF-pU-dtb" secondAttribute="centerY" id="jR3-Q3-Rw9"/>
                            <constraint firstItem="JHb-3k-TMv" firstAttribute="firstBaseline" secondItem="ZnB-Tk-bG4" secondAttribute="firstBaseline" id="kKG-xO-lcH"/>
                            <constraint firstItem="EV7-O7-x1O" firstAttribute="firstBaseline" secondItem="W8T-T8-H6B" secondAttribute="firstBaseline" id="lYU-ZM-1UI"/>
                            <constraint firstAttribute="trailing" secondItem="QUk-An-HgX" secondAttribute="trailing" constant="8" id="nPL-ym-Rf8"/>
                            <constraint firstItem="1rB-s8-3s0" firstAttribute="height" secondItem="ZnB-Tk-bG4" secondAttribute="height" id="qBL-dx-esB"/>
                            <constraint firstAttribute="trailing" relation="greaterThanOrEqual" secondItem="LnO-CD-ImJ" secondAttribute="trailing" constant="20" symbolic="YES" id="rec-gI-oPf"/>
                            <constraint firstItem="AaL-am-9qW" firstAttribute="leading" secondItem="1rB-s8-3s0" secondAttribute="trailing" constant="12" id="v2e-J6-FYi"/>
                            <constraint firstItem="W8T-T8-H6B" firstAttribute="top" secondItem="ZnB-Tk-bG4" secondAttribute="bottom" constant="12" id="xRB-Af-MAE"/>
                        </constraints>
                    </view>
                </box>
                <box title="Border" translatesAutoresizingMaskIntoConstraints="NO" id="t5n-mc-dss">
                    <rect key="frame" x="117" y="128" width="366" height="58"/>
                    <view key="contentView" id="UBk-oC-2Bk">
                        <rect key="frame" x="4" y="5" width="358" height="38"/>
                        <autoresizingMask key="autoresizingMask" widthSizable="YES" heightSizable="YES"/>
                        <subviews>
                            <textField focusRingType="none" horizontalHuggingPriority="251" verticalHuggingPriority="750" translatesAutoresizingMaskIntoConstraints="NO" id="3da-N5-q7K">
                                <rect key="frame" x="10" y="12" width="34" height="16"/>
                                <textFieldCell key="cell" scrollable="YES" lineBreakMode="clipping" sendsActionOnEndEditing="YES" title="Size:" id="gkc-qt-sD9">
                                    <font key="font" metaFont="system"/>
                                    <color key="textColor" name="labelColor" catalog="System" colorSpace="catalog"/>
                                    <color key="backgroundColor" name="controlColor" catalog="System" colorSpace="catalog"/>
                                </textFieldCell>
                            </textField>
                            <textField focusRingType="none" verticalHuggingPriority="750" allowsCharacterPickerTouchBarItem="YES" translatesAutoresizingMaskIntoConstraints="NO" id="TbV-3r-Wuz">
                                <rect key="frame" x="62" y="10" width="38" height="21"/>
                                <constraints>
                                    <constraint firstAttribute="width" constant="38" id="hBa-tc-QBi"/>
                                </constraints>
                                <textFieldCell key="cell" scrollable="YES" lineBreakMode="clipping" selectable="YES" editable="YES" sendsActionOnEndEditing="YES" state="on" borderStyle="bezel" drawsBackground="YES" id="3uN-Dr-qvq">
                                    <numberFormatter key="formatter" formatterBehavior="default10_4" numberStyle="decimal" minimumIntegerDigits="1" maximumIntegerDigits="2000000000" maximumFractionDigits="3" id="czY-w7-7dG">
                                        <real key="minimum" value="0.0"/>
                                    </numberFormatter>
                                    <font key="font" metaFont="system"/>
                                    <color key="textColor" name="controlTextColor" catalog="System" colorSpace="catalog"/>
                                    <color key="backgroundColor" name="textBackgroundColor" catalog="System" colorSpace="catalog"/>
                                </textFieldCell>
                                <connections>
                                    <binding destination="5Up-Ab-aAm" name="value" keyPath="values.subBorderSize" id="0pW-Lo-dfW">
                                        <dictionary key="options">
                                            <bool key="NSContinuouslyUpdatesValue" value="YES"/>
                                        </dictionary>
                                    </binding>
                                </connections>
                            </textField>
                            <textField focusRingType="none" horizontalHuggingPriority="251" verticalHuggingPriority="750" translatesAutoresizingMaskIntoConstraints="NO" id="rMx-RX-CdW">
                                <rect key="frame" x="122" y="12" width="41" height="16"/>
                                <textFieldCell key="cell" scrollable="YES" lineBreakMode="clipping" sendsActionOnEndEditing="YES" title="Color:" id="vDc-dw-liI">
                                    <font key="font" metaFont="system"/>
                                    <color key="textColor" name="labelColor" catalog="System" colorSpace="catalog"/>
                                    <color key="backgroundColor" name="controlColor" catalog="System" colorSpace="catalog"/>
                                </textFieldCell>
                            </textField>
                            <colorWell mirrorLayoutDirectionWhenInternationalizing="never" translatesAutoresizingMaskIntoConstraints="NO" id="vyH-G4-g3c">
                                <rect key="frame" x="166" y="9" width="44" height="23"/>
                                <constraints>
                                    <constraint firstAttribute="height" constant="19" id="IM2-kY-8ZR"/>
                                    <constraint firstAttribute="width" constant="38" id="jeQ-Sj-dJw"/>
                                </constraints>
                                <color key="color" red="0.05813049898" green="0.055541899059999997" blue="1" alpha="1" colorSpace="calibratedRGB"/>
                                <connections>
                                    <binding destination="5Up-Ab-aAm" name="value" keyPath="values.subBorderColorString" id="AOH-6Z-CCF">
                                        <dictionary key="options">
                                            <string key="NSValueTransformerName">MPVColorStringTransformer</string>
                                        </dictionary>
                                    </binding>
                                </connections>
                            </colorWell>
                        </subviews>
                        <constraints>
                            <constraint firstItem="vyH-G4-g3c" firstAttribute="leading" secondItem="rMx-RX-CdW" secondAttribute="trailing" constant="8" id="0B3-dg-dcR"/>
                            <constraint firstItem="3da-N5-q7K" firstAttribute="top" secondItem="UBk-oC-2Bk" secondAttribute="top" constant="10" id="Ksx-al-0EQ"/>
                            <constraint firstItem="TbV-3r-Wuz" firstAttribute="centerY" secondItem="3da-N5-q7K" secondAttribute="centerY" id="Ygt-Dk-ygl"/>
                            <constraint firstItem="TbV-3r-Wuz" firstAttribute="leading" relation="greaterThanOrEqual" secondItem="3da-N5-q7K" secondAttribute="trailing" constant="8" id="ccr-HV-sfZ"/>
                            <constraint firstAttribute="bottom" secondItem="3da-N5-q7K" secondAttribute="bottom" constant="12" id="czg-Uk-stJ"/>
                            <constraint firstItem="rMx-RX-CdW" firstAttribute="height" secondItem="3da-N5-q7K" secondAttribute="height" id="dNF-WD-rQt"/>
                            <constraint firstItem="3da-N5-q7K" firstAttribute="leading" secondItem="UBk-oC-2Bk" secondAttribute="leading" constant="12" id="kKo-6Q-qQk"/>
                            <constraint firstItem="vyH-G4-g3c" firstAttribute="centerY" secondItem="rMx-RX-CdW" secondAttribute="centerY" id="rVj-Bz-fld"/>
                            <constraint firstItem="rMx-RX-CdW" firstAttribute="leading" secondItem="TbV-3r-Wuz" secondAttribute="trailing" constant="24" id="vMw-oJ-EBk"/>
                            <constraint firstItem="rMx-RX-CdW" firstAttribute="baseline" secondItem="3da-N5-q7K" secondAttribute="baseline" id="vSj-Yt-Wv0"/>
                        </constraints>
                    </view>
                </box>
                <customView identifier="Content" translatesAutoresizingMaskIntoConstraints="NO" id="P64-Bc-yqP" userLabel="Custom View 2">
                    <rect key="frame" x="120" y="8" width="360" height="116"/>
                    <subviews>
                        <box title="Shadow" translatesAutoresizingMaskIntoConstraints="NO" id="BgE-Kk-MXC" userLabel="Shadow Box">
                            <rect key="frame" x="-3" y="58" width="366" height="58"/>
                            <view key="contentView" id="p8N-g9-dv4" userLabel="ShadowBox View">
                                <rect key="frame" x="4" y="5" width="358" height="38"/>
                                <autoresizingMask key="autoresizingMask" widthSizable="YES" heightSizable="YES"/>
                                <subviews>
                                    <textField focusRingType="none" horizontalHuggingPriority="251" verticalHuggingPriority="750" translatesAutoresizingMaskIntoConstraints="NO" id="fYo-wy-ajn">
                                        <rect key="frame" x="10" y="12" width="46" height="16"/>
                                        <textFieldCell key="cell" scrollable="YES" lineBreakMode="clipping" sendsActionOnEndEditing="YES" title="Offset:" id="dtP-9o-yhy">
                                            <font key="font" metaFont="system"/>
                                            <color key="textColor" name="labelColor" catalog="System" colorSpace="catalog"/>
                                            <color key="backgroundColor" name="controlColor" catalog="System" colorSpace="catalog"/>
                                        </textFieldCell>
                                    </textField>
                                    <colorWell mirrorLayoutDirectionWhenInternationalizing="never" translatesAutoresizingMaskIntoConstraints="NO" id="Gtc-ii-hE0">
                                        <rect key="frame" x="166" y="9" width="44" height="23"/>
                                        <constraints>
                                            <constraint firstAttribute="width" constant="38" id="23T-cD-NiZ"/>
                                            <constraint firstAttribute="height" constant="19" id="fIQ-g2-dKI"/>
                                        </constraints>
                                        <color key="color" red="0.05813049898" green="0.055541899059999997" blue="1" alpha="1" colorSpace="calibratedRGB"/>
                                        <connections>
                                            <binding destination="5Up-Ab-aAm" name="value" keyPath="values.subShadowColorString" id="wvE-s6-v6l">
                                                <dictionary key="options">
                                                    <string key="NSValueTransformerName">MPVColorStringTransformer</string>
                                                </dictionary>
                                            </binding>
                                        </connections>
                                    </colorWell>
                                    <textField focusRingType="none" horizontalHuggingPriority="251" verticalHuggingPriority="750" translatesAutoresizingMaskIntoConstraints="NO" id="vJN-TB-EyM">
                                        <rect key="frame" x="122" y="12" width="41" height="16"/>
                                        <textFieldCell key="cell" scrollable="YES" lineBreakMode="clipping" sendsActionOnEndEditing="YES" title="Color:" id="SIh-Sv-6XI">
                                            <font key="font" metaFont="system"/>
                                            <color key="textColor" name="labelColor" catalog="System" colorSpace="catalog"/>
                                            <color key="backgroundColor" name="controlColor" catalog="System" colorSpace="catalog"/>
                                        </textFieldCell>
                                    </textField>
                                    <textField focusRingType="none" verticalHuggingPriority="750" allowsCharacterPickerTouchBarItem="YES" translatesAutoresizingMaskIntoConstraints="NO" id="4fR-L1-2nd">
                                        <rect key="frame" x="62" y="10" width="38" height="21"/>
                                        <constraints>
                                            <constraint firstAttribute="width" constant="38" id="POm-8d-RuI"/>
                                        </constraints>
                                        <textFieldCell key="cell" scrollable="YES" lineBreakMode="clipping" selectable="YES" editable="YES" sendsActionOnEndEditing="YES" state="on" borderStyle="bezel" drawsBackground="YES" id="uwr-OK-SiH">
                                            <numberFormatter key="formatter" formatterBehavior="default10_4" numberStyle="decimal" minimumIntegerDigits="1" maximumIntegerDigits="2000000000" maximumFractionDigits="3" id="HbS-vG-1fU">
                                                <real key="minimum" value="0.0"/>
                                            </numberFormatter>
                                            <font key="font" metaFont="system"/>
                                            <color key="textColor" name="controlTextColor" catalog="System" colorSpace="catalog"/>
                                            <color key="backgroundColor" name="textBackgroundColor" catalog="System" colorSpace="catalog"/>
                                        </textFieldCell>
                                        <connections>
                                            <binding destination="5Up-Ab-aAm" name="value" keyPath="values.subShadowSize" id="wSp-dA-kQv">
                                                <dictionary key="options">
                                                    <bool key="NSContinuouslyUpdatesValue" value="YES"/>
                                                </dictionary>
                                            </binding>
                                        </connections>
                                    </textField>
                                </subviews>
                                <constraints>
                                    <constraint firstItem="fYo-wy-ajn" firstAttribute="leading" secondItem="p8N-g9-dv4" secondAttribute="leading" constant="12" id="Bi3-Zl-kY6"/>
                                    <constraint firstItem="fYo-wy-ajn" firstAttribute="top" secondItem="p8N-g9-dv4" secondAttribute="top" constant="10" id="FUS-yN-zdz"/>
                                    <constraint firstItem="4fR-L1-2nd" firstAttribute="leading" secondItem="fYo-wy-ajn" secondAttribute="trailing" constant="8" id="InD-z0-0NF"/>
                                    <constraint firstItem="Gtc-ii-hE0" firstAttribute="centerY" secondItem="vJN-TB-EyM" secondAttribute="centerY" id="K4z-vg-NOp"/>
                                    <constraint firstItem="vJN-TB-EyM" firstAttribute="firstBaseline" secondItem="fYo-wy-ajn" secondAttribute="firstBaseline" id="X6H-2i-4KU"/>
                                    <constraint firstItem="4fR-L1-2nd" firstAttribute="centerY" secondItem="fYo-wy-ajn" secondAttribute="centerY" id="Yzk-bP-JTy"/>
                                    <constraint firstItem="vJN-TB-EyM" firstAttribute="leading" secondItem="4fR-L1-2nd" secondAttribute="trailing" constant="24" id="gVG-pZ-UgS"/>
                                    <constraint firstItem="Gtc-ii-hE0" firstAttribute="leading" secondItem="vJN-TB-EyM" secondAttribute="trailing" constant="8" id="gua-j0-IGp"/>
                                    <constraint firstItem="vJN-TB-EyM" firstAttribute="height" secondItem="fYo-wy-ajn" secondAttribute="height" id="tzn-c1-Lug"/>
                                    <constraint firstAttribute="bottom" secondItem="fYo-wy-ajn" secondAttribute="bottom" constant="12" id="zQ6-TB-nFB"/>
                                </constraints>
                            </view>
                        </box>
                        <box title="Other Styles" translatesAutoresizingMaskIntoConstraints="NO" id="egf-g3-b7a" userLabel="OtherStyles Box">
                            <rect key="frame" x="-3" y="-4" width="366" height="58"/>
                            <view key="contentView" id="P8c-Nb-ONs" userLabel="OtherStylesBox View">
                                <rect key="frame" x="4" y="5" width="358" height="38"/>
                                <autoresizingMask key="autoresizingMask" widthSizable="YES" heightSizable="YES"/>
                                <subviews>
                                    <textField focusRingType="none" horizontalHuggingPriority="251" verticalHuggingPriority="750" translatesAutoresizingMaskIntoConstraints="NO" id="Isx-yj-hf3">
                                        <rect key="frame" x="10" y="12" width="32" height="16"/>
                                        <textFieldCell key="cell" scrollable="YES" lineBreakMode="clipping" sendsActionOnEndEditing="YES" title="Blur:" id="aO9-D6-KG8">
                                            <font key="font" metaFont="system"/>
                                            <color key="textColor" name="labelColor" catalog="System" colorSpace="catalog"/>
                                            <color key="backgroundColor" name="controlColor" catalog="System" colorSpace="catalog"/>
                                        </textFieldCell>
                                    </textField>
                                    <textField focusRingType="none" verticalHuggingPriority="750" translatesAutoresizingMaskIntoConstraints="NO" id="u2l-jt-Ehx">
                                        <rect key="frame" x="62" y="10" width="38" height="21"/>
                                        <constraints>
                                            <constraint firstAttribute="width" constant="38" id="tsX-H8-Pbg"/>
                                        </constraints>
                                        <textFieldCell key="cell" scrollable="YES" lineBreakMode="clipping" selectable="YES" editable="YES" sendsActionOnEndEditing="YES" state="on" borderStyle="bezel" drawsBackground="YES" id="zf8-Gn-e8X">
                                            <numberFormatter key="formatter" formatterBehavior="default10_4" numberStyle="decimal" minimumIntegerDigits="1" maximumIntegerDigits="2000000000" maximumFractionDigits="3" id="IWo-vS-70N">
                                                <real key="minimum" value="0.0"/>
                                                <real key="maximum" value="20"/>
                                            </numberFormatter>
                                            <font key="font" metaFont="system"/>
                                            <color key="textColor" name="controlTextColor" catalog="System" colorSpace="catalog"/>
                                            <color key="backgroundColor" name="textBackgroundColor" catalog="System" colorSpace="catalog"/>
                                        </textFieldCell>
                                        <connections>
                                            <binding destination="5Up-Ab-aAm" name="value" keyPath="values.subBlur" id="tph-VQ-7qg">
                                                <dictionary key="options">
                                                    <bool key="NSContinuouslyUpdatesValue" value="YES"/>
                                                </dictionary>
                                            </binding>
                                        </connections>
                                    </textField>
                                    <textField focusRingType="none" horizontalHuggingPriority="251" verticalHuggingPriority="750" translatesAutoresizingMaskIntoConstraints="NO" id="owJ-Ny-vZ8">
                                        <rect key="frame" x="122" y="12" width="86" height="16"/>
                                        <textFieldCell key="cell" scrollable="YES" lineBreakMode="clipping" sendsActionOnEndEditing="YES" title="Font spacing:" id="9EP-XB-lyO">
                                            <font key="font" metaFont="system"/>
                                            <color key="textColor" name="labelColor" catalog="System" colorSpace="catalog"/>
                                            <color key="backgroundColor" name="controlColor" catalog="System" colorSpace="catalog"/>
                                        </textFieldCell>
                                    </textField>
                                    <textField focusRingType="none" verticalHuggingPriority="750" translatesAutoresizingMaskIntoConstraints="NO" id="kdB-R4-fML">
                                        <rect key="frame" x="214" y="10" width="38" height="21"/>
                                        <constraints>
                                            <constraint firstAttribute="width" constant="38" id="fox-p7-16v"/>
                                        </constraints>
                                        <textFieldCell key="cell" scrollable="YES" lineBreakMode="clipping" selectable="YES" editable="YES" sendsActionOnEndEditing="YES" state="on" borderStyle="bezel" drawsBackground="YES" id="1jb-Hy-cc5">
                                            <numberFormatter key="formatter" formatterBehavior="default10_4" numberStyle="decimal" minimumIntegerDigits="1" maximumIntegerDigits="2000000000" maximumFractionDigits="3" id="o4s-3v-xPj"/>
                                            <font key="font" metaFont="system"/>
                                            <color key="textColor" name="controlTextColor" catalog="System" colorSpace="catalog"/>
                                            <color key="backgroundColor" name="textBackgroundColor" catalog="System" colorSpace="catalog"/>
                                        </textFieldCell>
                                        <connections>
                                            <binding destination="5Up-Ab-aAm" name="value" keyPath="values.subSpacing" id="KqT-ob-UMl">
                                                <dictionary key="options">
                                                    <bool key="NSContinuouslyUpdatesValue" value="YES"/>
                                                </dictionary>
                                            </binding>
                                        </connections>
                                    </textField>
                                </subviews>
                                <constraints>
                                    <constraint firstItem="owJ-Ny-vZ8" firstAttribute="leading" secondItem="u2l-jt-Ehx" secondAttribute="trailing" constant="24" id="1ba-jT-Kl1"/>
                                    <constraint firstItem="owJ-Ny-vZ8" firstAttribute="height" secondItem="Isx-yj-hf3" secondAttribute="height" id="BY5-gC-7FS"/>
                                    <constraint firstItem="Isx-yj-hf3" firstAttribute="leading" secondItem="P8c-Nb-ONs" secondAttribute="leading" constant="12" id="DP8-k0-AuO"/>
                                    <constraint firstAttribute="bottom" secondItem="Isx-yj-hf3" secondAttribute="bottom" constant="12" id="GPb-uq-FAs"/>
                                    <constraint firstItem="owJ-Ny-vZ8" firstAttribute="firstBaseline" secondItem="Isx-yj-hf3" secondAttribute="firstBaseline" id="LG0-rz-558"/>
                                    <constraint firstItem="owJ-Ny-vZ8" firstAttribute="centerY" secondItem="u2l-jt-Ehx" secondAttribute="centerY" id="fSZ-7m-KgL"/>
                                    <constraint firstItem="kdB-R4-fML" firstAttribute="leading" secondItem="owJ-Ny-vZ8" secondAttribute="trailing" constant="8" id="fsr-8V-aYk"/>
                                    <constraint firstItem="u2l-jt-Ehx" firstAttribute="leading" relation="greaterThanOrEqual" secondItem="Isx-yj-hf3" secondAttribute="trailing" constant="8" id="iEf-a7-OXE"/>
                                    <constraint firstItem="Isx-yj-hf3" firstAttribute="top" secondItem="P8c-Nb-ONs" secondAttribute="top" constant="10" id="luw-ZB-5wo"/>
                                    <constraint firstItem="kdB-R4-fML" firstAttribute="centerY" secondItem="owJ-Ny-vZ8" secondAttribute="centerY" id="vNS-nt-GBa"/>
                                </constraints>
                            </view>
                        </box>
                    </subviews>
                    <constraints>
                        <constraint firstItem="egf-g3-b7a" firstAttribute="top" secondItem="BgE-Kk-MXC" secondAttribute="bottom" constant="8" id="2Vl-Yd-2TS"/>
                        <constraint firstItem="u2l-jt-Ehx" firstAttribute="leading" secondItem="4fR-L1-2nd" secondAttribute="leading" id="ALU-wv-zyU"/>
                        <constraint firstItem="egf-g3-b7a" firstAttribute="leading" secondItem="P64-Bc-yqP" secondAttribute="leading" id="CsQ-sd-paU"/>
                        <constraint firstItem="BgE-Kk-MXC" firstAttribute="leading" secondItem="P64-Bc-yqP" secondAttribute="leading" id="H2D-qJ-dLF"/>
                        <constraint firstAttribute="trailing" secondItem="BgE-Kk-MXC" secondAttribute="trailing" id="Syn-Mb-mp4"/>
                        <constraint firstItem="BgE-Kk-MXC" firstAttribute="top" secondItem="P64-Bc-yqP" secondAttribute="top" id="bYp-gN-e6v"/>
                        <constraint firstAttribute="bottom" secondItem="egf-g3-b7a" secondAttribute="bottom" id="nvv-H8-IYD"/>
                        <constraint firstAttribute="trailing" secondItem="egf-g3-b7a" secondAttribute="trailing" id="zjd-94-Lcr"/>
                    </constraints>
                </customView>
            </subviews>
            <constraints>
                <constraint firstAttribute="trailing" secondItem="t5n-mc-dss" secondAttribute="trailing" id="8Tn-tT-RrN"/>
                <constraint firstItem="Yw3-tf-Rka" firstAttribute="leading" secondItem="ffZ-rE-7Zz" secondAttribute="leading" id="9Ze-ig-M7j"/>
                <constraint firstItem="Yw3-tf-Rka" firstAttribute="top" secondItem="ffZ-rE-7Zz" secondAttribute="top" constant="8" id="MCg-bp-jXd"/>
                <constraint firstItem="4fR-L1-2nd" firstAttribute="leading" secondItem="TbV-3r-Wuz" secondAttribute="leading" id="MwS-12-buj"/>
                <constraint firstAttribute="bottom" secondItem="P64-Bc-yqP" secondAttribute="bottom" constant="8" id="NNK-JQ-q8L"/>
                <constraint firstAttribute="trailing" secondItem="P64-Bc-yqP" secondAttribute="trailing" id="VjT-Rn-PSX"/>
                <constraint firstItem="9pv-1r-nuH" firstAttribute="top" secondItem="Yw3-tf-Rka" secondAttribute="top" id="YPc-Nm-GaO"/>
                <constraint firstItem="Yw3-tf-Rka" firstAttribute="trailing" relation="lessThanOrEqual" secondItem="ffZ-rE-7Zz" secondAttribute="leading" constant="120" id="euq-Na-AQ3"/>
                <constraint firstItem="t5n-mc-dss" firstAttribute="leading" secondItem="9pv-1r-nuH" secondAttribute="leading" id="gsM-U5-7lh"/>
                <constraint firstItem="t5n-mc-dss" firstAttribute="top" secondItem="9pv-1r-nuH" secondAttribute="bottom" constant="8" id="mSU-3D-UxX"/>
                <constraint firstItem="9pv-1r-nuH" firstAttribute="leading" secondItem="ffZ-rE-7Zz" secondAttribute="leading" constant="120" id="rZy-OK-rR4"/>
                <constraint firstItem="P64-Bc-yqP" firstAttribute="top" secondItem="t5n-mc-dss" secondAttribute="bottom" constant="8" id="t0M-1v-O9K"/>
                <constraint firstItem="P64-Bc-yqP" firstAttribute="leading" secondItem="9pv-1r-nuH" secondAttribute="leading" id="t6O-8c-wwq"/>
                <constraint firstAttribute="trailing" secondItem="9pv-1r-nuH" secondAttribute="trailing" id="z2c-Rg-pGA"/>
            </constraints>
            <point key="canvasLocation" x="-782" y="174"/>
        </customView>
        <customView id="ATO-g6-mEy" userLabel="Prefs &gt; Subtitle &gt; ASS Subtitles">
            <rect key="frame" x="0.0" y="0.0" width="516" height="99"/>
            <autoresizingMask key="autoresizingMask" flexibleMaxX="YES" flexibleMinY="YES"/>
            <subviews>
                <textField identifier="SectionTitleASS" focusRingType="none" horizontalHuggingPriority="251" verticalHuggingPriority="750" allowsCharacterPickerTouchBarItem="YES" translatesAutoresizingMaskIntoConstraints="NO" id="utN-qX-5BH">
                    <rect key="frame" x="-2" y="75" width="97" height="16"/>
                    <textFieldCell key="cell" sendsActionOnEndEditing="YES" alignment="left" title="ASS Subtitles:" id="mFm-Q6-aja">
                        <font key="font" metaFont="systemBold"/>
                        <color key="textColor" name="labelColor" catalog="System" colorSpace="catalog"/>
                        <color key="backgroundColor" name="controlColor" catalog="System" colorSpace="catalog"/>
                    </textFieldCell>
                </textField>
                <box title="Box" titlePosition="noTitle" translatesAutoresizingMaskIntoConstraints="NO" id="oat-Ze-x0N">
                    <rect key="frame" x="117" y="4" width="402" height="89"/>
                    <view key="contentView" id="flC-Mg-1G1">
                        <rect key="frame" x="4" y="5" width="394" height="81"/>
                        <autoresizingMask key="autoresizingMask" widthSizable="YES" heightSizable="YES"/>
                        <subviews>
                            <textField focusRingType="none" horizontalHuggingPriority="251" verticalHuggingPriority="750" translatesAutoresizingMaskIntoConstraints="NO" id="Dg7-OH-h2a">
                                <rect key="frame" x="37" y="31" width="92" height="16"/>
                                <textFieldCell key="cell" controlSize="small" scrollable="YES" lineBreakMode="clipping" sendsActionOnEndEditing="YES" title="Override level:" id="gAq-Vr-hRY">
                                    <font key="font" metaFont="system"/>
                                    <color key="textColor" name="labelColor" catalog="System" colorSpace="catalog"/>
                                    <color key="backgroundColor" name="controlColor" catalog="System" colorSpace="catalog"/>
                                </textFieldCell>
                            </textField>
                            <slider verticalHuggingPriority="750" translatesAutoresizingMaskIntoConstraints="NO" id="7UX-IL-hdk">
                                <rect key="frame" x="133" y="28" width="128" height="20"/>
                                <constraints>
                                    <constraint firstAttribute="width" constant="124" id="EJa-Kl-S4K"/>
                                </constraints>
                                <sliderCell key="cell" controlSize="small" continuous="YES" state="on" alignment="left" maxValue="4" doubleValue="4" tickMarkPosition="below" numberOfTickMarks="5" allowsTickMarkValuesOnly="YES" sliderType="linear" id="63l-gO-fEV"/>
                                <connections>
                                    <binding destination="5Up-Ab-aAm" name="value" keyPath="values.subOverrideLevel" id="jz2-FJ-liL">
                                        <dictionary key="options">
                                            <string key="NSValueTransformerName">ASSOverrideLevelValueTransformer</string>
                                        </dictionary>
                                    </binding>
                                </connections>
                            </slider>
                            <textField focusRingType="none" horizontalHuggingPriority="251" verticalHuggingPriority="750" translatesAutoresizingMaskIntoConstraints="NO" id="FR3-Ar-5Dw">
                                <rect key="frame" x="265" y="31" width="41" height="14"/>
                                <textFieldCell key="cell" controlSize="small" scrollable="YES" lineBreakMode="clipping" sendsActionOnEndEditing="YES" title="strip" id="3H8-Ei-cTm">
                                    <font key="font" size="12" name="Menlo-Regular"/>
                                    <color key="textColor" name="labelColor" catalog="System" colorSpace="catalog"/>
                                    <color key="backgroundColor" name="controlColor" catalog="System" colorSpace="catalog"/>
                                </textFieldCell>
                                <connections>
                                    <binding destination="5Up-Ab-aAm" name="value" keyPath="values.subOverrideLevel" id="YQl-my-d3h">
                                        <dictionary key="options">
                                            <string key="NSValueTransformerName">ASSOverrideLevelTextTransformer</string>
                                        </dictionary>
                                    </binding>
                                </connections>
                            </textField>
                            <textField focusRingType="none" verticalHuggingPriority="750" horizontalCompressionResistancePriority="250" translatesAutoresizingMaskIntoConstraints="NO" id="yzs-wK-eRV">
                                <rect key="frame" x="6" y="8" width="381" height="14"/>
                                <textFieldCell key="cell" allowsUndo="NO" title="Descriptive text" id="Oaz-i3-yO0">
                                    <font key="font" metaFont="smallSystem"/>
                                    <color key="textColor" name="disabledControlTextColor" catalog="System" colorSpace="catalog"/>
                                    <color key="backgroundColor" name="textBackgroundColor" catalog="System" colorSpace="catalog"/>
                                </textFieldCell>
                                <connections>
                                    <binding destination="5Up-Ab-aAm" name="value" keyPath="values.subOverrideLevel" id="6iX-hV-oYq">
                                        <dictionary key="options">
                                            <string key="NSValueTransformerName">ASSOverrideLevelDescriptiveTextTransformer</string>
                                        </dictionary>
                                    </binding>
                                </connections>
                            </textField>
                            <segmentedControl verticalHuggingPriority="750" translatesAutoresizingMaskIntoConstraints="NO" id="mqJ-QH-Pfa">
                                <rect key="frame" x="45" y="53" width="304" height="21"/>
                                <constraints>
                                    <constraint firstAttribute="width" relation="greaterThanOrEqual" constant="300" id="mlq-Dy-mT3"/>
                                </constraints>
                                <segmentedCell key="cell" controlSize="small" borderStyle="border" alignment="left" segmentDistribution="fillEqually" style="rounded" trackingMode="selectOne" id="liY-E6-HCB">
                                    <font key="font" metaFont="smallSystem"/>
                                    <segments>
                                        <segment label="Primary Subtitles" selected="YES"/>
                                        <segment label="Secondary Subtitles" tag="1"/>
                                    </segments>
                                </segmentedCell>
                                <connections>
                                    <action selector="subOverrideLevelSegmentedControlAction:" target="-2" id="ppE-LT-6az"/>
                                </connections>
                            </segmentedControl>
                            <button horizontalHuggingPriority="750" verticalHuggingPriority="750" translatesAutoresizingMaskIntoConstraints="NO" id="7PP-rl-aEl">
                                <rect key="frame" x="307" y="28" width="18" height="19"/>
                                <buttonCell key="cell" type="help" bezelStyle="helpButton" alignment="center" controlSize="small" borderStyle="border" imageScaling="proportionallyDown" inset="2" id="5GV-a2-Wl9">
                                    <behavior key="behavior" pushIn="YES" lightByBackground="YES" lightByGray="YES"/>
                                    <font key="font" metaFont="smallSystem"/>
                                </buttonCell>
                                <connections>
                                    <action selector="subOverrideHelpBtnAction:" target="-2" id="Lzc-lr-9x8"/>
                                </connections>
                            </button>
                        </subviews>
                        <constraints>
                            <constraint firstItem="7PP-rl-aEl" firstAttribute="leading" secondItem="FR3-Ar-5Dw" secondAttribute="trailing" constant="4" id="BCI-lo-o7Z"/>
                            <constraint firstItem="FR3-Ar-5Dw" firstAttribute="leading" secondItem="7UX-IL-hdk" secondAttribute="trailing" constant="8" id="Bee-2p-M1w"/>
                            <constraint firstItem="mqJ-QH-Pfa" firstAttribute="top" secondItem="flC-Mg-1G1" secondAttribute="top" constant="8" id="D9e-SL-DJg"/>
                            <constraint firstAttribute="trailing" relation="greaterThanOrEqual" secondItem="7PP-rl-aEl" secondAttribute="trailing" constant="8" id="DQf-x2-owG"/>
                            <constraint firstItem="yzs-wK-eRV" firstAttribute="leading" secondItem="flC-Mg-1G1" secondAttribute="leading" constant="8" id="Hi0-uw-iv6"/>
                            <constraint firstItem="7UX-IL-hdk" firstAttribute="leading" secondItem="Dg7-OH-h2a" secondAttribute="trailing" constant="8" id="M7q-XN-GCK"/>
                            <constraint firstItem="yzs-wK-eRV" firstAttribute="top" secondItem="7UX-IL-hdk" secondAttribute="bottom" constant="8" id="M9K-V0-Rte"/>
                            <constraint firstAttribute="trailing" secondItem="yzs-wK-eRV" secondAttribute="trailing" constant="9" id="Pyv-ZH-Hz8"/>
                            <constraint firstItem="FR3-Ar-5Dw" firstAttribute="firstBaseline" secondItem="Dg7-OH-h2a" secondAttribute="firstBaseline" id="SmM-ZC-GTJ"/>
                            <constraint firstItem="7PP-rl-aEl" firstAttribute="firstBaseline" secondItem="FR3-Ar-5Dw" secondAttribute="firstBaseline" id="VMx-gK-T5O"/>
                            <constraint firstItem="Dg7-OH-h2a" firstAttribute="leading" relation="greaterThanOrEqual" secondItem="flC-Mg-1G1" secondAttribute="leading" constant="8" id="cnh-Zb-Kn0"/>
                            <constraint firstAttribute="bottom" secondItem="yzs-wK-eRV" secondAttribute="bottom" constant="8" id="dy2-2O-j9V"/>
                            <constraint firstItem="mqJ-QH-Pfa" firstAttribute="centerX" secondItem="flC-Mg-1G1" secondAttribute="centerX" id="hyt-YB-IzG"/>
                            <constraint firstItem="7UX-IL-hdk" firstAttribute="centerX" secondItem="mqJ-QH-Pfa" secondAttribute="centerX" id="sNJ-Tz-doN"/>
                            <constraint firstItem="Dg7-OH-h2a" firstAttribute="top" secondItem="mqJ-QH-Pfa" secondAttribute="bottom" constant="8" id="tgc-aj-JLm"/>
                            <constraint firstItem="7UX-IL-hdk" firstAttribute="firstBaseline" secondItem="Dg7-OH-h2a" secondAttribute="firstBaseline" id="vb2-gn-8JY"/>
                        </constraints>
                    </view>
                </box>
            </subviews>
            <constraints>
                <constraint firstItem="utN-qX-5BH" firstAttribute="leading" secondItem="ATO-g6-mEy" secondAttribute="leading" id="4Cw-zR-zEc"/>
                <constraint firstItem="oat-Ze-x0N" firstAttribute="leading" secondItem="ATO-g6-mEy" secondAttribute="leading" constant="120" id="OY7-pt-FWk"/>
                <constraint firstAttribute="trailing" secondItem="oat-Ze-x0N" secondAttribute="trailing" id="PwW-FU-bO7"/>
                <constraint firstItem="oat-Ze-x0N" firstAttribute="top" secondItem="ATO-g6-mEy" secondAttribute="top" constant="8" id="ZYp-LA-Oiu"/>
                <constraint firstAttribute="bottom" secondItem="oat-Ze-x0N" secondAttribute="bottom" constant="8" id="esn-gv-5UG"/>
                <constraint firstItem="utN-qX-5BH" firstAttribute="top" secondItem="ATO-g6-mEy" secondAttribute="top" constant="8" id="pVk-D1-vRK"/>
                <constraint firstItem="utN-qX-5BH" firstAttribute="trailing" relation="lessThanOrEqual" secondItem="ATO-g6-mEy" secondAttribute="leading" constant="120" id="z5s-tB-6So"/>
            </constraints>
            <point key="canvasLocation" x="-800" y="-46"/>
        </customView>
        <customView translatesAutoresizingMaskIntoConstraints="NO" id="ZpT-fB-Daq" userLabel="Prefs &gt; Subtitle &gt; Position">
            <rect key="frame" x="0.0" y="0.0" width="480" height="212"/>
            <subviews>
                <textField identifier="SectionTitlePosition" focusRingType="none" horizontalHuggingPriority="251" verticalHuggingPriority="750" allowsCharacterPickerTouchBarItem="YES" translatesAutoresizingMaskIntoConstraints="NO" id="WeJ-3X-tJy">
                    <rect key="frame" x="-2" y="188" width="61" height="16"/>
                    <textFieldCell key="cell" sendsActionOnEndEditing="YES" alignment="left" title="Position:" id="4Tb-Yh-PdP">
                        <font key="font" metaFont="systemBold"/>
                        <color key="textColor" name="labelColor" catalog="System" colorSpace="catalog"/>
                        <color key="backgroundColor" name="controlColor" catalog="System" colorSpace="catalog"/>
                    </textFieldCell>
                </textField>
                <box borderType="bezel" title="Align" translatesAutoresizingMaskIntoConstraints="NO" id="kvJ-Tj-KMb">
                    <rect key="frame" x="117" y="146" width="366" height="58"/>
                    <view key="contentView" id="cX3-et-J5U">
                        <rect key="frame" x="4" y="5" width="358" height="38"/>
                        <autoresizingMask key="autoresizingMask" widthSizable="YES" heightSizable="YES"/>
                        <subviews>
                            <textField focusRingType="none" horizontalHuggingPriority="251" verticalHuggingPriority="750" translatesAutoresizingMaskIntoConstraints="NO" id="Tsd-qL-09E">
                                <rect key="frame" x="6" y="12" width="21" height="16"/>
                                <textFieldCell key="cell" scrollable="YES" lineBreakMode="clipping" sendsActionOnEndEditing="YES" title=" X:" id="CdS-9J-f2h">
                                    <font key="font" metaFont="system"/>
                                    <color key="textColor" name="labelColor" catalog="System" colorSpace="catalog"/>
                                    <color key="backgroundColor" name="controlColor" catalog="System" colorSpace="catalog"/>
                                </textFieldCell>
                            </textField>
                            <textField focusRingType="none" horizontalHuggingPriority="251" verticalHuggingPriority="750" translatesAutoresizingMaskIntoConstraints="NO" id="mHe-zb-8Ou">
                                <rect key="frame" x="131" y="12" width="16" height="16"/>
                                <textFieldCell key="cell" scrollable="YES" lineBreakMode="clipping" sendsActionOnEndEditing="YES" title="Y:" id="ALz-LB-8sf">
                                    <font key="font" metaFont="system"/>
                                    <color key="textColor" name="labelColor" catalog="System" colorSpace="catalog"/>
                                    <color key="backgroundColor" name="controlColor" catalog="System" colorSpace="catalog"/>
                                </textFieldCell>
                            </textField>
                            <popUpButton verticalHuggingPriority="750" translatesAutoresizingMaskIntoConstraints="NO" id="aCG-Kk-8cj">
                                <rect key="frame" x="30" y="5" width="87" height="25"/>
                                <popUpButtonCell key="cell" type="push" title="Left" bezelStyle="rounded" alignment="left" lineBreakMode="truncatingTail" state="on" borderStyle="borderAndBezel" imageScaling="proportionallyDown" inset="2" selectedItem="zml-kt-LN8" id="e8g-he-JjE">
                                    <behavior key="behavior" lightByBackground="YES" lightByGray="YES"/>
                                    <font key="font" metaFont="message"/>
                                    <menu key="menu" id="BtD-0i-jkO">
                                        <items>
                                            <menuItem title="Left" state="on" id="zml-kt-LN8"/>
                                            <menuItem title="Center" tag="1" id="slU-Ox-aeF"/>
                                            <menuItem title="Right" tag="2" id="Gie-38-Kk4"/>
                                        </items>
                                    </menu>
                                </popUpButtonCell>
                                <constraints>
                                    <constraint firstAttribute="width" relation="greaterThanOrEqual" constant="80" id="QMo-1u-fpJ"/>
                                </constraints>
                                <connections>
                                    <binding destination="5Up-Ab-aAm" name="selectedTag" keyPath="values.subAlignX" id="l9f-2f-yGI"/>
                                </connections>
                            </popUpButton>
                            <popUpButton verticalHuggingPriority="750" translatesAutoresizingMaskIntoConstraints="NO" id="xLj-wb-RMU">
                                <rect key="frame" x="150" y="5" width="87" height="25"/>
                                <popUpButtonCell key="cell" type="push" title="Top" bezelStyle="rounded" alignment="left" lineBreakMode="truncatingTail" state="on" borderStyle="borderAndBezel" imageScaling="proportionallyDown" inset="2" selectedItem="1Tq-5k-o6R" id="Fu8-kW-n0I">
                                    <behavior key="behavior" lightByBackground="YES" lightByGray="YES"/>
                                    <font key="font" metaFont="message"/>
                                    <menu key="menu" id="EQh-IQ-Yfi">
                                        <items>
                                            <menuItem title="Top" state="on" id="1Tq-5k-o6R"/>
                                            <menuItem title="Center" tag="1" id="e0e-dB-Ir6"/>
                                            <menuItem title="Bottom" tag="2" id="6i0-Sx-V7F"/>
                                        </items>
                                    </menu>
                                </popUpButtonCell>
                                <constraints>
                                    <constraint firstAttribute="width" relation="greaterThanOrEqual" constant="80" id="Dvh-s8-7yp"/>
                                </constraints>
                                <connections>
                                    <binding destination="5Up-Ab-aAm" name="selectedTag" keyPath="values.subAlignY" id="iSh-Fa-sw6"/>
                                </connections>
                            </popUpButton>
                        </subviews>
                        <constraints>
                            <constraint firstItem="aCG-Kk-8cj" firstAttribute="leading" secondItem="Tsd-qL-09E" secondAttribute="trailing" constant="8" id="5gU-aG-rxF"/>
                            <constraint firstItem="Tsd-qL-09E" firstAttribute="leading" secondItem="cX3-et-J5U" secondAttribute="leading" constant="8" id="A6u-sY-lyQ"/>
                            <constraint firstItem="mHe-zb-8Ou" firstAttribute="baseline" secondItem="aCG-Kk-8cj" secondAttribute="baseline" id="NXP-WZ-lGj"/>
                            <constraint firstItem="xLj-wb-RMU" firstAttribute="leading" secondItem="mHe-zb-8Ou" secondAttribute="trailing" constant="8" id="XqI-Xh-MWr"/>
                            <constraint firstItem="xLj-wb-RMU" firstAttribute="baseline" secondItem="mHe-zb-8Ou" secondAttribute="baseline" id="dhs-uq-Mr9"/>
                            <constraint firstItem="mHe-zb-8Ou" firstAttribute="leading" secondItem="aCG-Kk-8cj" secondAttribute="trailing" constant="20" id="gXm-Jv-san"/>
                            <constraint firstItem="aCG-Kk-8cj" firstAttribute="baseline" secondItem="Tsd-qL-09E" secondAttribute="baseline" id="gvv-kG-RpO"/>
                            <constraint firstItem="Tsd-qL-09E" firstAttribute="top" secondItem="cX3-et-J5U" secondAttribute="top" constant="10" id="o8h-V3-ucW"/>
                            <constraint firstAttribute="bottom" secondItem="Tsd-qL-09E" secondAttribute="bottom" constant="12" id="oLp-m1-exK"/>
                            <constraint firstAttribute="trailing" relation="greaterThanOrEqual" secondItem="xLj-wb-RMU" secondAttribute="trailing" constant="20" symbolic="YES" id="xYV-BA-aLz"/>
                        </constraints>
                    </view>
                </box>
                <textField focusRingType="none" horizontalHuggingPriority="251" verticalHuggingPriority="750" translatesAutoresizingMaskIntoConstraints="NO" id="eAH-hV-xRg">
                    <rect key="frame" x="118" y="64" width="106" height="16"/>
                    <textFieldCell key="cell" scrollable="YES" lineBreakMode="clipping" sendsActionOnEndEditing="YES" title="Vertical position:" id="9N4-Zg-M7m">
                        <font key="font" metaFont="system"/>
                        <color key="textColor" name="labelColor" catalog="System" colorSpace="catalog"/>
                        <color key="backgroundColor" name="controlColor" catalog="System" colorSpace="catalog"/>
                    </textFieldCell>
                </textField>
                <textField focusRingType="none" verticalHuggingPriority="750" allowsCharacterPickerTouchBarItem="YES" translatesAutoresizingMaskIntoConstraints="NO" id="HKD-K0-lsV">
                    <rect key="frame" x="230" y="61" width="80" height="21"/>
                    <constraints>
                        <constraint firstAttribute="width" constant="80" id="4Sv-7x-c6d"/>
                    </constraints>
                    <textFieldCell key="cell" scrollable="YES" lineBreakMode="clipping" selectable="YES" editable="YES" sendsActionOnEndEditing="YES" state="on" borderStyle="bezel" drawsBackground="YES" id="2d2-rj-eMx">
                        <numberFormatter key="formatter" formatterBehavior="default10_4" numberStyle="decimal" minimumIntegerDigits="1" maximumIntegerDigits="2000000000" maximumFractionDigits="3" id="qsz-rT-XUH">
                            <real key="minimum" value="0.0"/>
                            <real key="maximum" value="100"/>
                        </numberFormatter>
                        <font key="font" metaFont="system"/>
                        <color key="textColor" name="controlTextColor" catalog="System" colorSpace="catalog"/>
                        <color key="backgroundColor" name="textBackgroundColor" catalog="System" colorSpace="catalog"/>
                    </textFieldCell>
                    <connections>
                        <binding destination="5Up-Ab-aAm" name="value" keyPath="values.subPos" id="BIO-yY-56q">
                            <dictionary key="options">
                                <bool key="NSContinuouslyUpdatesValue" value="YES"/>
                            </dictionary>
                        </binding>
                    </connections>
                </textField>
                <textField identifier="AccessoryLabelVerticalPos" focusRingType="none" horizontalHuggingPriority="251" verticalHuggingPriority="750" translatesAutoresizingMaskIntoConstraints="NO" id="9sd-YV-QMQ">
                    <rect key="frame" x="316" y="64" width="16" height="16"/>
                    <textFieldCell key="cell" scrollable="YES" lineBreakMode="clipping" sendsActionOnEndEditing="YES" title="%" id="JZo-4H-owW">
                        <font key="font" metaFont="system"/>
                        <color key="textColor" name="labelColor" catalog="System" colorSpace="catalog"/>
                        <color key="backgroundColor" name="controlColor" catalog="System" colorSpace="catalog"/>
                    </textFieldCell>
                </textField>
                <button translatesAutoresizingMaskIntoConstraints="NO" id="pyx-K4-cgm">
                    <rect key="frame" x="118" y="31" width="327" height="18"/>
                    <buttonCell key="cell" type="check" title="Display subtitles in letterboxes while in full screen" bezelStyle="regularSquare" imagePosition="left" state="on" inset="2" id="2XY-Un-0Fg">
                        <behavior key="behavior" changeContents="YES" doesNotDimImage="YES" lightByContents="YES"/>
                        <font key="font" metaFont="system"/>
                    </buttonCell>
                    <connections>
                        <binding destination="5Up-Ab-aAm" name="value" keyPath="values.displayInLetterBox" id="qdR-6S-F0v"/>
                    </connections>
                </button>
                <button translatesAutoresizingMaskIntoConstraints="NO" id="YBq-kz-Xxb">
                    <rect key="frame" x="118" y="7" width="221" height="18"/>
                    <buttonCell key="cell" type="check" title="Scale subtitles with window size" bezelStyle="regularSquare" imagePosition="left" state="on" inset="2" id="8hj-ki-R0h">
                        <behavior key="behavior" changeContents="YES" doesNotDimImage="YES" lightByContents="YES"/>
                        <font key="font" metaFont="system"/>
                    </buttonCell>
                    <connections>
                        <binding destination="5Up-Ab-aAm" name="value" keyPath="values.subScaleWithWindow" id="4Hq-s2-AjM"/>
                    </connections>
                </button>
                <box title="Margin" translatesAutoresizingMaskIntoConstraints="NO" id="pRe-wv-VVi">
                    <rect key="frame" x="117" y="84" width="366" height="58"/>
                    <view key="contentView" id="UPu-fp-QvO">
                        <rect key="frame" x="4" y="5" width="358" height="38"/>
                        <autoresizingMask key="autoresizingMask" widthSizable="YES" heightSizable="YES"/>
                        <subviews>
                            <textField focusRingType="none" horizontalHuggingPriority="251" verticalHuggingPriority="750" translatesAutoresizingMaskIntoConstraints="NO" id="Rio-JZ-zuo">
                                <rect key="frame" x="131" y="12" width="16" height="16"/>
                                <textFieldCell key="cell" scrollable="YES" lineBreakMode="clipping" sendsActionOnEndEditing="YES" title="Y:" id="xGf-fF-4Hx">
                                    <font key="font" metaFont="system"/>
                                    <color key="textColor" name="labelColor" catalog="System" colorSpace="catalog"/>
                                    <color key="backgroundColor" name="controlColor" catalog="System" colorSpace="catalog"/>
                                </textFieldCell>
                            </textField>
                            <textField focusRingType="none" verticalHuggingPriority="750" allowsCharacterPickerTouchBarItem="YES" translatesAutoresizingMaskIntoConstraints="NO" id="zNH-bp-deO">
                                <rect key="frame" x="33" y="9" width="80" height="21"/>
                                <constraints>
                                    <constraint firstAttribute="width" constant="80" id="kOy-xc-RoW"/>
                                </constraints>
                                <textFieldCell key="cell" scrollable="YES" lineBreakMode="clipping" selectable="YES" editable="YES" sendsActionOnEndEditing="YES" state="on" borderStyle="bezel" drawsBackground="YES" id="kxe-ek-BE0">
                                    <numberFormatter key="formatter" formatterBehavior="default10_4" numberStyle="decimal" minimumIntegerDigits="1" maximumIntegerDigits="2000000000" maximumFractionDigits="3" id="ay6-V5-9Ir"/>
                                    <font key="font" metaFont="system"/>
                                    <color key="textColor" name="controlTextColor" catalog="System" colorSpace="catalog"/>
                                    <color key="backgroundColor" name="textBackgroundColor" catalog="System" colorSpace="catalog"/>
                                </textFieldCell>
                                <connections>
                                    <binding destination="5Up-Ab-aAm" name="value" keyPath="values.subMarginX" id="S9V-7V-wCr">
                                        <dictionary key="options">
                                            <bool key="NSContinuouslyUpdatesValue" value="YES"/>
                                        </dictionary>
                                    </binding>
                                </connections>
                            </textField>
                            <textField focusRingType="none" verticalHuggingPriority="750" allowsCharacterPickerTouchBarItem="YES" translatesAutoresizingMaskIntoConstraints="NO" id="B8V-e4-91a">
                                <rect key="frame" x="153" y="9" width="80" height="21"/>
                                <constraints>
                                    <constraint firstAttribute="width" constant="80" id="Gnp-hS-a93"/>
                                </constraints>
                                <textFieldCell key="cell" scrollable="YES" lineBreakMode="clipping" selectable="YES" editable="YES" sendsActionOnEndEditing="YES" state="on" borderStyle="bezel" drawsBackground="YES" id="lo1-XU-J77">
                                    <numberFormatter key="formatter" formatterBehavior="default10_4" numberStyle="decimal" minimumIntegerDigits="1" maximumIntegerDigits="2000000000" maximumFractionDigits="3" id="VdZ-d4-0LE"/>
                                    <font key="font" metaFont="system"/>
                                    <color key="textColor" name="controlTextColor" catalog="System" colorSpace="catalog"/>
                                    <color key="backgroundColor" name="textBackgroundColor" catalog="System" colorSpace="catalog"/>
                                </textFieldCell>
                                <connections>
                                    <binding destination="5Up-Ab-aAm" name="value" keyPath="values.subMarginY" id="uzn-e0-mlR">
                                        <dictionary key="options">
                                            <bool key="NSContinuouslyUpdatesValue" value="YES"/>
                                        </dictionary>
                                    </binding>
                                </connections>
                            </textField>
                            <textField focusRingType="none" horizontalHuggingPriority="251" verticalHuggingPriority="750" translatesAutoresizingMaskIntoConstraints="NO" id="ROh-ew-evK">
                                <rect key="frame" x="6" y="12" width="21" height="16"/>
                                <textFieldCell key="cell" scrollable="YES" lineBreakMode="clipping" sendsActionOnEndEditing="YES" title=" X:" id="l7l-ZO-W79">
                                    <font key="font" metaFont="system"/>
                                    <color key="textColor" name="labelColor" catalog="System" colorSpace="catalog"/>
                                    <color key="backgroundColor" name="controlColor" catalog="System" colorSpace="catalog"/>
                                </textFieldCell>
                            </textField>
                        </subviews>
                        <constraints>
                            <constraint firstItem="B8V-e4-91a" firstAttribute="baseline" secondItem="Rio-JZ-zuo" secondAttribute="baseline" id="3r0-8o-9fx"/>
                            <constraint firstItem="Rio-JZ-zuo" firstAttribute="baseline" secondItem="zNH-bp-deO" secondAttribute="baseline" id="7nA-X8-X2U"/>
                            <constraint firstAttribute="bottom" secondItem="ROh-ew-evK" secondAttribute="bottom" constant="12" id="TkS-w7-9j4"/>
                            <constraint firstItem="zNH-bp-deO" firstAttribute="baseline" secondItem="ROh-ew-evK" secondAttribute="baseline" id="YJd-0L-Ety"/>
                            <constraint firstItem="B8V-e4-91a" firstAttribute="leading" secondItem="Rio-JZ-zuo" secondAttribute="trailing" constant="8" id="YQp-gd-73I"/>
                            <constraint firstItem="ROh-ew-evK" firstAttribute="leading" secondItem="UPu-fp-QvO" secondAttribute="leading" constant="8" id="cAu-Si-tti"/>
                            <constraint firstItem="Rio-JZ-zuo" firstAttribute="leading" secondItem="zNH-bp-deO" secondAttribute="trailing" constant="20" id="qyO-y3-clb"/>
                            <constraint firstItem="zNH-bp-deO" firstAttribute="leading" secondItem="ROh-ew-evK" secondAttribute="trailing" constant="8" id="rm0-cW-hCG"/>
                            <constraint firstItem="ROh-ew-evK" firstAttribute="top" secondItem="UPu-fp-QvO" secondAttribute="top" constant="10" id="uGg-ey-mAS"/>
                        </constraints>
                    </view>
                </box>
            </subviews>
            <constraints>
                <constraint firstItem="eAH-hV-xRg" firstAttribute="top" secondItem="pRe-wv-VVi" secondAttribute="bottom" constant="8" id="17L-1C-0SR"/>
                <constraint firstItem="YBq-kz-Xxb" firstAttribute="top" secondItem="pyx-K4-cgm" secondAttribute="bottom" constant="8" id="2Cz-qb-KPC"/>
                <constraint firstAttribute="bottom" secondItem="YBq-kz-Xxb" secondAttribute="bottom" constant="8" id="2jz-qf-rUl"/>
                <constraint firstItem="pRe-wv-VVi" firstAttribute="top" secondItem="kvJ-Tj-KMb" secondAttribute="bottom" constant="8" id="7Xh-4m-a53"/>
                <constraint firstAttribute="trailing" relation="greaterThanOrEqual" secondItem="YBq-kz-Xxb" secondAttribute="trailing" id="8pb-vZ-zQR"/>
                <constraint firstItem="kvJ-Tj-KMb" firstAttribute="leading" secondItem="ZpT-fB-Daq" secondAttribute="leading" constant="120" id="9kg-1m-lcz"/>
                <constraint firstItem="eAH-hV-xRg" firstAttribute="leading" secondItem="pRe-wv-VVi" secondAttribute="leading" id="DY3-Zs-ubg"/>
                <constraint firstAttribute="trailing" secondItem="kvJ-Tj-KMb" secondAttribute="trailing" id="FtX-Kk-EWg"/>
                <constraint firstAttribute="trailing" relation="greaterThanOrEqual" secondItem="pyx-K4-cgm" secondAttribute="trailing" id="Klh-Ql-Jq5"/>
                <constraint firstItem="pyx-K4-cgm" firstAttribute="leading" secondItem="eAH-hV-xRg" secondAttribute="leading" id="TLe-Pk-PCH"/>
                <constraint firstItem="9sd-YV-QMQ" firstAttribute="leading" secondItem="HKD-K0-lsV" secondAttribute="trailing" constant="8" id="VLx-gt-KS4"/>
                <constraint firstItem="YBq-kz-Xxb" firstAttribute="leading" secondItem="pyx-K4-cgm" secondAttribute="leading" id="XL5-xx-1eM"/>
                <constraint firstItem="WeJ-3X-tJy" firstAttribute="trailing" relation="lessThanOrEqual" secondItem="ZpT-fB-Daq" secondAttribute="leading" constant="118" id="XWi-Vk-FhO"/>
                <constraint firstAttribute="trailing" relation="greaterThanOrEqual" secondItem="9sd-YV-QMQ" secondAttribute="trailing" constant="20" symbolic="YES" id="b4z-Pm-kMs"/>
                <constraint firstItem="HKD-K0-lsV" firstAttribute="leading" secondItem="eAH-hV-xRg" secondAttribute="trailing" constant="8" id="brp-Tf-Kqk"/>
                <constraint firstItem="WeJ-3X-tJy" firstAttribute="top" secondItem="ZpT-fB-Daq" secondAttribute="top" constant="8" id="fSA-DB-ixN"/>
                <constraint firstItem="kvJ-Tj-KMb" firstAttribute="top" secondItem="WeJ-3X-tJy" secondAttribute="top" id="hIu-B2-Hhm"/>
                <constraint firstAttribute="trailing" secondItem="pRe-wv-VVi" secondAttribute="trailing" id="mFg-UV-tG6"/>
                <constraint firstItem="9sd-YV-QMQ" firstAttribute="baseline" secondItem="HKD-K0-lsV" secondAttribute="baseline" id="oaJ-pb-z4Y"/>
                <constraint firstItem="WeJ-3X-tJy" firstAttribute="leading" secondItem="ZpT-fB-Daq" secondAttribute="leading" id="pJT-C6-3JH"/>
                <constraint firstItem="pyx-K4-cgm" firstAttribute="top" secondItem="eAH-hV-xRg" secondAttribute="bottom" constant="16" id="rl5-bs-BFj"/>
                <constraint firstItem="pRe-wv-VVi" firstAttribute="leading" secondItem="kvJ-Tj-KMb" secondAttribute="leading" id="sZg-mz-LOl"/>
                <constraint firstItem="HKD-K0-lsV" firstAttribute="firstBaseline" secondItem="eAH-hV-xRg" secondAttribute="firstBaseline" id="vFi-8B-moM"/>
            </constraints>
            <point key="canvasLocation" x="-782" y="480"/>
        </customView>
        <customView translatesAutoresizingMaskIntoConstraints="NO" id="Iur-Ka-beI" userLabel="Prefs &gt; Subtitle &gt; Other">
            <rect key="frame" x="0.0" y="0.0" width="480" height="90"/>
            <subviews>
                <textField identifier="SectionTitleOther" focusRingType="none" horizontalHuggingPriority="251" verticalHuggingPriority="750" allowsCharacterPickerTouchBarItem="YES" translatesAutoresizingMaskIntoConstraints="NO" id="MEh-II-li7">
                    <rect key="frame" x="-2" y="66" width="46" height="16"/>
                    <textFieldCell key="cell" sendsActionOnEndEditing="YES" alignment="left" title="Other:" id="LiG-iV-AQK">
                        <font key="font" metaFont="systemBold"/>
                        <color key="textColor" name="labelColor" catalog="System" colorSpace="catalog"/>
                        <color key="backgroundColor" name="controlColor" catalog="System" colorSpace="catalog"/>
                    </textFieldCell>
                </textField>
                <textField focusRingType="none" horizontalHuggingPriority="251" verticalHuggingPriority="750" translatesAutoresizingMaskIntoConstraints="NO" id="ahb-ha-Bd8">
                    <rect key="frame" x="118" y="66" width="124" height="16"/>
                    <textFieldCell key="cell" scrollable="YES" lineBreakMode="clipping" sendsActionOnEndEditing="YES" title="Preferred language:" id="zaE-bH-XfT">
                        <font key="font" metaFont="system"/>
                        <color key="textColor" name="labelColor" catalog="System" colorSpace="catalog"/>
                        <color key="backgroundColor" name="controlColor" catalog="System" colorSpace="catalog"/>
                    </textFieldCell>
                </textField>
                <textField focusRingType="none" horizontalHuggingPriority="251" verticalHuggingPriority="750" horizontalCompressionResistancePriority="251" translatesAutoresizingMaskIntoConstraints="NO" id="6zR-BO-yhX">
                    <rect key="frame" x="118" y="32" width="364" height="28"/>
                    <textFieldCell key="cell" sendsActionOnEndEditing="YES" title="This option will be stored as ISO 639-2 language code and will works for both mpv and opensubtitles." id="Z2M-dh-eq1">
                        <font key="font" size="12" name="HelveticaNeue"/>
                        <color key="textColor" name="disabledControlTextColor" catalog="System" colorSpace="catalog"/>
                        <color key="backgroundColor" name="controlColor" catalog="System" colorSpace="catalog"/>
                    </textFieldCell>
                </textField>
                <tokenField focusRingType="none" verticalHuggingPriority="750" translatesAutoresizingMaskIntoConstraints="NO" id="bhV-Cx-zgK" customClass="LanguageTokenField" customModule="IINA" customModuleProvider="target">
                    <rect key="frame" x="248" y="63" width="232" height="21"/>
                    <tokenFieldCell key="cell" lineBreakMode="truncatingTail" selectable="YES" editable="YES" sendsActionOnEndEditing="YES" borderStyle="bezel" alignment="left" drawsBackground="YES" allowsEditingTextAttributes="YES" tokenStyle="rounded" id="MPJ-dp-jsH">
                        <font key="font" metaFont="system"/>
                        <color key="textColor" name="controlTextColor" catalog="System" colorSpace="catalog"/>
                        <color key="backgroundColor" name="textBackgroundColor" catalog="System" colorSpace="catalog"/>
                    </tokenFieldCell>
                    <connections>
                        <action selector="preferredLanguageAction:" target="-2" id="j9t-7r-Rzk"/>
                    </connections>
                </tokenField>
                <textField focusRingType="none" horizontalHuggingPriority="251" verticalHuggingPriority="750" translatesAutoresizingMaskIntoConstraints="NO" id="dOC-a0-BI4">
                    <rect key="frame" x="118" y="8" width="112" height="16"/>
                    <textFieldCell key="cell" scrollable="YES" lineBreakMode="clipping" sendsActionOnEndEditing="YES" title="Default encoding:" id="Y75-4k-2Du">
                        <font key="font" metaFont="system"/>
                        <color key="textColor" name="labelColor" catalog="System" colorSpace="catalog"/>
                        <color key="backgroundColor" name="controlColor" catalog="System" colorSpace="catalog"/>
                    </textFieldCell>
                </textField>
                <popUpButton verticalHuggingPriority="750" translatesAutoresizingMaskIntoConstraints="NO" id="1L9-wU-gfj">
                    <rect key="frame" x="233" y="1" width="127" height="25"/>
                    <popUpButtonCell key="cell" type="push" bezelStyle="rounded" alignment="left" lineBreakMode="truncatingTail" borderStyle="borderAndBezel" imageScaling="proportionallyDown" inset="2" id="unJ-fK-oZh">
                        <behavior key="behavior" lightByBackground="YES" lightByGray="YES"/>
                        <font key="font" metaFont="message"/>
                        <menu key="menu" id="QdY-Ba-1k0"/>
                    </popUpButtonCell>
                    <constraints>
                        <constraint firstAttribute="width" relation="greaterThanOrEqual" constant="120" id="pOY-9e-lvC"/>
                    </constraints>
                    <connections>
                        <action selector="changeDefaultEncoding:" target="-2" id="jIO-eq-6So"/>
                    </connections>
                </popUpButton>
            </subviews>
            <constraints>
                <constraint firstItem="bhV-Cx-zgK" firstAttribute="firstBaseline" secondItem="ahb-ha-Bd8" secondAttribute="firstBaseline" id="4e1-FJ-t5K"/>
                <constraint firstItem="dOC-a0-BI4" firstAttribute="baseline" secondItem="1L9-wU-gfj" secondAttribute="baseline" id="5M9-qK-fjf"/>
                <constraint firstItem="ahb-ha-Bd8" firstAttribute="firstBaseline" secondItem="MEh-II-li7" secondAttribute="firstBaseline" id="5p7-xE-wZG"/>
                <constraint firstItem="dOC-a0-BI4" firstAttribute="top" secondItem="6zR-BO-yhX" secondAttribute="bottom" constant="8" id="D4x-Hk-XX7"/>
                <constraint firstItem="ahb-ha-Bd8" firstAttribute="leading" secondItem="Iur-Ka-beI" secondAttribute="leading" constant="120" id="DLa-Hu-Hsu"/>
                <constraint firstItem="bhV-Cx-zgK" firstAttribute="leading" secondItem="ahb-ha-Bd8" secondAttribute="trailing" constant="8" id="H00-EI-iem"/>
                <constraint firstAttribute="trailing" secondItem="bhV-Cx-zgK" secondAttribute="trailing" id="PF2-Wf-LtR"/>
                <constraint firstAttribute="trailing" relation="greaterThanOrEqual" secondItem="6zR-BO-yhX" secondAttribute="trailing" id="Q22-5Z-DYd"/>
                <constraint firstItem="6zR-BO-yhX" firstAttribute="leading" secondItem="ahb-ha-Bd8" secondAttribute="leading" id="QGJ-sL-Nzb"/>
                <constraint firstAttribute="bottom" secondItem="dOC-a0-BI4" secondAttribute="bottom" constant="8" id="VTK-Vf-cBi"/>
                <constraint firstItem="6zR-BO-yhX" firstAttribute="top" secondItem="ahb-ha-Bd8" secondAttribute="bottom" constant="6" id="c9L-vJ-3S9"/>
                <constraint firstItem="dOC-a0-BI4" firstAttribute="leading" secondItem="ahb-ha-Bd8" secondAttribute="leading" id="cR3-Eo-SrY"/>
                <constraint firstItem="MEh-II-li7" firstAttribute="leading" secondItem="Iur-Ka-beI" secondAttribute="leading" id="dms-Ko-OqB"/>
                <constraint firstItem="MEh-II-li7" firstAttribute="trailing" relation="lessThanOrEqual" secondItem="Iur-Ka-beI" secondAttribute="leading" constant="120" id="dxI-On-Voh"/>
                <constraint firstItem="MEh-II-li7" firstAttribute="top" secondItem="Iur-Ka-beI" secondAttribute="top" constant="8" id="lcP-SH-XZf"/>
                <constraint firstAttribute="trailing" relation="greaterThanOrEqual" secondItem="1L9-wU-gfj" secondAttribute="trailing" id="ndi-hc-GPJ"/>
                <constraint firstItem="1L9-wU-gfj" firstAttribute="leading" secondItem="dOC-a0-BI4" secondAttribute="trailing" constant="8" id="t70-ri-Fo8"/>
            </constraints>
            <point key="canvasLocation" x="-244" y="326"/>
        </customView>
    </objects>
</document><|MERGE_RESOLUTION|>--- conflicted
+++ resolved
@@ -426,13 +426,8 @@
                 <textField focusRingType="none" horizontalHuggingPriority="251" verticalHuggingPriority="750" horizontalCompressionResistancePriority="251" translatesAutoresizingMaskIntoConstraints="NO" id="L5b-oD-GdQ">
                     <rect key="frame" x="118" y="8" width="380" height="28"/>
                     <textFieldCell key="cell" sendsActionOnEndEditing="YES" id="vYb-qH-XkH">
-<<<<<<< HEAD
                         <font key="font" size="12" name="HelveticaNeue"/>
-                        <string key="title">If enabled, IINA will automatically search online subtitles only for videos without loaded subtitles and longer than 20 mintues.</string>
-=======
-                        <font key="font" metaFont="message" size="11"/>
                         <string key="title">If enabled, IINA will automatically search online subtitles only for videos without loaded subtitles and longer than 20 minutes.</string>
->>>>>>> 86c40b79
                         <color key="textColor" name="disabledControlTextColor" catalog="System" colorSpace="catalog"/>
                         <color key="backgroundColor" name="controlColor" catalog="System" colorSpace="catalog"/>
                     </textFieldCell>
