//
//  MainWindowMenuActions.swift
//  iina
//
//  Created by lhc on 13/8/2017.
//  Copyright © 2017 lhc. All rights reserved.
//

import Cocoa

extension MainWindowController {

  func menuShowPlaylistPanel(_ sender: NSMenuItem) {
    if sideBarStatus == .hidden || sideBarStatus == .settings {
      playlistView.pleaseSwitchToTab(.playlist)
      playlistButtonAction(sender)
    } else {
      if playlistView.currentTab != .playlist {
        playlistView.pleaseSwitchToTab(.playlist)
      } else {
        playlistButtonAction(sender)
      }
    }
  }

  func menuShowChaptersPanel(_ sender: NSMenuItem) {
    if sideBarStatus == .hidden || sideBarStatus == .settings {
      playlistView.pleaseSwitchToTab(.chapters)
      playlistButtonAction(sender)
    } else {
      if playlistView.currentTab != .chapters {
        playlistView.pleaseSwitchToTab(.chapters)
      } else {
        playlistButtonAction(sender)
      }
    }
  }

  func menuShowVideoQuickSettings(_ sender: NSMenuItem) {
    if sideBarStatus == .hidden || sideBarStatus == .playlist {
      quickSettingView.pleaseSwitchToTab(.video)
      settingsButtonAction(sender)
    } else {
      if quickSettingView.currentTab != .video {
        quickSettingView.pleaseSwitchToTab(.video)
      } else {
        settingsButtonAction(sender)
      }
    }
  }

  func menuShowAudioQuickSettings(_ sender: NSMenuItem) {
    if sideBarStatus == .hidden || sideBarStatus == .playlist {
      quickSettingView.pleaseSwitchToTab(.audio)
      settingsButtonAction(sender)
    } else {
      if quickSettingView.currentTab != .audio {
        quickSettingView.pleaseSwitchToTab(.audio)
      } else {
        settingsButtonAction(sender)
      }
    }
  }

  func menuShowSubQuickSettings(_ sender: NSMenuItem) {
    if sideBarStatus == .hidden || sideBarStatus == .playlist {
      quickSettingView.pleaseSwitchToTab(.sub)
      settingsButtonAction(sender)
    } else {
      if quickSettingView.currentTab != .sub {
        quickSettingView.pleaseSwitchToTab(.sub)
      } else {
        settingsButtonAction(sender)
      }
    }
  }

  func menuChangeWindowSize(_ sender: NSMenuItem) {
    // -1: normal(non-retina), same as 1 when on non-retina screen
    //  0: half
    //  1: normal
    //  2: double
    //  3: fit screen
    //  10: smaller size
    //  11: bigger size
    let size = sender.tag
    guard !isInFullScreen else { return }
    guard let w = window, var vw = player.info.displayWidth, var vh = player.info.displayHeight else { return }
    if vw == 0 { vw = AppData.widthWhenNoVideo }
    if vh == 0 { vh = AppData.heightWhenNoVideo }

    let useRetinaSize = Preference.bool(for: .usePhysicalResolution)
    let logicalSize = NSRect(x: w.frame.origin.x, y: w.frame.origin.y, width: CGFloat(vw), height: CGFloat(vh))
    var retinaSize = useRetinaSize ? w.convertFromBacking(logicalSize) : logicalSize
    let screenFrame = NSScreen.main()!.visibleFrame
    let newFrame: NSRect
    let sizeMap: [CGFloat] = [0.5, 1, 2]
    let scaleStep: CGFloat = 25

    switch size {
    // scale
    case 0, 1, 2:
      retinaSize.size.width *= sizeMap[size]
      retinaSize.size.height *= sizeMap[size]
      if retinaSize.size.width > screenFrame.size.width || retinaSize.size.height > screenFrame.size.height {
        newFrame = w.frame.centeredResize(to: w.frame.size.shrink(toSize: screenFrame.size)).constrain(in: screenFrame)
      } else {
        newFrame = w.frame.centeredResize(to: retinaSize.size.satisfyMinSizeWithSameAspectRatio(minSize)).constrain(in: screenFrame)
      }
    // fit screen
    case 3:
      w.center()
      newFrame = w.frame.centeredResize(to: w.frame.size.shrink(toSize: screenFrame.size))
    // bigger size
    case 10, 11:
      let newWidth = w.frame.width + scaleStep * (size == 10 ? -1 : 1)
      let newHeight = newWidth / (w.aspectRatio.width / w.aspectRatio.height)
      newFrame = w.frame.centeredResize(to: NSSize(width: newWidth, height: newHeight).satisfyMinSizeWithSameAspectRatio(minSize))
    default:
      return
    }

    w.setFrame(newFrame, display: true, animate: true)
  }

  func menuAlwaysOnTop(_ sender: AnyObject) {
    isOntop = !isOntop
    setWindowFloatingOnTop(isOntop)
  }

  @available(macOS 10.12, *)
<<<<<<< HEAD
  func menuTogglePIP(_ sender: NSMenuItem) {
    if !isInPIP {
=======
  @IBAction func menuTogglePIP(_ sender: NSMenuItem) {
    switch pipStatus {
    case .notInPIP:
>>>>>>> 66438f55
      enterPIP()
    case .inPIP:
      exitPIP()
    default:
      return
    }
  }

  func menuToggleFullScreen(_ sender: NSMenuItem) {
    toggleWindowFullScreen()
  }
  
  func menuSwitchToMiniPlayer(_ sender: NSMenuItem) {
    player.switchToMiniPlayer()
  }
}<|MERGE_RESOLUTION|>--- conflicted
+++ resolved
@@ -129,14 +129,9 @@
   }
 
   @available(macOS 10.12, *)
-<<<<<<< HEAD
   func menuTogglePIP(_ sender: NSMenuItem) {
-    if !isInPIP {
-=======
-  @IBAction func menuTogglePIP(_ sender: NSMenuItem) {
     switch pipStatus {
     case .notInPIP:
->>>>>>> 66438f55
       enterPIP()
     case .inPIP:
       exitPIP()
