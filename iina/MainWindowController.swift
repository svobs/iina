//
//  MainWindowController.swift
//  iina
//
//  Created by lhc on 8/7/16.
//  Copyright © 2016 lhc. All rights reserved.
//

import Cocoa
import Mustache
import WebKit

fileprivate let isMacOS11: Bool = {
  if #available(macOS 11.0, *) {
    if #unavailable(macOS 12.0) {
        return true
    }
  }
  return false
}()

/**
 `NSWindow` doesn't provide title bar height directly, but we can derive it by asking `NSWindow` for
 the dimensions of a prototypical window with titlebar, then subtracting the height of its `contentView`.
 Note that we can't use this trick to get it from our window instance directly, because our window has the
 `fullSizeContentView` style and so its `frameRect` does not include any extra space for its title bar.
 */
fileprivate let StandardTitleBarHeight: CGFloat = {
  // Probably doesn't matter what dimensions we pick for the dummy contentRect, but to be safe let's make them nonzero.
  let dummyContentRect = NSRect(x: 0, y: 0, width: 10, height: 10)
  let dummyFrameRect = NSWindow.frameRect(forContentRect: dummyContentRect, styleMask: .titled)
  let titleBarHeight = dummyFrameRect.height - dummyContentRect.height
  return titleBarHeight
}()

fileprivate let InteractiveModeBottomViewHeight: CGFloat = 60

fileprivate let UIAnimationDuration = 0.25
fileprivate let OSDAnimationDuration = 0.5
fileprivate let CropAnimationDuration = 0.2

fileprivate extension NSStackView.VisibilityPriority {
  static let detachEarly = NSStackView.VisibilityPriority(rawValue: 850)
  static let detachEarlier = NSStackView.VisibilityPriority(rawValue: 800)
  static let detachEarliest = NSStackView.VisibilityPriority(rawValue: 750)
}

<<<<<<< HEAD
typealias AnimationBlock = (NSAnimationContext) -> Void
=======
// The minimum distance that the user must drag before their click or tap gesture is interpreted as a drag gesture:
fileprivate let minimumInitialDragDistance: CGFloat = 3.0
>>>>>>> 4f3fef28

class MainWindowController: PlayerWindowController {

  override var windowNibName: NSNib.Name {
    return NSNib.Name("MainWindowController")
  }

  @objc let monospacedFont: NSFont = {
    let fontSize = NSFont.systemFontSize(for: .small)
    return NSFont.monospacedDigitSystemFont(ofSize: fontSize, weight: .regular)
  }()

  // MARK: - Constants

  /** Minimum window size. */
  let minSize = NSMakeSize(285, 120)

  /** For Force Touch. */
  let minimumPressDuration: TimeInterval = 0.5

  lazy var reducedTitleBarHeight: CGFloat = {
    if let heightOfCloseButton = window?.standardWindowButton(.closeButton)?.frame.height {
      // add 2 because button's bounds seems to be a bit larger than its visible size
      return StandardTitleBarHeight - ((StandardTitleBarHeight - heightOfCloseButton) / 2 + 2)
    }
    Logger.log("reducedTitleBarHeight may be incorrect (could not get close button)", level: .error)
    return StandardTitleBarHeight
  }()

  // Preferred height for "full-width" OSCs (i.e. top and bottom, not floating)
  let fullWidthOSCPreferredHeight: CGFloat = 44

  // Size of playback button icon (W = H):
  let playbackButtonSize: CGFloat = 24

  /** Scale of spacing around & between playback buttons (for floating OSC):
   (1) 1x margin above and below buttons,
   (2) 2x margin to left and right of button group,
   (3) 4x spacing betwen buttons
   */
  let playbackButtonMarginForFloatingOSC: CGFloat = 4
  /** Scale of spacing around & between playback buttons (for top / bottom OSCs) */
  let playbackButtonMarginForFullWidthOSC: CGFloat = 6

  // MARK: - Objects, Views

  override var videoView: VideoView {
    return _videoView
  }

  lazy private var _videoView: VideoView = VideoView(frame: window!.contentView!.bounds, player: player)

  /** The quick setting sidebar (video, audio, subtitles). */
  lazy var quickSettingView: QuickSettingViewController = {
    let quickSettingView = QuickSettingViewController()
    quickSettingView.mainWindow = self
    return quickSettingView
  }()

  /** The playlist and chapter sidebar. */
  lazy var playlistView: PlaylistViewController = {
    let playlistView = PlaylistViewController()
    playlistView.mainWindow = self
    return playlistView
  }()

  /** The control view for interactive mode. */
  var cropSettingsView: CropBoxViewController?

  private lazy var magnificationGestureRecognizer: NSMagnificationGestureRecognizer = {
    return NSMagnificationGestureRecognizer(target: self, action: #selector(MainWindowController.handleMagnifyGesture(recognizer:)))
  }()

  /** For auto hiding UI after a timeout. */
  var hideOverlaysTimer: Timer?
  var hideOSDTimer: Timer?

  /** For blacking out other screens. */
  var screens: [NSScreen] = []
  var cachedScreenCount = 0
  var blackWindows: [NSWindow] = []

  // Current rotation of videoView: see MainWindowRotationGesture
  let rotationHandler = VideoRotationHandler()

  // MARK: - Status

  override var isOntop: Bool {
    didSet {
      updateTrailingTitleBarAccessory()
    }
  }

  var isOpen: Bool {
    if !self.loaded {
      return false
    }
    guard let window = self.window else { return false }
    // Also check if hidden due to PIP
    return window.isVisible || isWindowHidden
  }

  var hasKeyboardFocus: Bool {
    window?.isKeyWindow ?? false
  }

  /** For mpv's `geometry` option. We cache the parsed structure
   so never need to parse it every time. */
  var cachedGeometry: GeometryDef?

  var mousePosRelatedToWindow: CGPoint?
  var isDragging: Bool = false

  var pipStatus = PIPStatus.notInPIP
  var isInInteractiveMode: Bool = false

  var shouldApplyInitialWindowSize = true
  var isWindowHidden: Bool = false
  var isWindowMiniaturizedDueToPip = false

  // might use another obj to handle slider?
  var isMouseInWindow: Bool = false
  var isMouseInSlider: Bool = false

  var isFastforwarding: Bool = false

  var isPausedDueToInactive: Bool = false
  var isPausedDueToMiniaturization: Bool = false
  var isPausedPriorToInteractiveMode: Bool = false

  var lastMagnification: CGFloat = 0.0

  /** Views that will show/hide when cursor moving in/out the window. */
  var fadeableViews = Set<NSView>()

  // Left and right arrow buttons

  /** The maximum pressure recorded when clicking on the arrow buttons. */
  var maxPressure: Int32 = 0

  /** The value of speedValueIndex before Force Touch. */
  var oldIndex: Int = AppData.availableSpeedValues.count / 2

  /** When the arrow buttons were last clicked. */
  var lastClick = Date()

  /** The index of current speed in speed value array. */
  var speedValueIndex: Int = AppData.availableSpeedValues.count / 2 {
    didSet {
      if speedValueIndex < 0 || speedValueIndex >= AppData.availableSpeedValues.count {
        speedValueIndex = AppData.availableSpeedValues.count / 2
      }
    }
  }

  /** For force touch action */
  var isCurrentPressInSecondStage = false

  /** Whether current osd needs user interaction to be dismissed */
  var isShowingPersistentOSD = false
  var osdContext: Any?

  private var isClosing = false

  // MARK: - Enums

  // Window state

  enum FullScreenState: Equatable {
    case windowed
    case animating(toFullscreen: Bool, legacy: Bool, priorWindowedFrame: NSRect)
    case fullscreen(legacy: Bool, priorWindowedFrame: NSRect)

    var isFullscreen: Bool {
      switch self {
      case .fullscreen: return true
      case let .animating(toFullscreen: toFullScreen, legacy: _, priorWindowedFrame: _): return toFullScreen
      default: return false
      }
    }

    var priorWindowedFrame: NSRect? {
      get {
        switch self {
        case .windowed: return nil
        case .animating(_, _, let p): return p
        case .fullscreen(_, let p): return p
        }
      }
      set {
        guard let newRect = newValue else { return }
        switch self {
        case .windowed: return
        case let .animating(toFullscreen, legacy, _):
          self = .animating(toFullscreen: toFullscreen, legacy: legacy, priorWindowedFrame: newRect)
        case let .fullscreen(legacy, _):
          self = .fullscreen(legacy: legacy, priorWindowedFrame: newRect)
        }
      }
    }

    mutating func startAnimatingToFullScreen(legacy: Bool, priorWindowedFrame: NSRect) {
      self = .animating(toFullscreen: true, legacy: legacy, priorWindowedFrame: priorWindowedFrame)
    }

    mutating func startAnimatingToWindow() {
      guard case .fullscreen(let legacy, let priorWindowedFrame) = self else { return }
      self = .animating(toFullscreen: false, legacy: legacy, priorWindowedFrame: priorWindowedFrame)
    }

    mutating func finishAnimating() {
      switch self {
      case .windowed, .fullscreen: assertionFailure("something went wrong with the state of the world. One must be .animating to finishAnimating. Not \(self)")
      case .animating(let toFullScreen, let legacy, let frame):
        if toFullScreen {
          self = .fullscreen(legacy: legacy, priorWindowedFrame: frame)
        } else{
          self = .windowed
        }
      }
    }
  }

  var fsState: FullScreenState = .windowed {
    didSet {
      // Must not access mpv while it is asynchronously processing stop and quit commands.
      guard !isClosing else { return }
      switch fsState {
      case .fullscreen: player.mpv.setFlag(MPVOption.Window.fullscreen, true)
      case .animating:  break
      case .windowed:   player.mpv.setFlag(MPVOption.Window.fullscreen, false)
      }
    }
  }

  // Animation state

  /// Animation state of he hide/show part
  enum UIAnimationState {
    case shown, hidden, willShow, willHide

    var isInTransition: Bool {
      return self == .willShow || self == .willHide
    }
  }

  var animationState: UIAnimationState = .shown
  var osdAnimationState: UIAnimationState = .hidden

  /// Sidebars: see file `Sidebars.swift`
  var leadingSidebar = Sidebar(.leadingSidebar)
  var trailingSidebar = Sidebar(.trailingSidebar)
  lazy var sidebarsByID: [Preference.SidebarLocation: Sidebar] = [ leadingSidebar.locationID: self.leadingSidebar, trailingSidebar.locationID: self.trailingSidebar]

  enum PIPStatus {
    case notInPIP
    case inPIP
    case intermediate
  }

  enum InteractiveMode {
    case crop
    case freeSelecting

    func viewController() -> CropBoxViewController {
      var vc: CropBoxViewController
      switch self {
      case .crop:
        vc = CropSettingsViewController()
      case .freeSelecting:
        vc = FreeSelectingViewController()
      }
      return vc
    }
  }

  // MARK: - Observed user defaults

  // Cached user default values
  private lazy var titleBarStyle: Preference.TitleBarStyle = Preference.enum(for: .titleBarStyle)
  private lazy var topPanelPlacement: Preference.PanelPlacement = Preference.enum(for: .topPanelPlacement)
  private lazy var bottomPanelPlacement: Preference.PanelPlacement = Preference.enum(for: .bottomPanelPlacement)
  private lazy var enableOSC: Bool = Preference.bool(for: .enableOSC)
  private lazy var oscPosition: Preference.OSCPosition = Preference.enum(for: .oscPosition)
  private lazy var arrowBtnFunction: Preference.ArrowButtonAction = Preference.enum(for: .arrowButtonAction)
  private lazy var pinchAction: Preference.PinchAction = Preference.enum(for: .pinchAction)
  lazy var displayTimeAndBatteryInFullScreen: Bool = Preference.bool(for: .displayTimeAndBatteryInFullScreen)

  private static let mainWindowPrefKeys: [Preference.Key] = PlayerWindowController.playerWindowPrefKeys + [
    .osdPosition,
    .titleBarStyle,
    .enableOSC,
    .oscPosition,
    .topPanelPlacement,
    .bottomPanelPlacement,
    .enableThumbnailPreview,
    .enableThumbnailForRemoteFiles,
    .thumbnailLength,
    .showChapterPos,
    .arrowButtonAction,
    .pinchAction,
    .blackOutMonitor,
    .useLegacyFullScreen,
    .displayTimeAndBatteryInFullScreen,
    .controlBarToolbarButtons,
    .alwaysShowOnTopIcon,
    .leadingSidebarPlacement,
    .trailingSidebarPlacement,
    .settingsTabGroupLocation,
    .playlistTabGroupLocation,
    .showLeadingSidebarToggleButton,
    .showTrailingSidebarToggleButton
  ]

  override var observedPrefKeys: [Preference.Key] {
    MainWindowController.mainWindowPrefKeys
  }

  override func observeValue(forKeyPath keyPath: String?, of object: Any?, change: [NSKeyValueChangeKey: Any]?, context: UnsafeMutableRawPointer?) {
    guard let keyPath = keyPath, let change = change else { return }
    super.observeValue(forKeyPath: keyPath, of: object, change: change, context: context)

    switch keyPath {
    case PK.enableOSC.rawValue,
      PK.oscPosition.rawValue,
      PK.titleBarStyle.rawValue,
      PK.topPanelPlacement.rawValue,
      PK.bottomPanelPlacement.rawValue,
      PK.showLeadingSidebarToggleButton.rawValue,
      PK.showTrailingSidebarToggleButton.rawValue:

      setupTitleBarAndOSC()
    case PK.thumbnailLength.rawValue:
      if let newValue = change[.newKey] as? Int {
        DispatchQueue.main.asyncAfter(deadline: .now() + AppData.thumbnailRegenerationDelay) {
          if newValue == Preference.integer(for: .thumbnailLength) && newValue != self.player.info.thumbnailLength {
            Logger.log("Pref \(Preference.Key.thumbnailLength.rawValue.quoted) changed to \(newValue)px: requesting thumbs regen",
                       subsystem: self.player.subsystem)
            self.player.reloadThumbnails()
          }
        }
      }
    case PK.enableThumbnailPreview.rawValue, PK.enableThumbnailForRemoteFiles.rawValue:
      // May need to remove thumbs or generate new ones: let method below figure it out:
      self.player.reloadThumbnails()

    case PK.showChapterPos.rawValue:
      if let newValue = change[.newKey] as? Bool {
        (playSlider.cell as! PlaySliderCell).drawChapters = newValue
      }
    case PK.verticalScrollAction.rawValue:
      if let newValue = change[.newKey] as? Int {
        verticalScrollAction = Preference.ScrollAction(rawValue: newValue)!
      }
    case PK.horizontalScrollAction.rawValue:
      if let newValue = change[.newKey] as? Int {
        horizontalScrollAction = Preference.ScrollAction(rawValue: newValue)!
      }
    case PK.arrowButtonAction.rawValue:
      if let newValue = change[.newKey] as? Int {
        arrowBtnFunction = Preference.ArrowButtonAction(rawValue: newValue)!
        updateArrowButtonImage()
      }
    case PK.pinchAction.rawValue:
      if let newValue = change[.newKey] as? Int {
        pinchAction = Preference.PinchAction(rawValue: newValue)!
      }
    case PK.blackOutMonitor.rawValue:
      if let newValue = change[.newKey] as? Bool {
        if fsState.isFullscreen {
          newValue ? blackOutOtherMonitors() : removeBlackWindows()
        }
      }
    case PK.useLegacyFullScreen.rawValue:
      resetCollectionBehavior()
    case PK.displayTimeAndBatteryInFullScreen.rawValue:
      if let newValue = change[.newKey] as? Bool {
        displayTimeAndBatteryInFullScreen = newValue
        if !newValue {
          additionalInfoView.isHidden = true
        }
      }
    case PK.controlBarToolbarButtons.rawValue:
      if let newValue = change[.newKey] as? [Int] {
        setupOSCToolbarButtons(newValue.compactMap(Preference.ToolBarButton.init(rawValue:)))
      }
    case PK.alwaysShowOnTopIcon.rawValue:
      updateTrailingTitleBarAccessory()
    case PK.leadingSidebarPlacement.rawValue:
      if let curentVisibleTab = leadingSidebar.visibleTab {
        hideSidebarThenShowAgain(tab: curentVisibleTab)
      }
    case PK.trailingSidebarPlacement.rawValue:
      if let curentVisibleTab = trailingSidebar.visibleTab {
        hideSidebarThenShowAgain(tab: curentVisibleTab)
      }
    case PK.settingsTabGroupLocation.rawValue:
      if let newRawValue = change[.newKey] as? Int, let newID = Preference.SidebarLocation(rawValue: newRawValue) {
        self.moveSidebarIfNeeded(forTabGroup: .settings, toNewSidebarLocation: newID)
      }
    case PK.playlistTabGroupLocation.rawValue:
      if let newRawValue = change[.newKey] as? Int, let newID = Preference.SidebarLocation(rawValue: newRawValue) {
        self.moveSidebarIfNeeded(forTabGroup: .playlist, toNewSidebarLocation: newID)
      }
    case PK.osdPosition.rawValue:
      // If OSD is showing, it will move over as a neat animation:
      runAnimation { _ in
        self.updateOSDPosition()
      }
    default:
      return
    }
  }

  // MARK: - Outlets

  private var standardWindowButtons: [NSButton] {
    get {
      return ([.closeButton, .miniaturizeButton, .zoomButton, .documentIconButton] as [NSWindow.ButtonType]).compactMap {
        window?.standardWindowButton($0)
      }
    }
  }

  private var trafficLightButtonsWidth: CGFloat = 0.0

  /** Get the `NSTextField` of widow's title. */
  private var titleTextField: NSTextField? {
    get {
      return window?.standardWindowButton(.closeButton)?.superview?.subviews.compactMap({ $0 as? NSTextField }).first
    }
  }

  private var leadingTitlebarAccesoryViewController: NSTitlebarAccessoryViewController!
  private var trailingTitlebarAccesoryViewController: NSTitlebarAccessoryViewController!
  @IBOutlet var leadingTitleBarAccessoryView: NSView!
  @IBOutlet var trailingTitleBarAccessoryView: NSView!

  /** Current OSC view. May be top, bottom, or floating depneding on user pref. */
  private var currentControlBar: NSView?

  // Spacers in left title bar accessory view:
  @IBOutlet weak var leadingTitleBarLeadingSpaceConstraint: NSLayoutConstraint!
  @IBOutlet weak var leadingTitleBarTrailingSpaceConstraint: NSLayoutConstraint!

  // Spacers in right title bar accessory view:
  @IBOutlet weak var trailingTitleBarLeadingSpaceConstraint: NSLayoutConstraint!
  @IBOutlet weak var trailingTitleBarTrailingSpaceConstraint: NSLayoutConstraint!

  // Needs to be changed to align with either sidepanel or left of screen:
  @IBOutlet weak var topPanelLeadingSpaceConstraint: NSLayoutConstraint!
  // Needs to be changed to align with either sidepanel or right of screen:
  @IBOutlet weak var topPanelTrailingSpaceConstraint: NSLayoutConstraint!

  // Needs to be changed to align with either sidepanel or left of screen:
  @IBOutlet weak var bottomPanelLeadingSpaceConstraint: NSLayoutConstraint!
  // Needs to be changed to align with either sidepanel or right of screen:
  @IBOutlet weak var bottomPanelTrailingSpaceConstraint: NSLayoutConstraint!

  @IBOutlet weak var videoAspectRatioConstraint: NSLayoutConstraint!
  @IBOutlet weak var videoContainerTopConstraint: NSLayoutConstraint!
  @IBOutlet weak var videoContainerBottomConstraint: NSLayoutConstraint!
  @IBOutlet weak var windowContentViewLeadingConstraint: NSLayoutConstraint!
  @IBOutlet weak var windowContentViewTrailingConstraint: NSLayoutConstraint!

  /**
   ┌──────────────────────┐
   │                      │
   │ A ┌────┐ B  ┌────┐ C │  A: leadingSidebarToOSDSpaceConstraint
   │◄─►│    │◄──►│    │◄─►│  B: additionalInfoToOSDSpaceConstraint
   │   └────┘    └────┘   │  C: trailingSidebarToOSDSpaceConstraint
   │                      │
   └──────────────────────┘
   */
  @IBOutlet weak var leadingSidebarToOSDSpaceConstraint: NSLayoutConstraint!
  @IBOutlet weak var additionalInfoToOSDSpaceConstraint: NSLayoutConstraint!
  @IBOutlet weak var trailingSidebarToOSDSpaceConstraint: NSLayoutConstraint!

  @IBOutlet weak var videoContainerLeadingToLeadingSidebarConstraint: NSLayoutConstraint!
  @IBOutlet weak var leadingSidebarWidthConstraint: NSLayoutConstraint!
  @IBOutlet weak var videoContainerTrailingToTrailingSidebarConstraint: NSLayoutConstraint!
  @IBOutlet weak var trailingSidebarWidthConstraint: NSLayoutConstraint!

  @IBOutlet weak var bottomBarBottomConstraint: NSLayoutConstraint!
  // Sets the size of the spacer view in the top overlay which reserves space for a title bar:
  @IBOutlet weak var titleBarHeightConstraint: NSLayoutConstraint!
  // Size of each side of the square 3 playback buttons ⏪⏯️⏩ (Left Arrow, Play/Pause, Right Arrow):
  @IBOutlet weak var playbackButtonSizeConstraint: NSLayoutConstraint!
  @IBOutlet weak var playbackButtonMarginSizeConstraint: NSLayoutConstraint!
  @IBOutlet weak var topOSCPreferredHeightConstraint: NSLayoutConstraint!
  @IBOutlet weak var bottomOSCPreferredHeightConstraint: NSLayoutConstraint!

  /** Top-of-video overlay, may contain `titleBarView` and/or top OSC if configured. */
  @IBOutlet weak var topPanelView: NSVisualEffectView!
  /** Border below `titleBarView`, or top OSC if configured. */
  @IBOutlet weak var topPanelBottomBorder: NSBox!
  /** Reserves space for the title bar components. Does not contain any child views. */
  @IBOutlet weak var titleBarView: NSView!
  @IBOutlet weak var leadingSidebarToggleButton: NSButton!
  @IBOutlet weak var trailingSidebarToggleButton: NSButton!
  /** "Pin to Top" button in title bar, if configured to  be shown */
  @IBOutlet weak var pinToTopButton: NSButton!

  @IBOutlet weak var controlBarTop: NSView!
  @IBOutlet weak var controlBarFloating: ControlBarView!
  @IBOutlet weak var controlBarBottom: NSVisualEffectView!
  @IBOutlet weak var timePreviewWhenSeek: NSTextField!
  @IBOutlet weak var leftArrowButton: NSButton!
  @IBOutlet weak var rightArrowButton: NSButton!
  @IBOutlet weak var settingsButton: NSButton!
  @IBOutlet weak var playlistButton: NSButton!
  @IBOutlet weak var leadingSidebarView: NSVisualEffectView!
  @IBOutlet weak var trailingSidebarView: NSVisualEffectView!
  @IBOutlet weak var bottomView: NSView!
  @IBOutlet weak var bufferIndicatorView: NSVisualEffectView!
  @IBOutlet weak var bufferProgressLabel: NSTextField!
  @IBOutlet weak var bufferSpin: NSProgressIndicator!
  @IBOutlet weak var bufferDetailLabel: NSTextField!
  @IBOutlet weak var thumbnailPeekView: ThumbnailPeekView!
  @IBOutlet weak var additionalInfoView: NSVisualEffectView!
  @IBOutlet weak var additionalInfoLabel: NSTextField!
  @IBOutlet weak var additionalInfoStackView: NSStackView!
  @IBOutlet weak var additionalInfoTitle: NSTextField!
  @IBOutlet weak var additionalInfoBatteryView: NSView!
  @IBOutlet weak var additionalInfoBattery: NSTextField!

  @IBOutlet weak var oscFloatingTopView: NSStackView!
  @IBOutlet weak var oscFloatingBottomView: NSView!
  @IBOutlet weak var oscBottomMainView: NSStackView!
  @IBOutlet weak var oscTopMainView: NSStackView!

  @IBOutlet weak var fragControlView: NSStackView!
  @IBOutlet weak var fragToolbarView: NSStackView!
  @IBOutlet weak var fragVolumeView: NSView!
  @IBOutlet weak var fragSliderView: NSView!
  @IBOutlet weak var fragControlViewMiddleView: NSView!
  @IBOutlet weak var fragControlViewLeftView: NSView!
  @IBOutlet weak var fragControlViewRightView: NSView!

  @IBOutlet weak var leftArrowLabel: NSTextField!
  @IBOutlet weak var rightArrowLabel: NSTextField!

  @IBOutlet weak var osdVisualEffectView: NSVisualEffectView!
  @IBOutlet weak var osdStackView: NSStackView!
  @IBOutlet weak var osdLabel: NSTextField!
  @IBOutlet weak var osdAccessoryText: NSTextField!
  @IBOutlet weak var osdAccessoryProgress: NSProgressIndicator!

  @IBOutlet weak var pipOverlayView: NSVisualEffectView!
  @IBOutlet weak var videoContainerView: NSView!

  lazy var pluginOverlayViewContainer: NSView! = {
    guard let window = window, let cv = window.contentView else { return nil }
    let view = NSView(frame: .zero)
    view.translatesAutoresizingMaskIntoConstraints = false
    cv.addSubview(view, positioned: .below, relativeTo: bufferIndicatorView)
    Utility.quickConstraints(["H:|[v]|", "V:|[v]|"], ["v": view])
    return view
  }()

  lazy var subPopoverView = playlistView.subPopover?.contentViewController?.view

  var videoViewConstraints: [NSLayoutConstraint.Attribute: NSLayoutConstraint] = [:]
  private var oscFloatingLeadingTrailingConstraint: [NSLayoutConstraint]?

  override var mouseActionDisabledViews: [NSView?] {[leadingSidebarView, trailingSidebarView, currentControlBar, titleBarView, oscTopMainView, subPopoverView]}

  // MARK: - PIP

  lazy var _pip: PIPViewController = {
    let pip = VideoPIPViewController()
    if #available(macOS 10.12, *) {
      pip.delegate = self
    }
    return pip
  }()
  
  @available(macOS 10.12, *)
  var pip: PIPViewController {
    _pip
  }

  var pipVideo: NSViewController!

  // MARK: - Initialization

  override init(playerCore: PlayerCore) {
    super.init(playerCore: playerCore)
    self.windowFrameAutosaveName = String(format: Constants.WindowAutosaveName.mainPlayer, playerCore.label)
    Logger.log("MainWindowController init, autosaveName: \(self.windowFrameAutosaveName.quoted)", level: .verbose, subsystem: playerCore.subsystem)
  }

  required init?(coder: NSCoder) {
    fatalError("init(coder:) has not been implemented")
  }

  override func windowDidLoad() {
    super.windowDidLoad()

    guard let window = window else { return }

    window.styleMask.insert(.fullSizeContentView)

    // need to deal with control bar, so we handle it manually
    // w.isMovableByWindowBackground  = true

    // set background color to black
    window.backgroundColor = .black

    // TODO: why?
    topPanelView.layerContentsRedrawPolicy = .onSetNeedsDisplay

    // Sidebars
    leadingSidebarView.isHidden = true
    trailingSidebarView.isHidden = true

    leadingSidebar.placement = Preference.enum(for: .leadingSidebarPlacement)
    trailingSidebar.placement = Preference.enum(for: .trailingSidebarPlacement)

    let settingsSidebarLocation: Preference.SidebarLocation = Preference.enum(for: .settingsTabGroupLocation)
    setSidebar(locationID: settingsSidebarLocation, forTabGroup: .settings)

    let playlistSidebarLocation: Preference.SidebarLocation = Preference.enum(for: .playlistTabGroupLocation)
    setSidebar(locationID: playlistSidebarLocation, forTabGroup: .playlist)

    // Titlebar accessories

    trafficLightButtonsWidth = calculateWidthOfTrafficLightButtons()

    leadingTitlebarAccesoryViewController = NSTitlebarAccessoryViewController()
    leadingTitlebarAccesoryViewController.view = leadingTitleBarAccessoryView
    leadingTitlebarAccesoryViewController.layoutAttribute = .leading
    window.addTitlebarAccessoryViewController(leadingTitlebarAccesoryViewController)
    leadingTitleBarAccessoryView.translatesAutoresizingMaskIntoConstraints = false

    trailingTitlebarAccesoryViewController = NSTitlebarAccessoryViewController()
    trailingTitlebarAccesoryViewController.view = trailingTitleBarAccessoryView
    trailingTitlebarAccesoryViewController.layoutAttribute = .trailing
    window.addTitlebarAccessoryViewController(trailingTitlebarAccesoryViewController)
    trailingTitleBarAccessoryView.translatesAutoresizingMaskIntoConstraints = false

    // Now that we know the height of the title bar, we can set these:
    for titleBarButton in [leadingSidebarToggleButton, trailingSidebarToggleButton, pinToTopButton] {
      guard let titleBarButton = titleBarButton else { continue }
      let buttonSizeConstraint = titleBarButton.heightAnchor.constraint(equalToConstant: StandardTitleBarHeight)
      buttonSizeConstraint.isActive = true
      titleBarButton.addConstraint(buttonSizeConstraint)
    }

    // FIXME: do not do this here
    // size
    window.minSize = minSize
    if let wf = windowFrameFromGeometry() {
      window.setFrame(wf, display: false)
    }

    updateVideoAspectRatioConstraint(w: AppData.sizeWhenNoVideo.width, h: AppData.sizeWhenNoVideo.height)
    window.aspectRatio = AppData.sizeWhenNoVideo

    // osc views
    fragControlView.addView(fragControlViewLeftView, in: .center)
    fragControlView.addView(fragControlViewMiddleView, in: .center)
    fragControlView.addView(fragControlViewRightView, in: .center)

    updateArrowButtonImage()

    playbackButtonSizeConstraint.constant = playbackButtonSize
    bottomOSCPreferredHeightConstraint.constant = fullWidthOSCPreferredHeight

    setupTitleBarAndOSC()
    let buttons = (Preference.array(for: .controlBarToolbarButtons) as? [Int] ?? []).compactMap(Preference.ToolBarButton.init(rawValue:))
    setupOSCToolbarButtons(buttons)

    // video view
    guard let cv = window.contentView else { return }
    cv.autoresizesSubviews = false
    addVideoViewToWindow()
    window.setIsVisible(true)

    rotationHandler.mainWindowController = self

    // gesture recognizers
    cv.addGestureRecognizer(magnificationGestureRecognizer)
    cv.addGestureRecognizer(NSRotationGestureRecognizer(target: self, action: #selector(rotationHandler.handleRotationGesture(recognizer:))))

    // Work around a bug in macOS Ventura where HDR content becomes dimmed when playing in full
    // screen mode once overlaying views are fully hidden (issue #3844). After applying this
    // workaround another bug in Ventura where an external monitor goes black could not be
    // reproduced (issue #4015). The workaround adds a tiny subview with such a low alpha level it
    // is invisible to the human eye. This workaround may not be effective in all cases.
    if #available(macOS 13, *) {
      let view = NSView(frame: NSRect(origin: .zero, size: NSSize(width: 0.1, height: 0.1)))
      view.wantsLayer = true
      view.layer?.backgroundColor = NSColor.black.cgColor
      view.layer?.opacity = 0.01
      cv.addSubview(view)
    }

    player.initVideo()

    let roundedCornerRadius: CGFloat = CGFloat(Preference.float(for: .roundedCornerRadius))

    // init quick setting view now
    let _ = quickSettingView

    // buffer indicator view
    if roundedCornerRadius > 0.0 {
      bufferIndicatorView.roundCorners(withRadius: roundedCornerRadius)
      osdVisualEffectView.roundCorners(withRadius: roundedCornerRadius)
      additionalInfoView.roundCorners(withRadius: roundedCornerRadius)
    }
    updateBufferIndicatorView()
    updateOSDPosition()

    // thumbnail peek view
    thumbnailPeekView.isHidden = true

    // other initialization
    osdAccessoryProgress.usesThreadedAnimation = false
    if #available(macOS 10.14, *) {
      topPanelBottomBorder.fillColor = NSColor(named: .titleBarBorder)!
    }
    cachedScreenCount = NSScreen.screens.count
    // Do not make visual effects views opaque when window is not in focus
    for view in [topPanelView, osdVisualEffectView, controlBarBottom, controlBarFloating,
                 leadingSidebarView, trailingSidebarView, osdVisualEffectView, pipOverlayView, bufferIndicatorView] {
      view?.state = .active
    }
    // hide other views
    osdVisualEffectView.isHidden = true
    leftArrowLabel.isHidden = true
    rightArrowLabel.isHidden = true
    timePreviewWhenSeek.isHidden = true
    bottomView.isHidden = true
    pipOverlayView.isHidden = true
    
    if player.disableUI { hideOverlays() }

    // add notification observers

    addObserver(to: .default, forName: .iinaFileLoaded, object: player) { [unowned self] _ in
      self.quickSettingView.reload()
    }

    addObserver(to: .default, forName: NSApplication.didChangeScreenParametersNotification) { [unowned self] _ in
      // This observer handles a situation that the user connected a new screen or removed a screen

      // FIXME: this also handles the case where existing screen was resized, including if the Dock was shown/hidden!
      // Need to update window sizes accordingly

      // FIXME: Change to use displayIDs as VideoView does. Scren count alone should not be relied upon
      let screenCount = NSScreen.screens.count
      Logger.log("Got \(NSApplication.didChangeScreenParametersNotification.rawValue.quoted); screen count was: \(self.cachedScreenCount), is now: \(screenCount)", subsystem: player.subsystem)
      if self.fsState.isFullscreen && Preference.bool(for: .blackOutMonitor) && self.cachedScreenCount != screenCount {
        self.removeBlackWindows()
        self.blackOutOtherMonitors()
      }
      // Update the cached value
      self.cachedScreenCount = screenCount
      self.videoView.updateDisplayLink()
      // In normal full screen mode AppKit will automatically adjust the window frame if the window
      // is moved to a new screen such as when the window is on an external display and that display
      // is disconnected. In legacy full screen mode IINA is responsible for adjusting the window's
      // frame.
      guard self.fsState.isFullscreen, Preference.bool(for: .useLegacyFullScreen) else { return }
      setWindowFrameForLegacyFullScreen()
    }

    // Observe the loop knobs on the progress bar and update mpv when the knobs move.
    addObserver(to: .default, forName: .iinaPlaySliderLoopKnobChanged, object: playSlider.abLoopA) { [weak self] _ in
      guard let strongSelf = self else { return }
      let seconds = strongSelf.percentToSeconds(strongSelf.playSlider.abLoopA.doubleValue)
      strongSelf.player.abLoopA = seconds
      strongSelf.player.sendOSD(.abLoopUpdate(.aSet, VideoTime(seconds).stringRepresentation))
    }
    addObserver(to: .default, forName: .iinaPlaySliderLoopKnobChanged, object: playSlider.abLoopB) { [weak self] _ in
      guard let strongSelf = self else { return }
      let seconds = strongSelf.percentToSeconds(strongSelf.playSlider.abLoopB.doubleValue)
      strongSelf.player.abLoopB = seconds
      strongSelf.player.sendOSD(.abLoopUpdate(.bSet, VideoTime(seconds).stringRepresentation))
    }

    player.events.emit(.windowLoaded)
  }

  /** Set material for OSC and title bar */
  override internal func setMaterial(_ theme: Preference.Theme?) {
    if #available(macOS 10.14, *) {
      super.setMaterial(theme)
      return
    }
    guard let window = window, let theme = theme else { return }

    let (appearance, material) = Utility.getAppearanceAndMaterial(from: theme)
    let isDarkTheme = appearance?.isDark ?? true
    (playSlider.cell as? PlaySliderCell)?.isInDarkTheme = isDarkTheme

    for view in [topPanelView, controlBarFloating, controlBarBottom,
                 osdVisualEffectView, pipOverlayView, additionalInfoView, bufferIndicatorView] {
      view?.material = material
      view?.appearance = appearance
    }

    for sidebar in [leadingSidebarView, trailingSidebarView] {
      sidebar?.material = .dark
      sidebar?.appearance = NSAppearance(named: .vibrantDark)
    }

    window.appearance = appearance
  }

  /// Returns the position in seconds for the given percent of the total duration of the video the percentage represents.
  ///
  /// The number of seconds returned must be considered an estimate that could change. The duration of the video is obtained from
  /// the [mpv](https://mpv.io/manual/stable/) `duration` property. The documentation for this property cautions that
  /// mpv is not always able to determine the duration and when it does return a duration it may be an estimate. If the duration is
  /// unknown this method will fallback to using the current playback position, if that is known. Otherwise this method will return zero.
  /// - Parameter percent: Position in the video as a percentage of the duration.
  /// - Returns: The position in the video the given percentage represents.
  private func percentToSeconds(_ percent: Double) -> Double {
    if let duration = player.info.videoDuration?.second {
      return duration * percent / 100
    } else if let position = player.info.videoPosition?.second {
      return position * percent / 100
    } else {
      return 0
    }
  }

  // - MARK: Controllers & Title Bar

  /**
           "Outside"
         ┌─────────────┐
         │  Title Bar  │   Top of    Top of
         ├─────────────┤    Video    Video
         │   Top OSC   │        │    │            "Inside"
   ┌─────┼─────────────┼─────┐◄─┘    └─►┌─────┬─────────────┬─────┐
   │     │            V│     │          │     │  Title Bar V│     │
   │ Left│            I│Right│          │ Left├────────────I│Right│
   │ Side│            D│Side │          │ Side│   Top OSC  D│Side │
   │  bar│            E│bar  │          │  bar├────────────E│bar  │
   │     │  VIDEO     O│     │          │     │  VIDEO     O│     │
   └─────┴─────────────┴─────┘          └─────┴─────────────┴─────┘
   */
  private func updateTopPanelPosition() {
    guard let window = window, let windowContentView = window.contentView else { return }
    windowContentView.removeConstraint(videoContainerTopConstraint)
    windowContentView.removeConstraint(topPanelLeadingSpaceConstraint)
    windowContentView.removeConstraint(topPanelTrailingSpaceConstraint)

    if Preference.enum(for: .topPanelPlacement) == Preference.PanelPlacement.outsideVideo {
      videoContainerTopConstraint = videoContainerView.topAnchor.constraint(equalTo: topPanelView.bottomAnchor, constant: 0)
      topPanelView.blendingMode = .behindWindow

      // Align left & right sides with window (sidebars go below top panel)
      topPanelLeadingSpaceConstraint = topPanelView.leadingAnchor.constraint(equalTo: windowContentView.leadingAnchor, constant: 0)
      topPanelTrailingSpaceConstraint = topPanelView.trailingAnchor.constraint(equalTo: windowContentView.trailingAnchor, constant: 0)
    } else {
      // Inside video or disabled
      videoContainerTopConstraint = videoContainerView.topAnchor.constraint(equalTo: topPanelView.topAnchor, constant: 0)
      topPanelView.blendingMode = .withinWindow

      // Align left & right sides with sidebars (top panel will squeeze to make space for sidebars)
      topPanelLeadingSpaceConstraint = topPanelView.leadingAnchor.constraint(equalTo: leadingSidebarView.trailingAnchor, constant: 0)
      topPanelTrailingSpaceConstraint = topPanelView.trailingAnchor.constraint(equalTo: trailingSidebarView.leadingAnchor, constant: 0)
    }
    videoContainerTopConstraint.isActive = true
    topPanelLeadingSpaceConstraint.isActive = true
    topPanelTrailingSpaceConstraint.isActive = true
  }

  private func updateBottomPanelPosition() {
    guard let window = window, let windowContentView = window.contentView else { return }
    windowContentView.removeConstraint(videoContainerBottomConstraint)
    windowContentView.removeConstraint(bottomPanelLeadingSpaceConstraint)
    windowContentView.removeConstraint(bottomPanelTrailingSpaceConstraint)

    if Preference.bool(for: .enableOSC) &&
        Preference.enum(for: .oscPosition) == Preference.OSCPosition.bottom &&
        Preference.enum(for: .bottomPanelPlacement) == Preference.PanelPlacement.outsideVideo {
      videoContainerBottomConstraint = videoContainerView.bottomAnchor.constraint(equalTo: controlBarBottom.topAnchor, constant: 0)
      controlBarBottom.blendingMode = .behindWindow

      // Align left & right sides with window (sidebars go below top panel)
      bottomPanelLeadingSpaceConstraint = controlBarBottom.leadingAnchor.constraint(equalTo: windowContentView.leadingAnchor, constant: 0)
      bottomPanelTrailingSpaceConstraint = controlBarBottom.trailingAnchor.constraint(equalTo: windowContentView.trailingAnchor, constant: 0)
    } else {  // inside video
      videoContainerBottomConstraint = videoContainerView.bottomAnchor.constraint(equalTo: controlBarBottom.bottomAnchor, constant: 0)
      controlBarBottom.blendingMode = .withinWindow

      // Align left & right sides with sidebars (top panel will squeeze to make space for sidebars)
      bottomPanelLeadingSpaceConstraint = controlBarBottom.leadingAnchor.constraint(equalTo: leadingSidebarView.trailingAnchor, constant: 0)
      bottomPanelTrailingSpaceConstraint = controlBarBottom.trailingAnchor.constraint(equalTo: trailingSidebarView.leadingAnchor, constant: 0)
    }
    videoContainerBottomConstraint.isActive = true
    bottomPanelLeadingSpaceConstraint.isActive = true
    bottomPanelTrailingSpaceConstraint.isActive = true
  }

  private func updateVideoAspectRatioConstraint(w width: CGFloat, h height: CGFloat) {
    let newMultiplier: CGFloat = height / width
    if let videoAspectRatioConstraint = videoAspectRatioConstraint {
      guard videoAspectRatioConstraint.multiplier != newMultiplier else {
        return
      }
      videoContainerView.removeConstraint(videoAspectRatioConstraint)
    }
    videoAspectRatioConstraint = videoContainerView.heightAnchor.constraint(equalTo: videoContainerView.widthAnchor, multiplier: height / width)
    videoAspectRatioConstraint.isActive = true
    videoContainerView.addConstraint(videoAspectRatioConstraint)
  }

  private func calculateWidthOfTrafficLightButtons() -> CGFloat {
    var maxX: CGFloat = 0
    for buttonType in [NSWindow.ButtonType.closeButton, NSWindow.ButtonType.miniaturizeButton, NSWindow.ButtonType.zoomButton] {
      if let button = window?.standardWindowButton(buttonType) {
        maxX = max(maxX, button.frame.origin.x + button.frame.width)
      }
    }
    return maxX
  }

  private func addVideoViewToWindow() {
    videoContainerView.addSubview(videoView)
    videoView.translatesAutoresizingMaskIntoConstraints = false
    // add constraints
    ([.top, .bottom, .left, .right] as [NSLayoutConstraint.Attribute]).forEach { attr in
      // FIXME: figure out why this 2px adjustment is necessary
      let constantAdustment: CGFloat = attr == .top || attr == .left ? -2 : 0
      videoViewConstraints[attr] = NSLayoutConstraint(item: videoView, attribute: attr, relatedBy: .equal, toItem: videoContainerView,
                                                      attribute: attr, multiplier: 1, constant: constantAdustment)
      videoViewConstraints[attr]!.isActive = true
    }
  }

  private func setupOSCToolbarButtons(_ buttons: [Preference.ToolBarButton]) {
    var buttons = buttons
    if #available(macOS 10.12.2, *) {} else {
      buttons = buttons.filter { $0 != .pip }
    }
    fragToolbarView.views.forEach { fragToolbarView.removeView($0) }
    for buttonType in buttons {
      let button = NSButton()
      OSCToolbarButton.setStyle(of: button, buttonType: buttonType)
      button.action = #selector(self.toolBarButtonAction(_:))
      fragToolbarView.addView(button, in: .trailing)
    }
  }

  func runAnimation(_ animationBlock: @escaping AnimationBlock) {
    runAnimationChain([animationBlock])
  }

  // Recursive function which executions code for a single group in the chain
  func runAnimationChain(_ animationBlocks: [AnimationBlock], allowAnimation: Bool = true, index: Int = 0) {
    guard index < animationBlocks.count else { return }

    NSAnimationContext.runAnimationGroup({ context in
      context.duration = allowAnimation ? AccessibilityPreferences.adjustedDuration(UIAnimationDuration) : 0
      context.allowsImplicitAnimation = allowAnimation ? !AccessibilityPreferences.motionReductionEnabled : false
      animationBlocks[index](context)
    }, completionHandler: {
      self.runAnimationChain(animationBlocks, index: index + 1)
    })
  }

  private func setupTitleBarAndOSC() {
    enableOSC = Preference.bool(for: .enableOSC)
    oscPosition = Preference.enum(for: .oscPosition)
    titleBarStyle = Preference.enum(for: .titleBarStyle)
    topPanelPlacement = Preference.enum(for: .topPanelPlacement)
    bottomPanelPlacement = Preference.enum(for: .bottomPanelPlacement)

    let animationBlock: AnimationBlock = { [self] context in
      updateTopPanelPosition()
      updateBottomPanelPosition()

      updateLeadingTitleBarAccessory()
      updateTrailingTitleBarAccessory()

      quickSettingView.refreshVerticalConstraints()
      playlistView.refreshVerticalConstraints()

      // reset
      controlBarFloating.isHidden = true
      fadeableViews.remove(controlBarFloating)
      controlBarBottom.isHidden = true
      fadeableViews.remove(controlBarBottom)

      controlBarFloating.isDragging = false

      // detach all fragment views
      [oscFloatingTopView, oscTopMainView, oscBottomMainView].forEach { stackView in
        stackView!.views.forEach {
          stackView!.removeView($0)
        }
      }
      [fragSliderView, fragControlView, fragToolbarView, fragVolumeView].forEach {
        $0!.removeFromSuperview()
      }

      if enableOSC && oscPosition == .top {
        topOSCPreferredHeightConstraint.constant = fullWidthOSCPreferredHeight
        if fsState.isFullscreen {
          fadeableViews.insert(topPanelView)
          titleBarHeightConstraint.constant = 0
        } else {
          if topPanelPlacement == .outsideVideo {
            fadeableViews.remove(topPanelView)
          } else {
            fadeableViews.insert(topPanelView)
          }
          topPanelView.isHidden = false
          titleBarHeightConstraint.constant = reducedTitleBarHeight
        }
      } else {
        if fsState.isFullscreen {
          fadeableViews.remove(topPanelView)
          topPanelView.isHidden = true
        } else {
          fadeableViews.insert(topPanelView)
        }
        titleBarHeightConstraint.constant = StandardTitleBarHeight
        topOSCPreferredHeightConstraint.constant = 0
      }

      if enableOSC {
        // add fragment views
        switch oscPosition {
        case .floating:
          currentControlBar = controlBarFloating
          fadeableViews.insert(controlBarFloating)
          fragControlView.setVisibilityPriority(.detachOnlyIfNecessary, for: fragControlViewLeftView)
          fragControlView.setVisibilityPriority(.detachOnlyIfNecessary, for: fragControlViewRightView)
          oscFloatingTopView.addView(fragVolumeView, in: .leading)
          oscFloatingTopView.addView(fragToolbarView, in: .trailing)
          oscFloatingTopView.addView(fragControlView, in: .center)

          // Setting the visibility priority to detach only will cause freeze when resizing the window
          // (and triggering the detach) in macOS 11.
          if !isMacOS11 {
            oscFloatingTopView.setVisibilityPriority(.detachOnlyIfNecessary, for: fragVolumeView)
            oscFloatingTopView.setVisibilityPriority(.detachOnlyIfNecessary, for: fragToolbarView)
            oscFloatingTopView.setClippingResistancePriority(.defaultLow, for: .horizontal)
          }
          oscFloatingBottomView.addSubview(fragSliderView)
          Utility.quickConstraints(["H:|[v]|", "V:|[v]|"], ["v": fragSliderView])
          Utility.quickConstraints(["H:|-(>=0)-[v]-(>=0)-|"], ["v": fragControlView])
          // center control bar
          let cph = Preference.float(for: .controlBarPositionHorizontal)
          let cpv = Preference.float(for: .controlBarPositionVertical)
          controlBarFloating.xConstraint.constant = window!.frame.width * CGFloat(cph)
          controlBarFloating.yConstraint.constant = window!.frame.height * CGFloat(cpv)
        case .top:
          currentControlBar = controlBarTop
          fragControlView.setVisibilityPriority(.notVisible, for: fragControlViewLeftView)
          fragControlView.setVisibilityPriority(.notVisible, for: fragControlViewRightView)
          oscTopMainView.addView(fragVolumeView, in: .trailing)
          oscTopMainView.addView(fragToolbarView, in: .trailing)
          oscTopMainView.addView(fragControlView, in: .leading)
          oscTopMainView.addView(fragSliderView, in: .leading)
          oscTopMainView.setClippingResistancePriority(.defaultLow, for: .horizontal)
          oscTopMainView.setVisibilityPriority(.mustHold, for: fragSliderView)
          oscTopMainView.setVisibilityPriority(.detachEarly, for: fragVolumeView)
          oscTopMainView.setVisibilityPriority(.detachEarlier, for: fragToolbarView)
        case .bottom:
          currentControlBar = controlBarBottom
          if bottomPanelPlacement == .outsideVideo {
            fadeableViews.remove(controlBarBottom)
          } else {
            fadeableViews.insert(controlBarBottom)
          }
          fragControlView.setVisibilityPriority(.notVisible, for: fragControlViewLeftView)
          fragControlView.setVisibilityPriority(.notVisible, for: fragControlViewRightView)
          oscBottomMainView.addView(fragVolumeView, in: .trailing)
          oscBottomMainView.addView(fragToolbarView, in: .trailing)
          oscBottomMainView.addView(fragControlView, in: .leading)
          oscBottomMainView.addView(fragSliderView, in: .leading)
          oscBottomMainView.setClippingResistancePriority(.defaultLow, for: .horizontal)
          oscBottomMainView.setVisibilityPriority(.mustHold, for: fragSliderView)
          oscBottomMainView.setVisibilityPriority(.detachEarly, for: fragVolumeView)
          oscBottomMainView.setVisibilityPriority(.detachEarlier, for: fragToolbarView)
        }
        if let currentControlBar = currentControlBar {
          currentControlBar.isHidden = false
        }
      }

      if oscPosition == .floating {
        playbackButtonMarginSizeConstraint.constant = playbackButtonMarginForFloatingOSC
      } else {
        playbackButtonMarginSizeConstraint.constant = playbackButtonMarginForFullWidthOSC
      }
      self.window?.contentView?.layoutSubtreeIfNeeded()
    }

    showOverlays(completionHandler: { [self] in
      runAnimation(animationBlock)
    })
  }

  private func hideTitleBar() {
    titleBarHeightConstraint.constant = 0
    changeTitleBarVisibility(to: false)

    if let accessories = window?.titlebarAccessoryViewControllers, !accessories.isEmpty {
      for index in (0 ..< accessories.count).reversed() {
        window!.removeTitlebarAccessoryViewController(at: index)
      }
    }
  }

  private func changeTitleBarVisibility(to visible: Bool, animate: Bool = true) {
    let topPanelIsOutside = topPanelPlacement == Preference.PanelPlacement.outsideVideo
    if visible {
      guard !fsState.isFullscreen else { return }
    } else {
      guard !topPanelIsOutside else { return }
    }

    let newAlpha: CGFloat = visible ? 1 : 0
    for view in standardWindowButtons + [titleTextField, leadingTitleBarAccessoryView, trailingTitleBarAccessoryView] {
      if animate {
        view?.animator().alphaValue = newAlpha
      } else {
        view?.alphaValue = newAlpha
      }
    }
  }

  // MARK: - Mouse / Trackpad events

  @discardableResult
  override func handleKeyBinding(_ keyBinding: KeyMapping) -> Bool {
    let success = super.handleKeyBinding(keyBinding)
    // TODO: replace this with a key binding interceptor
    if success && keyBinding.action.first == MPVCommand.screenshot.rawValue {
      player.sendOSD(.screenshot)
    }
    return success
  }

  override func pressureChange(with event: NSEvent) {
    if isCurrentPressInSecondStage == false && event.stage == 2 {
      performMouseAction(Preference.enum(for: .forceTouchAction))
      isCurrentPressInSecondStage = true
    } else if event.stage == 1 {
      isCurrentPressInSecondStage = false
    }
  }

  /// Workaround for issue #4183, Cursor remains visible after resuming playback with the touchpad using secondary click
  ///
  /// When IINA hides the OSC it also calls the macOS AppKit method `NSCursor.setHiddenUntilMouseMoves` to hide the
  /// cursor. In macOS Catalina that method works as documented and keeps the cursor hidden until the mouse moves. Starting with
  /// macOS Big Sur the cursor becomes visible if mouse buttons are clicked without moving the mouse. To workaround this defect
  /// call this method again to keep the cursor hidden when the OSC is not visible.
  ///
  /// This erroneous behavior has been reported to Apple as: "Regression in NSCursor.setHiddenUntilMouseMoves"
  /// Feedback number FB11963121
  private func workaroundCursorDefect() {
    guard #available(macOS 11, *), animationState == .hidden || animationState == .willHide else { return }
    NSCursor.setHiddenUntilMouseMoves(true)
  }

  override func mouseDown(with event: NSEvent) {
<<<<<<< HEAD
    if Logger.isEnabled(.verbose) {
      Logger.log("MainWindow mouseDown \(event.locationInWindow)", level: .verbose, subsystem: player.subsystem)
    }
    workaroundCursorDefect()
=======
    if Logger.enabled && Logger.Level.preferred >= .verbose {
      Logger.log("MainWindow mouseDown @ \(event.locationInWindow)", level: .verbose, subsystem: player.subsystem)
    }
>>>>>>> 4f3fef28
    // do nothing if it's related to floating OSC
    guard !controlBarFloating.isDragging else { return }
    // record current mouse pos
    mousePosRelatedToWindow = event.locationInWindow
    // Start resize if applicable
    startResizingSidebar(with: event)
  }

  override func mouseDragged(with event: NSEvent) {
    if resizeSidebar(with: event) {
      return
    } else if !fsState.isFullscreen {
      guard !controlBarFloating.isDragging else { return }

      if let mousePosRelatedToWindow = mousePosRelatedToWindow {
        if !isDragging {
<<<<<<< HEAD
          // Require that the user must drag the cursor at least a small distance for it to start a "drag" (`isDragging==true`)
          // The user's action will only be counted as a click if `isDragging==false` when `mouseUp` is called.
          // (Apple's trackpad in particular is very sensitive and tends to call `mouseDragged()` if there is even the slightest
          // roll of the finger during a click, and the distance of the "drag" may be less than 1 pixel)
          if mousePosRelatedToWindow.isWithinRadius(radius: Constants.Distance.mainWindowMinInitialDragThreshold,
                                                    ofPoint: event.locationInWindow) {
            return
          }
          if Logger.enabled && Logger.Level.preferred >= .verbose {
            Logger.log("MainWindow mouseDrag: minimum dragging distance was met!", level: .verbose, subsystem: player.subsystem)
          }
          isDragging = true
        }
        if isDragging {
          window?.performDrag(with: event)
        }
=======
          /// Require that the user must drag the cursor at least a small distance for it to start a "drag" (`isDragging==true`)
          /// The user's action will only be counted as a click if `isDragging==false` when `mouseUp` is called.
          /// (Apple's trackpad in particular is very sensitive and tends to call `mouseDragged()` if there is even the slightest
          /// roll of the finger during a click, and the distance of the "drag" may be less than `minimumInitialDragDistance`)
          if mousePosRelatedToWindow.distance(to: event.locationInWindow) <= minimumInitialDragDistance {
            return
          }
          if Logger.enabled && Logger.Level.preferred >= .verbose {
            Logger.log("MainWindow mouseDrag: minimum dragging distance was met", level: .verbose, subsystem: player.subsystem)
          }
          isDragging = true
        }
        window?.performDrag(with: event)
>>>>>>> 4f3fef28
      }
    }
  }

  override func mouseUp(with event: NSEvent) {
<<<<<<< HEAD
    if Logger.isEnabled(.verbose) {
      Logger.log("MainWindow mouseUp. isDragging: \(isDragging), clickCount: \(event.clickCount)",
                 level: .verbose, subsystem: player.subsystem)
    }

    workaroundCursorDefect()
=======
    if Logger.enabled && Logger.Level.preferred >= .verbose {
      Logger.log("MainWindow mouseUp @ \(event.locationInWindow), isDragging: \(isDragging), isResizingSidebar: \(isResizingSidebar), clickCount: \(event.clickCount)",
                 level: .verbose, subsystem: player.subsystem)
    }

>>>>>>> 4f3fef28
    mousePosRelatedToWindow = nil
    if isDragging {
      // if it's a mouseup after dragging window
      isDragging = false
    } else if finishResizingSidebar() {
      return
    } else {
      // if it's a mouseup after clicking

      // Single click. Note that `event.clickCount` will be 0 if there is at least one call to `mouseDragged()`,
      // but we will only count it as a drag if `isDragging==true`
<<<<<<< HEAD
      if event.clickCount <= 1 && !isMouseEvent(event, inAnyOf: [leadingSidebarView, trailingSidebarView, subPopoverView]) {
        if hideSidebarsOnClick() {
          return
        }
=======
      if event.clickCount <= 1 && !isMouseEvent(event, inAnyOf: [sideBarView, subPopoverView]) && sideBarStatus != .hidden {
        hideSideBar()
        return
>>>>>>> 4f3fef28
      }
      if event.clickCount == 2 && isMouseEvent(event, inAnyOf: [titleBarView]) {
        let userDefault = UserDefaults.standard.string(forKey: "AppleActionOnDoubleClick")
        if userDefault == "Minimize" {
          window?.performMiniaturize(nil)
        } else if userDefault == "Maximize" {
          window?.performZoom(nil)
        }
        return
      }

      super.mouseUp(with: event)
    }
  }

  override func otherMouseDown(with event: NSEvent) {
    workaroundCursorDefect()
    super.otherMouseDown(with: event)
  }

  override func otherMouseUp(with event: NSEvent) {
    workaroundCursorDefect()
    super.otherMouseUp(with: event)
  }

  /// Workaround for issue #4183, Cursor remains visible after resuming playback with the touchpad using secondary click
  ///
  /// AppKit contains special handling for [rightMouseDown](https://developer.apple.com/documentation/appkit/nsview/event_handling/1806802-rightmousedown) having to do with contextual menus.
  /// Even though the documentation indicates the event will be passed up the responder chain, the event is not being received by the
  /// window controller. We are having to catch the event in the view. Because of that we do not call the super method and instead
  /// return to the view.`
  override func rightMouseDown(with event: NSEvent) {
    workaroundCursorDefect()
  }

  override func rightMouseUp(with event: NSEvent) {
    workaroundCursorDefect()
    super.rightMouseUp(with: event)
  }

  override internal func performMouseAction(_ action: Preference.MouseClickAction) {
    super.performMouseAction(action)
    switch action {
    case .fullscreen:
      toggleWindowFullScreen()
    case .hideOSC:
      hideOverlays()
    case .togglePIP:
      if #available(macOS 10.12, *) {
        menuTogglePIP(.dummy)
      }
    default:
      break
    }
  }

  override func scrollWheel(with event: NSEvent) {
    guard !isInInteractiveMode else { return }
    guard !isMouseEvent(event, inAnyOf: [leadingSidebarView, trailingSidebarView, titleBarView, subPopoverView]) else { return }

    if isMouseEvent(event, inAnyOf: [fragSliderView]) && playSlider.isEnabled {
      seekOverride = true
    } else if isMouseEvent(event, inAnyOf: [fragVolumeView]) && volumeSlider.isEnabled {
      volumeOverride = true
    } else {
      guard !isMouseEvent(event, inAnyOf: [currentControlBar]) else { return }
    }

    super.scrollWheel(with: event)

    seekOverride = false
    volumeOverride = false
  }

  override func mouseEntered(with event: NSEvent) {
    guard !isInInteractiveMode else { return }
    guard let obj = event.trackingArea?.userInfo?["obj"] as? Int else {
      Logger.log("No data for tracking area", level: .warning)
      return
    }
    mouseExitEnterCount += 1
    if obj == 0 {
      // main window
      isMouseInWindow = true
      showOverlays()
    } else if obj == 1 {
      // slider
      if controlBarFloating.isDragging { return }
      isMouseInSlider = true
      if !controlBarFloating.isDragging {
        timePreviewWhenSeek.isHidden = false
        thumbnailPeekView.isHidden = !player.info.thumbnailsReady
      }
      let mousePos = playSlider.convert(event.locationInWindow, from: nil)
      updateTimeLabel(mousePos.x, originalPos: event.locationInWindow)
    }
  }

  override func mouseExited(with event: NSEvent) {
    guard !isInInteractiveMode else { return }
    guard let obj = event.trackingArea?.userInfo?["obj"] as? Int else {
      Logger.log("No data for tracking area", level: .warning)
      return
    }
    mouseExitEnterCount += 1
    if obj == 0 {
      // main window
      isMouseInWindow = false
      if controlBarFloating.isDragging { return }
      destroyOverlaysTimer()
      hideOverlays()
    } else if obj == 1 {
      // slider
      isMouseInSlider = false
      timePreviewWhenSeek.isHidden = true
      let mousePos = playSlider.convert(event.locationInWindow, from: nil)
      updateTimeLabel(mousePos.x, originalPos: event.locationInWindow)
      thumbnailPeekView.isHidden = true
    }
  }

  override func mouseMoved(with event: NSEvent) {
    guard !isInInteractiveMode else { return }
    let mousePos = playSlider.convert(event.locationInWindow, from: nil)
    if isMouseInSlider {
      updateTimeLabel(mousePos.x, originalPos: event.locationInWindow)
    }
    if isMouseInWindow {
      showOverlays()
    }
    // check whether mouse is in osc
    if isMouseEvent(event, inAnyOf: [currentControlBar, titleBarView]) {
      destroyOverlaysTimer()
    } else {
      resetOverlaysTimer()
    }
  }

  @objc func handleMagnifyGesture(recognizer: NSMagnificationGestureRecognizer) {
    guard pinchAction != .none else { return }
    guard !isInInteractiveMode, let window = window, let screenFrame = NSScreen.main?.visibleFrame else { return }

    switch pinchAction {
    case .none:
      return
    case .fullscreen:
      // enter/exit fullscreen
      if recognizer.state == .began {
        let isEnlarge = recognizer.magnification > 0
        if isEnlarge != fsState.isFullscreen {
          recognizer.state = .recognized
          self.toggleWindowFullScreen()
        }
      }
    case .windowSize:
      if fsState.isFullscreen { return }

      // adjust window size
      if recognizer.state == .began {
        // began
        lastMagnification = recognizer.magnification
      } else if recognizer.state == .changed {
        // changed
        let offset = recognizer.magnification - lastMagnification + 1.0;
        let newWidth = window.frame.width * offset
        let newHeight = newWidth / window.aspectRatio.aspect

        //Check against max & min threshold
        if newHeight < screenFrame.height && newHeight > minSize.height && newWidth > minSize.width {
          Logger.log("Magnifying window to \(recognizer.magnification)x; new size will be: \(Int(newWidth))x\(Int(newHeight))",
                     level: .verbose, subsystem: player.subsystem)
          let newSize = NSSize(width: newWidth, height: newHeight);
          updateVideoAspectRatioConstraint(w: newWidth, h: newHeight)
          window.setFrame(window.frame.centeredResize(to: newSize), display: true)
        }

        lastMagnification = recognizer.magnification
      } else if recognizer.state == .ended {
        updateWindowParametersForMPV()
      }
    }
  }

  // MARK: - Window delegate: Open / Close

  func windowWillOpen() {
    Logger.log("WindowWillOpen", level: .verbose, subsystem: player.subsystem)
    isClosing = false
    // Must workaround an AppKit defect in some versions of macOS. This defect is known to exist in
    // Catalina and Big Sur. The problem was not reproducible in early versions of Monterey. It
    // reappeared in Ventura. The status of other versions of macOS is unknown, however the
    // workaround should be safe to apply in any version of macOS. The problem was reported in
    // issues #4229, #3159, #3097 and #3253. The titles of open windows shown in the "Window" menu
    // are automatically managed by the AppKit framework. To improve performance PlayerCore caches
    // and reuses player instances along with their windows. This technique is valid and recommended
    // by Apple. But in some versions of macOS, if a window is reused the framework will display the
    // title first used for the window in the "Window" menu even after IINA has updated the title of
    // the window. This problem can also be seen when right-clicking or control-clicking the IINA
    // icon in the dock. As a workaround reset the window's title to "Window" before it is reused.
    // This is the default title AppKit assigns to a window when it is first created. Surprising and
    // rather disturbing this works as a workaround, but it does.
    window!.title = "Window"

    let currentScreen = window!.selectDefaultScreen()
    NSScreen.screens.enumerated().forEach { (screenIndex, screen) in
      let currentString = (screen == currentScreen) ? " (current)" : ""
      NSScreen.log("Screen\(screenIndex)\(currentString)" , screen)
    }

    let useAnimation = !AccessibilityPreferences.motionReductionEnabled
    if shouldApplyInitialWindowSize, let windowFrame = windowFrameFromGeometry(newSize: AppData.sizeWhenNoVideo, screen: currentScreen) {
      Logger.log("WindowWillOpen using initial geometry; setting windowFrame to: \(windowFrame)", level: .verbose, subsystem: player.subsystem)
      window!.setFrame(windowFrame, display: true, animate: useAnimation)
    } else {
      let screenFrame = currentScreen.visibleFrame
      let windowFrame = AppData.sizeWhenNoVideo.centeredRect(in: screenFrame)
      Logger.log("WindowWillOpen centering in screen \(screenFrame); setting windowFrame to: \(windowFrame)", level: .verbose, subsystem: player.subsystem)
      window!.setFrame(screenFrame, display: true, animate: useAnimation)
    }

    videoView.videoLayer.draw(forced: true)
  }

  /** A method being called when window open. Pretend to be a window delegate. */
  override func windowDidOpen() {
    super.windowDidOpen()
    guard let window = self.window, let cv = window.contentView else { return }

    window.makeMain()
    window.makeKeyAndOrderFront(nil)
    resetCollectionBehavior()
    // update buffer indicator view
    updateBufferIndicatorView()
    // start tracking mouse event
    if cv.trackingAreas.isEmpty {
      cv.addTrackingArea(NSTrackingArea(rect: cv.bounds,
                                        options: [.activeAlways, .enabledDuringMouseDrag, .inVisibleRect, .mouseEnteredAndExited, .mouseMoved],
                                        owner: self, userInfo: ["obj": 0]))
    }
    if playSlider.trackingAreas.isEmpty {
      playSlider.addTrackingArea(NSTrackingArea(rect: playSlider.bounds,
                                                options: [.activeAlways, .enabledDuringMouseDrag, .inVisibleRect, .mouseEnteredAndExited, .mouseMoved],
                                                owner: self, userInfo: ["obj": 1]))
    }
    // Track the thumbs on the progress bar representing the A-B loop points and treat them as part
    // of the slider.
    if playSlider.abLoopA.trackingAreas.count <= 1 {
      playSlider.abLoopA.addTrackingArea(NSTrackingArea(rect: playSlider.abLoopA.bounds, options:  [.activeAlways, .enabledDuringMouseDrag, .inVisibleRect, .mouseEnteredAndExited, .mouseMoved], owner: self, userInfo: ["obj": 1]))
    }
    if playSlider.abLoopB.trackingAreas.count <= 1 {
      playSlider.abLoopB.addTrackingArea(NSTrackingArea(rect: playSlider.abLoopB.bounds, options: [.activeAlways, .enabledDuringMouseDrag, .inVisibleRect, .mouseEnteredAndExited, .mouseMoved], owner: self, userInfo: ["obj": 1]))
    }

    // update timer
    resetOverlaysTimer()
    // truncate middle for title
    if let attrTitle = titleTextField?.attributedStringValue.mutableCopy() as? NSMutableAttributedString, attrTitle.length > 0 {
      let p = attrTitle.attribute(.paragraphStyle, at: 0, effectiveRange: nil) as! NSMutableParagraphStyle
      p.lineBreakMode = .byTruncatingMiddle
      attrTitle.addAttribute(.paragraphStyle, value: p, range: NSRange(location: 0, length: attrTitle.length))
    }
  }

  func windowWillClose(_ notification: Notification) {
    Logger.log("Window closing", subsystem: player.subsystem)

    isClosing = true
    shouldApplyInitialWindowSize = true
    // Close PIP
    if pipStatus == .inPIP {
      if #available(macOS 10.12, *) {
        exitPIP()
      }
    }
    // stop playing
    if case .fullscreen(legacy: true, priorWindowedFrame: _) = fsState {
      restoreDockSettings()
    }
    player.stop()
    // stop tracking mouse event
    guard let w = self.window, let cv = w.contentView else { return }
    cv.trackingAreas.forEach(cv.removeTrackingArea)
    playSlider.trackingAreas.forEach(playSlider.removeTrackingArea)

    // TODO: save window position & state here
    
    player.events.emit(.windowWillClose)
  }

  // MARK: - Window delegate: Full screen

  func customWindowsToEnterFullScreen(for window: NSWindow) -> [NSWindow]? {
    return [window]
  }

  func customWindowsToExitFullScreen(for window: NSWindow) -> [NSWindow]? {
    return [window]
  }

  func window(_ window: NSWindow, startCustomAnimationToEnterFullScreenOn screen: NSScreen, withDuration duration: TimeInterval) {
    NSAnimationContext.runAnimationGroup({ context in
      context.duration = AccessibilityPreferences.adjustedDuration(duration)
      window.animator().setFrame(screen.frame, display: true, animate: !AccessibilityPreferences.motionReductionEnabled)
    }, completionHandler: nil)

  }

  func window(_ window: NSWindow, startCustomAnimationToExitFullScreenWithDuration duration: TimeInterval) {
    if NSMenu.menuBarVisible() {
      NSMenu.setMenuBarVisible(false)
    }
    let priorWindowedFrame = fsState.priorWindowedFrame!

    NSAnimationContext.runAnimationGroup({ context in
      context.duration = AccessibilityPreferences.adjustedDuration(duration)
      window.animator().setFrame(priorWindowedFrame, display: true, animate: !AccessibilityPreferences.motionReductionEnabled)
    }, completionHandler: nil)

    NSMenu.setMenuBarVisible(true)
  }

  func windowWillEnterFullScreen(_ notification: Notification) {
    // When playback is paused the display link is stopped in order to avoid wasting energy on
    // needless processing. It must be running while transitioning to full screen mode.
    videoView.displayActive()
    if isInInteractiveMode {
      exitInteractiveMode(immediately: true)
    }

    // Set the appearance to match the theme so the title bar matches the theme
    let iinaTheme = Preference.enum(for: .themeMaterial) as Preference.Theme
    if #available(macOS 10.14, *) {
      window?.appearance = NSAppearance(iinaTheme: iinaTheme)
    } else {
      switch(iinaTheme) {
      case .dark, .ultraDark: window!.appearance = NSAppearance(named: .vibrantDark)
      default: window!.appearance = NSAppearance(named: .vibrantLight)
      }
    }
    if oscPosition == .top {
      // need top overlay for OSC, but hide title bar
      topPanelView.isHidden = false
    } else {
      // stop animation and hide topPanelView
      fadeableViews.remove(topPanelView)
      topPanelView.isHidden = true
    }

    hideTitleBar()
    setWindowFloatingOnTop(false, updateOnTopStatus: false)

    thumbnailPeekView.isHidden = true
    timePreviewWhenSeek.isHidden = true
    isMouseInSlider = false

    let isLegacyFullScreen = notification.name == .iinaLegacyFullScreen
    fsState.startAnimatingToFullScreen(legacy: isLegacyFullScreen, priorWindowedFrame: window!.frame)

    videoView.videoLayer.suspend()
    // Let mpv decide the correct render region in full screen
    player.mpv.setFlag(MPVOption.Window.keepaspect, true)
  }

  func windowDidEnterFullScreen(_ notification: Notification) {
    fsState.finishAnimating()

    changeTitleBarVisibility(to: true)

    videoViewConstraints.values.forEach { $0.constant = 0 }
    videoView.needsLayout = true
    videoView.layoutSubtreeIfNeeded()
    videoView.videoLayer.resume()

    if Preference.bool(for: .blackOutMonitor) {
      blackOutOtherMonitors()
    }

    if Preference.bool(for: .displayTimeAndBatteryInFullScreen) {
      fadeableViews.insert(additionalInfoView)
    }

    if player.info.isPaused {
      if Preference.bool(for: .playWhenEnteringFullScreen) {
        player.resume()
      } else {
        // When playback is paused the display link is stopped in order to avoid wasting energy on
        // needless processing. It must be running while transitioning to full screen mode. Now that
        // the transition has completed it can be stopped.
        videoView.displayIdle()
      }
    }

    if #available(macOS 10.12.2, *) {
      player.touchBarSupport.toggleTouchBarEsc(enteringFullScr: true)
    }

    updateWindowParametersForMPV()

    // Exit PIP if necessary
    if pipStatus == .inPIP,
      #available(macOS 10.12, *) {
      exitPIP()
    }
    
    player.events.emit(.windowFullscreenChanged, data: true)
  }

  func windowWillExitFullScreen(_ notification: Notification) {
    // When playback is paused the display link is stopped in order to avoid wasting energy on
    // needless processing. It must be running while transitioning from full screen mode.
    videoView.displayActive()
    if isInInteractiveMode {
      exitInteractiveMode(immediately: true)
    }

    if oscPosition == .top {
      titleBarHeightConstraint.constant = reducedTitleBarHeight
    } else {
      titleBarHeightConstraint.constant = StandardTitleBarHeight
    }

    thumbnailPeekView.isHidden = true
    timePreviewWhenSeek.isHidden = true
    additionalInfoView.isHidden = true
    isMouseInSlider = false

    fadeableViews.remove(additionalInfoView)

    fsState.startAnimatingToWindow()

    // If a window is closed while in full screen mode (control-w pressed) AppKit will still call
    // this method. Because windows are tied to player cores and cores are cached and reused some
    // processing must be performed to leave the window in a consistent state for reuse. However
    // the windowWillClose method will have initiated unloading of the file being played. That
    // operation is processed asynchronously by mpv. If the window is being closed due to IINA
    // quitting then mpv could be in the process of shutting down. Must not access mpv while it is
    // asynchronously processing stop and quit commands.
    guard !isClosing else { return }
    videoView.videoLayer.suspend()
    player.mpv.setFlag(MPVOption.Window.keepaspect, false)
  }

  func windowDidExitFullScreen(_ notification: Notification) {
    if AccessibilityPreferences.motionReductionEnabled {
      // When animation is not used exiting full screen does not restore the previous size of the
      // window. Restore it now.
      window!.setFrame(fsState.priorWindowedFrame!, display: true, animate: false)
    }
    if topPanelPlacement == .insideVideo {
      fadeableViews.insert(topPanelView)
    }
    topPanelView.isHidden = false
    fsState.finishAnimating()

    if Preference.bool(for: .blackOutMonitor) {
      removeBlackWindows()
    }

    if player.info.isPaused {
      // When playback is paused the display link is stopped in order to avoid wasting energy on
      // needless processing. It must be running while transitioning from full screen mode. Now that
      // the transition has completed it can be stopped.
      videoView.displayIdle()
    }

    if #available(macOS 10.12.2, *) {
      player.touchBarSupport.toggleTouchBarEsc(enteringFullScr: false)
    }

    window!.addTitlebarAccessoryViewController(leadingTitlebarAccesoryViewController)
    window!.addTitlebarAccessoryViewController(trailingTitlebarAccesoryViewController)

    // Must not access mpv while it is asynchronously processing stop and quit commands.
    // See comments in windowWillExitFullScreen for details.
    guard !isClosing else { return }
    showOverlays()

    videoViewConstraints.values.forEach { $0.constant = 0 }
    videoView.needsLayout = true
    videoView.layoutSubtreeIfNeeded()
    videoView.videoLayer.resume()

    if Preference.bool(for: .pauseWhenLeavingFullScreen) && player.info.isPlaying {
      player.pause()
    }

    // restore ontop status
    if player.info.isPlaying {
      setWindowFloatingOnTop(isOntop, updateOnTopStatus: false)
    }

    resetCollectionBehavior()
    updateWindowParametersForMPV()
    
    player.events.emit(.windowFullscreenChanged, data: false)
  }

  func toggleWindowFullScreen() {
    guard let window = self.window else { fatalError("make sure the window exists before animating") }

    switch fsState {
    case .windowed:
      guard !player.isInMiniPlayer else { return }
      if Preference.bool(for: .useLegacyFullScreen) {
        self.legacyAnimateToFullscreen()
      } else {
        window.toggleFullScreen(self)
      }
    case let .fullscreen(legacy, oldFrame):
      if legacy {
        self.legacyAnimateToWindowed(framePriorToBeingInFullscreen: oldFrame)
      } else {
        window.toggleFullScreen(self)
      }
    default:
      return
    }
  }

  private func restoreDockSettings() {
    NSApp.presentationOptions.remove(.autoHideMenuBar)
    NSApp.presentationOptions.remove(.autoHideDock)
  }

  private func legacyAnimateToWindowed(framePriorToBeingInFullscreen: NSRect) {
    guard let window = self.window else { fatalError("make sure the window exists before animating") }

    // call delegate
    windowWillExitFullScreen(Notification(name: .iinaLegacyFullScreen))
    // stylemask
    window.styleMask.remove(.borderless)
    if #available(macOS 10.16, *) {
      window.styleMask.insert(.titled)
      (window as! MainWindow).forceKeyAndMain = false
      window.level = .normal
    } else {
      window.styleMask.remove(.fullScreen)
    }
 
    restoreDockSettings()
    // restore window frame and aspect ratio
    let videoSize = player.videoSizeForDisplay
    let aspectRatio = NSSize(width: videoSize.0, height: videoSize.1)
    let useAnimation = Preference.bool(for: .legacyFullScreenAnimation)
    if useAnimation {
      // firstly resize to a big frame with same aspect ratio for better visual experience
      let aspectFrame = aspectRatio.shrink(toSize: window.frame.size).centeredRect(in: window.frame)
      updateVideoAspectRatioConstraint(w: aspectFrame.width, h: aspectFrame.height)
      window.setFrame(aspectFrame, display: true, animate: false)
    }
    // then animate to the original frame
    window.setFrame(framePriorToBeingInFullscreen, display: true, animate: useAnimation)
    updateVideoAspectRatioConstraint(w: aspectRatio.width, h: aspectRatio.height)
    window.aspectRatio = aspectRatio
    // call delegate
    windowDidExitFullScreen(Notification(name: .iinaLegacyFullScreen))
  }

  /// Set the window frame and if needed the content view frame to appropriately use the full screen.
  ///
  /// For screens that contain a camera housing the content view will be adjusted to not use that area of the screen.
  private func setWindowFrameForLegacyFullScreen() {
    guard let window = self.window else { return }
    let screen = window.screen ?? NSScreen.main!
    window.setFrame(screen.frame, display: true, animate: !AccessibilityPreferences.motionReductionEnabled)
    guard let unusable = screen.cameraHousingHeight else { return }
    // This screen contains an embedded camera. Shorten the height of the window's content view's
    // frame to avoid having part of the window obscured by the camera housing.
    let view = window.contentView!
    view.setFrameSize(NSMakeSize(view.frame.width, screen.frame.height - unusable))
  }

  private func legacyAnimateToFullscreen() {
    guard let window = self.window else { fatalError("make sure the window exists before animating") }
    // call delegate
    windowWillEnterFullScreen(Notification(name: .iinaLegacyFullScreen))
    // stylemask
    window.styleMask.insert(.borderless)
    if #available(macOS 10.16, *) {
      window.styleMask.remove(.titled)
      (window as! MainWindow).forceKeyAndMain = true
      window.level = .floating
    } else {
      window.styleMask.insert(.fullScreen)
    }
    // cancel aspect ratio
    window.resizeIncrements = NSSize(width: 1, height: 1)
    // auto hide menubar and dock
    NSApp.presentationOptions.insert(.autoHideMenuBar)
    NSApp.presentationOptions.insert(.autoHideDock)
    // set window frame and in some cases content view frame
    setWindowFrameForLegacyFullScreen()
    // call delegate
    windowDidEnterFullScreen(Notification(name: .iinaLegacyFullScreen))
  }

  // MARK: - Window delegate: Size

  func windowWillResize(_ sender: NSWindow, to frameSize: NSSize) -> NSSize {
    guard let window = window else { return frameSize }
//    Logger.log("WindowWillResize requested with desired size: \(frameSize)", level: .verbose, subsystem: player.subsystem)
    if frameSize.height <= minSize.height || frameSize.width <= minSize.width {
      Logger.log("WindowWillResize: requested size is too small; will change to minimum (\(minSize))", level: .verbose, subsystem: player.subsystem)
      let frameSizeNew = window.aspectRatio.grow(toSize: minSize)
      updateVideoAspectRatioConstraint(w: frameSizeNew.width, h: frameSizeNew.height)
      return frameSizeNew
    }
    updateVideoAspectRatioConstraint(w: frameSize.width, h: frameSize.height)
    return frameSize
  }

  func windowDidResize(_ notification: Notification) {
//    Logger.log("WindowDidResize: \((notification.object as! NSWindow).frame)", level: .verbose, subsystem: player.subsystem)
    guard let window = window else { return }

    // The `videoView` is not updated during full screen animation (unless using a custom one, however it could be
    // unbearably laggy under current render mechanism). Thus when entering full screen, we should keep `videoView`'s
    // aspect ratio. Otherwise, when entered full screen, there will be an awkward animation that looks like
    // `videoView` "resized" to screen size suddenly when mpv redraws the video content in correct aspect ratio.
    if case let .animating(toFullScreen, _, _) = fsState {
      let aspect: NSSize
      let targetFrame: NSRect
      if toFullScreen {
        aspect = window.aspectRatio == .zero ? window.frame.size : window.aspectRatio
        targetFrame = aspect.shrink(toSize: window.frame.size).centeredRect(in: window.contentView!.frame)
      } else {
        aspect = window.screen?.frame.size ?? NSScreen.main!.frame.size
        targetFrame = aspect.grow(toSize: window.frame.size).centeredRect(in: window.contentView!.frame)
      }

      updateVideoAspectRatioConstraint(w: targetFrame.width, h: targetFrame.height)

      setConstraintsForVideoView([
        .left: targetFrame.minX,
        .right:  targetFrame.maxX - window.frame.width,
        .bottom: -targetFrame.minY,
        .top: window.frame.height - targetFrame.maxY
      ])
    }

    // interactive mode
    if isInInteractiveMode {
      cropSettingsView?.cropBoxView.resized(with: videoView.frame)
    }

    // TODO: pull out this logic into separate func
    // update control bar position
    if oscPosition == .floating {
      let cph = Preference.float(for: .controlBarPositionHorizontal)
      let cpv = Preference.float(for: .controlBarPositionVertical)

      let windowWidth = window.frame.width
      let margin: CGFloat = 10
      let minWindowWidth: CGFloat = 480 // 460 + 20 margin
      var xPos: CGFloat

      if windowWidth < minWindowWidth {
        // osc is compressed
        xPos = windowWidth / 2
      } else {
        // osc has full width
        let oscHalfWidth: CGFloat = 230
        xPos = windowWidth * CGFloat(cph)
        if xPos - oscHalfWidth < margin {
          xPos = oscHalfWidth + margin
        } else if xPos + oscHalfWidth + margin > windowWidth {
          xPos = windowWidth - oscHalfWidth - margin
        }
      }

      let windowHeight = window.frame.height
      var yPos = windowHeight * CGFloat(cpv)
      let oscHeight: CGFloat = 67
      let yMargin: CGFloat = 25

      if yPos < 0 {
        yPos = 0
      } else if yPos + oscHeight + yMargin > windowHeight {
        yPos = windowHeight - oscHeight - yMargin
      }

      controlBarFloating.xConstraint.constant = xPos
      controlBarFloating.yConstraint.constant = yPos
    }
    
    // Detach the views in oscFloatingTopView manually on macOS 11 only; as it will cause freeze
    if isMacOS11 && oscPosition == .floating {
      guard let maxWidth = [fragVolumeView, fragToolbarView].compactMap({ $0?.frame.width }).max() else {
        return
      }
      
      // window - 10 - controlBarFloating
      // controlBarFloating - 12 - oscFloatingTopView
      let margin: CGFloat = (10 + 12) * 2
      let hide = (window.frame.width
                    - fragControlView.frame.width
                    - maxWidth*2
                    - margin) < 0
      
      let views = oscFloatingTopView.views
      if hide {
        if views.contains(fragVolumeView)
            && views.contains(fragToolbarView) {
          oscFloatingTopView.removeView(fragVolumeView)
          oscFloatingTopView.removeView(fragToolbarView)
        }
      } else {
        if !views.contains(fragVolumeView)
            && !views.contains(fragToolbarView) {
          oscFloatingTopView.addView(fragVolumeView, in: .leading)
          oscFloatingTopView.addView(fragToolbarView, in: .trailing)
        }
      }
    }

    player.events.emit(.windowResized, data: window.frame)
  }

  // resize framebuffer in videoView after resizing.
  func windowDidEndLiveResize(_ notification: Notification) {
    // Must not access mpv while it is asynchronously processing stop and quit commands.
    // See comments in windowWillExitFullScreen for details.
    guard !isClosing else { return }
    let newSize = window!.convertToBacking(videoView.bounds).size
    let videoSizeStr = videoView.videoSize != nil ? "\(videoView.videoSize!)" : "nil"
    Logger.log("WindowDidEndLiveResize(): videoView.videoSize: \(videoSizeStr) -> backingVideoSize: \(newSize)",
               level: .verbose, subsystem: player.subsystem)
    videoView.videoSize = newSize
    updateWindowParametersForMPV()
  }

  func windowDidChangeBackingProperties(_ notification: Notification) {
    Logger.log("WindowDidChangeBackingProperties()", level: .verbose, subsystem: player.subsystem)
    if let oldScale = (notification.userInfo?[NSWindow.oldScaleFactorUserInfoKey] as? NSNumber)?.doubleValue,
       let window = window, oldScale != Double(window.backingScaleFactor) {
      Logger.log("WindowDidChangeBackingProperties: scale factor changed from \(oldScale) to \(Double(window.backingScaleFactor))",
                 level: .verbose, subsystem: player.subsystem)
      // FIXME: more needs to be changed than just this
      videoView.videoLayer.contentsScale = window.backingScaleFactor
    }
  }
  
  override func windowDidChangeScreen(_ notification: Notification) {
    super.windowDidChangeScreen(notification)

    player.events.emit(.windowScreenChanged)
  }

  // MARK: - Window delegate: Activeness status
  func windowDidMove(_ notification: Notification) {
    guard let window = window else { return }
    player.events.emit(.windowMoved, data: window.frame)
  }

  func windowDidBecomeKey(_ notification: Notification) {
    window!.makeFirstResponder(window!)
    if Preference.bool(for: .pauseWhenInactive) && isPausedDueToInactive {
      player.resume()
      isPausedDueToInactive = false
    }
  }

  func windowDidResignKey(_ notification: Notification) {
    // keyWindow is nil: The whole app is inactive
    // keyWindow is another MainWindow: Switched to another video window
    if NSApp.keyWindow == nil ||
      (NSApp.keyWindow?.windowController is MainWindowController ||
        (NSApp.keyWindow?.windowController is MiniPlayerWindowController && NSApp.keyWindow?.windowController != player.miniPlayer)) {
      if Preference.bool(for: .pauseWhenInactive), player.info.isPlaying {
        player.pause()
        isPausedDueToInactive = true
      }
    }
  }

  override func windowDidBecomeMain(_ notification: Notification) {
    super.windowDidBecomeMain(notification)

    if fsState.isFullscreen && Preference.bool(for: .blackOutMonitor) {
      blackOutOtherMonitors()
    }
    player.events.emit(.windowMainStatusChanged, data: true)
  }

  override func windowDidResignMain(_ notification: Notification) {
    super.windowDidResignMain(notification)
    if Preference.bool(for: .blackOutMonitor) {
      removeBlackWindows()
    }
    player.events.emit(.windowMainStatusChanged, data: false)
  }

  func windowWillMiniaturize(_ notification: Notification) {
    if Preference.bool(for: .pauseWhenMinimized), player.info.isPlaying {
      isPausedDueToMiniaturization = true
      player.pause()
    }
  }

  func windowDidMiniaturize(_ notification: Notification) {
    if Preference.bool(for: .togglePipByMinimizingWindow) && !isWindowMiniaturizedDueToPip {
      if #available(macOS 10.12, *) {
        enterPIP()
      }
    }
    player.events.emit(.windowMiniaturized)
  }

  func windowDidDeminiaturize(_ notification: Notification) {
    Logger.log("windowDidDeminiaturize()", level: .verbose, subsystem: player.subsystem)
    if Preference.bool(for: .pauseWhenMinimized) && isPausedDueToMiniaturization {
      player.resume()
      isPausedDueToMiniaturization = false
    }
    if Preference.bool(for: .togglePipByMinimizingWindow) && !isWindowMiniaturizedDueToPip {
      if #available(macOS 10.12, *) {
        exitPIP()
      }
    }
    player.events.emit(.windowDeminiaturized)
  }

  // MARK: - UI: Show / Hide

  @objc func hideOverlaysAndCursor() {
    // don't hide UI when dragging control bar
    if controlBarFloating.isDragging { return }
    hideOverlays()
    NSCursor.setHiddenUntilMouseMoves(true)
  }

  private func hideOverlays() {
    // Don't hide overlays when in PIP
    guard pipStatus == .notInPIP || animationState == .hidden else {
      return
    }

    // Follow energy efficiency best practices and stop the timer that updates the OSC while it is
    // hidden. However the timer can't be stopped if the mini player is being used as it always
    // displays the the OSC or the timer is also updating the information being displayed in the
    // touch bar. Does this host have a touch bar? Is the touch bar configured to show app controls?
    // Is the touch bar awake? Is the host being operated in closed clamshell mode? This is the kind
    // of information needed to avoid running the timer and updating controls that are not visible.
    // Unfortunately in the documentation for NSTouchBar Apple indicates "There’s no need, and no
    // API, for your app to know whether or not there’s a Touch Bar available". So this code keys
    // off whether AppKit has requested that a NSTouchBar object be created. This avoids running the
    // timer on Macs that do not have a touch bar. It also may avoid running the timer when a
    // MacBook with a touch bar is being operated in closed clameshell mode.
    if !player.isInMiniPlayer && !player.needsTouchBar {
      player.invalidateTimer()
    }

    animationState = .willHide
    NSAnimationContext.runAnimationGroup({ (context) in
      context.duration = AccessibilityPreferences.adjustedDuration(UIAnimationDuration)
      fadeableViews.forEach { (v) in
        v.animator().alphaValue = 0
      }
      changeTitleBarVisibility(to: false)
    }) {
      // if no interrupt then hide animation
      if self.animationState == .willHide {
        self.animationState = .hidden
        for v in self.fadeableViews {
          v.isHidden = true
        }
      }
    }
  }

  // Shows fadeableViews and titlebar via fade
  private func showOverlays(completionHandler: (() -> Void)? = nil) {
    if player.disableUI { return }

    animationState = .willShow
    // The OSC was not updated while it was hidden to avoid wasting energy. Update it now.
    player.syncUITime()
    if !player.info.isPaused {
      player.createSyncUITimer()
    }
    NSAnimationContext.runAnimationGroup({ (context) in
      context.duration = AccessibilityPreferences.adjustedDuration(UIAnimationDuration)
      fadeableViews.forEach { (v) in
        v.animator().alphaValue = 1
      }
      changeTitleBarVisibility(to: true)
    }) {
      // if no interrupt then hide animation
      if self.animationState == .willShow {
        self.animationState = .shown
        for v in self.fadeableViews {
          v.isHidden = false
        }
        self.resetOverlaysTimer()
      }
      if let completionHandler = completionHandler {
        completionHandler()
      }
    }
  }

  // MARK: - UI: Show / Hide Timer

  private func resetOverlaysTimer() {
    destroyOverlaysTimer()

    // create new timer
    let timeout = Preference.float(for: .controlBarAutoHideTimeout)
    hideOverlaysTimer = Timer.scheduledTimer(timeInterval: TimeInterval(timeout), target: self, selector: #selector(self.hideOverlaysAndCursor), userInfo: nil, repeats: false)
  }

  private func destroyOverlaysTimer() {
    // if timer exist, destroy first
    if let hideOverlaysTimer = hideOverlaysTimer {
      hideOverlaysTimer.invalidate()
      self.hideOverlaysTimer = nil
    }
  }

  // MARK: - UI: Title

  @objc
  override func updateTitle() {
    if player.info.isNetworkResource {
      window?.title = player.getMediaTitle()
    } else {
      window?.representedURL = player.info.currentURL
      // Workaround for issue #3543, IINA crashes reporting:
      // NSInvalidArgumentException [NSNextStepFrame _displayName]: unrecognized selector
      // When running on an M1 under Big Sur and using legacy full screen.
      //
      // Changes in Big Sur broke the legacy full screen feature. The MainWindowController method
      // legacyAnimateToFullscreen had to be changed to get this feature working again. Under Big
      // Sur that method now calls "window.styleMask.remove(.titled)". Removing titled from the
      // style mask causes the AppKit method NSWindow.setTitleWithRepresentedFilename to trigger the
      // exception listed above. This appears to be a defect in the Cocoa framework. The window's
      // title can still be set directly without triggering the exception. The problem seems to be
      // isolated to the setTitleWithRepresentedFilename method, possibly only when running on an
      // Apple Silicon based Mac. Based on the Apple documentation setTitleWithRepresentedFilename
      // appears to be a convenience method. As a workaround for the issue directly set the window
      // title.
      //
      // This problem has been reported to Apple as:
      // "setTitleWithRepresentedFilename throws NSInvalidArgumentException: NSNextStepFrame _displayName"
      // Feedback number FB9789129
      if Preference.bool(for: .useLegacyFullScreen), #available(macOS 11, *) {
        window?.title = player.info.currentURL?.lastPathComponent ?? ""
      } else {
        window?.setTitleWithRepresentedFilename(player.info.currentURL?.path ?? "")
      }
    }
  }

  // Updates visibility of buttons on the left side of the title bar. Also when the left sidebar is visible,
  // sets the horizontal space needed to push the title bar right, so that it doesn't overlap onto the left sidebar.
  func updateLeadingTitleBarAccessory() {
    leadingSidebarToggleButton.isHidden = !(Preference.bool(for: .showLeadingSidebarToggleButton) && !leadingSidebar.tabGroups.isEmpty)

    let isSpaceNeededForSidebar = leadingSidebar.animationState == .willShow || leadingSidebar.animationState == .shown
    let width: CGFloat
    if isSpaceNeededForSidebar && topPanelPlacement == .insideVideo {
      // Subtract space taken by the 3 standard buttons + other visible buttons
      let sidebarButtonSpace: CGFloat = leadingSidebarToggleButton.isHidden ? 0 : leadingSidebarToggleButton.frame.width
      width = max(0, leadingSidebarWidthConstraint.constant - trafficLightButtonsWidth - sidebarButtonSpace)
    } else {
      width = 0
    }
    leadingTitleBarTrailingSpaceConstraint.constant = width
  }

  // Updates visibility of buttons on the right side of the title bar. Also when the right sidebar is visible,
  // sets the horizontal space needed to push the title bar left, so that it doesn't overlap onto the right sidebar
  func updateTrailingTitleBarAccessory() {
    trailingSidebarToggleButton.isHidden = !(Preference.bool(for: .showTrailingSidebarToggleButton) && !trailingSidebar.tabGroups.isEmpty)

    pinToTopButton.isHidden = Preference.bool(for: .alwaysShowOnTopIcon) ? false : !isOntop
    pinToTopButton.state = isOntop ? .on : .off

    let isSpaceNeededForSidebar = trailingSidebar.animationState == .willShow || trailingSidebar.animationState == .shown
    var widthToReserve: CGFloat = 0
    if isSpaceNeededForSidebar && topPanelPlacement == .insideVideo {
      widthToReserve = trailingSidebarWidthConstraint.constant
      if !trailingSidebarToggleButton.isHidden {
        widthToReserve -= trailingSidebarToggleButton.frame.width
      }
      if !pinToTopButton.isHidden {
        widthToReserve -= pinToTopButton.frame.width
      }
      widthToReserve = max(0, widthToReserve)
    }
    trailingTitleBarLeadingSpaceConstraint.constant = widthToReserve

    // Add padding to the side for buttons
    let isButtonShowing = !pinToTopButton.isHidden || !trailingSidebarToggleButton.isHidden
    trailingTitleBarTrailingSpaceConstraint.constant = isButtonShowing ? 4 : 0
  }

  // MARK: - UI: OSD

  func updateOSDPosition() {
    guard let contentView = window?.contentView else { return }
    contentView.removeConstraint(additionalInfoToOSDSpaceConstraint)
    contentView.removeConstraint(leadingSidebarToOSDSpaceConstraint)
    contentView.removeConstraint(trailingSidebarToOSDSpaceConstraint)
    let osdPosition: Preference.OSDPosition = Preference.enum(for: .osdPosition)
    switch osdPosition {
    case .topLeft:
      // OSD on left, AdditionalInfo on right
      leadingSidebarToOSDSpaceConstraint = leadingSidebarView.trailingAnchor.constraint(equalTo: osdVisualEffectView.leadingAnchor, constant: -8.0)
      trailingSidebarToOSDSpaceConstraint = trailingSidebarView.leadingAnchor.constraint(equalTo: additionalInfoView.trailingAnchor, constant: 8.0)
      additionalInfoToOSDSpaceConstraint = additionalInfoView.leadingAnchor.constraint(greaterThanOrEqualTo: osdVisualEffectView.trailingAnchor, constant: 8.0)
    case .topRight:
      // AdditionalInfo on left, OSD on right
      leadingSidebarToOSDSpaceConstraint = leadingSidebarView.trailingAnchor.constraint(equalTo: additionalInfoView.leadingAnchor, constant: -8.0)
      trailingSidebarToOSDSpaceConstraint = trailingSidebarView.leadingAnchor.constraint(equalTo: osdVisualEffectView.trailingAnchor, constant: 8.0)
      additionalInfoToOSDSpaceConstraint = additionalInfoView.trailingAnchor.constraint(lessThanOrEqualTo: osdVisualEffectView.leadingAnchor, constant: -8.0)
    }

    leadingSidebarToOSDSpaceConstraint.isActive = true
    trailingSidebarToOSDSpaceConstraint.isActive = true
    additionalInfoToOSDSpaceConstraint.isActive = true
    contentView.layoutSubtreeIfNeeded()
  }

  // Do not call displayOSD directly, call PlayerCore.sendOSD instead.
  func displayOSD(_ message: OSDMessage, autoHide: Bool = true, forcedTimeout: Float? = nil, accessoryView: NSView? = nil, context: Any? = nil) {
    guard player.displayOSD && !isShowingPersistentOSD else { return }

    if hideOSDTimer != nil {
      hideOSDTimer!.invalidate()
      hideOSDTimer = nil
    }
    osdAnimationState = .shown

    let (osdString, osdType) = message.message()

    let osdTextSize = Preference.float(for: .osdTextSize)
    osdLabel.font = NSFont.monospacedDigitSystemFont(ofSize: CGFloat(osdTextSize), weight: .regular)
    osdAccessoryText.font = NSFont.monospacedDigitSystemFont(ofSize: CGFloat(osdTextSize * 0.5).clamped(to: 11...25), weight: .regular)
    osdLabel.stringValue = osdString

    switch osdType {
    case .normal:
      osdStackView.setVisibilityPriority(.notVisible, for: osdAccessoryText)
      osdStackView.setVisibilityPriority(.notVisible, for: osdAccessoryProgress)
    case .withProgress(let value):
      osdStackView.setVisibilityPriority(.notVisible, for: osdAccessoryText)
      osdStackView.setVisibilityPriority(.mustHold, for: osdAccessoryProgress)
      osdAccessoryProgress.doubleValue = value
    case .withText(let text):
      // data for mustache redering
      let osdData: [String: String] = [
        "duration": player.info.videoDuration?.stringRepresentation ?? Constants.String.videoTimePlaceholder,
        "position": player.info.videoPosition?.stringRepresentation ?? Constants.String.videoTimePlaceholder,
        "currChapter": (player.mpv.getInt(MPVProperty.chapter) + 1).description,
        "chapterCount": player.info.chapters.count.description
      ]

      osdStackView.setVisibilityPriority(.mustHold, for: osdAccessoryText)
      osdStackView.setVisibilityPriority(.notVisible, for: osdAccessoryProgress)
      osdAccessoryText.stringValue = try! (try! Template(string: text)).render(osdData)
    }

    osdVisualEffectView.alphaValue = 1
    osdVisualEffectView.isHidden = false
    osdVisualEffectView.layoutSubtreeIfNeeded()

    osdStackView.views(in: .bottom).forEach {
      osdStackView.removeView($0)
    }
    if let accessoryView = accessoryView {
      isShowingPersistentOSD = true
      if context != nil {
        osdContext = context
      }

      if #available(macOS 10.14, *) {} else {
        accessoryView.appearance = NSAppearance(named: .vibrantDark)
      }
      let heightConstraint = NSLayoutConstraint(item: accessoryView, attribute: .height, relatedBy: .greaterThanOrEqual, toItem: nil, attribute: .notAnAttribute, multiplier: 1, constant: 300)
      heightConstraint.priority = .defaultLow
      heightConstraint.isActive = true

      osdStackView.addView(accessoryView, in: .bottom)
      Utility.quickConstraints(["H:|-0-[v(>=240)]-0-|"], ["v": accessoryView])

      // enlarge window if too small
      let winFrame = window!.frame
      var newFrame = winFrame
      if (winFrame.height < 300) {
        newFrame = winFrame.centeredResize(to: winFrame.size.satisfyMinSizeWithSameAspectRatio(NSSize(width: 500, height: 300)))
      }

      accessoryView.wantsLayer = true
      accessoryView.layer?.opacity = 0

      NSAnimationContext.runAnimationGroup({ context in
        context.duration = 0.3
        context.allowsImplicitAnimation = true
        window!.setFrame(newFrame, display: true)
        osdVisualEffectView.layoutSubtreeIfNeeded()
      }, completionHandler: {
        accessoryView.layer?.opacity = 1
      })
    }

    if autoHide {
      let timeout = forcedTimeout ?? Preference.float(for: .osdAutoHideTimeout)
      hideOSDTimer = Timer.scheduledTimer(timeInterval: TimeInterval(timeout), target: self, selector: #selector(self.hideOSD), userInfo: nil, repeats: false)
    }
  }

  @objc
  func hideOSD() {
    NSAnimationContext.runAnimationGroup({ (context) in
      self.osdAnimationState = .willHide
      context.duration = OSDAnimationDuration
      osdVisualEffectView.animator().alphaValue = 0
    }) {
      if self.osdAnimationState == .willHide {
        self.osdAnimationState = .hidden
        self.osdStackView.views(in: .bottom).forEach { self.osdStackView.removeView($0) }
      }
    }
    isShowingPersistentOSD = false
    osdContext = nil
  }

  func updateAdditionalInfo() {
    additionalInfoLabel.stringValue = DateFormatter.localizedString(from: Date(), dateStyle: .none, timeStyle: .short)
    additionalInfoTitle.stringValue = window?.representedURL?.lastPathComponent ?? window?.title ?? ""
    if let capacity = PowerSource.getList().filter({ $0.type == "InternalBattery" }).first?.currentCapacity {
      additionalInfoBattery.stringValue = "\(capacity)%"
      additionalInfoStackView.setVisibilityPriority(.mustHold, for: additionalInfoBatteryView)
    } else {
      additionalInfoStackView.setVisibilityPriority(.notVisible, for: additionalInfoBatteryView)
    }
  }

  // MARK: - UI: Interactive mode

  private func setConstraintsForVideoView(_ constraints: [NSLayoutConstraint.Attribute: CGFloat], animate: Bool = false) {
    for (attr, value) in constraints {
      if let constraint = videoViewConstraints[attr] {
        if animate {
          constraint.animator().constant = value
        } else {
          constraint.constant = value
        }
      }
    }
  }

  func enterInteractiveMode(_ mode: InteractiveMode, selectWholeVideoByDefault: Bool = false) {
    // prerequisites
    guard let window = window else { return }

    if #available(macOS 10.14, *) {
      window.backgroundColor = .windowBackgroundColor
    } else {
      window.backgroundColor = NSColor(calibratedWhite: 0.1, alpha: 1)
    }

    let (ow, oh) = player.originalVideoSize
    guard ow != 0 && oh != 0 else {
      Utility.showAlert("no_video_track")
      return
    }

    isPausedPriorToInteractiveMode = player.info.isPaused
    player.pause()
    isInInteractiveMode = true
    hideOverlays()

    if fsState.isFullscreen {
      let aspect: NSSize
      if window.aspectRatio == .zero {
        let dsize = player.videoSizeForDisplay
        aspect = NSSize(width: dsize.0, height: dsize.1)
      } else {
        aspect = window.aspectRatio
      }
      let frame = aspect.shrink(toSize: window.frame.size).centeredRect(in: window.frame)
      setConstraintsForVideoView([
        .left: frame.minX,
        .right: window.frame.width - frame.maxX,  // `frame.x` should also work
        .bottom: -frame.minY,
        .top: window.frame.height - frame.maxY  // `frame.y` should also work
      ])
      videoView.needsLayout = true
      videoView.layoutSubtreeIfNeeded()
      // force rerender a frame
      videoView.videoLayer.mpvGLQueue.async {
        DispatchQueue.main.sync {
          self.videoView.videoLayer.draw()
        }
      }
    }

    let controlView = mode.viewController()
    controlView.mainWindow = self
    bottomView.isHidden = false
    bottomView.addSubview(controlView.view)
    Utility.quickConstraints(["H:|[v]|", "V:|[v]|"], ["v": controlView.view])

    let origVideoSize = NSSize(width: ow, height: oh)
    // the max region that the video view can occupy
    let newVideoViewBounds = NSRect(x: 20, y: 20 + 60, width: window.frame.width - 40, height: window.frame.height - 104)
    let newVideoViewSize = origVideoSize.shrink(toSize: newVideoViewBounds.size)
    let newVideoViewFrame = newVideoViewBounds.centeredResize(to: newVideoViewSize)

    let newConstants: [NSLayoutConstraint.Attribute: CGFloat] = [
      .left: newVideoViewFrame.minX,
      .right: newVideoViewFrame.maxX - window.frame.width,
      .bottom: -newVideoViewFrame.minY,
      .top: window.frame.height - newVideoViewFrame.maxY
    ]

    let selectedRect: NSRect = selectWholeVideoByDefault ? NSRect(origin: .zero, size: origVideoSize) : .zero

    // add crop setting view
    window.contentView!.addSubview(controlView.cropBoxView)
    controlView.cropBoxView.selectedRect = selectedRect
    controlView.cropBoxView.actualSize = origVideoSize
    controlView.cropBoxView.resized(with: newVideoViewFrame)
    controlView.cropBoxView.isHidden = true
    Utility.quickConstraints(["H:|[v]|", "V:|[v]|"], ["v": controlView.cropBoxView])

    self.cropSettingsView = controlView

    // show crop settings view
    NSAnimationContext.runAnimationGroup({ (context) in
      context.duration = AccessibilityPreferences.adjustedDuration(CropAnimationDuration)
      context.timingFunction = CAMediaTimingFunction(name: .easeIn)
      bottomBarBottomConstraint.animator().constant = 0
      setConstraintsForVideoView(newConstants, animate: true)
    }) {
      self.cropSettingsView?.cropBoxView.isHidden = false
      self.videoView.layer?.shadowColor = .black
      self.videoView.layer?.shadowOpacity = 1
      self.videoView.layer?.shadowOffset = .zero
      self.videoView.layer?.shadowRadius = 3
    }
  }

  func exitInteractiveMode(immediately: Bool = false, then: @escaping () -> Void = {}) {
    window?.backgroundColor = .black

    if !isPausedPriorToInteractiveMode {
      player.resume()
    }
    isInInteractiveMode = false
    cropSettingsView?.cropBoxView.isHidden = true

    // if exit without animation
    if immediately {
      bottomBarBottomConstraint.constant = -InteractiveModeBottomViewHeight
      ([.top, .bottom, .left, .right] as [NSLayoutConstraint.Attribute]).forEach { attr in
        videoViewConstraints[attr]!.constant = 0
      }
      self.cropSettingsView?.cropBoxView.removeFromSuperview()
      self.hideSidebars(animate: false)
      self.bottomView.subviews.removeAll()
      self.bottomView.isHidden = true
      return
    }

    // if with animation
    NSAnimationContext.runAnimationGroup({ (context) in
      context.duration = AccessibilityPreferences.adjustedDuration(CropAnimationDuration)
      context.timingFunction = CAMediaTimingFunction(name: .easeIn)
      bottomBarBottomConstraint.animator().constant = -InteractiveModeBottomViewHeight
      ([.top, .bottom, .left, .right] as [NSLayoutConstraint.Attribute]).forEach { attr in
        videoViewConstraints[attr]!.animator().constant = 0
      }
    }) {
      self.cropSettingsView?.cropBoxView.removeFromSuperview()
      self.hideSidebars(animate: false)
      self.bottomView.subviews.removeAll()
      self.bottomView.isHidden = true
      self.showOverlays()
      then()
    }
  }

  /// Determine if the thumbnail preview can be shown above the progress bar in the on screen controller..
  ///
  /// Normally the OSC's thumbnail preview is shown above the time preview. This is the preferred location. However the
  /// thumbnail preview extends beyond the frame of the OSC. If the OSC is near the top of the window this could result
  /// in the thumbnail extending outside of the window resulting in clipping. This method checks if there is room for the
  /// thumbnail to fully fit in the window. Otherwise the thumbnail must be displayed below the OSC's progress bar.
  /// - Parameters:
  ///   - timePreviewYPos: The y-coordinate of the time preview `TextField`.
  ///   - thumbnailHeight: The height of the thumbnail.
  /// - Returns: `true` if the thumbnail can be shown above the slider, `false` otherwise.
  private func canShowThumbnailAbove(timePreviewYPos: Double, thumbnailHeight: Double) -> Bool {
    switch oscPosition {
    case .top:
      return false
    case .bottom:
      return true
    case .floating:
      // The layout preference for the on screen controller is set to the default floating layout.
      // Must ensure the top of the thumbnail will be below the top of the window.
      let topOfThumbnail = timePreviewYPos + timePreviewWhenSeek.frame.height + thumbnailHeight
      // Normally the height of the usable area of the window can be obtained from the content
      // layout. But when the legacy full screen preference is enabled the layout height may be
      // larger than the content view if the display contains a camera housing. Use the lower of
      // the two heights.
      let windowContentHeight = min(window!.contentLayoutRect.height, window!.contentView!.frame.height)
      return topOfThumbnail <= windowContentHeight
    }
  }

  /** Display time label when mouse over slider */
  private func updateTimeLabel(_ mouseXPos: CGFloat, originalPos: NSPoint) {
    let timeLabelXPos = round(mouseXPos + playSlider.frame.origin.x - timePreviewWhenSeek.frame.width / 2)
    let timeLabelYPos = playSlider.frame.origin.y + playSlider.frame.height
    timePreviewWhenSeek.frame.origin = NSPoint(x: timeLabelXPos, y: timeLabelYPos)
    let sliderFrameInWindow = playSlider.superview!.convert(playSlider.frame.origin, to: nil)
    var percentage = Double((mouseXPos - 3) / (playSlider.frame.width - 6))
    if percentage < 0 {
      percentage = 0
    }

    guard let duration = player.info.videoDuration else { return }
    let previewTime = duration * percentage
    guard timePreviewWhenSeek.stringValue != previewTime.stringRepresentation else { return }

    Logger.log("Updating seek time indicator to: \(previewTime.stringRepresentation)", level: .verbose, subsystem: player.subsystem)
    timePreviewWhenSeek.stringValue = previewTime.stringRepresentation

    if player.info.thumbnailsReady, let image = player.info.getThumbnail(forSecond: previewTime.second)?.image,
        let totalRotation = player.info.totalRotation {
      let imageToDisplay = image.rotate(totalRotation)
      thumbnailPeekView.imageView.image = imageToDisplay
      thumbnailPeekView.isHidden = false

      let thumbLength = imageToDisplay.size.width
      let thumbHeight = imageToDisplay.size.height
      thumbnailPeekView.frame.size = imageToDisplay.size
      Logger.log("Displaying thumbnail: \(thumbLength) W x \(thumbHeight) H", level: .verbose, subsystem: player.subsystem)
      let timePreviewOriginY = timePreviewWhenSeek.superview!.convert(timePreviewWhenSeek.frame.origin, to: nil).y
      let showAbove = canShowThumbnailAbove(timePreviewYPos: timePreviewOriginY, thumbnailHeight: thumbHeight)
      let thumbOriginY: CGFloat
      if showAbove {
        // Show thumbnail above seek time, which is above slider
        thumbOriginY = timePreviewOriginY + timePreviewWhenSeek.frame.height
      } else {
        // Show thumbnail below slider
        thumbOriginY = sliderFrameInWindow.y - thumbHeight
      }
      thumbnailPeekView.frame.origin = NSPoint(x: round(originalPos.x - thumbnailPeekView.frame.width / 2), y: thumbOriginY)
    } else {
      thumbnailPeekView.isHidden = true
    }
  }

  func updateBufferIndicatorView() {
    guard loaded else { return }

    if player.info.isNetworkResource {
      bufferIndicatorView.isHidden = false
      bufferSpin.startAnimation(nil)
      bufferProgressLabel.stringValue = NSLocalizedString("main.opening_stream", comment:"Opening stream…")
      bufferDetailLabel.stringValue = ""
    } else {
      bufferIndicatorView.isHidden = true
    }
  }

  // MARK: - UI: Window size / aspect

  /** Calculate the window frame from a parsed struct of mpv's `geometry` option. */
  func windowFrameFromGeometry(newSize: NSSize? = nil, screen: NSScreen? = nil) -> NSRect? {
    guard let geometry = cachedGeometry ?? player.getGeometry(), let screenFrame = (screen ?? window?.screen)?.visibleFrame else {
      Logger.log("WindowFrameFromGeometry: returning nil", level: .verbose, subsystem: player.subsystem)
      return nil
    }
    Logger.log("WindowFrameFromGeometry: using \(geometry), screenFrame: \(screenFrame)", level: .verbose, subsystem: player.subsystem)

    cachedGeometry = geometry
    var winFrame = window!.frame
    if let ns = newSize {
      winFrame.size.width = ns.width
      winFrame.size.height = ns.height
    }
    let winAspect = winFrame.size.aspect
    var widthOrHeightIsSet = false
    // w and h can't take effect at same time
    if let strw = geometry.w, strw != "0" {
      var w: CGFloat
      if strw.hasSuffix("%") {
        w = CGFloat(Double(String(strw.dropLast()))! * 0.01 * Double(screenFrame.width))
      } else {
        w = CGFloat(Int(strw)!)
      }
      w = max(minSize.width, w)
      winFrame.size.width = w
      winFrame.size.height = w / winAspect
      widthOrHeightIsSet = true
    } else if let strh = geometry.h, strh != "0" {
      var h: CGFloat
      if strh.hasSuffix("%") {
        h = CGFloat(Double(String(strh.dropLast()))! * 0.01 * Double(screenFrame.height))
      } else {
        h = CGFloat(Int(strh)!)
      }
      h = max(minSize.height, h)
      winFrame.size.height = h
      winFrame.size.width = h * winAspect
      widthOrHeightIsSet = true
    }
    // x, origin is window center
    if let strx = geometry.x, let xSign = geometry.xSign {
      let x: CGFloat
      if strx.hasSuffix("%") {
        x = CGFloat(Double(String(strx.dropLast()))! * 0.01 * Double(screenFrame.width)) - winFrame.width / 2
      } else {
        x = CGFloat(Int(strx)!)
      }
      winFrame.origin.x = xSign == "+" ? x : screenFrame.width - x
      // if xSign equals "-", need set right border as origin
      if (xSign == "-") {
        winFrame.origin.x -= winFrame.width
      }
    }
    // y
    if let stry = geometry.y, let ySign = geometry.ySign {
      let y: CGFloat
      if stry.hasSuffix("%") {
        y = CGFloat(Double(String(stry.dropLast()))! * 0.01 * Double(screenFrame.height)) - winFrame.height / 2
      } else {
        y = CGFloat(Int(stry)!)
      }
      winFrame.origin.y = ySign == "+" ? y : screenFrame.height - y
      if (ySign == "-") {
        winFrame.origin.y -= winFrame.height
      }
    }
    // if x and y are not specified
    if geometry.x == nil && geometry.y == nil && widthOrHeightIsSet {
      winFrame.origin.x = (screenFrame.width - winFrame.width) / 2
      winFrame.origin.y = (screenFrame.height - winFrame.height) / 2
    }
    // if the screen has offset
    winFrame.origin.x += screenFrame.origin.x
    winFrame.origin.y += screenFrame.origin.y

    Logger.log("WindowFrameFromGeometry: result: \(winFrame)", level: .verbose, subsystem: player.subsystem)
    return winFrame
  }

  /** Set window size when info available, or video size changed. Called in response to receiving 'video-reconfig' msg  */
  func adjustFrameByVideoSize() {
    guard let window = window else { return }
    Logger.log("AdjustFrameByVideoSize() entered", level: .verbose)

    let (width, height) = player.videoSizeForDisplay
    if width != player.info.displayWidth || height != player.info.displayHeight {
      Logger.log("adjustFrameByVideoSize: videoSizeForDisplay (W: \(width), H: \(height)) does not match PlayerInfo (W: \(player.info.displayWidth!), H: \(player.info.displayHeight!) Rot: \(player.info.userRotation)°)", level: .error)
    }

    // set aspect ratio
    let originalVideoSize = NSSize(width: width, height: height)
    updateVideoAspectRatioConstraint(w: originalVideoSize.width, h: originalVideoSize.height)
    window.aspectRatio = originalVideoSize
    if #available(macOS 10.12, *) {
      pip.aspectRatio = originalVideoSize
    }

    let newSize = window.convertToBacking(videoView.frame).size
    Logger.log("AdjustFrameByVideoSize: videoView.frame: \(videoView.frame) -> backingVideoSize: \(newSize)", level: .verbose)
    videoView.videoSize = newSize

    var rect: NSRect
    let needResizeWindow: Bool

    let frame = fsState.priorWindowedFrame ?? window.frame

    // FIXME: this looks wrong, but what is the actual intent?
    if player.info.justStartedFile {
      // resize option applies
      let resizeTiming = Preference.enum(for: .resizeWindowTiming) as Preference.ResizeWindowTiming
      switch resizeTiming {
      case .always:
        needResizeWindow = true
      case .onlyWhenOpen:
        needResizeWindow = player.info.justOpenedFile
      case .never:
        needResizeWindow = false
      }
    } else {
      // video size changed during playback
      needResizeWindow = true
    }

    Logger.log("From videoSizeForDisplay (\(width)x\(height)), setting frameSize: \(newSize.width)x\(newSize.height); willResizeWindow: \(needResizeWindow)", level: .verbose)

    if needResizeWindow {
      let resizeRatio = (Preference.enum(for: .resizeWindowOption) as Preference.ResizeWindowOption).ratio
      // get videoSize on screen
      var videoSize = originalVideoSize
      let screenRect = window.screen?.visibleFrame

      Logger.log("Starting resizeWindow calculations. OriginalVideoSize: \(videoSize)", level: .verbose)

      if Preference.bool(for: .usePhysicalResolution) {
        videoSize = window.convertFromBacking(
          NSMakeRect(window.frame.origin.x, window.frame.origin.y, CGFloat(width), CGFloat(height))).size
        Logger.log("Converted to physical resolution, result: \(videoSize)", level: .verbose)
      }
      if player.info.justStartedFile {
        if resizeRatio < 0 {
          if let screenSize = screenRect?.size {
            videoSize = videoSize.shrink(toSize: screenSize)
            Logger.log("Shrinking videoSize to fit in screenSize: \(screenSize), result: \(videoSize)", level: .verbose)
          }
        } else {
          videoSize = videoSize.multiply(CGFloat(resizeRatio))
        }
        Logger.log("Applied resizeRatio: (\(resizeRatio)), result: \(videoSize)", level: .verbose)
      }
      // check screen size
      if let screenSize = screenRect?.size {
        videoSize = videoSize.satisfyMaxSizeWithSameAspectRatio(screenSize)
        Logger.log("Constrained max size to screenSize: \(screenSize), result: \(videoSize)", level: .verbose)
      }
      // guard min size
      // must be slightly larger than the min size, or it will crash when the min size is auto saved as window frame size.
      videoSize = videoSize.satisfyMinSizeWithSameAspectRatio(minSize)
      Logger.log("Constrained min size: \(minSize). Final result for videoSize: \(videoSize)", level: .verbose)
      // check if have geometry set (initial window position/size)
      if shouldApplyInitialWindowSize, let wfg = windowFrameFromGeometry(newSize: videoSize) {
        Logger.log("Applied initial window geometry; resulting windowFrame: \(wfg)", level: .verbose)
        rect = wfg
      } else {
        if player.info.justStartedFile, resizeRatio < 0, let screenRect = screenRect {
          rect = screenRect.centeredResize(to: videoSize)
          Logger.log("Did a centered resize using screen rect \(screenRect); resulting windowFrame: \(rect)", level: .verbose)
        } else {
          rect = frame.centeredResize(to: videoSize)
          Logger.log("Did a centered resize using prior frame \(frame); resulting windowFrame: \(rect)", level: .verbose)
        }
      }

    } else {
      // user is navigating in playlist. remain same window width.
      let newHeight = frame.width / CGFloat(width) * CGFloat(height)
      let newSize = NSSize(width: frame.width, height: newHeight).satisfyMinSizeWithSameAspectRatio(minSize)
      rect = NSRect(origin: frame.origin, size: newSize)
      Logger.log("Using same width, with new height (\(newHeight)) \(frame); resulting windowFrame: \(rect)", level: .verbose)
    }

    // maybe not a good position, consider putting these at playback-restart
    player.info.justOpenedFile = false
    player.info.justStartedFile = false
    shouldApplyInitialWindowSize = false

    if fsState.isFullscreen {
      Logger.log("Window is in fullscreen; setting priorWindowedFrame to: \(rect)", level: .verbose)
      fsState.priorWindowedFrame = rect
    } else {
      if let screenFrame = window.screen?.frame {
        rect = rect.constrain(in: screenFrame)
      }
      Logger.log("Updating windowFrame to: \(rect). animate: \(!player.disableWindowAnimation)", level: .verbose)
      if player.disableWindowAnimation {
        window.setFrame(rect, display: true, animate: false)
      } else {
        // animated `setFrame` can be inaccurate!
        window.setFrame(rect, display: true, animate: true)
//        window.setFrame(rect, display: true)
      }
      updateWindowParametersForMPV(withFrame: rect)
    }
    Logger.log("AdjustFrameByVideoSize done; resulting windowFrame: \(rect)", level: .verbose)

    // UI and slider
    updatePlayTime(withDuration: true, andProgressBar: true)
    player.events.emit(.windowSizeAdjusted, data: rect)
  }

  func updateWindowParametersForMPV(withFrame frame: NSRect? = nil) {
    guard let window = self.window else { return }
    if let videoWidth = player.info.videoWidth {
      let windowScale = Double((frame ?? window.frame).width) / Double(videoWidth)
      Logger.log("Updating mpv windowScale to: \(windowScale) (prev: \(player.info.cachedWindowScale))")
      player.info.cachedWindowScale = windowScale
      player.mpv.setDouble(MPVProperty.windowScale, windowScale)
    }
  }

  func setWindowScale(_ scale: Double) {
    guard let window = window, fsState == .windowed else { return }
    let screenFrame = (window.screen ?? NSScreen.main!).visibleFrame
    let (videoWidth, videoHeight) = player.videoSizeForDisplay
    let newFrame: NSRect
    // calculate 1x size
    let useRetinaSize = Preference.bool(for: .usePhysicalResolution)
    let logicalFrame = NSRect(x: window.frame.origin.x,
                             y: window.frame.origin.y,
                             width: CGFloat(videoWidth),
                             height: CGFloat(videoHeight))
    var finalSize = (useRetinaSize ? window.convertFromBacking(logicalFrame) : logicalFrame).size
    // calculate scaled size
    let scalef = CGFloat(scale)
    finalSize.width *= scalef
    finalSize.height *= scalef
    // set size
    if finalSize.width > screenFrame.size.width || finalSize.height > screenFrame.size.height {
      // if final size is bigger than screen
      newFrame = window.frame.centeredResize(to: window.frame.size.shrink(toSize: screenFrame.size)).constrain(in: screenFrame)
    } else {
      // otherwise, resize the window normally
      newFrame = window.frame.centeredResize(to: finalSize.satisfyMinSizeWithSameAspectRatio(minSize)).constrain(in: screenFrame)
    }
    Logger.log("Setting windowScale to: \(scale) -> newFrame: \(newFrame)")
    window.setFrame(newFrame, display: true, animate: true)
  }

  // MARK: - UI: Others

  private func blackOutOtherMonitors() {
    screens = NSScreen.screens.filter { $0 != window?.screen }

    blackWindows = []

    for screen in screens {
      var screenRect = screen.frame
      screenRect.origin = CGPoint(x: 0, y: 0)
      let blackWindow = NSWindow(contentRect: screenRect, styleMask: [], backing: .buffered, defer: false, screen: screen)
      blackWindow.backgroundColor = .black
      blackWindow.level = .iinaBlackScreen

      blackWindows.append(blackWindow)
      blackWindow.makeKeyAndOrderFront(nil)
    }
    Logger.log("Added black windows for \(screens.count); total is now: \(blackWindows.count)", level: .verbose)
  }

  private func removeBlackWindows() {
    for window in blackWindows {
      window.orderOut(self)
    }
    blackWindows = []
    Logger.log("Removed all black windows", level: .verbose)
  }

  override func setWindowFloatingOnTop(_ onTop: Bool, updateOnTopStatus: Bool = true) {
    guard !fsState.isFullscreen else { return }
    super.setWindowFloatingOnTop(onTop, updateOnTopStatus: updateOnTopStatus)

    resetCollectionBehavior()
    // don't know why they will be disabled
    standardWindowButtons.forEach { $0.isEnabled = true }
  }

  // MARK: - Sync UI with playback

  override func updatePlayButtonState(_ state: NSControl.StateValue) {
    super.updatePlayButtonState(state)
    if state == .off {
      speedValueIndex = AppData.availableSpeedValues.count / 2
      leftArrowLabel.isHidden = true
      rightArrowLabel.isHidden = true
    }
  }

  func updateNetworkState() {
    let needShowIndicator = player.info.pausedForCache || player.info.isSeeking

    if needShowIndicator {
      let usedStr = FloatingPointByteCountFormatter.string(fromByteCount: player.info.cacheUsed, prefixedBy: .ki)
      let speedStr = FloatingPointByteCountFormatter.string(fromByteCount: player.info.cacheSpeed)
      let bufferingState = player.info.bufferingState
      bufferIndicatorView.isHidden = false
      bufferProgressLabel.stringValue = String(format: NSLocalizedString("main.buffering_indicator", comment:"Buffering... %d%%"), bufferingState)
      bufferDetailLabel.stringValue = "\(usedStr)B (\(speedStr)/s)"
    } else {
      bufferIndicatorView.isHidden = true
    }
  }

  func updateArrowButtonImage() {
    if arrowBtnFunction == .playlist {
      leftArrowButton.image = #imageLiteral(resourceName: "nextl")
      rightArrowButton.image = #imageLiteral(resourceName: "nextr")
    } else {
      leftArrowButton.image = #imageLiteral(resourceName: "speedl")
      rightArrowButton.image = #imageLiteral(resourceName: "speed")
    }
  }

  // MARK: - IBActions

  @IBAction override func playButtonAction(_ sender: NSButton) {
    super.playButtonAction(sender)
    if (player.info.isPaused) {
      // speed is already reset by playerCore
      speedValueIndex = AppData.availableSpeedValues.count / 2
      leftArrowLabel.isHidden = true
      rightArrowLabel.isHidden = true
      // set speed to 0 if is fastforwarding
      if isFastforwarding {
        player.setSpeed(1)
        isFastforwarding = false
      }
    }
  }

  @IBAction override func muteButtonAction(_ sender: NSButton) {
    super.muteButtonAction(sender)
    player.sendOSD(player.info.isMuted ? .mute : .unMute)
  }

  @IBAction func leftButtonAction(_ sender: NSButton) {
    if arrowBtnFunction == .speed {
      let speeds = AppData.availableSpeedValues.count
      // If fast forwarding change speed to 1x
      if speedValueIndex > speeds / 2 {
        speedValueIndex = speeds / 2
      }

      if sender.intValue == 0 { // Released
        if maxPressure == 1 &&
          (speedValueIndex < speeds / 2 - 1 ||
          Date().timeIntervalSince(lastClick) < minimumPressDuration) { // Single click ended, 2x speed
          speedValueIndex = oldIndex - 1
        } else { // Force Touch or long press ended
          speedValueIndex = speeds / 2
        }
        maxPressure = 0
      } else {
        if sender.intValue == 1 && maxPressure == 0 { // First press
          oldIndex = speedValueIndex
          speedValueIndex -= 1
          lastClick = Date()
        } else { // Force Touch
          speedValueIndex = max(oldIndex - Int(sender.intValue), 0)
        }
        maxPressure = max(maxPressure, sender.intValue)
      }
      arrowButtonAction(left: true)
    } else {
      // trigger action only when released button
      if sender.intValue == 0 {
        arrowButtonAction(left: true)
      }
    }
  }

  @IBAction func rightButtonAction(_ sender: NSButton) {
    if arrowBtnFunction == .speed {
      let speeds = AppData.availableSpeedValues.count
      // If rewinding change speed to 1x
      if speedValueIndex < speeds / 2 {
        speedValueIndex = speeds / 2
      }

      if sender.intValue == 0 { // Released
        if maxPressure == 1 &&
          (speedValueIndex > speeds / 2 + 1 ||
          Date().timeIntervalSince(lastClick) < minimumPressDuration) { // Single click ended
          speedValueIndex = oldIndex + 1
        } else { // Force Touch or long press ended
          speedValueIndex = speeds / 2
        }
        maxPressure = 0
      } else {
        if sender.intValue == 1 && maxPressure == 0 { // First press
          oldIndex = speedValueIndex
          speedValueIndex += 1
          lastClick = Date()
        } else { // Force Touch
          speedValueIndex = min(oldIndex + Int(sender.intValue), speeds - 1)
        }
        maxPressure = max(maxPressure, sender.intValue)
      }
      arrowButtonAction(left: false)
    } else {
      // trigger action only when released button
      if sender.intValue == 0 {
        arrowButtonAction(left: false)
      }
    }
  }

  /** handle action of both left and right arrow button */
  func arrowButtonAction(left: Bool) {
    switch arrowBtnFunction {
    case .speed:
      isFastforwarding = true
      let speedValue = AppData.availableSpeedValues[speedValueIndex]
      player.setSpeed(speedValue)
      if speedValueIndex == 5 {
        leftArrowLabel.isHidden = true
        rightArrowLabel.isHidden = true
      } else if speedValueIndex < 5 {
        leftArrowLabel.isHidden = false
        rightArrowLabel.isHidden = true
        leftArrowLabel.stringValue = String(format: "%.2fx", speedValue)
      } else if speedValueIndex > 5 {
        leftArrowLabel.isHidden = true
        rightArrowLabel.isHidden = false
        rightArrowLabel.stringValue = String(format: "%.0fx", speedValue)
      }
      // if is paused
      if playButton.state == .off {
        updatePlayButtonState(.on)
        player.resume()
      }

    case .playlist:
      player.mpv.command(left ? .playlistPrev : .playlistNext, checkError: false)

    case .seek:
      player.seek(relativeSecond: left ? -10 : 10, option: .relative)

    }
  }

  @IBAction func togglePinToTop(_ sender: NSButton) {
    setWindowFloatingOnTop(!isOntop)
  }

  @IBAction func toggleLeadingSidebarVisibility(_ sender: NSButton) {
    toggleVisibility(of: leadingSidebar)
  }

  @IBAction func toggleTrailingSidebarVisibility(_ sender: NSButton) {
    toggleVisibility(of: trailingSidebar)
  }

  /** When slider changes */
  @IBAction override func playSliderChanges(_ sender: NSSlider) {
    // guard let event = NSApp.currentEvent else { return }
    guard !player.info.fileLoading else { return }
    super.playSliderChanges(sender)

    // seek and update time
    let percentage = 100 * sender.doubleValue / sender.maxValue
    // label
    timePreviewWhenSeek.frame.origin = CGPoint(
      x: round(sender.knobPointPosition() - timePreviewWhenSeek.frame.width / 2),
      y: playSlider.frame.origin.y + playSlider.frame.height)
    let seekTime = player.info.videoDuration! * percentage * 0.01
    Logger.log("PlaySliderChanged: setting time indicator to: \(seekTime.stringRepresentation)")
    timePreviewWhenSeek.stringValue = seekTime.stringRepresentation
  }

  @objc func toolBarButtonAction(_ sender: NSButton) {
    guard let buttonType = Preference.ToolBarButton(rawValue: sender.tag) else { return }
    switch buttonType {
    case .fullScreen:
      toggleWindowFullScreen()
    case .musicMode:
      player.switchToMiniPlayer()
    case .pip:
      if #available(macOS 10.12, *) {
        if pipStatus == .inPIP {
          exitPIP()
        } else if pipStatus == .notInPIP {
          enterPIP()
        }
      }
    case .playlist:
      showSidebar(forTabGroup: .playlist)
    case .settings:
      showSidebar(forTabGroup: .settings)
    case .subTrack:
      quickSettingView.showSubChooseMenu(forView: sender, showLoadedSubs: true)
    }
  }

  // MARK: - Utility

  internal override func handleIINACommand(_ cmd: IINACommand) {
    super.handleIINACommand(cmd)
    switch cmd {
    case .togglePIP:
      if #available(macOS 10.12, *) {
        menuTogglePIP(.dummy)
      }
    case .videoPanel:
      menuShowVideoQuickSettings(.dummy)
    case .audioPanel:
      menuShowAudioQuickSettings(.dummy)
    case .subPanel:
      menuShowSubQuickSettings(.dummy)
    case .playlistPanel:
      menuShowPlaylistPanel(.dummy)
    case .chapterPanel:
      menuShowChaptersPanel(.dummy)
    case .toggleMusicMode:
      menuSwitchToMiniPlayer(.dummy)
    case .deleteCurrentFileHard:
      menuDeleteCurrentFileHard(.dummy)
    case .biggerWindow:
      let item = NSMenuItem()
      item.tag = 11
      menuChangeWindowSize(item)
    case .smallerWindow:
      let item = NSMenuItem()
      item.tag = 10
      menuChangeWindowSize(item)
    case .fitToScreen:
      let item = NSMenuItem()
      item.tag = 3
      menuChangeWindowSize(item)
    default:
      break
    }
  }

  private func resetCollectionBehavior() {
    guard !fsState.isFullscreen else { return }
    if Preference.bool(for: .useLegacyFullScreen) {
      window?.collectionBehavior = [.managed, .fullScreenAuxiliary]
    } else {
      window?.collectionBehavior = [.managed, .fullScreenPrimary]
    }
  }

}

// MARK: - Picture in Picture

@available(macOS 10.12, *)
extension MainWindowController: PIPViewControllerDelegate {

  func enterPIP() {
    guard pipStatus != .inPIP else { return }
    pipStatus = .inPIP
    showOverlays()

    pipVideo = NSViewController()
    pipVideo.view = videoView
    pip.playing = player.info.isPlaying
    pip.title = window?.title

    pip.presentAsPicture(inPicture: pipVideo)
    pipOverlayView.isHidden = false

    if let window = self.window {
      let windowShouldDoNothing = window.styleMask.contains(.fullScreen) || window.isMiniaturized
      let pipBehavior = windowShouldDoNothing ? .doNothing : Preference.enum(for: .windowBehaviorWhenPip) as Preference.WindowBehaviorWhenPip
      switch pipBehavior {
      case .doNothing:
        break
      case .hide:
        isWindowHidden = true
        window.orderOut(self)
        break
      case .minimize:
        isWindowMiniaturizedDueToPip = true
        window.miniaturize(self)
        break
      }
      if Preference.bool(for: .pauseWhenPip) {
        player.pause()
      }
    }

    player.events.emit(.pipChanged, data: true)
  }

  func exitPIP() {
    guard pipStatus == .inPIP else { return }
    if pipShouldClose(pip) {
      // Prod Swift to pick the dismiss(_ viewController: NSViewController)
      // overload over dismiss(_ sender: Any?). A change in the way implicitly
      // unwrapped optionals are handled in Swift means that the wrong method
      // is chosen in this case. See https://bugs.swift.org/browse/SR-8956.
      pip.dismiss(pipVideo!)
    }
    player.events.emit(.pipChanged, data: false)
  }

  func doneExitingPIP() {
    if isWindowHidden {
      window?.makeKeyAndOrderFront(self)
    }

    pipStatus = .notInPIP

    addVideoViewToWindow()

    // Similarly, we need to run a redraw here as well. We check to make sure we
    // are paused, because this causes a janky animation in either case but as
    // it's not necessary while the video is playing and significantly more
    // noticeable, we only redraw if we are paused.
    let currentTrackIsAlbumArt = player.info.currentTrack(.video)?.isAlbumart ?? false
    if player.info.isPaused || currentTrackIsAlbumArt {
      videoView.videoLayer.draw(forced: true)
    }

    resetOverlaysTimer()

    isWindowMiniaturizedDueToPip = false
    isWindowHidden = false
  }

  func prepareForPIPClosure(_ pip: PIPViewController) {
    guard pipStatus == .inPIP else { return }
    guard let window = window else { return }
    // This is called right before we're about to close the PIP
    pipStatus = .intermediate

    // Hide the overlay view preemptively, to prevent any issues where it does
    // not hide in time and ends up covering the video view (which will be added
    // to the window under everything else, including the overlay).
    pipOverlayView.isHidden = true

    // Set frame to animate back to
    if fsState.isFullscreen {
      let newVideoSize = videoView.frame.size.shrink(toSize: window.frame.size)
      pip.replacementRect = newVideoSize.centeredRect(in: .init(origin: .zero, size: window.frame.size))
    } else {
      pip.replacementRect = window.contentView?.frame ?? .zero
    }
    pip.replacementWindow = window

    // Bring the window to the front and deminiaturize it
    NSApp.activate(ignoringOtherApps: true)
    window.deminiaturize(pip)
  }

  func pipWillClose(_ pip: PIPViewController) {
    prepareForPIPClosure(pip)
  }

  func pipShouldClose(_ pip: PIPViewController) -> Bool {
    prepareForPIPClosure(pip)
    return true
  }

  func pipDidClose(_ pip: PIPViewController) {
    doneExitingPIP()
  }

  func pipActionPlay(_ pip: PIPViewController) {
    player.resume()
  }

  func pipActionPause(_ pip: PIPViewController) {
    player.pause()
  }

  func pipActionStop(_ pip: PIPViewController) {
    // Stopping PIP pauses playback
    player.pause()
  }
}<|MERGE_RESOLUTION|>--- conflicted
+++ resolved
@@ -45,12 +45,7 @@
   static let detachEarliest = NSStackView.VisibilityPriority(rawValue: 750)
 }
 
-<<<<<<< HEAD
 typealias AnimationBlock = (NSAnimationContext) -> Void
-=======
-// The minimum distance that the user must drag before their click or tap gesture is interpreted as a drag gesture:
-fileprivate let minimumInitialDragDistance: CGFloat = 3.0
->>>>>>> 4f3fef28
 
 class MainWindowController: PlayerWindowController {
 
@@ -1218,16 +1213,9 @@
   }
 
   override func mouseDown(with event: NSEvent) {
-<<<<<<< HEAD
-    if Logger.isEnabled(.verbose) {
-      Logger.log("MainWindow mouseDown \(event.locationInWindow)", level: .verbose, subsystem: player.subsystem)
-    }
-    workaroundCursorDefect()
-=======
     if Logger.enabled && Logger.Level.preferred >= .verbose {
       Logger.log("MainWindow mouseDown @ \(event.locationInWindow)", level: .verbose, subsystem: player.subsystem)
     }
->>>>>>> 4f3fef28
     // do nothing if it's related to floating OSC
     guard !controlBarFloating.isDragging else { return }
     // record current mouse pos
@@ -1244,29 +1232,11 @@
 
       if let mousePosRelatedToWindow = mousePosRelatedToWindow {
         if !isDragging {
-<<<<<<< HEAD
-          // Require that the user must drag the cursor at least a small distance for it to start a "drag" (`isDragging==true`)
-          // The user's action will only be counted as a click if `isDragging==false` when `mouseUp` is called.
-          // (Apple's trackpad in particular is very sensitive and tends to call `mouseDragged()` if there is even the slightest
-          // roll of the finger during a click, and the distance of the "drag" may be less than 1 pixel)
-          if mousePosRelatedToWindow.isWithinRadius(radius: Constants.Distance.mainWindowMinInitialDragThreshold,
-                                                    ofPoint: event.locationInWindow) {
-            return
-          }
-          if Logger.enabled && Logger.Level.preferred >= .verbose {
-            Logger.log("MainWindow mouseDrag: minimum dragging distance was met!", level: .verbose, subsystem: player.subsystem)
-          }
-          isDragging = true
-        }
-        if isDragging {
-          window?.performDrag(with: event)
-        }
-=======
           /// Require that the user must drag the cursor at least a small distance for it to start a "drag" (`isDragging==true`)
           /// The user's action will only be counted as a click if `isDragging==false` when `mouseUp` is called.
           /// (Apple's trackpad in particular is very sensitive and tends to call `mouseDragged()` if there is even the slightest
           /// roll of the finger during a click, and the distance of the "drag" may be less than `minimumInitialDragDistance`)
-          if mousePosRelatedToWindow.distance(to: event.locationInWindow) <= minimumInitialDragDistance {
+          if mousePosRelatedToWindow.distance(to: event.locationInWindow) <= Constants.Distance.mainWindowMinInitialDragThreshold {
             return
           }
           if Logger.enabled && Logger.Level.preferred >= .verbose {
@@ -1275,26 +1245,16 @@
           isDragging = true
         }
         window?.performDrag(with: event)
->>>>>>> 4f3fef28
       }
     }
   }
 
   override func mouseUp(with event: NSEvent) {
-<<<<<<< HEAD
-    if Logger.isEnabled(.verbose) {
-      Logger.log("MainWindow mouseUp. isDragging: \(isDragging), clickCount: \(event.clickCount)",
+    if Logger.enabled && Logger.Level.preferred >= .verbose {
+      Logger.log("MainWindow mouseUp @ \(event.locationInWindow), isDragging: \(isDragging), clickCount: \(event.clickCount)",
                  level: .verbose, subsystem: player.subsystem)
     }
 
-    workaroundCursorDefect()
-=======
-    if Logger.enabled && Logger.Level.preferred >= .verbose {
-      Logger.log("MainWindow mouseUp @ \(event.locationInWindow), isDragging: \(isDragging), isResizingSidebar: \(isResizingSidebar), clickCount: \(event.clickCount)",
-                 level: .verbose, subsystem: player.subsystem)
-    }
-
->>>>>>> 4f3fef28
     mousePosRelatedToWindow = nil
     if isDragging {
       // if it's a mouseup after dragging window
@@ -1304,18 +1264,12 @@
     } else {
       // if it's a mouseup after clicking
 
-      // Single click. Note that `event.clickCount` will be 0 if there is at least one call to `mouseDragged()`,
-      // but we will only count it as a drag if `isDragging==true`
-<<<<<<< HEAD
+      /// Single click. Note that `event.clickCount` will be 0 if there is at least one call to `mouseDragged()`,
+      /// but we will only count it as a drag if `isDragging==true`
       if event.clickCount <= 1 && !isMouseEvent(event, inAnyOf: [leadingSidebarView, trailingSidebarView, subPopoverView]) {
         if hideSidebarsOnClick() {
           return
         }
-=======
-      if event.clickCount <= 1 && !isMouseEvent(event, inAnyOf: [sideBarView, subPopoverView]) && sideBarStatus != .hidden {
-        hideSideBar()
-        return
->>>>>>> 4f3fef28
       }
       if event.clickCount == 2 && isMouseEvent(event, inAnyOf: [titleBarView]) {
         let userDefault = UserDefaults.standard.string(forKey: "AppleActionOnDoubleClick")
