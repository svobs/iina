--- conflicted
+++ resolved
@@ -218,8 +218,6 @@
   @objc func menuToggleDeinterlace(_ sender: NSMenuItem) {
     player.toggleDeinterlace(sender.state != .on)
   }
-<<<<<<< HEAD
-=======
 
   @objc
   func menuToggleVideoFilterString(_ sender: NSMenuItem) {
@@ -258,8 +256,6 @@
       vfWindow.reloadTable()
     }
   }
-}
->>>>>>> c9dcd406
 
 // MARK: - Audio
 
@@ -288,8 +284,6 @@
   @objc func menuResetAudioDelay(_ sender: NSMenuItem) {
     player.setAudioDelay(0)
   }
-<<<<<<< HEAD
-=======
 
   @objc
   func menuToggleAudioFilterString(_ sender: NSMenuItem) {
@@ -297,8 +291,6 @@
       menuToggleFilterString(string, forType: MPVProperty.af)
     }
   }
-}
->>>>>>> c9dcd406
 
 // MARK: - Sub
 
