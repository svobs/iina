--- conflicted
+++ resolved
@@ -35,7 +35,6 @@
   }
 }
 
-<<<<<<< HEAD
 extension mpv_event_end_file {
   // For help with debugging
   var reasonString: String {
@@ -62,8 +61,6 @@
   }
 }
 
-=======
->>>>>>> 7cf013bc
 // Global functions
 
 class MPVController: NSObject {
@@ -90,11 +87,7 @@
 
   var openGLContext: CGLContextObj! = nil
 
-<<<<<<< HEAD
   var mpvVersion: String!
-=======
-  var mpvVersion: String { getString(MPVProperty.mpvVersion)! }
->>>>>>> 7cf013bc
 
   var queue: DispatchQueue
 
@@ -350,7 +343,6 @@
     // Create a new mpv instance and an associated client API handle to control the mpv instance.
     mpv = mpv_create()
 
-<<<<<<< HEAD
     let userOptions: [[String]]
     if Preference.bool(for: .enableAdvancedSettings) {
       if let opts = Preference.value(for: .userOptions) as? [[String]] {
@@ -365,8 +357,6 @@
       userOptions = []
     }
 
-=======
->>>>>>> 7cf013bc
     // User default settings
 
     if !player.info.isRestoring {
