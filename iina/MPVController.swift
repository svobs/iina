--- conflicted
+++ resolved
@@ -13,6 +13,31 @@
 fileprivate let no_str = "no"
 
 fileprivate let logEvents = false
+
+/*
+ * Change this variable to adjust threshold for *receiving* MPV_EVENT_LOG_MESSAGE messages.
+ * NOTE: Lua keybindings require at *least* level "debug", so don't set threshold to be stricter than this level
+ */
+fileprivate let mpvLogSubscriptionLevel: String = "debug"
+
+/*
+ "no"    - disable absolutely all messages
+ "fatal" - critical/aborting errors
+ "error" - simple errors
+ "warn"  - possible problems
+ "info"  - informational message
+ "v"     - noisy informational message
+ "debug" - very noisy technical information
+ "trace" - extremely noisy
+ */
+fileprivate let mpvSubsystem = Logger.makeSubsystem("mpv")
+fileprivate let logLevelMap: [String: Logger.Level] = ["fatal": .error,
+                                                       "error": .error,
+                                                       "warn": .warning,
+                                                       "info": .debug,
+                                                       "v": .verbose,
+                                                       "debug": .debug,
+                                                       "trace": .verbose]
 
 extension mpv_event_id: CustomStringConvertible {
   // Generated code from mpv is objc and does not have Swift's built-in enum name introspection.
@@ -367,7 +392,7 @@
     chkErr(mpv_set_option_string(mpv, MPVOption.Input.inputConf, inputConfPath))
 
     // Receive log messages at given level of verbosity.
-    chkErr(mpv_request_log_messages(mpv, MPVLogHandler.mpvLogSubscriptionLevel.description))
+    chkErr(mpv_request_log_messages(mpv, mpvLogSubscriptionLevel))
 
     // Request tick event.
     // chkErr(mpv_request_event(mpv, MPV_EVENT_TICK, 1))
@@ -898,21 +923,14 @@
 
     case MPV_EVENT_LOG_MESSAGE:
       let dataOpaquePtr = OpaquePointer(event.pointee.data)
-<<<<<<< HEAD
-      if let dataPtr = UnsafeMutablePointer<mpv_event_log_message>(dataOpaquePtr) {
-        let prefix = String(cString: (dataPtr.pointee.prefix)!)
-        let level = String(cString: (dataPtr.pointee.level)!)
-        let message = String(cString: (dataPtr.pointee.text)!)
-
-        mpvLogHandler.handleLogMessage(prefix: prefix, level: level, msg: message)
-      }
-=======
-      let msg = UnsafeMutablePointer<mpv_event_log_message>(dataOpaquePtr)
-      let prefix = String(cString: (msg?.pointee.prefix)!)
-      let level = String(cString: (msg?.pointee.level)!)
-      let text = String(cString: (msg?.pointee.text)!).trimmingCharacters(in: .newlines)
+      guard let dataPtr = UnsafeMutablePointer<mpv_event_log_message>(dataOpaquePtr) else { return }
+      let prefix = String(cString: (dataPtr.pointee.prefix)!)
+      let level = String(cString: (dataPtr.pointee.level)!)
+      let text = String(cString: (dataPtr.pointee.text)!)
+
       Logger.log("[\(prefix)] \(level): \(text)", level: logLevelMap[level] ?? .verbose, subsystem: mpvSubsystem)
->>>>>>> ae81b205
+
+      mpvLogHandler.handleLogMessage(prefix: prefix, level: level, msg: text)
 
     case MPV_EVENT_HOOK:
       let userData = event.pointee.reply_userdata
