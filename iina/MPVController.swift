--- conflicted
+++ resolved
@@ -179,12 +179,8 @@
   ///   - playerCore: The player this `MPVController` will be associated with.
   init(playerCore: PlayerCore) {
     self.player = playerCore
-<<<<<<< HEAD
     self.queue = MPVController.createQueue(playerLabel: playerCore.label)
     self.mpvLogScanner = MPVLogScanner(player: playerCore)
-=======
-    subsystem = Logger.makeSubsystem("mpv\(player.playerNumber)")
->>>>>>> 0ababb4e
     super.init()
   }
 
@@ -723,6 +719,7 @@
   /// - Reference: [Concurrency and OpenGL](https://developer.apple.com/library/archive/documentation/GraphicsImaging/Conceptual/OpenGL-MacProgGuide/opengl_threading/opengl_threading.html)
   /// - Reference: [OpenGL Context](https://www.khronos.org/opengl/wiki/OpenGL_Context)
   /// - Attention: Do not forget to unlock the OpenGL context by calling `unlockOpenGLContext`
+  @discardableResult
   func lockAndSetOpenGLContext() -> Bool {
     guard let openGLContext else { return false }
     CGLLockContext(openGLContext)
@@ -1441,9 +1438,6 @@
       player.reloadQuickSettingsView()
 
     case MPVOption.PlaybackControl.loopPlaylist, MPVOption.PlaybackControl.loopFile:
-<<<<<<< HEAD
-      player.syncUI(.loop)
-=======
       DispatchQueue.main.async { [self] in
         let loopMode = player.getLoopMode()
         switch loopMode {
@@ -1456,7 +1450,6 @@
         }
         player.syncUI(.loop)
       }
->>>>>>> 0ababb4e
 
     case MPVOption.Video.deinterlace:
       guard let data = UnsafePointer<Bool>(OpaquePointer(property.data))?.pointee else { break }
