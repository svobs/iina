--- conflicted
+++ resolved
@@ -1462,11 +1462,7 @@
       player.reloadQuickSettingsView()
 
     case MPVOption.Audio.mute:
-<<<<<<< HEAD
       guard let isMuted = UnsafePointer<Bool>(OpaquePointer(property.data))?.pointee else {
-=======
-      guard let data = UnsafePointer<Bool>(OpaquePointer(property.data))?.pointee else {
->>>>>>> 50f4aaba
         logPropertyValueError(MPVOption.Audio.mute, property.format)
         break
       }
@@ -1919,19 +1915,11 @@
   /// - Parameter property: Name of the property whose value changed.
   /// - Parameter format: Format of the value contained in the property change event.
   private func logPropertyValueError(_ property: String, _ format: mpv_format) {
-<<<<<<< HEAD
-    guard property != MPVProperty.videoParamsRotate, format != MPV_FORMAT_NONE else { return }
+    guard property != MPVProperty.videoParamsRotate || format != MPV_FORMAT_NONE else { return }
     log.error("""
     Value of property \(property) in the property change event could not be converted from
     \(format) to the expected type
     """)
-=======
-    guard property != MPVProperty.videoParamsRotate || format != MPV_FORMAT_NONE else { return }
-    log("""
-      Value of property \(property) in the property change event could not be converted from
-      \(format) to the expected type
-      """, level: .error)
->>>>>>> 50f4aaba
   }
 }
 
