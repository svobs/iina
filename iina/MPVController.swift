//
//  MPVController.swift
//  iina
//
//  Created by lhc on 8/7/16.
//  Copyright © 2016 lhc. All rights reserved.
//

import Cocoa
import JavaScriptCore
import VideoToolbox

fileprivate let yes_str = "yes"
fileprivate let no_str = "no"

fileprivate let logEvents = false

/*
 * Change this variable to adjust threshold for *receiving* MPV_EVENT_LOG_MESSAGE messages.
 * NOTE: Lua keybindings require at *least* level "debug", so don't set threshold to be stricter than this level
 */
fileprivate let mpvLogSubscriptionLevel: String = MPVLogLevel.debug.description

fileprivate func errorString(_ code: Int32) -> String {
  return String(cString: mpv_error_string(code))
}

extension mpv_event_id: CustomStringConvertible {
  // Generated code from mpv is objc and does not have Swift's built-in enum name introspection.
  // We provide that here using mpv_event_name()
  public var description: String {
    get {
      String(cString: mpv_event_name(self))
    }
  }
}

extension mpv_event_end_file {
  // For help with debugging
  var reasonString: String {
    let reason = self.reason
    var reasonString: String
    switch reason {
    case MPV_END_FILE_REASON_EOF:
      reasonString = "EOF"
    case MPV_END_FILE_REASON_STOP:
      reasonString = "STOP"
    case MPV_END_FILE_REASON_QUIT:
      reasonString = "QUIT"
    case MPV_END_FILE_REASON_ERROR:
      reasonString = "ERROR"
    case MPV_END_FILE_REASON_REDIRECT:
      reasonString = "REDIRECT"
    default:
      reasonString = "???"
    }
    if reason == MPV_END_FILE_REASON_ERROR {
      reasonString += " \(error) (\(errorString(error)))"
    }
    return reasonString
  }
}

// Global functions

class MPVController: NSObject {
  static var watchLaterOptions: String = ""

  struct UserData {
    static let screenshot: UInt64 = 1000000
  }

  /// Version number of the libass library.
  ///
  /// The mpv libass version property returns an integer encoded as a hex binary-coded decimal.
  var libassVersion: String {
    let version = getInt(MPVProperty.libassVersion)
    let major = String(version >> 28 & 0xF, radix: 16)
    let minor = String(version >> 20 & 0xFF, radix: 16)
    let patch = String(version >> 12 & 0xFF, radix: 16)
    return "\(major).\(minor).\(patch)"
  }

  // The mpv_handle
  var mpv: OpaquePointer!
  var mpvRenderContext: OpaquePointer?

  var openGLContext: CGLContextObj! = nil

  var mpvVersion: String!

  var queue: DispatchQueue

  static func createQueue(playerLabel: String) -> DispatchQueue {
    return DispatchQueue.newDQ(label: "com.colliderli.iina.controller.\(playerLabel)", qos: .userInitiated)
  }

  unowned let player: PlayerCore

  var needRecordSeekTime: Bool = false
  var recordedSeekStartTime: CFTimeInterval = 0
  var recordedSeekTimeListener: ((Double) -> Void)?

<<<<<<< HEAD
  let mpvLogScanner: MPVLogScanner!

=======
>>>>>>> 3cde0e11
  @Atomic private var hooks: [UInt64: MPVHookValue] = [:]
  private var hookCounter: UInt64 = 1

  let observeProperties: [String: mpv_format] = [
    MPVProperty.trackList: MPV_FORMAT_NONE,
    MPVProperty.vf: MPV_FORMAT_NONE,
    MPVProperty.af: MPV_FORMAT_NONE,
    MPVOption.Video.videoAspectOverride: MPV_FORMAT_NONE,
    MPVOption.TrackSelection.vid: MPV_FORMAT_INT64,
    MPVOption.TrackSelection.aid: MPV_FORMAT_INT64,
    MPVOption.TrackSelection.sid: MPV_FORMAT_INT64,
    MPVOption.Subtitles.secondarySid: MPV_FORMAT_INT64,
    MPVOption.PlaybackControl.pause: MPV_FORMAT_FLAG,
    MPVOption.PlaybackControl.loopPlaylist: MPV_FORMAT_STRING,
    MPVOption.PlaybackControl.loopFile: MPV_FORMAT_STRING,
    MPVProperty.chapter: MPV_FORMAT_INT64,
    MPVOption.Video.deinterlace: MPV_FORMAT_FLAG,
    MPVOption.Video.hwdec: MPV_FORMAT_STRING,
    MPVOption.Video.videoRotate: MPV_FORMAT_INT64,
    MPVOption.Audio.mute: MPV_FORMAT_FLAG,
    MPVOption.Audio.volume: MPV_FORMAT_DOUBLE,
    MPVOption.Audio.audioDelay: MPV_FORMAT_DOUBLE,
    MPVOption.PlaybackControl.speed: MPV_FORMAT_DOUBLE,
    MPVOption.Subtitles.secondarySubVisibility: MPV_FORMAT_FLAG,
    MPVOption.Subtitles.secondarySubDelay: MPV_FORMAT_DOUBLE,
    MPVOption.Subtitles.secondarySubPos: MPV_FORMAT_DOUBLE,
    MPVOption.Subtitles.subDelay: MPV_FORMAT_DOUBLE,
    MPVOption.Subtitles.subPos: MPV_FORMAT_DOUBLE,
    MPVOption.Subtitles.subColor: MPV_FORMAT_STRING,
    MPVOption.Subtitles.subFont: MPV_FORMAT_STRING,
    MPVOption.Subtitles.subFontSize: MPV_FORMAT_INT64,
    MPVOption.Subtitles.subBold: MPV_FORMAT_FLAG,
    MPVOption.Subtitles.subBorderColor: MPV_FORMAT_STRING,
    MPVOption.Subtitles.subBorderSize: MPV_FORMAT_INT64,
    MPVOption.Subtitles.subBackColor: MPV_FORMAT_STRING,
    MPVOption.Subtitles.subScale: MPV_FORMAT_DOUBLE,
    MPVOption.Subtitles.subVisibility: MPV_FORMAT_FLAG,
    MPVOption.Equalizer.contrast: MPV_FORMAT_INT64,
    MPVOption.Equalizer.brightness: MPV_FORMAT_INT64,
    MPVOption.Equalizer.gamma: MPV_FORMAT_INT64,
    MPVOption.Equalizer.hue: MPV_FORMAT_INT64,
    MPVOption.Equalizer.saturation: MPV_FORMAT_INT64,
    MPVOption.Window.fullscreen: MPV_FORMAT_FLAG,
    MPVOption.Window.ontop: MPV_FORMAT_FLAG,
    MPVOption.Window.windowScale: MPV_FORMAT_DOUBLE,
    MPVProperty.mediaTitle: MPV_FORMAT_STRING,
    MPVProperty.videoParamsRotate: MPV_FORMAT_INT64,
    MPVProperty.videoParamsPrimaries: MPV_FORMAT_STRING,
    MPVProperty.videoParamsGamma: MPV_FORMAT_STRING,
    MPVProperty.idleActive: MPV_FORMAT_FLAG
  ]

  /// Map from mpv codec name to core media video codec types.
  ///
  /// This map only contains the mpv codecs `adjustCodecWhiteList` can remove from the mpv `hwdec-codecs` option.
  /// If any codec types are added then `HardwareDecodeCapabilities` will need to be updated to support them.
  private let mpvCodecToCodecTypes: [String: [CMVideoCodecType]] = [
    "av1": [kCMVideoCodecType_AV1],
    "prores": [kCMVideoCodecType_AppleProRes422, kCMVideoCodecType_AppleProRes422HQ,
               kCMVideoCodecType_AppleProRes422LT, kCMVideoCodecType_AppleProRes422Proxy,
               kCMVideoCodecType_AppleProRes4444, kCMVideoCodecType_AppleProRes4444XQ,
               kCMVideoCodecType_AppleProResRAW, kCMVideoCodecType_AppleProResRAWHQ],
    "vp9": [kCMVideoCodecType_VP9]
  ]

  var log: Logger.Subsystem {
    return mpvLogScanner.mpvLogSubsystem
  }

  /// Creates a `MPVController` object.
  /// - Parameters:
  ///   - playerCore: The player this `MPVController` will be associated with.
  init(playerCore: PlayerCore) {
    self.player = playerCore
    self.queue = MPVController.createQueue(playerLabel: playerCore.label)
    self.mpvLogScanner = MPVLogScanner(player: playerCore)
    super.init()
  }

  deinit {
    removeOptionObservers()
  }
  /// Remove codecs from the hardware decoding white list that this Mac does not support.
  ///
  /// As explained in [HWAccelIntro](https://trac.ffmpeg.org/wiki/HWAccelIntro),  [FFmpeg](https://ffmpeg.org/)
  /// will automatically fall back to software decoding. _However_ when it does so `FFmpeg` emits an error level log message
  /// referring to "Failed setup". This has confused users debugging problems. To eliminate the overhead of setting up for hardware
  /// decoding only to have it fail, this method removes codecs from the mpv
  /// [hwdec-codecs](https://mpv.io/manual/stable/#options-hwdec-codecs) option that are known to not have
  /// hardware decoding support on this Mac. This is not comprehensive. This method only covers the recent codecs whose support
  /// for hardware decoding varies among Macs. This merely reduces the dependence upon the FFmpeg fallback to software decoding
  /// feature in some cases.
  private func adjustCodecWhiteList() {
    // Allow the user to override this behavior.
    guard !userOptionsContains(MPVOption.Video.hwdecCodecs) else {
      log.debug("""
        Option \(MPVOption.Video.hwdecCodecs) has been set in advanced settings, \
        will not adjust white list
        """)
      return
    }
    guard let whitelist = getString(MPVOption.Video.hwdecCodecs) else {
      // Internal error. Make certain this method is called after mpv_initialize which sets the
      // default value.
      log.error("Failed to obtain the value of option \(MPVOption.Video.hwdecCodecs)")
      return
    }
    log.debug("Hardware decoding whitelist (\(MPVOption.Video.hwdecCodecs)) is set to \(whitelist)")
    var adjusted: [String] = []
    var needsAdjustment = false
  codecLoop: for codec in whitelist.components(separatedBy: ",") {
    guard let codecTypes = mpvCodecToCodecTypes[codec] else {
      // Not a codec this method supports removing. Retain it in the option value.
      adjusted.append(codec)
      continue
    }
    // The mpv codec name can map to multiple codec types. If hardware decoding is supported for
    // any of them retain the codec in the option value.
    for codecType in codecTypes {
      if HardwareDecodeCapabilities.shared.isSupported(codecType) {
        adjusted.append(codec)
        continue codecLoop
      }
    }
    needsAdjustment = true
    log.debug("This Mac does not support \(codec) hardware decoding")
  }
    // Only set the option if a change is needed to avoid logging when nothing has changed.
    if needsAdjustment {
      setString(MPVOption.Video.hwdecCodecs, adjusted.joined(separator: ","))
    }
  }

  /// Determine if this Mac has an Apple Silicon chip.
  /// - Returns: `true` if running on a Mac with an Apple Silicon chip, `false` otherwise.
  private func runningOnAppleSilicon() -> Bool {
    // Old versions of macOS do not support Apple Silicon.
    if #unavailable(macOS 11.0) {
      return false
    }
    var sysinfo = utsname()
    let result = uname(&sysinfo)
    guard result == EXIT_SUCCESS else {
      log.error("uname failed returning \(result)")
      return false
    }
    let data = Data(bytes: &sysinfo.machine, count: Int(_SYS_NAMELEN))
    guard let machine = String(bytes: data, encoding: .ascii) else {
      log.error("Failed to construct string for sysinfo.machine")
      return false
    }
    return machine.starts(with: "arm64")
  }

  /// Apply a workaround for issue [#4486](https://github.com/iina/iina/issues/4486), if needed.
  ///
  /// On Macs with an Intel chip VP9 hardware acceleration is causing a hang in
  ///[VTDecompressionSessionWaitForAsynchronousFrames](https://developer.apple.com/documentation/videotoolbox/1536066-vtdecompressionsessionwaitforasy).
  /// This has been reproduced with FFmpeg and has been reported in ticket [9599](https://trac.ffmpeg.org/ticket/9599).
  ///
  /// The workaround removes VP9 from the value of the mpv [hwdec-codecs](https://mpv.io/manual/master/#options-hwdec-codecs) option,
  /// the list of codecs eligible for hardware acceleration.
  private func applyHardwareAccelerationWorkaround() {
    // The problem is not reproducible under Apple Silicon.
    guard !runningOnAppleSilicon() else {
      log.debug("Running on Apple Silicon, not applying FFmpeg 9599 workaround")
      return
    }
    // Allow the user to override this behavior.
    guard !userOptionsContains(MPVOption.Video.hwdecCodecs) else {
      log.debug("""
        Option \(MPVOption.Video.hwdecCodecs) has been set in advanced settings, \
        not applying FFmpeg 9599 workaround
        """)
      return
    }
    guard let whitelist = getString(MPVOption.Video.hwdecCodecs) else {
      // Internal error. Make certain this method is called after mpv_initialize which sets the
      // default value.
      log.error("Failed to obtain the value of option \(MPVOption.Video.hwdecCodecs)")
      return
    }
    var adjusted: [String] = []
    var needsWorkaround = false
  codecLoop: for codec in whitelist.components(separatedBy: ",") {
    guard codec == "vp9" else {
      adjusted.append(codec)
      continue
    }
    needsWorkaround = true
  }
    if needsWorkaround {
      log.debug("Disabling hardware acceleration for VP9 encoded videos to workaround FFmpeg 9599")
      setString(MPVOption.Video.hwdecCodecs, adjusted.joined(separator: ","))
    }
  }

  /// Returns true if mpv's state has fallen behind the current user intention and it is currently operating on an entry
  /// which IINA doesn't care about anymore.
  ///
  /// mpv's `playlist-current-pos` tracks the lifecycle of a playlist entry from start to end.
  /// Should not be confused with `playlist-playing-pos`, which is used for the "playing" highlighted row in the playlist.
  func isStale() -> Bool {
    assert(DispatchQueue.isExecutingIn(queue))
    let mpv = getInt(MPVProperty.playlistCurrentPos)
    guard let iina = player.info.currentPlayback?.playlistPos else {
      // Note: not current if both are nil
      player.log.verbose("The current playlistPos from mpv (\(mpv)) is stale because there should be no media loaded")
      return true
    }
    let isStale = mpv != iina
    player.log.verbose("IINA \(iina), mpv \(mpv) → isStale=\(isStale.yesno)")
    return isStale
  }

  func updateKeepOpenOptionFromPrefs() {
    setUserOption(PK.keepOpenOnFileEnd, type: .other, forName: MPVOption.Window.keepOpen,
                  level: .verbose) { key in
      let keepOpen = Preference.bool(for: PK.keepOpenOnFileEnd)
      let keepOpenPl = !Preference.bool(for: PK.playlistAutoPlayNext)
      return keepOpenPl ? "always" : (keepOpen ? yes_str : no_str)
    }

    setUserOption(PK.playlistAutoPlayNext, type: .other, forName: MPVOption.Window.keepOpen,
                  level: .verbose) { key in
      let keepOpen = Preference.bool(for: PK.keepOpenOnFileEnd)
      let keepOpenPl = !Preference.bool(for: PK.playlistAutoPlayNext)
      return keepOpenPl ? "always" : (keepOpen ? yes_str : no_str)
    }
  }

  /**
   Init the mpv context, set options
   */
  func mpvInit() {
    player.log.verbose("Init mpv")
    // Create a new mpv instance and an associated client API handle to control the mpv instance.
    mpv = mpv_create()

    // User default settings

    if !player.info.isRestoring {
      if Preference.bool(for: .enableInitialVolume) {
        setUserOption(PK.initialVolume, type: .int, forName: MPVOption.Audio.volume, sync: false,
                      level: .verbose)
      } else {
        setUserOption(PK.softVolume, type: .int, forName: MPVOption.Audio.volume, sync: false,
                      level: .verbose)
      }
    }

    // - Advanced

    // disable internal OSD
    let useMpvOSD = Preference.bool(for: .enableAdvancedSettings) && Preference.bool(for: .useMpvOsd)
    // FIXME: need to keep this synced with useMpvOsd during run
    player.isUsingMpvOSD = useMpvOSD
    if useMpvOSD {
      player.hideOSD()
    } else {
      chkErr(mpv_set_option_string(mpv, MPVOption.OSD.osdLevel, "0"))
    }

    // log
    if Logger.enabled {
      let path = Logger.logDirectory.appendingPathComponent("mpv-\(player.label).log").path
      player.log.debug("Path of mpv log: \(path.quoted)")
      chkErr(setOptionString(MPVOption.ProgramBehavior.logFile, path, level: .verbose))
    }

    // - General

    let setScreenshotPath = { (key: Preference.Key) -> String in
      let screenshotPath = Preference.string(for: .screenshotFolder)!
      return Preference.bool(for: .screenshotSaveToFile) ?
      NSString(string: screenshotPath).expandingTildeInPath :
      Utility.screenshotCacheURL.path
    }

    setUserOption(PK.screenshotFolder, type: .other, forName: MPVOption.Screenshot.screenshotDir,
                  level: .verbose, transformer: setScreenshotPath)
    setUserOption(PK.screenshotSaveToFile, type: .other, forName: MPVOption.Screenshot.screenshotDir,
                  level: .verbose, transformer: setScreenshotPath)

    setUserOption(PK.screenshotFormat, type: .other, forName: MPVOption.Screenshot.screenshotFormat,
                  level: .verbose) { key in
      let v = Preference.integer(for: key)
      return Preference.ScreenshotFormat(rawValue: v)?.string
    }

    setUserOption(PK.screenshotTemplate, type: .string, forName: MPVOption.Screenshot.screenshotTemplate,
                  level: .verbose)

    // Disable mpv's media key system as it now uses the MediaPlayer Framework.
    // Dropped media key support in 10.11 and 10.12.
    chkErr(mpv_set_option_string(mpv, MPVOption.Input.inputMediaKeys, no_str))

    updateKeepOpenOptionFromPrefs()

    chkErr(setOptionString(MPVOption.WatchLater.watchLaterDir, Utility.watchLaterURL.path, level: .verbose))
    setUserOption(PK.resumeLastPosition, type: .bool, forName: MPVOption.WatchLater.savePositionOnQuit,
                  level: .verbose)
    setUserOption(PK.resumeLastPosition, type: .bool, forName: "resume-playback", level: .verbose)

    if !player.info.isRestoring {  // if restoring, will use stored windowFrame instead
      setUserOption(.initialWindowSizePosition, type: .string, forName: MPVOption.Window.geometry,
                    level: .verbose)
    }

    // - Codec

    setUserOption(PK.hardwareDecoder, type: .other, forName: MPVOption.Video.hwdec,
                  level: .verbose) { key in
      let value = Preference.integer(for: key)
      return Preference.HardwareDecoderOption(rawValue: value)?.mpvString ?? "auto"
    }

    setUserOption(PK.maxVolume, type: .int, forName: MPVOption.Audio.volumeMax, level: .verbose)

    setUserOption(PK.videoThreads, type: .int, forName: MPVOption.Video.vdLavcThreads, level: .verbose)
    setUserOption(PK.audioThreads, type: .int, forName: MPVOption.Audio.adLavcThreads, level: .verbose)

    setUserOption(PK.audioLanguage, type: .string, forName: MPVOption.TrackSelection.alang,
                  level: .verbose)

    var spdif: [String] = []
    if Preference.bool(for: PK.spdifAC3) { spdif.append("ac3") }
    if Preference.bool(for: PK.spdifDTS){ spdif.append("dts") }
    if Preference.bool(for: PK.spdifDTSHD) { spdif.append("dts-hd") }
    setString(MPVOption.Audio.audioSpdif, spdif.joined(separator: ","), level: .verbose)

    setUserOption(PK.audioDevice, type: .string, forName: MPVOption.Audio.audioDevice, level: .verbose)

    setUserOption(PK.replayGain, type: .other, forName: MPVOption.Audio.replaygain) { key in
      let value = Preference.integer(for: key)
      return Preference.ReplayGainOption(rawValue: value)?.mpvString ?? "no"
    }
    setUserOption(PK.replayGainPreamp, type: .float, forName: MPVOption.Audio.replaygainPreamp)
    setUserOption(PK.replayGainClip, type: .bool, forName: MPVOption.Audio.replaygainClip)
    setUserOption(PK.replayGainFallback, type: .float, forName: MPVOption.Audio.replaygainFallback)

    // - Sub

    chkErr(setOptionString(MPVOption.Subtitles.subAuto, "no", level: .verbose))
    chkErr(setOptionalOptionString(MPVOption.Subtitles.subCodepage,
                                   Preference.string(for: .defaultEncoding), level: .verbose))
    player.info.subEncoding = Preference.string(for: .defaultEncoding)

    let subOverrideHandler: OptionObserverInfo.Transformer = { key in
      let v = Preference.bool(for: .ignoreAssStyles)
      let level: Preference.SubOverrideLevel = Preference.enum(for: .subOverrideLevel)
      return v ? level.string : "yes"
    }

    setUserOption(PK.ignoreAssStyles, type: .other, forName: MPVOption.Subtitles.subAssOverride,
                  level: .verbose, transformer: subOverrideHandler)
    setUserOption(PK.subOverrideLevel, type: .other, forName: MPVOption.Subtitles.subAssOverride,
                  level: .verbose, transformer: subOverrideHandler)

    setUserOption(PK.subTextFont, type: .string, forName: MPVOption.Subtitles.subFont, level: .verbose)
    setUserOption(PK.subTextSize, type: .float, forName: MPVOption.Subtitles.subFontSize, level: .verbose)

    setUserOption(PK.subTextColorString, type: .color, forName: MPVOption.Subtitles.subColor, level: .verbose)
    setUserOption(PK.subBgColorString, type: .color, forName: MPVOption.Subtitles.subBackColor, level: .verbose)

    setUserOption(PK.subBold, type: .bool, forName: MPVOption.Subtitles.subBold, level: .verbose)
    setUserOption(PK.subItalic, type: .bool, forName: MPVOption.Subtitles.subItalic, level: .verbose)

    setUserOption(PK.subBlur, type: .float, forName: MPVOption.Subtitles.subBlur, level: .verbose)
    setUserOption(PK.subSpacing, type: .float, forName: MPVOption.Subtitles.subSpacing, level: .verbose)

    setUserOption(PK.subBorderSize, type: .float, forName: MPVOption.Subtitles.subBorderSize,
                  level: .verbose)
    setUserOption(PK.subBorderColorString, type: .color, forName: MPVOption.Subtitles.subBorderColor,
                  level: .verbose)

    setUserOption(PK.subShadowSize, type: .float, forName: MPVOption.Subtitles.subShadowOffset,
                  level: .verbose)
    setUserOption(PK.subShadowColorString, type: .color, forName: MPVOption.Subtitles.subShadowColor,
                  level: .verbose)

    setUserOption(PK.subAlignX, type: .other, forName: MPVOption.Subtitles.subAlignX,
                  level: .verbose) { key in
      let v = Preference.integer(for: key)
      return Preference.SubAlign(rawValue: v)?.stringForX
    }

    setUserOption(PK.subAlignY, type: .other, forName: MPVOption.Subtitles.subAlignY,
                  level: .verbose) { key in
      let v = Preference.integer(for: key)
      return Preference.SubAlign(rawValue: v)?.stringForY
    }

    setUserOption(PK.subMarginX, type: .int, forName: MPVOption.Subtitles.subMarginX, level: .verbose)
    setUserOption(PK.subMarginY, type: .int, forName: MPVOption.Subtitles.subMarginY, level: .verbose)

    setUserOption(PK.subPos, type: .int, forName: MPVOption.Subtitles.subPos, level: .verbose)

    setUserOption(PK.subLang, type: .string, forName: MPVOption.TrackSelection.slang, level: .verbose)

    setUserOption(PK.displayInLetterBox, type: .bool, forName: MPVOption.Subtitles.subUseMargins, level: .verbose)
    setUserOption(PK.displayInLetterBox, type: .bool, forName: MPVOption.Subtitles.subAssForceMargins, level: .verbose)

    setUserOption(PK.subScaleWithWindow, type: .bool, forName: MPVOption.Subtitles.subScaleByWindow, level: .verbose)

    // - Network / cache settings

    setUserOption(PK.enableCache, type: .other, forName: MPVOption.Cache.cache,
                  level: .verbose) { key in
      return Preference.bool(for: key) ? nil : "no"
    }

    setUserOption(PK.defaultCacheSize, type: .other, forName: MPVOption.Demuxer.demuxerMaxBytes,
                  level: .verbose) { key in
      return "\(Preference.integer(for: key))KiB"
    }
    setUserOption(PK.secPrefech, type: .int, forName: MPVOption.Cache.cacheSecs, level: .verbose)

    setUserOption(PK.userAgent, type: .other, forName: MPVOption.Network.userAgent,
                  level: .verbose) { key in
      let ua = Preference.string(for: key)!
      return ua.isEmpty ? nil : ua
    }

    setUserOption(PK.transportRTSPThrough, type: .other, forName: MPVOption.Network.rtspTransport,
                  level: .verbose) { key in
      let v: Preference.RTSPTransportation = Preference.enum(for: .transportRTSPThrough)
      return v.string
    }

    setUserOption(PK.ytdlEnabled, type: .bool, forName: MPVOption.ProgramBehavior.ytdl, level: .verbose)
    setUserOption(PK.ytdlRawOptions, type: .string, forName: MPVOption.ProgramBehavior.ytdlRawOptions,
                  level: .verbose)
    let propertiesToReset = [MPVOption.PlaybackControl.abLoopA, MPVOption.PlaybackControl.abLoopB]
    chkErr(setOptionString(MPVOption.ProgramBehavior.resetOnNextFile,
                           propertiesToReset.joined(separator: ","), level: .verbose))

    // As mpv support for audio using the AVFoundation framework is new we enable it before applying
    // user's settings. This allows a user to roll back to the Core Audio framework should a problem
    // be encountered with the new code.
    // TODO: "avfoundation" has unacceptable 2s lag when muting. Add "ao" switch to Settings UI instead
// [fall back to coreaudio for now!]   chkErr(setOptionString(MPVOption.Audio.ao, "avfoundation", level: .verbose))

    // Set user defined conf dir.
    if Preference.bool(for: .enableAdvancedSettings),
       Preference.bool(for: .useUserDefinedConfDir),
       var userConfDir = Preference.string(for: .userDefinedConfDir) {
      userConfDir = NSString(string: userConfDir).standardizingPath
      setOptionString("config", "yes", level: .verbose)
      let status = setOptionString(MPVOption.ProgramBehavior.configDir, userConfDir)
      if status < 0 {
        DispatchQueue.main.async {
          Utility.showAlert("extra_option.config_folder", arguments: [userConfDir])
        }
      }
    }

    // Set user defined options.
    if Preference.bool(for: .enableAdvancedSettings) {
      if let userOptions = Preference.value(for: .userOptions) as? [[String]] {
        if !userOptions.isEmpty {
          log.debug("Setting \(userOptions.count) user configured mpv option values")
          userOptions.forEach { op in
            let status = setOptionString(op[0], op[1])
            if status < 0 {
              let errorString = String(cString: mpv_error_string(status))
              DispatchQueue.main.async {  // do not block startup! Must avoid deadlock in static initializers
                Utility.showAlert("extra_option.error", arguments: [op[0], op[1], status, errorString])
              }
            }
          }
        }
      } else {
        DispatchQueue.main.async {  // do not block startup! Must avoid deadlock in static initializers
          Utility.showAlert("extra_option.cannot_read")
        }
      }
    }

    // Load external scripts

    // Load keybindings. This is still required for mpv to handle media keys or apple remote.
    let inputConfPath = ConfTableState.current.selectedConfFilePath
    chkErr(setOptionalOptionString(MPVOption.Input.inputConf, inputConfPath, level: .verbose))

    // Receive log messages at given level of verbosity.
    chkErr(mpv_request_log_messages(mpv, mpvLogSubscriptionLevel))

    // Request tick event.
    // chkErr(mpv_request_event(mpv, MPV_EVENT_TICK, 1))

    // Set a custom function that should be called when there are new events.
    mpv_set_wakeup_callback(self.mpv, { (ctx) in
      let mpvController = unsafeBitCast(ctx, to: MPVController.self)
      mpvController.readEvents()
    }, mutableRawPointerOf(obj: self))

    // Observe properties.
    observeProperties.forEach { (k, v) in
      mpv_observe_property(mpv, 0, k, v)
    }

    // Initialize an uninitialized mpv instance. If the mpv instance is already running, an error is returned.
    chkErr(mpv_initialize(mpv))

    // The option watch-later-options is not available until after the mpv instance is initialized.
    // Workaround for mpv issue #14417, watch-later-options missing secondary subtitle delay and sid.
    // Allow the user to override this workaround by setting this mpv option in advanced settings.
    if !userOptionsContains(MPVOption.WatchLater.watchLaterOptions),
       var watchLaterOptions = getString(MPVOption.WatchLater.watchLaterOptions) {

      // In mpv 0.38.0 the default value for the watch-later-options property contains the options
      // sid and sub-delay, but not the corresponding options for the secondary subtitle. This
      // inconsistency is likely to confuse users, so insure the secondary options are also saved in
      // watch later files. Issue #14417 has been fixed, so this workaround will not be needed after
      // the next mpv upgrade.
      var needsUpdate = false
      if watchLaterOptions.contains(MPVOption.TrackSelection.sid),
         !watchLaterOptions.contains(MPVOption.Subtitles.secondarySid) {
        log.debug("Adding \(MPVOption.Subtitles.secondarySid) to \(MPVOption.WatchLater.watchLaterOptions)")
        watchLaterOptions += "," + MPVOption.Subtitles.secondarySid
        needsUpdate = true
      }
      if watchLaterOptions.contains(MPVOption.Subtitles.subDelay),
         !watchLaterOptions.contains(MPVOption.Subtitles.secondarySubDelay) {
        log.debug("Adding \(MPVOption.Subtitles.secondarySubDelay) to \(MPVOption.WatchLater.watchLaterOptions)")
        watchLaterOptions += "," + MPVOption.Subtitles.secondarySubDelay
        needsUpdate = true
      }
      if needsUpdate {
        setString(MPVOption.WatchLater.watchLaterOptions, watchLaterOptions, level: .verbose)
      }
    }
    if let watchLaterOptions = getString(MPVOption.WatchLater.watchLaterOptions) {
      let sorted = watchLaterOptions.components(separatedBy: ",").sorted().joined(separator: ",")
      log.debug("Options mpv is configured to save in watch later files: \(sorted)")
    }

    // Must be called after mpv_initialize which sets the default value for hwdec-codecs.
    adjustCodecWhiteList()
    applyHardwareAccelerationWorkaround()

    // Set options that can be override by user's config. mpv will log user config when initialize,
    // so we put them here.
    chkErr(setString(MPVOption.Video.vo, "libmpv", level: .verbose))
    chkErr(setString(MPVOption.Window.keepaspect, "no", level: .verbose))
    chkErr(setString(MPVOption.Video.gpuHwdecInterop, "auto", level: .verbose))

    // The option watch-later-options is not available until after the mpv instance is initialized.
    // In mpv 0.34.1 the default value for the watch-later-options property contains the option
    // sub-visibility, but the option secondary-sub-visibility is missing. This inconsistency is
    // likely to confuse users, so insure the visibility setting for secondary subtitles is also
    // saved in watch later files.
    if let watchLaterOptions = getString(MPVOption.WatchLater.watchLaterOptions),
       watchLaterOptions.contains(MPVOption.Subtitles.subVisibility),
       !watchLaterOptions.contains(MPVOption.Subtitles.secondarySubVisibility) {
      setString(MPVOption.WatchLater.watchLaterOptions, watchLaterOptions + "," +
                MPVOption.Subtitles.secondarySubVisibility)
    }
    if let watchLaterOptions = getString(MPVOption.WatchLater.watchLaterOptions) {
      player.log.debug("Options mpv is configured to save in watch later files: \(watchLaterOptions)")
      MPVController.watchLaterOptions = watchLaterOptions
      NotificationCenter.default.post(name: .watchLaterOptionsDidChange, object: player)
    }

    // get version
    mpvVersion = getString(MPVProperty.mpvVersion)

    // Unlike upstream IINA, we do not start any mpv cores until a window has been opened.
    // So we must wait until now to log this info, instead of at app start.
    // Should be fine to log this for every mpv core - it may be useful to have it in every mpv log file.
    player.log.debug("Using \(mpvVersion!) and libass \(libassVersion)")
    player.log.verbose("Configuration when building mpv: \(getString(MPVProperty.mpvConfiguration)!)")
  }

  /// Initialize the `mpv` renderer.
  ///
  /// This method creates and initializes the `mpv` renderer and sets the callback that `mpv` calls when a new video frame is available.
  ///
  /// - Note: Advanced control must be enabled for the screenshot command to work when the window flag is used. See issue
  ///         [#4822](https://github.com/iina/iina/issues/4822) for details.
  /// Initialize the `mpv` renderer.
  ///
  /// This method creates and initializes the `mpv` renderer and sets the callback that `mpv` calls when a new video frame is available.
  ///
  /// - Note: Advanced control must be enabled for the screenshot command to work when the window flag is used. See issue
  ///         [#4822](https://github.com/iina/iina/issues/4822) for details.
  func mpvInitRendering() {
    guard let mpv = mpv else {
      fatalError("mpvInitRendering() should be called after mpv handle being initialized!")
    }
    let apiType = UnsafeMutableRawPointer(mutating: (MPV_RENDER_API_TYPE_OPENGL as NSString).utf8String)
    var openGLInitParams = mpv_opengl_init_params(get_proc_address: mpvGetOpenGLFunc,
                                                  get_proc_address_ctx: nil)
    withUnsafeMutablePointer(to: &openGLInitParams) { openGLInitParams in
      var advanced: CInt = 1
      withUnsafeMutablePointer(to: &advanced) { advanced in
        var params = [
          mpv_render_param(type: MPV_RENDER_PARAM_API_TYPE, data: apiType),
          mpv_render_param(type: MPV_RENDER_PARAM_OPENGL_INIT_PARAMS, data: openGLInitParams),
          mpv_render_param(type: MPV_RENDER_PARAM_ADVANCED_CONTROL, data: advanced),
          mpv_render_param()
        ]
        chkErr(mpv_render_context_create(&mpvRenderContext, mpv, &params))
      }
      openGLContext = CGLGetCurrentContext()
      mpv_render_context_set_update_callback(mpvRenderContext!, mpvUpdateCallback, mutableRawPointerOf(obj: player.videoView.videoLayer))
    }
  }

  /// Lock the OpenGL context associated with the mpv renderer and set it to be the current context for this thread.
  ///
  /// This method is needed to meet this requirement from `mpv/render.h`:
  ///
  /// If the OpenGL backend is used, for all functions the OpenGL context must be "current" in the calling thread, and it must be the
  /// same OpenGL context as the `mpv_render_context` was created with. Otherwise, undefined behavior will occur.
  ///
  /// - Reference: [mpv render.h](https://github.com/mpv-player/mpv/blob/master/libmpv/render.h)
  /// - Reference: [Concurrency and OpenGL](https://developer.apple.com/library/archive/documentation/GraphicsImaging/Conceptual/OpenGL-MacProgGuide/opengl_threading/opengl_threading.html)
  /// - Reference: [OpenGL Context](https://www.khronos.org/opengl/wiki/OpenGL_Context)
  /// - Attention: Do not forget to unlock the OpenGL context by calling `unlockOpenGLContext`
  @discardableResult
  func lockAndSetOpenGLContext() -> Bool {
    guard let openGLContext else { return false }
    CGLLockContext(openGLContext)
    CGLSetCurrentContext(openGLContext)
    return true
  }

  /// Unlock the OpenGL context associated with the mpv renderer.
  func unlockOpenGLContext() {
    CGLUnlockContext(openGLContext)
  }

  func mpvUninitRendering() {
    guard let mpvRenderContext = mpvRenderContext else { return }
    player.log.verbose("Uninit mpv rendering")
    mpv_render_context_set_update_callback(mpvRenderContext, nil, nil)
    mpv_render_context_free(mpvRenderContext)
    player.log.verbose("Uninit mpv rendering: done")
    self.mpvRenderContext = nil
    mpv_destroy(mpv)
    mpv = nil
  }

  func mpvReportSwap() {
    guard let mpvRenderContext = mpvRenderContext else { return }
    mpv_render_context_report_swap(mpvRenderContext)
  }

  func shouldRenderUpdateFrame() -> Bool {
    guard let mpvRenderContext = mpvRenderContext else { return false }
    guard !player.isStopping else { return false }
    let flags: UInt64 = mpv_render_context_update(mpvRenderContext)
    return flags & UInt64(MPV_RENDER_UPDATE_FRAME.rawValue) > 0
  }

  /// Remove observers for IINA preferences and mpv properties.
  /// - Important: Observers **must** be removed before sending a `quit` command to mpv. Accessing a mpv core after it
  ///     has shutdown is not permitted by mpv and can trigger a crash. During shutdown mpv will emit property change events,
  ///     thus it is critical that observers be removed, otherwise they may access the core and trigger a crash.
  func removeObservers() {
    // Remove observers for IINA preferences. Must not attempt to change a mpv setting in response
    // to an IINA preference change while mpv is shutting down.
    removeOptionObservers()
    // Remove observers for mpv properties. Because 0 was passed for reply_userdata when registering
    // mpv property observers all observers can be removed in one call.
    mpv_unobserve_property(mpv, 0)
  }

  /// Remove observers for IINA preferences.
  private func removeOptionObservers() {
    ObjcUtils.silenced {
      self.optionObservers.forEach { (k, _) in
        UserDefaults.standard.removeObserver(self, forKeyPath: k)
      }
    }
  }

  /// Shutdown this mpv controller.
  func mpvQuit() {
<<<<<<< HEAD
    player.log.verbose("Quitting mpv")
    // Remove observers for IINA preference. Must not attempt to change a mpv setting
    // in response to an IINA preference change while mpv is shutting down.
    removeOptionObservers()
    // Remove observers for mpv properties. Because 0 was passed for reply_userdata when
    // registering mpv property observers all observers can be removed in one call.
    mpv_unobserve_property(mpv, 0)
    // Start mpv quitting. Even though this command is being sent using the synchronous
    // command API the quit command is special and will be executed by mpv asynchronously.
=======
    // Observers must be removed to avoid accessing the mpv core after it has shutdown.
    removeObservers()
    // Start mpv quitting. Even though this command is being sent using the synchronous command API
    // the quit command is special and will be executed by mpv asynchronously.
>>>>>>> 3cde0e11
    command(.quit, level: .verbose)
  }

  // MARK: - Command & property

  private func makeCArgs(_ command: MPVCommand, _ args: [String?]) -> [String?] {
    if args.count > 0 && args.last == nil {
      Logger.fatal("Command do not need a nil suffix")
    }
    var strArgs = args
    strArgs.insert(command.rawValue, at: 0)
    strArgs.append(nil)
    return strArgs
  }

  /// Send arbitrary mpv command. Returns mpv return code.
  @discardableResult
  func command(_ command: MPVCommand, args: [String?] = [], checkError: Bool = true,
               level: Logger.Level = .debug) -> Int32 {
    if Logger.isEnabled(.verbose) {
      if command == .loadfile, let filename = args[0] {
        _ = Logger.getOrCreatePII(for: filename)
      }
    }
    log.log("Run command: \(command.rawValue) \(args.compactMap{$0}.joined(separator: " "))", level: level)
    var cargs = makeCArgs(command, args).map { $0.flatMap { UnsafePointer<CChar>(strdup($0)) } }
    defer {
      for ptr in cargs {
        if (ptr != nil) {
          free(UnsafeMutablePointer(mutating: ptr!))
        }
      }
    }
    let returnValue = mpv_command(self.mpv, &cargs)
    if checkError {
      chkErr(returnValue)
    }
    return returnValue
  }

  func command(rawString: String, level: Logger.Level = .debug) -> Int32 {
    log.log("Run command: \(rawString)", level: level)
    return mpv_command_string(mpv, rawString)
  }

  func asyncCommand(_ command: MPVCommand, args: [String?] = [], checkError: Bool = true,
                    replyUserdata: UInt64, level: Logger.Level = .debug) {
    guard mpv != nil else { return }
    log.log("Asynchronously run command: \(command.rawValue) \(args.compactMap{$0}.joined(separator: " "))",
            level: level)
    var cargs = makeCArgs(command, args).map { $0.flatMap { UnsafePointer<CChar>(strdup($0)) } }
    defer {
      for ptr in cargs {
        if (ptr != nil) {
          free(UnsafeMutablePointer(mutating: ptr!))
        }
      }
    }
    let returnValue = mpv_command_async(self.mpv, replyUserdata, &cargs)
    if checkError {
      chkErr(returnValue)
    }
  }

  func observe(property: String, format: mpv_format = MPV_FORMAT_DOUBLE) {
    player.log.verbose("Adding mpv observer for prop \(property.quoted)")
    mpv_observe_property(mpv, 0, property, format)
  }

  // Set property
  func setFlag(_ name: String, _ flag: Bool, level: Logger.Level = .debug) {
    log.log("Set property: \(name)=\(flag.yesno)", level: level)
    var data: Int = flag ? 1 : 0
    let code = mpv_set_property(mpv, name, MPV_FORMAT_FLAG, &data)
    if code < 0 {
      player.log.error("Failed to set mpv_property \(name.quoted) = \(flag). Error: \(errorString(code))")
    }
  }

  func setInt(_ name: String, _ value: Int, level: Logger.Level = .debug) {
    log.log("Set property: \(name)=\(value)", level: level)
    var data = Int64(value)
    mpv_set_property(mpv, name, MPV_FORMAT_INT64, &data)
  }

  func setDouble(_ name: String, _ value: Double, level: Logger.Level = .debug) {
    log.log("Set property: \(name)=\(value)", level: level)
    var data = value
    mpv_set_property(mpv, name, MPV_FORMAT_DOUBLE, &data)
  }

  func setFlagAsync(_ name: String, _ flag: Bool) {
    var data: Int = flag ? 1 : 0
    mpv_set_property_async(mpv, 0, name, MPV_FORMAT_FLAG, &data)
  }

  func setIntAsync(_ name: String, _ value: Int) {
    var data = Int64(value)
    mpv_set_property_async(mpv, 0, name, MPV_FORMAT_INT64, &data)
  }

  func setDoubleAsync(_ name: String, _ value: Double) {
    var data = value
    mpv_set_property_async(mpv, 0, name, MPV_FORMAT_DOUBLE, &data)
  }

  @discardableResult
  func setString(_ name: String, _ value: String, level: Logger.Level = .debug) -> Int32 {
    log.log("Set property: \(name)=\(value)", level: level)
    return mpv_set_property_string(mpv, name, value)
  }

  func getInt(_ name: String) -> Int {
    var data = Int64()
    mpv_get_property(mpv, name, MPV_FORMAT_INT64, &data)
    return Int(data)
  }

  func getDouble(_ name: String) -> Double {
    var data = Double()
    mpv_get_property(mpv, name, MPV_FORMAT_DOUBLE, &data)
    return data
  }

  func getFlag(_ name: String) -> Bool {
    var data = Int64()
    mpv_get_property(mpv, name, MPV_FORMAT_FLAG, &data)
    return data > 0
  }

  func getString(_ name: String) -> String? {
    let cstr = mpv_get_property_string(mpv, name)
    let str: String? = cstr == nil ? nil : String(cString: cstr!)
    mpv_free(cstr)
    return str
  }

  func getInputBindings(filterCommandsBy filter: ((Substring) -> Bool)? = nil) -> [KeyMapping] {
    player.log.verbose("Requesting from mpv: \(MPVProperty.inputBindings)")
    let parsed = getNode(MPVProperty.inputBindings)
    return toKeyMappings(parsed)
  }

  private func toKeyMappings(_ inputBindingArray: Any?, filterCommandsBy filter: ((Substring) -> Bool)? = nil) -> [KeyMapping] {
    var keyMappingList: [KeyMapping] = []
    if let mapList = inputBindingArray as? [Any?] {
      for mapRaw in mapList {
        if let map = mapRaw as? [String: Any?] {
          let key = getFromMap("key", map)
          let cmd = getFromMap("cmd", map)
          let comment = getFromMap("comment", map)
          let cmdTokens = cmd.split(separator: " ")
          if filter == nil || filter!(cmdTokens[0]) {
            keyMappingList.append(KeyMapping(rawKey: key, rawAction: cmd, isIINACommand: false, comment: comment))
          }
        }
      }
    } else {
      player.log.error("Failed to parse mpv input bindings!")
    }
    return keyMappingList
  }

  /** Get filter. only "af" or "vf" is supported for name */
  func getFilters(_ name: String) -> [MPVFilter] {
    Logger.ensure(name == MPVProperty.vf || name == MPVProperty.af, "getFilters() do not support \(name)!")

    var result: [MPVFilter] = []
    var node = mpv_node()
    mpv_get_property(mpv, name, MPV_FORMAT_NODE, &node)
    guard let filters = (try? MPVNode.parse(node)!) as? [[String: Any?]] else { return result }
    filters.forEach { f in
      let filter = MPVFilter(name: f["name"] as! String,
                             label: f["label"] as? String,
                             params: f["params"] as? [String: String])
      result.append(filter)
    }
    mpv_free_node_contents(&node)
    return result
  }

  /// Remove the audio or video filter at the given index in the list of filters.
  ///
  /// Previously IINA removed filters using the mpv `af remove` and `vf remove` commands described in the
  /// [Input Commands that are Possibly Subject to Change](https://mpv.io/manual/stable/#input-commands-that-are-possibly-subject-to-change)
  /// section of the mpv manual. The behavior of the remove command is described in the [video-filters](https://mpv.io/manual/stable/#video-filters)
  /// section of the manual under the entry for `--vf-remove-filter`.
  ///
  /// When searching for the filter to be deleted the remove command takes into consideration the order of filter parameters. The
  /// expectation is that the application using the mpv client will provide the filter to the remove command in the same way it was
  /// added. However IINA doe not always know how a filter was added. Filters can be added to mpv outside of IINA therefore it is not
  /// possible for IINA to know how filters were added. IINA obtains the filter list from mpv using `mpv_get_property`. The
  /// `mpv_node` tree returned for a filter list stores the filter parameters in a `MPV_FORMAT_NODE_MAP`. The key value pairs in a
  /// `MPV_FORMAT_NODE_MAP` are in **random** order. As a result sometimes the order of filter parameters in the filter string
  /// representation given by IINA to the mpv remove command would not match the order of parameters given when the filter was
  /// added to mpv and the remove command would fail to remove the filter. This was reported in
  /// [IINA issue #3620 Audio filters with same name cannot be removed](https://github.com/iina/iina/issues/3620).
  ///
  /// The issue of `mpv_get_property` returning filter parameters in random order even though the remove command is sensitive to
  /// filter parameter order was raised with the mpv project in
  /// [mpv issue #9841 mpv_get_property returns filter params in unordered map breaking remove](https://github.com/mpv-player/mpv/issues/9841)
  /// The response from the mpv project confirmed that the parameters in a `MPV_FORMAT_NODE_MAP` **must** be considered to
  /// be in random order even if they appear to be ordered. The recommended methods for removing filters is to use labels, which
  /// IINA does for filters it creates or removing based on position in the filter list. This method supports removal based on the
  /// position within the list of filters.
  ///
  /// The recommended implementation is to get the entire list of filters using `mpv_get_property`, remove the filter from the
  /// `mpv_node` tree returned by that method and then set the list of filters using `mpv_set_property`. This is the approach
  /// used by this method.
  /// - Parameter name: The kind of filter identified by the mpv property name, `MPVProperty.af` or `MPVProperty.vf`.
  /// - Parameter index: Index of the filter to be removed.
  /// - Returns: `true` if the filter was successfully removed, `false` if the filter was not removed.
  func removeFilter(_ name: String, _ index: Int) -> Bool {
    assert(DispatchQueue.isExecutingIn(queue))
    Logger.ensure(name == MPVProperty.vf || name == MPVProperty.af, "removeFilter() does not support \(name)!")

    // Get the current list of filters from mpv as a mpv_node tree.
    var oldNode = mpv_node()
    defer { mpv_free_node_contents(&oldNode) }
    mpv_get_property(mpv, name, MPV_FORMAT_NODE, &oldNode)

    let oldList = oldNode.u.list!.pointee

    // If the user uses mpv's JSON-based IPC protocol to make changes to mpv's filters behind IINA's
    // back then there is a very small window of vulnerability where the list of filters displayed
    // by IINA may be stale and therefore the index to remove may be invalid. IINA listens for
    // changes to mpv's filter properties and updates the filters displayed when changes occur, so
    // it is unlikely in practice that this method will be called with an invalid index, but we will
    // validate the index nonetheless to insure this code does not trigger a crash.
    guard index < oldList.num else {
      log.error("Found \(oldList.num) \(name) filters, index of filter to remove (\(index)) is invalid")
      return false
    }

    // The documentation for mpv_node states:
    // "If mpv writes this struct (e.g. via mpv_get_property()), you must not change the data."
    // So the approach taken is to create new top level node objects as those need to be modified in
    // order to remove the filter, and reuse the lower level node objects representing the filters.
    // First we create a new node list that is one entry smaller than the current list of filters.
    let newNum = oldList.num - 1
    let newValues = UnsafeMutablePointer<mpv_node>.allocate(capacity: Int(newNum))
    defer {
      newValues.deinitialize(count: Int(newNum))
      newValues.deallocate()
    }
    var newList = mpv_node_list()
    newList.num = newNum
    newList.values = newValues

    // Make the new list of values point to the same values in the old list, skipping the entry to
    // be removed.
    var newValuesPtr = newValues
    var oldValuesPtr = oldList.values!
    for i in 0 ..< oldList.num {
      if i != index {
        newValuesPtr.pointee = oldValuesPtr.pointee
        newValuesPtr = newValuesPtr.successor()
      }
      oldValuesPtr = oldValuesPtr.successor()
    }

    // Add the new list to a new node.
    let newListPtr = UnsafeMutablePointer<mpv_node_list>.allocate(capacity: 1)
    defer {
      newListPtr.deinitialize(count: 1)
      newListPtr.deallocate()
    }
    newListPtr.pointee = newList
    var newNode = mpv_node()
    newNode.format = MPV_FORMAT_NODE_ARRAY
    newNode.u.list = newListPtr

    // Set the list of filters using the new node that leaves out the filter to be removed.
    log.debug("Set property: \(name)=<a mpv node>")
    let returnValue = mpv_set_property(mpv, name, MPV_FORMAT_NODE, &newNode)
    return returnValue == 0
  }

  /** Set filter. only "af" or "vf" is supported for name */
  func setFilters(_ name: String, filters: [MPVFilter]) {
    queue.async { [self] in
      guard !player.isStopping else { return }
      Logger.ensure(name == MPVProperty.vf || name == MPVProperty.af, "setFilters() do not support \(name)!")
      let cmd = name == MPVProperty.vf ? MPVCommand.vf : MPVCommand.af

      let str = filters.map { $0.stringFormat }.joined(separator: ",")
      let returnValue = command(cmd, args: ["set", str], checkError: false)
      if returnValue < 0 {
        DispatchQueue.main.async { [self] in
          Utility.showAlert("filter.incorrect")
          // reload data in filter setting window
          player.postNotification(.iinaVFChanged)
        }
      }
    }
  }

  func getNode(_ name: String) -> Any? {
    var node = mpv_node()
    mpv_get_property(mpv, name, MPV_FORMAT_NODE, &node)
    let parsed = try? MPVNode.parse(node)
    mpv_free_node_contents(&node)
    return parsed
  }

  func setNode(_ name: String, _ value: Any) {
    guard var node = try? MPVNode.create(value) else {
      log.error("setNode: cannot encode value for \(name)")
      return
    }
    log.debug("Set property: \(name)=<a mpv node>")
    mpv_set_property(mpv, name, MPV_FORMAT_NODE, &node)
    MPVNode.free(node)
  }

  private func getFromMap(_ key: String, _ map: [String: Any?]) -> String {
    if let keyOpt = map[key] as? Optional<String> {
      return keyOpt!
    }
    return ""
  }

  /// Makes calls to mpv to get the latest video params, then returns them.
  func getVideoGeometryFromProperties() -> VideoGeometry? {
    // If loading file, video reconfig can return 0 width and height
    guard let currentPlayback = player.info.currentPlayback else {
      log.verbose("Cannot get videoGeo from mpv: currentPlayback is nil")
      return nil
    }
    guard currentPlayback.isFileLoaded else {
      log.verbose("Cannot get videoGeo from mpv: file not loaded")
      return nil
    }
    // Will crash if querying mpv after stop command started
    guard player.isActive else {
      log.verbose("Cannot get videoGeo: player.status=\(player.status)")
      return nil
    }

    let rawWidth = getInt(MPVProperty.width)
    let rawHeight = getInt(MPVProperty.height)

    let mpvVideoParamsRotate = getInt(MPVProperty.videoParamsRotate)
    let mpvVideoRotate = getInt(MPVOption.Video.videoRotate)

    let dwidth = getInt(MPVProperty.dwidth)
    let dheight = getInt(MPVProperty.dheight)
    // filter the last video-reconfig event before quit
    if dwidth == 0 && dheight == 0 && getFlag(MPVProperty.coreIdle) {
      player.log.verbose("Cannot get videoGeo: core idle & dheight or dwidth is 0")
      return nil
    }

    let codecRotation = (mpvVideoParamsRotate - mpvVideoRotate) %% 360
    let vidGeo = VideoGeometry(rawWidth: rawWidth, rawHeight: rawHeight,
                               selectedAspectLabel: player.videoGeo.selectedAspectLabel,
                               codecRotation: codecRotation, userRotation: mpvVideoRotate,
                               selectedCropLabel: player.videoGeo.selectedCropLabel, log: player.log)

    player.log.verbose("Latest videoGeo after syncing from mpv: \(vidGeo), media: \(currentPlayback.path)")
    // Allow 1px clearance for each dimension here. Seems that we & mpv are not 100% identical in our rounding
    let videoSizeC = vidGeo.videoSizeC
    if (abs(Int(videoSizeC.width) - dwidth) > 1) || (abs(Int(videoSizeC.height) - dheight) > 1) {
      player.log.error("❌ VideoGeometry sanity check failed: mpv dsize (\(dwidth) x \(dheight)) != cached videoSizeC \(videoSizeC)")
    }
    return vidGeo
  }

  /// See notes on `backingScaleFactor` in `syncVideoGeometryFromMPV()`
  /// For mpv, window size is always the same as video size, but this is not always true with IINA due to exterior panels.
  /// Also, mpv uses `backingScaleFactor` for calcalations. IINA Advance does not, because that has no correlation with the
  /// screen's actual scale factor and is at best an oversimplification which is less wrong on average. It is like assuming
  /// "all men have a shoe size of 10 and all women have a shoe size of 8", which is only slightly better than "all humans have a shoe size of 9".
  func getVideoScale() -> Double {
    let mpvVideoScale = getDouble(MPVOption.Window.windowScale)
    let backingScaleFactor = NSScreen.getScreenOrDefault(screenID: player.windowController.windowedModeGeo.screenID).backingScaleFactor
    return mpvVideoScale / backingScaleFactor
  }

  // MARK: - Hooks

  func addHook(_ name: MPVHook, priority: Int32 = 0, hook: MPVHookValue) {
    $hooks.withLock {
      mpv_hook_add(mpv, hookCounter, name.rawValue, priority)
      $0[hookCounter] = hook
      hookCounter += 1
    }
  }

  func removeHooks(withIdentifier id: String) {
    $hooks.withLock {
      $0.filter { (k, v) in v.isJavascript && v.id == id }.keys.forEach { hooks.removeValue(forKey: $0) }
    }
  }

  // MARK: - Events

  // Read event and handle it async
  private func readEvents() {
    queue.async {
      while ((self.mpv) != nil) {
        let event = mpv_wait_event(self.mpv, 0)
        // Do not deal with mpv-event-none
        if event?.pointee.event_id == MPV_EVENT_NONE {
          break
        }
        self.handleEvent(event)
      }
    }
  }

  // Handle the event
  private func handleEvent(_ event: UnsafePointer<mpv_event>!) {
    let eventId: mpv_event_id = event.pointee.event_id
    if logEvents && Logger.isEnabled(.verbose) {
      player.log.verbose("Got mpv event: \(eventId)")
    }

    switch eventId {
    case MPV_EVENT_CLIENT_MESSAGE:
      let dataOpaquePtr = OpaquePointer(event.pointee.data)
      let msg = UnsafeMutablePointer<mpv_event_client_message>(dataOpaquePtr)
      let numArgs: Int = Int((msg?.pointee.num_args)!)
      var args: [String] = []
      if numArgs > 0 {
        let bufferPointer = UnsafeBufferPointer(start: msg?.pointee.args, count: numArgs)
        for i in 0..<numArgs {
          args.append(String(cString: (bufferPointer[i])!))
        }
      }
      player.log.verbose("Got mpv '\(eventId)': \(numArgs >= 0 ? "\(args)": "numArgs=\(numArgs)")")

    case MPV_EVENT_SHUTDOWN:
<<<<<<< HEAD
      let quitByMPV = !player.isShuttingDown
      player.log.verbose("Got mpv shutdown event, quitByMPV: \(quitByMPV.yesno)")
      if quitByMPV {
        // This happens when the user uses mpv's IPC interface to send the quit command directly to
        // mpv. Must not attempt to change a mpv setting in response to an IINA preference change
        // now that mpv has shut down. This is not needed when IINA sends the quit command to mpv
        // as in that case the observers are removed before the quit command is sent.
        removeOptionObservers()
      }
      DispatchQueue.main.sync {
        self.player.mpvHasShutdown(isMPVInitiated: quitByMPV)
=======
      DispatchQueue.main.async {
        self.player.mpvHasShutdown()
>>>>>>> 3cde0e11
      }

    case MPV_EVENT_LOG_MESSAGE:
      let dataOpaquePtr = OpaquePointer(event.pointee.data)
      guard let dataPtr = UnsafeMutablePointer<mpv_event_log_message>(dataOpaquePtr) else { return }
      let prefix = String(cString: (dataPtr.pointee.prefix)!)
      let level = String(cString: (dataPtr.pointee.level)!)
      let text = String(cString: (dataPtr.pointee.text)!)

      mpvLogScanner.processLogLine(prefix: prefix, level: level, msg: text)

    case MPV_EVENT_HOOK:
      let userData = event.pointee.reply_userdata
      let hookEvent = event.pointee.data.bindMemory(to: mpv_event_hook.self, capacity: 1).pointee
      let hookID = hookEvent.id
      guard let hook = $hooks.withLock({ $0[userData] }) else { break }
      hook.call {
        mpv_hook_continue(self.mpv, hookID)
      }

    case MPV_EVENT_PROPERTY_CHANGE:
      let dataOpaquePtr = OpaquePointer(event.pointee.data)
      if let property = UnsafePointer<mpv_event_property>(dataOpaquePtr)?.pointee {
        handlePropertyChange(property)
      }

    case MPV_EVENT_AUDIO_RECONFIG: break

    case MPV_EVENT_VIDEO_RECONFIG:
      break

    case MPV_EVENT_START_FILE:
<<<<<<< HEAD
      guard let path = getString(MPVProperty.path) else {
        player.log.error("FileStarted: no path!")
        break
=======
      guard let path = getString(MPVProperty.path) else { break }
      DispatchQueue.main.async { [self] in
        player.info.state = .starting
        player.fileStarted(path: path)
        let url = player.info.currentURL
        let message = player.info.isNetworkResource ? url?.absoluteString : url?.lastPathComponent
        player.sendOSD(.fileStart(message ?? "-"))
>>>>>>> 3cde0e11
      }
      /// Do not use `playlist_entry_id`. It doesn't make sense outside of FileStarted & FileEnded
      let playlistPos = getInt(MPVProperty.playlistPos)

      player.info.isIdle = false

      player.fileStarted(path: path, playlistPos: playlistPos)

    case MPV_EVENT_FILE_LOADED:
<<<<<<< HEAD
      player.fileLoaded()
=======
      DispatchQueue.main.async { self.player.fileLoaded() }
>>>>>>> 3cde0e11

    case MPV_EVENT_SEEK:
      if needRecordSeekTime {
        recordedSeekStartTime = CACurrentMediaTime()
      }
      player.seeking()

    case MPV_EVENT_PLAYBACK_RESTART:
<<<<<<< HEAD
      if needRecordSeekTime {
        recordedSeekTimeListener?(CACurrentMediaTime() - recordedSeekStartTime)
        recordedSeekTimeListener = nil
=======
      DispatchQueue.main.async { [self] in
        player.info.isSeeking = false
        // When playback is paused the display link may be shutdown in order to not waste energy.
        // The display link will be restarted while seeking. If playback is paused shut it down
        // again.
        if player.info.state == .paused {
          player.mainWindow.videoView.displayIdle()
        }
        if needRecordSeekTime {
          recordedSeekTimeListener?(CACurrentMediaTime() - recordedSeekStartTime)
          recordedSeekTimeListener = nil
        }
        player.playbackRestarted()
        player.syncUI(.time)
>>>>>>> 3cde0e11
      }

      player.playbackRestarted()

    case MPV_EVENT_END_FILE:
<<<<<<< HEAD
      // if receive end-file when loading file, might be error
      // wait for idle
      guard let dataPtr = UnsafeMutablePointer<mpv_event_end_file>(OpaquePointer(event.pointee.data)) else { return }
      let reason = dataPtr.pointee.reason
      let reasonString = dataPtr.pointee.reasonString
      player.log.verbose("FileEnded, reason: \(reasonString)")
      player.fileEnded(dueToStopCommand: reason == MPV_END_FILE_REASON_STOP)
=======
      let reason = event!.pointee.data.load(as: mpv_end_file_reason.self)
      DispatchQueue.main.async {
        self.player.fileEnded(dueToStopCommand: reason == MPV_END_FILE_REASON_STOP)
      }
>>>>>>> 3cde0e11

    case MPV_EVENT_COMMAND_REPLY:
      let reply = event.pointee.reply_userdata
      if reply == MPVController.UserData.screenshot {
        let code = event.pointee.error
        guard code >= 0 else {
          let error = String(cString: mpv_error_string(code))
          player.log.error("Cannot take a screenshot, mpv API error: \(error), returnCalue: \(code)")
          // Unfortunately the mpv API does not provide any details on the failure. The error
          // code returned maps to "error running command", so all the alert can report is
          // that we cannot take a screenshot.
          DispatchQueue.main.async {
            Utility.showAlert("screenshot.error_taking")
          }
          return
        }
        player.screenshotCallback()
      }

    default:
      // Logger.log("Unhandled mpv event: \(eventId)", level: .verbose)
      break
    }

    // This code is running in the com.colliderli.iina.controller dispatch queue. We must not run
    // plugins from a task in this queue. Accessing EventController data from a thread in this queue
    // results in data races that can cause a crash. See issue 3986.
    DispatchQueue.main.async { [self] in
      let eventName = "mpv.\(String(cString: mpv_event_name(eventId)))"
      player.events.emit(.init(eventName))
    }
  }

  // MARK: - Property listeners

  private func handlePropertyChange(_ property: mpv_event_property) {
    let name = String(cString: property.name)

    switch name {

    case MPVProperty.videoParams:
      player.log.verbose("Δ mpv prop: \(MPVProperty.videoParams.quoted)")
      player.reloadQuickSettingsView()

    case MPVProperty.videoOutParams:
      /** From the mpv manual:
       ```
       video-out-params
       Same as video-params, but after video filters have been applied. If there are no video filters in use, this will contain the same values as video-params. Note that this is still not necessarily what the video window uses, since the user can change the window size, and all real VOs do their own scaling independently from the filter chain.

       Has the same sub-properties as video-params.
       ```
       */
      player.log.verbose("Δ mpv prop: \(MPVProperty.videoOutParams.quoted)")
      break

    case MPVProperty.videoParamsRotate:
      /** `video-params/rotate: Intended display rotation in degrees (clockwise).` - mpv manual
       Do not confuse with the user-configured `video-rotate` (below) */
      if let totalRotation = UnsafePointer<Int>(OpaquePointer(property.data))?.pointee {
        player.log.verbose("Δ mpv prop: 'video-params/rotate' ≔ \(totalRotation)")
        player.saveState()
        /// Any necessary resizing will be handled elsewhere
      }

    case MPVOption.Video.videoRotate:
      guard player.windowController.loaded else { break }
      guard let data = UnsafePointer<Int64>(OpaquePointer(property.data))?.pointee else { break }
      let userRotation = Int(data)

      // Will only get here if rotation was initiated from mpv. If IINA initiated, the new value would have matched videoGeo.
      player.log.verbose("Δ mpv prop: 'video-rotate' ≔ \(userRotation)")

      player.userRotationDidChange(to: userRotation)

    case MPVProperty.videoParamsPrimaries:
      fallthrough

    case MPVProperty.videoParamsGamma:
      player.refreshEdrMode()

    case MPVOption.TrackSelection.vid:
      player.vidChanged()

    case MPVOption.TrackSelection.aid:
      player.aidChanged()

    case MPVOption.TrackSelection.sid:
      player.sidChanged()

    case MPVOption.Subtitles.secondarySid:
      player.secondarySidChanged()

    case MPVOption.PlaybackControl.pause:
      guard let paused = UnsafePointer<Bool>(OpaquePointer(property.data))?.pointee else {
        player.log.error("Failed to parse mpv pause data!")
        break
      }
<<<<<<< HEAD
      player.log.verbose("Δ mpv prop: 'pause' = \(paused.yn)")

      player.pausedStateDidChange(to: paused)
=======
      DispatchQueue.main.async { [self] in
        if (player.info.state == .paused) != paused {
          player.sendOSD(paused ? .pause : .resume)
          player.info.state = paused ? .paused : .playing
          player.refreshSyncUITimer()
          // Follow energy efficiency best practices and ensure IINA is absolutely idle when the
          // video is paused to avoid wasting energy with needless processing. If paused shutdown
          // the timer that synchronizes the UI and the high priority display link thread.
          if paused {
            player.mainWindow.videoView.displayIdle()
          } else {
            player.mainWindow.videoView.displayActive()
          }
        }
        if player.mainWindow.loaded && Preference.bool(for: .alwaysFloatOnTop) {
          player.mainWindow.setWindowFloatingOnTop(!paused)
        }
        player.syncUI(.playButton)
      }
>>>>>>> 3cde0e11

    case MPVProperty.chapter:
      player.chapterChanged()

    case MPVOption.PlaybackControl.speed:
      guard let speed = UnsafePointer<Double>(OpaquePointer(property.data))?.pointee else { break }
      player.log.verbose("Δ mpv prop: `speed` = \(speed)")

      player.speedDidChange(to: speed)
      player.reloadQuickSettingsView()

    case MPVOption.PlaybackControl.loopPlaylist, MPVOption.PlaybackControl.loopFile:
      DispatchQueue.main.async { [self] in
        let loopMode = player.getLoopMode()
        switch loopMode {
        case .file:
          player.sendOSD(.fileLoop)
        case .playlist:
          player.sendOSD(.playlistLoop)
        default:
          player.sendOSD(.noLoop)
        }
        player.syncUI(.loop)
      }

    case MPVOption.Video.deinterlace:
      guard let data = UnsafePointer<Bool>(OpaquePointer(property.data))?.pointee else { break }
      // this property will fire a change event at file start
      if player.info.deinterlace != data {
        player.log.verbose("Δ mpv prop: `deinterlace` = \(data)")
        player.info.deinterlace = data
        player.sendOSD(.deinterlace(data))
      }
      player.reloadQuickSettingsView()

    case MPVOption.Video.hwdec:
      let data = String(cString: property.data.assumingMemoryBound(to: UnsafePointer<UInt8>.self).pointee)
      if player.info.hwdec != data {
        player.info.hwdec = data
        player.sendOSD(.hwdec(player.info.hwdecEnabled))
      }
      player.reloadQuickSettingsView()

    case MPVOption.Audio.mute:
      if let data = UnsafePointer<Bool>(OpaquePointer(property.data))?.pointee {
        player.info.isMuted = data
        player.syncUI(.muteButton)
        let volume = Int(player.info.volume)
        player.sendOSD(data ? OSDMessage.mute(volume) : OSDMessage.unMute(volume))
      }

    case MPVOption.Audio.volume:
      guard let data = UnsafePointer<Double>(OpaquePointer(property.data))?.pointee else {
        logPropertyValueError(MPVOption.Audio.volume, property.format)
        break
      }
      player.info.volume = data
      player.syncUI(.volume)
      player.sendOSD(.volume(Int(data)))

    case MPVOption.Audio.audioDelay:
      guard let data = UnsafePointer<Double>(OpaquePointer(property.data))?.pointee else {
        logPropertyValueError(MPVOption.Audio.audioDelay, property.format)
        break
      }
      player.info.audioDelay = data
      player.sendOSD(.audioDelay(data))
      player.reloadQuickSettingsView()

    case MPVOption.Subtitles.subVisibility:
      if let visible = UnsafePointer<Bool>(OpaquePointer(property.data))?.pointee {
        if player.info.isSubVisible != visible {
          player.info.isSubVisible = visible
          player.sendOSD(visible ? .subVisible : .subHidden)
        }
      }

    case MPVOption.Subtitles.secondarySubVisibility:
      if let visible = UnsafePointer<Bool>(OpaquePointer(property.data))?.pointee {
        if player.info.isSecondSubVisible != visible {
          player.info.isSecondSubVisible = visible
          player.sendOSD(visible ? .secondSubVisible : .secondSubHidden)
        }
      }

    case MPVOption.Subtitles.secondarySubDelay:
      fallthrough

    case MPVOption.Subtitles.subDelay:
      guard let data = UnsafePointer<Double>(OpaquePointer(property.data))?.pointee else {
        logPropertyValueError(name, property.format)
        break
      }
      guard name == MPVOption.Subtitles.subDelay else {
        player.secondarySubDelayChanged(data)
        break
      }
      player.subDelayChanged(data)

    case MPVOption.Subtitles.subScale:
      guard let data = UnsafePointer<Double>(OpaquePointer(property.data))?.pointee else {
        logPropertyValueError(MPVOption.Subtitles.subScale, property.format)
        break
      }
      let displayValue = data >= 1 ? data : -1/data
      let truncated = round(displayValue * 100) / 100
      player.sendOSD(.subScale(truncated))
      player.reloadQuickSettingsView()

    case MPVOption.Subtitles.secondarySubPos:
      fallthrough

    case MPVOption.Subtitles.subPos:
      guard let data = UnsafePointer<Double>(OpaquePointer(property.data))?.pointee else {
        logPropertyValueError(name, property.format)
        break
      }
      guard name == MPVOption.Subtitles.subPos else {
        player.secondarySubPosChanged(data)
        break
      }
      player.subPosChanged(data)

    case MPVOption.Equalizer.contrast:
      player.reloadQuickSettingsView()
      // TODO: OSD

    case MPVOption.Subtitles.subFont:
      player.reloadQuickSettingsView()
      // TODO: OSD

    case MPVOption.Subtitles.subFontSize:
      player.reloadQuickSettingsView()
      //      if let data = UnsafePointer<Int64>(OpaquePointer(property.data))?.pointee {
      //        let fontSize = Int(data)
      //        // TODO: OSD
      //      }

    case MPVOption.Subtitles.subBold:
      player.reloadQuickSettingsView()
      //      if let isBold = UnsafePointer<Bool>(OpaquePointer(property.data))?.pointee {
      //        // TODO: OSD
      //      }

    case MPVOption.Subtitles.subBorderColor:
      player.reloadQuickSettingsView()
      // TODO: OSD

    case MPVOption.Subtitles.subBorderSize:
      player.reloadQuickSettingsView()
      //      if let borderSize = UnsafePointer<Int64>(OpaquePointer(property.data))?.pointee {
      //        // TODO: OSD
      //      }

    case MPVOption.Subtitles.subBackColor:
      player.reloadQuickSettingsView()
      // TODO: OSD

    case MPVOption.Equalizer.contrast:
      guard let data = UnsafePointer<Int64>(OpaquePointer(property.data))?.pointee else {
        logPropertyValueError(MPVOption.Equalizer.contrast, property.format)
        break
      }
      let intData = Int(data)
      player.info.contrast = intData
      player.sendOSD(.contrast(intData))
      player.reloadQuickSettingsView()

    case MPVOption.Equalizer.hue:
      guard let data = UnsafePointer<Int64>(OpaquePointer(property.data))?.pointee else {
        logPropertyValueError(MPVOption.Equalizer.hue, property.format)
        break
      }
      let intData = Int(data)
      player.info.hue = intData
      player.sendOSD(.hue(intData))
      player.reloadQuickSettingsView()

    case MPVOption.Equalizer.brightness:
      guard let data = UnsafePointer<Int64>(OpaquePointer(property.data))?.pointee else {
        logPropertyValueError(MPVOption.Equalizer.brightness, property.format)
        break
      }
      let intData = Int(data)
      player.info.brightness = intData
      player.sendOSD(.brightness(intData))
      player.reloadQuickSettingsView()

    case MPVOption.Equalizer.gamma:
      guard let data = UnsafePointer<Int64>(OpaquePointer(property.data))?.pointee else {
        logPropertyValueError(MPVOption.Equalizer.gamma, property.format)
        break
      }
      let intData = Int(data)
      player.info.gamma = intData
      player.sendOSD(.gamma(intData))
      player.reloadQuickSettingsView()

    case MPVOption.Equalizer.saturation:
      guard let data = UnsafePointer<Int64>(OpaquePointer(property.data))?.pointee else {
        logPropertyValueError(MPVOption.Equalizer.saturation, property.format)
        break
      }
      let intData = Int(data)
      player.info.saturation = intData
      player.sendOSD(.saturation(intData))
      player.reloadQuickSettingsView()

    case MPVProperty.playlistCount: 
      player.log.verbose("Δ mpv prop: 'playlist-count'")
      player.reloadPlaylist()

    case MPVProperty.trackList:
      player.log.verbose("Δ mpv prop: 'track-list'")
      player.trackListChanged()

    case MPVProperty.vf:
      player.log.verbose("Δ mpv prop: 'vf'")
      player.vfChanged()
      player.reloadQuickSettingsView()

    case MPVProperty.af:
      player.log.verbose("Δ mpv prop: 'af'")
      player.afChanged()
      player.reloadQuickSettingsView()

    case MPVOption.Video.videoAspectOverride:
      guard player.windowController.loaded, !player.isShuttingDown else { break }
      guard let aspect = getString(MPVOption.Video.videoAspectOverride) else { break }
      player.log.verbose("Δ mpv prop: 'video-aspect-override' = \(aspect.quoted)")
      player._setVideoAspectOverride(aspect)

    case MPVOption.Window.fullscreen:
      player.syncFullScreenState()

    case MPVOption.Window.ontop:
      player.ontopChanged()

    case MPVOption.Window.windowScale:
      guard player.windowController.loaded else { break }
      // Ignore if magnifying - will mess up our animation. Will submit window-scale anyway at end of magnify
      guard !player.windowController.isMagnifying else { break }
      let isAlreadySized = player.info.currentPlayback?.loadStatus.isAtLeast(.loaded) ?? false
      guard isAlreadySized else { break }

      let cachedVideoScale: CGFloat
      if player.windowController.currentLayout.mode == .musicMode {
        cachedVideoScale = player.windowController.musicModeGeo.toPWinGeometry().mpvVideoScale()
      } else {
        cachedVideoScale = player.windowController.windowedModeGeo.mpvVideoScale()
      }
      let newVideoScale = getVideoScale()
      let needsUpdate = abs(newVideoScale - cachedVideoScale) > 10e-10
      if needsUpdate {
        player.log.verbose("Δ mpv prop: 'window-scale', \(cachedVideoScale) → \(newVideoScale)")
        DispatchQueue.main.async { [self] in
          player.log.verbose("Calling setVideoScale → \(newVideoScale)x")
          player.windowController.setVideoScale(newVideoScale)
        }
      } else {
        player.log.verbose("Δ mpv prop: 'window-scale'; videoScale \(newVideoScale) not changed")
      }

    case MPVProperty.mediaTitle:
      player.mediaTitleChanged()

    case MPVProperty.idleActive:
      guard let idleActive = UnsafePointer<Bool>(OpaquePointer(property.data))?.pointee else {
        logPropertyValueError(MPVProperty.idleActive, property.format)
        break
      }
      guard idleActive else { break }
<<<<<<< HEAD
      player.idleActiveChanged(to: idleActive)

    case MPVProperty.inputBindings:
      do {
        let dataNode = UnsafeMutablePointer<mpv_node>(OpaquePointer(property.data))?.pointee
        let inputBindingArray = try MPVNode.parse(dataNode!)
        let keyMappingList = toKeyMappings(inputBindingArray, filterCommandsBy: { s in return true} )

        let mappingListStr = keyMappingList.enumerated().map { (index, mapping) in
          return "\t\(String(format: "%03d", index))   \(mapping.confFileFormat)"
        }.joined(separator: "\n")

        player.log.verbose("Δ mpv prop: \(MPVProperty.inputBindings.quoted)≔\n\(mappingListStr)")
      } catch {
        player.log.error("Failed to parse property data for \(MPVProperty.inputBindings.quoted)!")
      }
=======
      DispatchQueue.main.async { self.player.idleActiveChanged() }
>>>>>>> 3cde0e11

    default:
      player.log.verbose("Unhandled mpv prop: \(name.quoted)")
      break

    }

    // This code is running in the com.colliderli.iina.controller dispatch queue. We must not run
    // plugins from a task in this queue. Accessing EventController data from a thread in this queue
    // results in data races that can cause a crash. See issue 3986.
    DispatchQueue.main.async { [self] in
      let eventName = EventController.Name("mpv.\(name).changed")
      if player.events.hasListener(for: eventName) {
        // FIXME: better convert to JSValue before passing to call()
        let data: Any
        switch property.format {
        case MPV_FORMAT_FLAG:
          data = property.data.bindMemory(to: Bool.self, capacity: 1).pointee
        case MPV_FORMAT_INT64:
          data = property.data.bindMemory(to: Int64.self, capacity: 1).pointee
        case MPV_FORMAT_DOUBLE:
          data = property.data.bindMemory(to: Double.self, capacity: 1).pointee
        case MPV_FORMAT_STRING:
          data = property.data.bindMemory(to: String.self, capacity: 1).pointee
        default:
          data = 0
        }
        player.events.emit(eventName, data: data)
      }
    }
  }

  // MARK: - User Options


  private enum UserOptionType {
    case bool, int, float, string, color, other
  }

  private struct OptionObserverInfo {
    typealias Transformer = (Preference.Key) -> String?

    var prefKey: Preference.Key
    var optionName: String
    var valueType: UserOptionType
    /** input a pref key and return the option value (as string) */
    var transformer: Transformer?

    init(_ prefKey: Preference.Key, _ optionName: String, _ valueType: UserOptionType, _ transformer: Transformer?) {
      self.prefKey = prefKey
      self.optionName = optionName
      self.valueType = valueType
      self.transformer = transformer
    }
  }

  private var optionObservers: [String: [OptionObserverInfo]] = [:]

  private func setOptionFloat(_ name: String, _ value: Float, level: Logger.Level = .debug) -> Int32 {
    log.log("Set option: \(name)=\(value)", level: level)
    var data = Double(value)
    return mpv_set_option(mpv, name, MPV_FORMAT_DOUBLE, &data)
  }

  private func setOptionInt(_ name: String, _ value: Int, level: Logger.Level = .debug) -> Int32 {
    log.log("Set option: \(name)=\(value)", level: level)
    var data = Int64(value)
    return mpv_set_option(mpv, name, MPV_FORMAT_INT64, &data)
  }

  @discardableResult
  private func setOptionString(_ name: String, _ value: String, level: Logger.Level = .debug) -> Int32 {
    log.log("Set option: \(name)=\(value)", level: level)
    return mpv_set_option_string(mpv, name, value)
  }

  private func setOptionalOptionString(_ name: String, _ value: String?,
                                       level: Logger.Level = .debug) -> Int32 {
    guard let value = value else { return 0 }
    return setOptionString(name, value, level: level)
  }

  private func setUserOption(_ key: Preference.Key, type: UserOptionType, forName name: String,
                             sync: Bool = true, level: Logger.Level = .debug,
                             transformer: OptionObserverInfo.Transformer? = nil) {
    var code: Int32 = 0

    let keyRawValue = key.rawValue

    switch type {
    case .int:
      code = setOptionInt(name, Preference.integer(for: key), level: level)

    case .float:
      code = setOptionFloat(name, Preference.float(for: key), level: level)

    case .bool:
      let value = Preference.bool(for: key)
      code = setOptionString(name, value ? yes_str : no_str, level: level)

    case .string:
      code = setOptionalOptionString(name, Preference.string(for: key), level: level)

    case .color:
      let value = Preference.string(for: key)
      code = mpv_set_option_string(mpv, name, value)
      // Random error here (perhaps a Swift or mpv one), so set it twice
      // 「没有什么是 set 不了的；如果有，那就 set 两次」
      if code < 0 {
        code = setOptionalOptionString(name, value, level: level)
      }

    case .other:
      guard let tr = transformer else {
        log.error("setUserOption: no transformer!")
        return
      }
      if let value = tr(key) {
        code = setOptionString(name, value, level: level)
      } else {
        code = 0
      }
    }

    if code < 0 {
      let message = errorString(code)
      player.log.error("Displaying mpv msg popup for error (\(code), name: \(name.quoted)): \"\(message)\"")
      Utility.showAlert("mpv_error", arguments: [message, "\(code)", name])
    }

    if sync {
      UserDefaults.standard.addObserver(self, forKeyPath: keyRawValue, options: [.new, .old], context: nil)
      if optionObservers[keyRawValue] == nil {
        optionObservers[keyRawValue] = []
      }
      optionObservers[keyRawValue]!.append(OptionObserverInfo(key, name, type, transformer))
    }
  }

  override func observeValue(forKeyPath keyPath: String?, of object: Any?, change: [NSKeyValueChangeKey : Any]?, context: UnsafeMutableRawPointer?) {
    guard !(change?[NSKeyValueChangeKey.oldKey] is NSNull) else { return }

    guard let keyPath = keyPath else { return }
    guard let infos = optionObservers[keyPath] else { return }

    for info in infos {
      switch info.valueType {
      case .int:
        let value = Preference.integer(for: info.prefKey)
        setInt(info.optionName, value)

      case .float:
        let value = Preference.float(for: info.prefKey)
        setDouble(info.optionName, Double(value))

      case .bool:
        let value = Preference.bool(for: info.prefKey)
        setFlag(info.optionName, value)

      case .string:
        if let value = Preference.string(for: info.prefKey) {
          setString(info.optionName, value)
        }

      case .color:
        if let value = Preference.string(for: info.prefKey) {
          setString(info.optionName, value)
        }

      case .other:
        guard let tr = info.transformer else {
          log.error("setUserOption: no transformer!")
          return
        }
        if let value = tr(info.prefKey) {
          setString(info.optionName, value)
        }
      }
    }
  }

  // MARK: - Utils

  /**
   Utility function for checking mpv api error
   */
  private func chkErr(_ status: Int32!) {
    guard status < 0 else { return }
    DispatchQueue.main.async { [self] in
      let message = "mpv API error: \"\(String(cString: mpv_error_string(status)))\", Return value: \(status!)."
      player.log.error(message)
      Utility.showAlert("fatal_error", arguments: [message])
      player.shutdown()
      player.windowController.close()
    }
  }

  /// Log an error when a `mpv` property change event can't be processed because a property value could not be converted to the
  /// expected type.
  ///
  /// A [MPV_EVENT_PROPERTY_CHANGE](https://mpv.io/manual/stable/#command-interface-mpv-event-property-change)
  /// event contains the new value of the property. If that value could not be converted to the expected type then this method is called
  /// to log the problem.
  ///
  /// _However_ the situation is not that simple. The documentation for [mpv_observe_property](https://github.com/mpv-player/mpv/blob/023d02c9504e308ba5a295cd1846f2508b3dd9c2/libmpv/client.h#L1192-L1195)
  /// contains the following warning:
  ///
  /// "if a property is unavailable or retrieving it caused an error, `MPV_FORMAT_NONE` will be set in `mpv_event_property`, even
  /// if the format parameter was set to a different value. In this case, the `mpv_event_property.data` field is invalid"
  ///
  /// With mpv 0.35.0 we are receiving some property change events for the video-params/rotate property that do not contain the
  /// property value. This happens when the core starts before a file is loaded and when the core is stopping. At some point this needs
  /// to be investigated. For now we suppress logging an error for this known case.
  /// - Parameter property: Name of the property whose value changed.
  /// - Parameter format: Format of the value contained in the property change event.
  private func logPropertyValueError(_ property: String, _ format: mpv_format) {
    guard property != MPVProperty.videoParamsRotate, format != MPV_FORMAT_NONE else { return }
    log.error("""
    Value of property \(property) in the property change event could not be converted from
    \(format) to the expected type
    """)
  }
}

/// Searches the list of user configured `mpv` options and returns `true` if the given option is present.
/// - Parameter option: Option to look for.
/// - Returns: `true` if the `mpv` option is found, `false` otherwise.
private func userOptionsContains(_ option: String) -> Bool {
  guard Preference.bool(for: .enableAdvancedSettings),
        let userOptions = Preference.value(for: .userOptions) as? [[String]] else { return false }
  return userOptions.contains { $0[0] == option }
}

fileprivate func mpvGetOpenGLFunc(_ ctx: UnsafeMutableRawPointer?, _ name: UnsafePointer<Int8>?) -> UnsafeMutableRawPointer? {
  let symbolName: CFString = CFStringCreateWithCString(kCFAllocatorDefault, name, kCFStringEncodingASCII);
  guard let addr = CFBundleGetFunctionPointerForName(CFBundleGetBundleWithIdentifier(CFStringCreateCopy(kCFAllocatorDefault, "com.apple.opengl" as CFString)), symbolName) else {
    Logger.fatal("Cannot get OpenGL function pointer!")
  }
  return addr
}

fileprivate func mpvUpdateCallback(_ ctx: UnsafeMutableRawPointer?) {
  let layer = bridge(ptr: ctx!) as GLVideoLayer
  layer.drawAsync()
}<|MERGE_RESOLUTION|>--- conflicted
+++ resolved
@@ -101,11 +101,8 @@
   var recordedSeekStartTime: CFTimeInterval = 0
   var recordedSeekTimeListener: ((Double) -> Void)?
 
-<<<<<<< HEAD
   let mpvLogScanner: MPVLogScanner!
 
-=======
->>>>>>> 3cde0e11
   @Atomic private var hooks: [UInt64: MPVHookValue] = [:]
   private var hookCounter: UInt64 = 1
 
@@ -787,22 +784,11 @@
 
   /// Shutdown this mpv controller.
   func mpvQuit() {
-<<<<<<< HEAD
     player.log.verbose("Quitting mpv")
-    // Remove observers for IINA preference. Must not attempt to change a mpv setting
-    // in response to an IINA preference change while mpv is shutting down.
-    removeOptionObservers()
-    // Remove observers for mpv properties. Because 0 was passed for reply_userdata when
-    // registering mpv property observers all observers can be removed in one call.
-    mpv_unobserve_property(mpv, 0)
-    // Start mpv quitting. Even though this command is being sent using the synchronous
-    // command API the quit command is special and will be executed by mpv asynchronously.
-=======
     // Observers must be removed to avoid accessing the mpv core after it has shutdown.
     removeObservers()
     // Start mpv quitting. Even though this command is being sent using the synchronous command API
     // the quit command is special and will be executed by mpv asynchronously.
->>>>>>> 3cde0e11
     command(.quit, level: .verbose)
   }
 
@@ -1236,22 +1222,9 @@
       player.log.verbose("Got mpv '\(eventId)': \(numArgs >= 0 ? "\(args)": "numArgs=\(numArgs)")")
 
     case MPV_EVENT_SHUTDOWN:
-<<<<<<< HEAD
-      let quitByMPV = !player.isShuttingDown
-      player.log.verbose("Got mpv shutdown event, quitByMPV: \(quitByMPV.yesno)")
-      if quitByMPV {
-        // This happens when the user uses mpv's IPC interface to send the quit command directly to
-        // mpv. Must not attempt to change a mpv setting in response to an IINA preference change
-        // now that mpv has shut down. This is not needed when IINA sends the quit command to mpv
-        // as in that case the observers are removed before the quit command is sent.
-        removeOptionObservers()
-      }
-      DispatchQueue.main.sync {
-        self.player.mpvHasShutdown(isMPVInitiated: quitByMPV)
-=======
+      player.log.verbose("Got mpv shutdown event")
       DispatchQueue.main.async {
         self.player.mpvHasShutdown()
->>>>>>> 3cde0e11
       }
 
     case MPV_EVENT_LOG_MESSAGE:
@@ -1284,19 +1257,9 @@
       break
 
     case MPV_EVENT_START_FILE:
-<<<<<<< HEAD
       guard let path = getString(MPVProperty.path) else {
         player.log.error("FileStarted: no path!")
         break
-=======
-      guard let path = getString(MPVProperty.path) else { break }
-      DispatchQueue.main.async { [self] in
-        player.info.state = .starting
-        player.fileStarted(path: path)
-        let url = player.info.currentURL
-        let message = player.info.isNetworkResource ? url?.absoluteString : url?.lastPathComponent
-        player.sendOSD(.fileStart(message ?? "-"))
->>>>>>> 3cde0e11
       }
       /// Do not use `playlist_entry_id`. It doesn't make sense outside of FileStarted & FileEnded
       let playlistPos = getInt(MPVProperty.playlistPos)
@@ -1306,11 +1269,7 @@
       player.fileStarted(path: path, playlistPos: playlistPos)
 
     case MPV_EVENT_FILE_LOADED:
-<<<<<<< HEAD
       player.fileLoaded()
-=======
-      DispatchQueue.main.async { self.player.fileLoaded() }
->>>>>>> 3cde0e11
 
     case MPV_EVENT_SEEK:
       if needRecordSeekTime {
@@ -1319,45 +1278,22 @@
       player.seeking()
 
     case MPV_EVENT_PLAYBACK_RESTART:
-<<<<<<< HEAD
       if needRecordSeekTime {
         recordedSeekTimeListener?(CACurrentMediaTime() - recordedSeekStartTime)
         recordedSeekTimeListener = nil
-=======
-      DispatchQueue.main.async { [self] in
-        player.info.isSeeking = false
-        // When playback is paused the display link may be shutdown in order to not waste energy.
-        // The display link will be restarted while seeking. If playback is paused shut it down
-        // again.
-        if player.info.state == .paused {
-          player.mainWindow.videoView.displayIdle()
-        }
-        if needRecordSeekTime {
-          recordedSeekTimeListener?(CACurrentMediaTime() - recordedSeekStartTime)
-          recordedSeekTimeListener = nil
-        }
-        player.playbackRestarted()
-        player.syncUI(.time)
->>>>>>> 3cde0e11
       }
 
       player.playbackRestarted()
 
     case MPV_EVENT_END_FILE:
-<<<<<<< HEAD
       // if receive end-file when loading file, might be error
       // wait for idle
       guard let dataPtr = UnsafeMutablePointer<mpv_event_end_file>(OpaquePointer(event.pointee.data)) else { return }
-      let reason = dataPtr.pointee.reason
       let reasonString = dataPtr.pointee.reasonString
+      let reason = event!.pointee.data.load(as: mpv_end_file_reason.self)
+      // let reasonString = dataPtr.pointee.reasonString
       player.log.verbose("FileEnded, reason: \(reasonString)")
       player.fileEnded(dueToStopCommand: reason == MPV_END_FILE_REASON_STOP)
-=======
-      let reason = event!.pointee.data.load(as: mpv_end_file_reason.self)
-      DispatchQueue.main.async {
-        self.player.fileEnded(dueToStopCommand: reason == MPV_END_FILE_REASON_STOP)
-      }
->>>>>>> 3cde0e11
 
     case MPV_EVENT_COMMAND_REPLY:
       let reply = event.pointee.reply_userdata
@@ -1456,31 +1392,9 @@
         player.log.error("Failed to parse mpv pause data!")
         break
       }
-<<<<<<< HEAD
       player.log.verbose("Δ mpv prop: 'pause' = \(paused.yn)")
 
       player.pausedStateDidChange(to: paused)
-=======
-      DispatchQueue.main.async { [self] in
-        if (player.info.state == .paused) != paused {
-          player.sendOSD(paused ? .pause : .resume)
-          player.info.state = paused ? .paused : .playing
-          player.refreshSyncUITimer()
-          // Follow energy efficiency best practices and ensure IINA is absolutely idle when the
-          // video is paused to avoid wasting energy with needless processing. If paused shutdown
-          // the timer that synchronizes the UI and the high priority display link thread.
-          if paused {
-            player.mainWindow.videoView.displayIdle()
-          } else {
-            player.mainWindow.videoView.displayActive()
-          }
-        }
-        if player.mainWindow.loaded && Preference.bool(for: .alwaysFloatOnTop) {
-          player.mainWindow.setWindowFloatingOnTop(!paused)
-        }
-        player.syncUI(.playButton)
-      }
->>>>>>> 3cde0e11
 
     case MPVProperty.chapter:
       player.chapterChanged()
@@ -1753,7 +1667,6 @@
         break
       }
       guard idleActive else { break }
-<<<<<<< HEAD
       player.idleActiveChanged(to: idleActive)
 
     case MPVProperty.inputBindings:
@@ -1770,9 +1683,6 @@
       } catch {
         player.log.error("Failed to parse property data for \(MPVProperty.inputBindings.quoted)!")
       }
-=======
-      DispatchQueue.main.async { self.player.idleActiveChanged() }
->>>>>>> 3cde0e11
 
     default:
       player.log.verbose("Unhandled mpv prop: \(name.quoted)")
