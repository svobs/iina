--- conflicted
+++ resolved
@@ -471,13 +471,7 @@
     player.info.subEncoding = Preference.string(for: .defaultEncoding)
 
     let subOverrideHandler: OptionObserverInfo.Transformer = { key in
-<<<<<<< HEAD
-      let v = Preference.bool(for: .ignoreAssStyles)
-      let level: Preference.SubOverrideLevel = Preference.enum(for: .subOverrideLevel)
-      return v ? level.string : yes_str
-=======
       (Preference.enum(for: key) as Preference.SubOverrideLevel).string
->>>>>>> 034e25b3
     }
     setUserOption(PK.subOverrideLevel, type: .other, forName: MPVOption.Subtitles.subAssOverride,
                   level: .verbose, transformer: subOverrideHandler)
