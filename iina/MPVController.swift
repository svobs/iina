--- conflicted
+++ resolved
@@ -18,40 +18,11 @@
  * Change this variable to adjust threshold for *receiving* MPV_EVENT_LOG_MESSAGE messages.
  * NOTE: Lua keybindings require at *least* level "debug", so don't set threshold to be stricter than this level
  */
-<<<<<<< HEAD
 fileprivate let mpvLogSubscriptionLevel: String = "debug"
 
 fileprivate func errorString(_ code: Int32) -> String {
   return String(cString: mpv_error_string(code))
 }
-=======
-fileprivate let MPVLogLevel = "warn"
-fileprivate let logLevelMap: [String: Logger.Level] = ["fatal": .error,
-                                                       "error": .error,
-                                                       "warn": .warning,
-                                                       "info": .debug,
-                                                       "v": .verbose,
-                                                       "debug": .debug,
-                                                       "trace": .verbose]
-
-// FIXME: should be moved to a separated file
-struct MPVHookValue {
-  typealias Block = (@escaping () -> Void) -> Void
-
-  var id: String?
-  var isJavascript: Bool
-  var block: Block?
-  var jsBlock: JSManagedValue!
-  var context: JSContext!
-
-  init(withIdentifier id: String, jsContext context: JSContext, jsBlock block: JSValue, owner: JavascriptAPIMpv) {
-    self.id = id
-    self.isJavascript = true
-    self.jsBlock = JSManagedValue(value: block)
-    self.context = context
-    context.virtualMachine.addManagedReference(self.jsBlock, withOwner: owner)
-  }
->>>>>>> 83b6725c
 
 extension mpv_event_id: CustomStringConvertible {
   // Generated code from mpv is objc and does not have Swift's built-in enum name introspection.
@@ -115,12 +86,7 @@
 
   var openGLContext: CGLContextObj! = nil
 
-<<<<<<< HEAD
   var mpvVersion: String!
-=======
-  var mpvClientName: UnsafePointer<CChar>!
-  var mpvVersion: String { getString(MPVProperty.mpvVersion)! }
->>>>>>> 83b6725c
 
   var queue: DispatchQueue
 
@@ -189,27 +155,23 @@
     MPVProperty.idleActive: MPV_FORMAT_FLAG
   ]
 
-  private let subsystem: Logger.Subsystem
+  var log: Logger.Subsystem {
+    return mpvLogScanner.mpvLogSubsystem
+  }
 
   /// Creates a `MPVController` object.
   /// - Parameters:
   ///   - playerCore: The player this `MPVController` will be associated with.
-  ///   - playerNumber: Number identifying the player, for use in this controller's logger subsystem.
-  init(playerCore: PlayerCore, playerNumber: Int) {
+  init(playerCore: PlayerCore) {
     self.player = playerCore
-<<<<<<< HEAD
     self.queue = MPVController.createQueue(playerLabel: playerCore.label)
     self.mpvLogScanner = MPVLogScanner(player: playerCore)
-=======
-    subsystem = Logger.makeSubsystem("mpv\(playerNumber)")
->>>>>>> 83b6725c
     super.init()
   }
 
   deinit {
     removeOptionObservers()
   }
-
 
   /// Determine if this Mac has an Apple Silicon chip.
   /// - Returns: `true` if running on a Mac with an Apple Silicon chip, `false` otherwise.
@@ -221,12 +183,12 @@
     var sysinfo = utsname()
     let result = uname(&sysinfo)
     guard result == EXIT_SUCCESS else {
-      log("uname failed returning \(result)", level: .error)
+      log.error("uname failed returning \(result)")
       return false
     }
     let data = Data(bytes: &sysinfo.machine, count: Int(_SYS_NAMELEN))
     guard let machine = String(bytes: data, encoding: .ascii) else {
-      log("Failed to construct string for sysinfo.machine", level: .error)
+      log.error("Failed to construct string for sysinfo.machine")
       return false
     }
     return machine.starts(with: "arm64")
@@ -243,7 +205,7 @@
   private func applyHardwareAccelerationWorkaround() {
     // The problem is not reproducible under Apple Silicon.
     guard !runningOnAppleSilicon() else {
-      log("Running on Apple Silicon, not applying FFmpeg 9599 workaround")
+      log.debug("Running on Apple Silicon, not applying FFmpeg 9599 workaround")
       return
     }
     // Do not apply the workaround if the user has configured a value for the hwdec-codecs option in
@@ -255,7 +217,7 @@
         let userOptions = Preference.value(for: .userOptions) as? [[String]] {
       for op in userOptions {
         guard op[0] != MPVOption.Video.hwdecCodecs else {
-          log("""
+          log.debug("""
 Option \(MPVOption.Video.hwdecCodecs) has been set in advanced settings, \
 not applying FFmpeg 9599 workaround
 """)
@@ -264,16 +226,8 @@
       }
     }
     // Apply the workaround.
-    log("Disabling hardware acceleration for VP9 encoded videos to workaround FFmpeg 9599")
+    log.debug("Disabling hardware acceleration for VP9 encoded videos to workaround FFmpeg 9599")
     setOptionString(MPVOption.Video.hwdecCodecs, "h264,vc1,hevc,vp8,av1,prores")
-  }
-
-  func updateKeepOpenOptionFromPrefs() {
-    setUserOption(PK.playlistAutoPlayNext, type: .other, forName: MPVOption.Window.keepOpen) { key in
-      let keepOpen = Preference.bool(for: PK.keepOpenOnFileEnd)
-      let keepOpenPl = !Preference.bool(for: PK.playlistAutoPlayNext)
-      return keepOpenPl ? "always" : (keepOpen ? yes_str : no_str)
-    }
   }
 
   /// Returns true if mpv's state has fallen behind the current user intention and it is currently operating on an entry
@@ -294,6 +248,22 @@
     return isStale
   }
 
+  func updateKeepOpenOptionFromPrefs() {
+    setUserOption(PK.keepOpenOnFileEnd, type: .other, forName: MPVOption.Window.keepOpen,
+                  level: .verbose) { key in
+      let keepOpen = Preference.bool(for: PK.keepOpenOnFileEnd)
+      let keepOpenPl = !Preference.bool(for: PK.playlistAutoPlayNext)
+      return keepOpenPl ? "always" : (keepOpen ? yes_str : no_str)
+    }
+
+    setUserOption(PK.playlistAutoPlayNext, type: .other, forName: MPVOption.Window.keepOpen,
+                  level: .verbose) { key in
+      let keepOpen = Preference.bool(for: PK.keepOpenOnFileEnd)
+      let keepOpenPl = !Preference.bool(for: PK.playlistAutoPlayNext)
+      return keepOpenPl ? "always" : (keepOpen ? yes_str : no_str)
+    }
+  }
+
   /**
    Init the mpv context, set options
    */
@@ -304,51 +274,33 @@
 
     // User default settings
 
-<<<<<<< HEAD
     if !player.info.isRestoring {
       if Preference.bool(for: .enableInitialVolume) {
-        setUserOption(PK.initialVolume, type: .int, forName: MPVOption.Audio.volume, sync: false)
+        setUserOption(PK.initialVolume, type: .int, forName: MPVOption.Audio.volume, sync: false,
+                    level: .verbose)
       } else {
-        setUserOption(PK.softVolume, type: .int, forName: MPVOption.Audio.volume, sync: false)
-      }
-=======
-    if Preference.bool(for: .enableInitialVolume) {
-      setUserOption(PK.initialVolume, type: .int, forName: MPVOption.Audio.volume, sync: false,
-                    level: .verbose)
-    } else {
-      setUserOption(PK.softVolume, type: .int, forName: MPVOption.Audio.volume, sync: false,
-                    level: .verbose)
->>>>>>> 83b6725c
+        setUserOption(PK.softVolume, type: .int, forName: MPVOption.Audio.volume, sync: false,
+                      level: .verbose)
+        }
     }
 
     // - Advanced
 
     // disable internal OSD
-<<<<<<< HEAD
     let useMpvOSD = Preference.bool(for: .enableAdvancedSettings) && Preference.bool(for: .useMpvOsd)
     // FIXME: need to keep this synced with useMpvOsd during run
     player.isUsingMpvOSD = useMpvOSD
     if useMpvOSD {
       player.hideOSD()
-=======
-    let useMpvOsd = Preference.bool(for: .enableAdvancedSettings) && Preference.bool(for: .useMpvOsd)
-    if !useMpvOsd {
-      chkErr(setOptionString(MPVOption.OSD.osdLevel, "0", level: .verbose))
->>>>>>> 83b6725c
     } else {
       chkErr(mpv_set_option_string(mpv, MPVOption.OSD.osdLevel, "0"))
     }
 
     // log
     if Logger.enabled {
-<<<<<<< HEAD
       let path = Logger.logDirectory.appendingPathComponent("mpv-\(player.label).log").path
       player.log.debug("Path of mpv log: \(path.quoted)")
-      chkErr(mpv_set_option_string(mpv, MPVOption.ProgramBehavior.logFile, path))
-=======
-      let path = Logger.logDirectory.appendingPathComponent("mpv.log").path
       chkErr(setOptionString(MPVOption.ProgramBehavior.logFile, path, level: .verbose))
->>>>>>> 83b6725c
     }
 
     applyHardwareAccelerationWorkaround()
@@ -378,69 +330,35 @@
 
     // Disable mpv's media key system as it now uses the MediaPlayer Framework.
     // Dropped media key support in 10.11 and 10.12.
-    chkErr(setOptionString(MPVOption.Input.inputMediaKeys, no_str, level: .verbose))
-
-<<<<<<< HEAD
+    chkErr(mpv_set_option_string(mpv, MPVOption.Input.inputMediaKeys, no_str))
+
     updateKeepOpenOptionFromPrefs()
 
-    chkErr(mpv_set_option_string(mpv, MPVOption.WatchLater.watchLaterDirectory, Utility.watchLaterURL.path))
-    setUserOption(PK.resumeLastPosition, type: .bool, forName: MPVOption.WatchLater.savePositionOnQuit)
-    setUserOption(PK.resumeLastPosition, type: .bool, forName: "resume-playback")
-
-    if !player.info.isRestoring {  // if restoring, will use stored windowFrame instead
-      setUserOption(.initialWindowSizePosition, type: .string, forName: MPVOption.Window.geometry)
-    }
-
-    // - Codec
-
-    setUserOption(PK.hardwareDecoder, type: .other, forName: MPVOption.Video.hwdec) { key in
-=======
-    setUserOption(PK.keepOpenOnFileEnd, type: .other, forName: MPVOption.Window.keepOpen,
-                  level: .verbose) { key in
-      let keepOpen = Preference.bool(for: PK.keepOpenOnFileEnd)
-      let keepOpenPl = !Preference.bool(for: PK.playlistAutoPlayNext)
-      return keepOpenPl ? "always" : (keepOpen ? "yes" : "no")
-    }
-
-    setUserOption(PK.playlistAutoPlayNext, type: .other, forName: MPVOption.Window.keepOpen,
-                  level: .verbose) { key in
-      let keepOpen = Preference.bool(for: PK.keepOpenOnFileEnd)
-      let keepOpenPl = !Preference.bool(for: PK.playlistAutoPlayNext)
-      return keepOpenPl ? "always" : (keepOpen ? "yes" : "no")
-    }
-
-    chkErr(setOptionString("watch-later-directory", Utility.watchLaterURL.path, level: .verbose))
+    chkErr(setOptionString(MPVOption.WatchLater.watchLaterDirectory, Utility.watchLaterURL.path, level: .verbose))
     setUserOption(PK.resumeLastPosition, type: .bool, forName: MPVOption.WatchLater.savePositionOnQuit,
                   level: .verbose)
     setUserOption(PK.resumeLastPosition, type: .bool, forName: "resume-playback", level: .verbose)
 
-    setUserOption(.initialWindowSizePosition, type: .string, forName: MPVOption.Window.geometry,
+    if !player.info.isRestoring {  // if restoring, will use stored windowFrame instead
+      setUserOption(.initialWindowSizePosition, type: .string, forName: MPVOption.Window.geometry,
                   level: .verbose)
+    }
 
     // - Codec
+
+    setUserOption(PK.hardwareDecoder, type: .other, forName: MPVOption.Video.hwdec,
+                  level: .verbose) { key in
+      let value = Preference.integer(for: key)
+      return Preference.HardwareDecoderOption(rawValue: value)?.mpvString ?? "auto"
+    }
+
+    setUserOption(PK.maxVolume, type: .int, forName: MPVOption.Audio.volumeMax, level: .verbose)
 
     setUserOption(PK.videoThreads, type: .int, forName: MPVOption.Video.vdLavcThreads, level: .verbose)
     setUserOption(PK.audioThreads, type: .int, forName: MPVOption.Audio.adLavcThreads, level: .verbose)
 
-    setUserOption(PK.hardwareDecoder, type: .other, forName: MPVOption.Video.hwdec,
-                  level: .verbose) { key in
->>>>>>> 83b6725c
-      let value = Preference.integer(for: key)
-      return Preference.HardwareDecoderOption(rawValue: value)?.mpvString ?? "auto"
-    }
-
-<<<<<<< HEAD
-    setUserOption(PK.maxVolume, type: .int, forName: MPVOption.Audio.volumeMax)
-=======
     setUserOption(PK.audioLanguage, type: .string, forName: MPVOption.TrackSelection.alang,
                   level: .verbose)
-    setUserOption(PK.maxVolume, type: .int, forName: MPVOption.Audio.volumeMax, level: .verbose)
->>>>>>> 83b6725c
-
-    setUserOption(PK.videoThreads, type: .int, forName: MPVOption.Video.vdLavcThreads)
-    setUserOption(PK.audioThreads, type: .int, forName: MPVOption.Audio.adLavcThreads)
-
-    setUserOption(PK.audioLanguage, type: .string, forName: MPVOption.TrackSelection.alang)
 
     var spdif: [String] = []
     if Preference.bool(for: PK.spdifAC3) { spdif.append("ac3") }
@@ -468,19 +386,11 @@
     setUserOption(PK.subOverrideLevel, type: .other, forName: MPVOption.Subtitles.subAssOverride,
                   level: .verbose, transformer: subOverrideHandler)
 
-<<<<<<< HEAD
-    setUserOption(PK.subTextFont, type: .string, forName: MPVOption.Subtitles.subFont)
-    setUserOption(PK.subTextSize, type: .float, forName: MPVOption.Subtitles.subFontSize)
-
-    setUserOption(PK.subTextColorString, type: .color, forName: MPVOption.Subtitles.subColor)
-    setUserOption(PK.subBgColorString, type: .color, forName: MPVOption.Subtitles.subBackColor)
-=======
     setUserOption(PK.subTextFont, type: .string, forName: MPVOption.Subtitles.subFont, level: .verbose)
     setUserOption(PK.subTextSize, type: .float, forName: MPVOption.Subtitles.subFontSize, level: .verbose)
 
     setUserOption(PK.subTextColorString, type: .color, forName: MPVOption.Subtitles.subColor, level: .verbose)
     setUserOption(PK.subBgColorString, type: .color, forName: MPVOption.Subtitles.subBackColor, level: .verbose)
->>>>>>> 83b6725c
 
     setUserOption(PK.subBold, type: .bool, forName: MPVOption.Subtitles.subBold, level: .verbose)
     setUserOption(PK.subItalic, type: .bool, forName: MPVOption.Subtitles.subItalic, level: .verbose)
@@ -488,13 +398,6 @@
     setUserOption(PK.subBlur, type: .float, forName: MPVOption.Subtitles.subBlur, level: .verbose)
     setUserOption(PK.subSpacing, type: .float, forName: MPVOption.Subtitles.subSpacing, level: .verbose)
 
-<<<<<<< HEAD
-    setUserOption(PK.subBorderSize, type: .float, forName: MPVOption.Subtitles.subBorderSize)
-    setUserOption(PK.subBorderColorString, type: .color, forName: MPVOption.Subtitles.subBorderColor)
-
-    setUserOption(PK.subShadowSize, type: .float, forName: MPVOption.Subtitles.subShadowOffset)
-    setUserOption(PK.subShadowColorString, type: .color, forName: MPVOption.Subtitles.subShadowColor)
-=======
     setUserOption(PK.subBorderSize, type: .float, forName: MPVOption.Subtitles.subBorderSize,
                   level: .verbose)
     setUserOption(PK.subBorderColorString, type: .color, forName: MPVOption.Subtitles.subBorderColor,
@@ -504,7 +407,6 @@
                   level: .verbose)
     setUserOption(PK.subShadowColorString, type: .color, forName: MPVOption.Subtitles.subShadowColor,
                   level: .verbose)
->>>>>>> 83b6725c
 
     setUserOption(PK.subAlignX, type: .other, forName: MPVOption.Subtitles.subAlignX,
                   level: .verbose) { key in
@@ -555,18 +457,12 @@
       return v.string
     }
 
-<<<<<<< HEAD
-    setUserOption(PK.ytdlEnabled, type: .bool, forName: MPVOption.ProgramBehavior.ytdl)
-    setUserOption(PK.ytdlRawOptions, type: .string, forName: MPVOption.ProgramBehavior.ytdlRawOptions)
-    let propertiesToReset = [MPVOption.PlaybackControl.abLoopA, MPVOption.PlaybackControl.abLoopB]
-    chkErr(mpv_set_option_string(mpv, MPVOption.ProgramBehavior.resetOnNextFile, propertiesToReset.joined(separator: ",")))
-=======
     setUserOption(PK.ytdlEnabled, type: .bool, forName: MPVOption.ProgramBehavior.ytdl, level: .verbose)
     setUserOption(PK.ytdlRawOptions, type: .string, forName: MPVOption.ProgramBehavior.ytdlRawOptions,
                   level: .verbose)
+    let propertiesToReset = [MPVOption.PlaybackControl.abLoopA, MPVOption.PlaybackControl.abLoopB]
     chkErr(setOptionString(MPVOption.ProgramBehavior.resetOnNextFile,
-            "\(MPVOption.PlaybackControl.abLoopA),\(MPVOption.PlaybackControl.abLoopB)", level: .verbose))
->>>>>>> 83b6725c
+           propertiesToReset.joined(separator: ","), level: .verbose))
 
     // Set user defined conf dir.
     if Preference.bool(for: .enableAdvancedSettings),
@@ -585,26 +481,19 @@
     // Set user defined options.
     if Preference.bool(for: .enableAdvancedSettings) {
       if let userOptions = Preference.value(for: .userOptions) as? [[String]] {
-<<<<<<< HEAD
-        userOptions.forEach { op in
-          let status = mpv_set_option_string(mpv, op[0], op[1])
-          if status < 0 {
-            let errorString = String(cString: mpv_error_string(status))
-            DispatchQueue.main.async {  // do not block startup! Must avoid deadlock in static initializers
-              Utility.showAlert("extra_option.error", arguments:
-                                  [op[0], op[1], status, errorString])
-=======
         if !userOptions.isEmpty {
-          log("Setting \(userOptions.count) user configured mpv option values")
+          log.debug("Setting \(userOptions.count) user configured mpv option values")
           userOptions.forEach { op in
             let status = setOptionString(op[0], op[1])
             if status < 0 {
-              Utility.showAlert("extra_option.error", arguments:
-                                  [op[0], op[1], status])
->>>>>>> 83b6725c
+              let errorString = String(cString: mpv_error_string(status))
+              DispatchQueue.main.async {  // do not block startup! Must avoid deadlock in static initializers
+                Utility.showAlert("extra_option.error", arguments:
+                                                        [op[0], op[1], status, errorString])
+                }
             }
           }
-          log("Set user configured mpv option values")
+          log.debug("Set user configured mpv option values")
         }
       } else {
         DispatchQueue.main.async {  // do not block startup! Must avoid deadlock in static initializers
@@ -616,19 +505,8 @@
     // Load external scripts
 
     // Load keybindings. This is still required for mpv to handle media keys or apple remote.
-<<<<<<< HEAD
     let inputConfPath = ConfTableState.current.selectedConfFilePath
-    chkErr(mpv_set_option_string(mpv, MPVOption.Input.inputConf, inputConfPath))
-=======
-    let userConfigs = Preference.dictionary(for: .inputConfigs)
-    var inputConfPath =  PrefKeyBindingViewController.defaultConfigs["IINA Default"]
-    if let confFromUd = Preference.string(for: .currentInputConfigName) {
-      if let currentConfigFilePath = Utility.getFilePath(Configs: userConfigs, forConfig: confFromUd, showAlert: false) {
-        inputConfPath = currentConfigFilePath
-      }
-    }
     chkErr(setOptionalOptionString(MPVOption.Input.inputConf, inputConfPath, level: .verbose))
->>>>>>> 83b6725c
 
     // Receive log messages at given level of verbosity.
     chkErr(mpv_request_log_messages(mpv, mpvLogSubscriptionLevel))
@@ -652,10 +530,9 @@
 
     // Set options that can be override by user's config. mpv will log user config when initialize,
     // so we put them here.
-<<<<<<< HEAD
-    chkErr(mpv_set_property_string(mpv, MPVOption.Video.vo, "libmpv"))
-    chkErr(mpv_set_property_string(mpv, MPVOption.Window.keepaspect, "no"))
-    chkErr(mpv_set_property_string(mpv, MPVOption.Video.gpuHwdecInterop, "auto"))
+    chkErr(setString(MPVOption.Video.vo, "libmpv", level: .verbose))
+    chkErr(setString(MPVOption.Window.keepaspect, "no", level: .verbose))
+    chkErr(setString(MPVOption.Video.gpuHwdecInterop, "auto", level: .verbose))
 
     // The option watch-later-options is not available until after the mpv instance is initialized.
     // In mpv 0.34.1 the default value for the watch-later-options property contains the option
@@ -676,11 +553,6 @@
 
     // get version
     mpvVersion = getString(MPVProperty.mpvVersion)
-=======
-    chkErr(setString(MPVOption.Video.vo, "libmpv", level: .verbose))
-    chkErr(setString(MPVOption.Window.keepaspect, "no", level: .verbose))
-    chkErr(setString(MPVOption.Video.gpuHwdecInterop, "auto", level: .verbose))
->>>>>>> 83b6725c
   }
 
   /// Initialize the `mpv` renderer.
@@ -697,7 +569,6 @@
     var openGLInitParams = mpv_opengl_init_params(get_proc_address: mpvGetOpenGLFunc,
                                                   get_proc_address_ctx: nil)
     withUnsafeMutablePointer(to: &openGLInitParams) { openGLInitParams in
-<<<<<<< HEAD
       var advanced: CInt = 1
       withUnsafeMutablePointer(to: &advanced) { advanced in
         var params = [
@@ -708,16 +579,6 @@
         ]
         mpv_render_context_create(&mpvRenderContext, mpv, &params)
       }
-=======
-      // var advanced: CInt = 1
-      var params = [
-        mpv_render_param(type: MPV_RENDER_PARAM_API_TYPE, data: apiType),
-        mpv_render_param(type: MPV_RENDER_PARAM_OPENGL_INIT_PARAMS, data: openGLInitParams),
-        // mpv_render_param(type: MPV_RENDER_PARAM_ADVANCED_CONTROL, data: &advanced),
-        mpv_render_param()
-      ]
-      chkErr(mpv_render_context_create(&mpvRenderContext, mpv, &params))
->>>>>>> 83b6725c
       openGLContext = CGLGetCurrentContext()
       mpv_render_context_set_update_callback(mpvRenderContext!, mpvUpdateCallback, mutableRawPointerOf(obj: player.videoView.videoLayer))
     }
@@ -802,23 +663,16 @@
     return strArgs
   }
 
-<<<<<<< HEAD
   /// Send arbitrary mpv command. Returns mpv return code.
   @discardableResult
-  func command(_ command: MPVCommand, args: [String?] = [], checkError: Bool = true) -> Int32 {
+  func command(_ command: MPVCommand, args: [String?] = [], checkError: Bool = true,
+               level: Logger.Level = .debug) -> Int32 {
     if Logger.isEnabled(.verbose) {
       if command == .loadfile, let filename = args[0] {
         _ = Logger.getOrCreatePII(for: filename)
       }
-      player.log.verbose("Sending mpv cmd: \(command.rawValue.quoted), args: \(args.compactMap{$0})")
-    }
-=======
-  // Send arbitrary mpv command.
-  func command(_ command: MPVCommand, args: [String?] = [], checkError: Bool = true,
-               level: Logger.Level = .debug, returnValueCallback: ((Int32) -> Void)? = nil) {
-    guard mpv != nil else { return }
-    log("Run command: \(command.rawValue) \(args.compactMap{$0}.joined(separator: " "))", level: level)
->>>>>>> 83b6725c
+    }
+    log.log("Run command: \(command.rawValue) \(args.compactMap{$0}.joined(separator: " "))", level: level)
     var cargs = makeCArgs(command, args).map { $0.flatMap { UnsafePointer<CChar>(strdup($0)) } }
     defer {
       for ptr in cargs {
@@ -835,14 +689,14 @@
   }
 
   func command(rawString: String, level: Logger.Level = .debug) -> Int32 {
-    log("Run command: \(rawString)", level: level)
+    log.log("Run command: \(rawString)", level: level)
     return mpv_command_string(mpv, rawString)
   }
 
   func asyncCommand(_ command: MPVCommand, args: [String?] = [], checkError: Bool = true,
                     replyUserdata: UInt64, level: Logger.Level = .debug) {
     guard mpv != nil else { return }
-    log("Asynchronously run command: \(command.rawValue) \(args.compactMap{$0}.joined(separator: " "))",
+    log.log("Asynchronously run command: \(command.rawValue) \(args.compactMap{$0}.joined(separator: " "))",
         level: level)
     var cargs = makeCArgs(command, args).map { $0.flatMap { UnsafePointer<CChar>(strdup($0)) } }
     defer {
@@ -865,7 +719,7 @@
 
   // Set property
   func setFlag(_ name: String, _ flag: Bool, level: Logger.Level = .debug) {
-    log("Set property: \(name)=\(flag)", level: level)
+    log.log("Set property: \(name)=\(flag)", level: level)
     var data: Int = flag ? 1 : 0
     let code = mpv_set_property(mpv, name, MPV_FORMAT_FLAG, &data)
     if code < 0 {
@@ -874,13 +728,13 @@
   }
 
   func setInt(_ name: String, _ value: Int, level: Logger.Level = .debug) {
-    log("Set property: \(name)=\(value)", level: level)
+    log.log("Set property: \(name)=\(value)", level: level)
     var data = Int64(value)
     mpv_set_property(mpv, name, MPV_FORMAT_INT64, &data)
   }
 
   func setDouble(_ name: String, _ value: Double, level: Logger.Level = .debug) {
-    log("Set property: \(name)=\(value)", level: level)
+    log.log("Set property: \(name)=\(value)", level: level)
     var data = value
     mpv_set_property(mpv, name, MPV_FORMAT_DOUBLE, &data)
   }
@@ -902,7 +756,7 @@
 
   @discardableResult
   func setString(_ name: String, _ value: String, level: Logger.Level = .debug) -> Int32 {
-    log("Set property: \(name)=\(value)", level: level)
+    log.log("Set property: \(name)=\(value)", level: level)
     return mpv_set_property_string(mpv, name, value)
   }
 
@@ -1024,8 +878,7 @@
     // it is unlikely in practice that this method will be called with an invalid index, but we will
     // validate the index nonetheless to insure this code does not trigger a crash.
     guard index < oldList.num else {
-      log("Found \(oldList.num) \(name) filters, index of filter to remove (\(index)) is invalid",
-          level: .error)
+      log.error("Found \(oldList.num) \(name) filters, index of filter to remove (\(index)) is invalid")
       return false
     }
 
@@ -1068,14 +921,9 @@
     newNode.u.list = newListPtr
 
     // Set the list of filters using the new node that leaves out the filter to be removed.
-<<<<<<< HEAD
+    log.debug("Set property: \(name)=<a mpv node>")
     let returnValue = mpv_set_property(mpv, name, MPV_FORMAT_NODE, &newNode)
     return returnValue == 0
-=======
-    log("Set property: \(name)=<a mpv node>")
-    mpv_set_property(mpv, name, MPV_FORMAT_NODE, &newNode)
-    return true
->>>>>>> 83b6725c
   }
 
   /** Set filter. only "af" or "vf" is supported for name */
@@ -1107,10 +955,10 @@
 
   func setNode(_ name: String, _ value: Any) {
     guard var node = try? MPVNode.create(value) else {
-      log("setNode: cannot encode value for \(name)", level: .error)
+      log.error("setNode: cannot encode value for \(name)")
       return
     }
-    log("Set property: \(name)=<a mpv node>")
+    log.debug("Set property: \(name)=<a mpv node>")
     mpv_set_property(mpv, name, MPV_FORMAT_NODE, &node)
     MPVNode.free(node)
   }
@@ -1126,16 +974,16 @@
   func syncVideoGeometryFromMPV() -> VideoGeometry? {
     // If loading file, video reconfig can return 0 width and height
     guard let currentMedia = player.info.currentMedia else {
-      player.log.verbose("Cannot get videoGeo from mpv: currentMedia is nil")
+      log.verbose("Cannot get videoGeo from mpv: currentMedia is nil")
       return nil
     }
     guard currentMedia.isFileLoaded else {
-      player.log.verbose("Cannot get videoGeo from mpv: file not loaded")
+      log.verbose("Cannot get videoGeo from mpv: file not loaded")
       return nil
     }
     // Will crash if querying mpv after stop command started
     guard !player.isStopping else {
-      player.log.verbose("Cannot get videoGeo: status=\(player.status)")
+      log.verbose("Cannot get videoGeo: status=\(player.status)")
       return nil
     }
 
@@ -1274,20 +1122,12 @@
 
     case MPV_EVENT_LOG_MESSAGE:
       let dataOpaquePtr = OpaquePointer(event.pointee.data)
-<<<<<<< HEAD
       guard let dataPtr = UnsafeMutablePointer<mpv_event_log_message>(dataOpaquePtr) else { return }
       let prefix = String(cString: (dataPtr.pointee.prefix)!)
       let level = String(cString: (dataPtr.pointee.level)!)
       let text = String(cString: (dataPtr.pointee.text)!)
 
       mpvLogScanner.processLogLine(prefix: prefix, level: level, msg: text)
-=======
-      let msg = UnsafeMutablePointer<mpv_event_log_message>(dataOpaquePtr)
-      let prefix = String(cString: (msg?.pointee.prefix)!)
-      let level = String(cString: (msg?.pointee.level)!)
-      let text = String(cString: (msg?.pointee.text)!).trimmingCharacters(in: .newlines)
-      log("[\(prefix)] \(level): \(text)", level: logLevelMap[level] ?? .verbose)
->>>>>>> 83b6725c
 
     case MPV_EVENT_HOOK:
       let userData = event.pointee.reply_userdata
@@ -1363,11 +1203,7 @@
         let code = event.pointee.error
         guard code >= 0 else {
           let error = String(cString: mpv_error_string(code))
-<<<<<<< HEAD
           player.log.error("Cannot take a screenshot, mpv API error: \(error), returnCalue: \(code)")
-=======
-          log("Cannot take a screenshot, mpv API error: \(error), Return value: \(code)", level: .error)
->>>>>>> 83b6725c
           // Unfortunately the mpv API does not provide any details on the failure. The error
           // code returned maps to "error running command", so all the alert can report is
           // that we cannot take a screenshot.
@@ -1393,40 +1229,6 @@
     }
   }
 
-<<<<<<< HEAD
-=======
-  private func onVideoParamsChange(_ data: UnsafePointer<mpv_node_list>) {
-    //let params = data.pointee
-    //params.keys.
-  }
-
-  private func onFileLoaded() {
-    // mpvSuspend()
-    setFlag(MPVOption.PlaybackControl.pause, true, level: .verbose)
-    // Get video size and set the initial window size
-    let width = getInt(MPVProperty.width)
-    let height = getInt(MPVProperty.height)
-    let duration = getDouble(MPVProperty.duration)
-    let pos = getDouble(MPVProperty.timePos)
-    player.info.videoHeight = height
-    player.info.videoWidth = width
-    player.info.displayWidth = 0
-    player.info.displayHeight = 0
-    player.info.videoDuration = VideoTime(duration)
-    if let filename = getString(MPVProperty.path) {
-      self.player.info.setCachedVideoDuration(filename, duration)
-    }
-    player.info.videoPosition = VideoTime(pos)
-    player.fileLoaded()
-    fileLoaded = true
-    // mpvResume()
-    if !(player.info.justOpenedFile && Preference.bool(for: .pauseWhenOpen)) {
-      setFlag(MPVOption.PlaybackControl.pause, false, level: .verbose)
-    }
-    player.syncUI(.playlist)
-  }
-
->>>>>>> 83b6725c
   // MARK: - Property listeners
 
   private func handlePropertyChange(_ property: mpv_event_property) {
@@ -1493,30 +1295,9 @@
       player.reloadSecondSID()
 
     case MPVOption.PlaybackControl.pause:
-<<<<<<< HEAD
       guard let paused = UnsafePointer<Bool>(OpaquePointer(property.data))?.pointee else {
         player.log.error("Failed to parse mpv pause data!")
         break
-=======
-      if let paused = UnsafePointer<Bool>(OpaquePointer(property.data))?.pointee {
-        if player.info.isPaused != paused {
-          player.sendOSD(paused ? .pause : .resume)
-          DispatchQueue.main.sync {
-            player.info.isPaused = paused
-            player.refreshSyncUITimer()
-            if paused {
-              player.mainWindow.videoView.displayIdle()
-            } else {
-              player.mainWindow.videoView.displayActive()
-            }
-          }
-        }
-        if player.mainWindow.loaded && Preference.bool(for: .alwaysFloatOnTop) {
-          DispatchQueue.main.async {
-            self.player.mainWindow.setWindowFloatingOnTop(!paused)
-          }
-        }
->>>>>>> 83b6725c
       }
       player.log.verbose("Δ mpv prop: 'pause' = \(paused)")
 
@@ -1859,20 +1640,20 @@
   private var optionObservers: [String: [OptionObserverInfo]] = [:]
 
   private func setOptionFloat(_ name: String, _ value: Float, level: Logger.Level = .debug) -> Int32 {
-    log("Set option: \(name)=\(value)", level: level)
+    log.log("Set option: \(name)=\(value)", level: level)
     var data = Double(value)
     return mpv_set_option(mpv, name, MPV_FORMAT_DOUBLE, &data)
   }
 
   private func setOptionInt(_ name: String, _ value: Int, level: Logger.Level = .debug) -> Int32 {
-    log("Set option: \(name)=\(value)", level: level)
+    log.log("Set option: \(name)=\(value)", level: level)
     var data = Int64(value)
     return mpv_set_option(mpv, name, MPV_FORMAT_INT64, &data)
   }
 
   @discardableResult
   private func setOptionString(_ name: String, _ value: String, level: Logger.Level = .debug) -> Int32 {
-    log("Set option: \(name)=\(value)", level: level)
+    log.log("Set option: \(name)=\(value)", level: level)
     return mpv_set_option_string(mpv, name, value)
   }
 
@@ -1905,11 +1686,7 @@
 
     case .color:
       let value = Preference.string(for: key)
-<<<<<<< HEAD
       code = mpv_set_option_string(mpv, name, value)
-=======
-      code = setOptionalOptionString(name, value, level: level)
->>>>>>> 83b6725c
       // Random error here (perhaps a Swift or mpv one), so set it twice
       // 「没有什么是 set 不了的；如果有，那就 set 两次」
       if code < 0 {
@@ -1918,7 +1695,7 @@
 
     case .other:
       guard let tr = transformer else {
-        log("setUserOption: no transformer!", level: .error)
+        log.error("setUserOption: no transformer!")
         return
       }
       if let value = tr(key) {
@@ -1975,7 +1752,7 @@
 
       case .other:
         guard let tr = info.transformer else {
-          log("setUserOption: no transformer!", level: .error)
+          log.error("setUserOption: no transformer!")
           return
         }
         if let value = tr(info.prefKey) {
@@ -2000,10 +1777,6 @@
       player.windowController.close()
     }
   }
-
-  private func log(_ message: String, level: Logger.Level = .debug) {
-    Logger.log(message, level: level, subsystem: subsystem)
-  }
 }
 
 fileprivate func mpvGetOpenGLFunc(_ ctx: UnsafeMutableRawPointer?, _ name: UnsafePointer<Int8>?) -> UnsafeMutableRawPointer? {
