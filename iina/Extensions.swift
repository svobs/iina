--- conflicted
+++ resolved
@@ -7,7 +7,6 @@
 //
 
 import Cocoa
-<<<<<<< HEAD
 import UniformTypeIdentifiers
 
 infix operator %%
@@ -25,9 +24,7 @@
     return self % 2 != 0
   }
 }
-=======
 import CryptoKit
->>>>>>> 5c39b7d6
 
 extension NSSlider {
   /** Returns the position of knob center by point */
@@ -442,7 +439,6 @@
   }
 }
 
-<<<<<<< HEAD
 fileprivate let fmtDecimalMaxFractionDigits2Truncated: NumberFormatter = {
   let fmt = NumberFormatter()
   fmt.numberStyle = .decimal
@@ -461,8 +457,6 @@
   return fmt
 }()
 
-=======
->>>>>>> 5c39b7d6
 // Formats a number to max 2 digits after the decimal, rounded, but will omit trailing zeroes, and no commas or other formatting for large numbers
 fileprivate let fmtDecimalMaxFractionDigits2: NumberFormatter = {
   let fmt = NumberFormatter()
@@ -472,7 +466,6 @@
   return fmt
 }()
 
-<<<<<<< HEAD
 // Formats a number to max 6 digits after the decimal, rounded, but will omit trailing zeroes, and no commas or other formatting for large numbers
 fileprivate let fmtDecimalMaxFractionDigits6: NumberFormatter = {
   let fmt = NumberFormatter()
@@ -503,8 +496,6 @@
 }
 
 /// Applies to `Double`, `CGFloat`, ...
-=======
->>>>>>> 5c39b7d6
 extension FloatingPoint {
   func clamped(to range: Range<Self>) -> Self {
     if self < range.lowerBound {
@@ -516,7 +507,6 @@
     }
   }
 
-<<<<<<< HEAD
   /// Formats as String, truncating the number to 2 digits after the decimal
   var stringTrunc2f: String {
     return fmtDecimalMaxFractionDigits2Truncated.string(for: self)!
@@ -542,13 +532,6 @@
   var aspectNormalDecimalString: String {
     return stringMaxFrac2
   }
-=======
-  /// Formats as String, rounding the number to 2 digits after the decimal
-  var stringWithMaxFractionDigits2: String {
-    return fmtDecimalMaxFractionDigits2.string(for: self)!
-  }
-
->>>>>>> 5c39b7d6
 }
 
 extension NSColor {
@@ -609,14 +592,9 @@
   }
 }
 
-<<<<<<< HEAD
 
 extension NSData {
-  func md5() -> NSString {
-    let dataString = String(data: self as Data, encoding: .utf8)!
-    let md5String = MD5(dataString)
-    return md5String as NSString
-  }
+  var md5: String { Insecure.MD5.hash(data: self).map { String(format: "%02x", $0) }.joined() }
 }
 
 extension Data {
@@ -637,13 +615,9 @@
 
   var md5: String {
     get {
-      return (self as NSData).md5() as String
-    }
-  }
-=======
-extension Data {
-  var md5: String { Insecure.MD5.hash(data: self).map { String(format: "%02x", $0) }.joined() }
->>>>>>> 5c39b7d6
+      return (self as NSData).md5
+    }
+  }
 
   var chksum64: UInt64 {
     return withUnsafeBytes {
@@ -1088,6 +1062,7 @@
 extension NSPasteboard.PasteboardType {
   static let nsURL = NSPasteboard.PasteboardType("NSURL")
   static let nsFilenames = NSPasteboard.PasteboardType("NSFilenamesPboardType")
+  static let iinaPlaylistItem = NSPasteboard.PasteboardType("IINAPlaylistItem")
 }
 
 
@@ -1280,7 +1255,6 @@
   /// - parameter screen: The `NSScreen` object to log.
   func log(_ prefix: String = "") {
     // Unfortunately localizedName is not available until macOS Catalina.
-<<<<<<< HEAD
     if #available(macOS 10.15, *) {
       let maxPossibleEDR = maximumPotentialExtendedDynamicRangeColorComponentValue
       let canEnableEDR = maxPossibleEDR > 1.0
@@ -1292,11 +1266,6 @@
     } else {
       Logger.log("\(prefix) screen\(displayId) vis:\(visibleFrame)", level: .verbose)
     }
-=======
-    let maxPossibleEDR = screen.maximumPotentialExtendedDynamicRangeColorComponentValue
-    let canEnableEDR = maxPossibleEDR > 1.0
-    Logger.log("\(label): \"\(screen.localizedName)\" visible frame \(screen.visibleFrame) EDR: {supports=\(canEnableEDR) maxPotential=\(maxPossibleEDR) maxCurrent=\(screen.maximumExtendedDynamicRangeColorComponentValue)}")
->>>>>>> 5c39b7d6
   }
 }
 
