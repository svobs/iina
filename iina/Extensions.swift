//
//  Extensions.swift
//  iina
//
//  Created by lhc on 12/8/16.
//  Copyright © 2016 lhc. All rights reserved.
//

import Cocoa
import UniformTypeIdentifiers

infix operator %%

extension Int {
  /** Modulo operator. Swift's remainder operator (%) can return negative values, which is rarely what we want. */
  static  func %% (_ left: Int, _ right: Int) -> Int {
    return (left % right + right) % right
  }

  var isEven: Bool {
    return self % 2 == 0
  }
  var isOdd: Bool {
    return self % 2 != 0
  }
}
import CryptoKit

extension NSSlider {
  /** Returns the position of knob center by point */
  func knobPointPosition() -> CGFloat {
    let sliderOrigin = frame.origin.x + knobThickness / 2
    let sliderWidth = frame.width - knobThickness
    assert(maxValue > minValue)
    let knobPos = sliderOrigin + sliderWidth * CGFloat((doubleValue - minValue) / (maxValue - minValue))
    return knobPos
  }
}

<<<<<<< HEAD
extension NSSegmentedControl {
  @discardableResult
  func selectSegment(withLabel label: String) -> Bool {
    for i in 0..<segmentCount {
      if self.label(forSegment: i) == label {
        self.selectedSegment = i
        return true
      }
    }
    Logger.log("Could not find segment with label \(label.quoted). Setting selection to -1", level: .verbose)
    self.selectedSegment = -1
    return false
  }
}

func - (lhs: NSPoint, rhs: NSPoint) -> NSPoint {
  return NSMakePoint(lhs.x - rhs.x, lhs.y - rhs.y)
}

=======
>>>>>>> 7cf013bc
extension CGPoint {
  // Uses Pythagorean theorem to calculate the distance between two points
  func distance(to: CGPoint) -> CGFloat {
    return sqrt(pow(self.x - to.x, 2) + pow(self.y - to.y, 2))
  }
}

extension NSSize {

  var area: CGFloat {
    return width * height
  }

  var aspect: CGFloat {
    get {
      if width == 0 || height == 0 {
        Logger.log("Returning 1 for NSSize aspectRatio because width or height is 0", level: .warning)
        return 1
      }
      return width / height
    }
  }

  var mpvAspect: CGFloat {
    get {
      return Aspect.mpvPrecision(of: aspect)
    }
  }

  /** Resize to no smaller than a min size while keeping same aspect */
  func satisfyMinSizeWithSameAspectRatio(_ minSize: NSSize) -> NSSize {
    if width >= minSize.width && height >= minSize.height {  // no need to resize if larger
      return self
    } else {
      return grow(toSize: minSize)
    }
  }

  /** Resize to no larger than a max size while keeping same aspect */
  func satisfyMaxSizeWithSameAspectRatio(_ maxSize: NSSize) -> NSSize {
    if width <= maxSize.width && height <= maxSize.height {  // no need to resize if smaller
      return self
    } else {
      return shrink(toSize: maxSize)
    }
  }

  func crop(withAspect aspectRect: Aspect) -> NSSize {
    let targetAspect = aspectRect.value
    if aspect > targetAspect {  // self is wider, crop width, use same height
      return NSSize(width: round(height * targetAspect), height: height)
    } else {
      return NSSize(width: width, height: round(width / targetAspect))
    }
  }

<<<<<<< HEAD
  func getCropRect(withAspect aspect: Aspect) -> NSRect {
    let croppedSize = crop(withAspect: aspect)
    let cropped = NSMakeRect(round((width - croppedSize.width) / 2),
                             round((height - croppedSize.height) / 2),
                             croppedSize.width,
                             croppedSize.height)
    return cropped
  }

  func expand(withAspect targetAspect: Double) -> NSSize {
    if aspect < targetAspect {  // self is taller, expand width, use same height
      return NSSize(width: height * targetAspect, height: height)
    } else {
      return NSSize(width: width, height: width / targetAspect)
    }
  }

=======
>>>>>>> 7cf013bc
  /**
   Given another size S, returns a size that:

   - maintains the same aspect ratio;
   - has same height or/and width as S;
   - always bigger than S.

   - parameter toSize: The given size S.

   ```
   +--+------+--+
   |  |      |  |
   |  |  S   |  |<-- The result size
   |  |      |  |
   +--+------+--+
   ```
   */
  func grow(toSize size: NSSize) -> NSSize {
    if width == 0 || height == 0 {
      return size
    }
    let sizeAspect = size.aspect
    var newSize: NSSize
    if aspect > sizeAspect {  // self is wider, grow to meet height
      newSize = NSSize(width: size.height * aspect, height: size.height)
    } else {
      newSize = NSSize(width: size.width, height: size.width / aspect)
    }
    Logger.log("Growing \(self) to size \(size). Derived aspect: \(sizeAspect); result: \(newSize)", level: .verbose)
    return newSize
  }

  /**
   Given another size S, returns a size that:

   - maintains the same aspect ratio;
   - has same height or/and width as S;
   - always smaller than S.

   - parameter toSize: The given size S.

   ```
   +--+------+--+
   |  |The   |  |
   |  |result|  |<-- S
   |  |size  |  |
   +--+------+--+
   ```
   */
  func shrink(toSize size: NSSize) -> NSSize {
    if width == 0 || height == 0 {
      return size
    }
    let sizeAspect = size.aspect
    var newSize: NSSize
    if aspect < sizeAspect { // self is taller, shrink to meet height
      newSize = NSSize(width: size.height * aspect, height: size.height)
    } else {
      newSize = NSSize(width: size.width, height: size.width / aspect)
    }
    Logger.log("Shrinking \(self) to size \(size). Derived aspect: \(sizeAspect); result: \(newSize)", level: .verbose)
    return newSize
  }

  func centeredRect(in rect: NSRect) -> NSRect {
    return NSRect(x: rect.origin.x + (rect.width - width) / 2,
                  y: rect.origin.y + (rect.height - height) / 2,
                  width: width,
                  height: height)
  }

  static func * (operand: NSSize, multiplier: CGFloat) -> NSSize {
    return NSSize(width: operand.width * multiplier, height: operand.height * multiplier)
  }

  func multiplyThenRound(_ multiplier: CGFloat) -> NSSize {
    return NSSize(width: (width * multiplier).rounded(), height: (height * multiplier).rounded())
  }

<<<<<<< HEAD
  static func + (augend: NSSize, addend: CGFloat) -> NSSize {
    return NSSize(width: augend.width + addend, height: augend.height + addend)
  }

  static func - (minuend: NSSize, subtrahend: NSSize) -> NSSize {
    return NSSize(width: minuend.width - subtrahend.width, height: minuend.height - subtrahend.height)
=======
  func add(_ value: CGFloat) -> NSSize {
    return NSSize(width: width + value, height: height + value)
>>>>>>> 7cf013bc
  }

}


extension NSRect {

  init(vertexPoint pt1: NSPoint, and pt2: NSPoint) {
    self.init(x: min(pt1.x, pt2.x),
              y: min(pt1.y, pt2.y),
              width: abs(pt1.x - pt2.x),
              height: abs(pt1.y - pt2.y))
  }

<<<<<<< HEAD
  func clone(size newSize: NSSize) -> NSRect {
    return NSRect(origin: self.origin, size: newSize)
  }

  func addingTo( top: CGFloat = 0,  trailing: CGFloat = 0, bottom: CGFloat = 0,  leading: CGFloat = 0) -> NSRect {
    return NSRect(x: origin.x - leading, y: origin.y - bottom, width: width + leading + trailing, height: height + top + bottom)
  }

  func subtractingFrom( top: CGFloat = 0,  trailing: CGFloat = 0, bottom: CGFloat = 0,  leading: CGFloat = 0) -> NSRect {
    return addingTo(top: -top, trailing: -trailing, bottom: -bottom, leading: -leading)
  }

=======
>>>>>>> 7cf013bc
  func centeredResize(to newSize: NSSize) -> NSRect {
    var newX = origin.x - (newSize.width - size.width) / 2
    var newY = origin.y - (newSize.height - size.height) / 2
    let screenFrame = NSScreen.main?.visibleFrame ?? NSRect.zero
    
    // resizes x and y values so the window always stays within a valid screenFrame
    if screenFrame != NSRect.zero {
      newX = max(min(newX, screenFrame.maxX - newSize.width), screenFrame.minX)
      newY = max(min(newY, screenFrame.maxY - newSize.height), screenFrame.minY)
    }
    return NSRect(x: newX, y: newY, width: newSize.width, height: newSize.height)
  }

  func constrain(in biggerRect: NSRect) -> NSRect {
    // new size, keeping aspect ratio
    var newSize = size
    if newSize.width > biggerRect.width || newSize.height > biggerRect.height {
      /// We should have adjusted the rect's size before getting here. Using `shrink()` is not always 100% correct.
      /// If in debug environment, fail fast. Otherwise log and continue.
      assert(false, "Rect \(newSize) should already be <= rect in which it is being constrained (\(biggerRect))")
      Logger.log("Rect \(newSize) is larger than rect in which it is being constrained (\(biggerRect))! Will attempt to resize but it may be imprecise.")
      newSize = size.shrink(toSize: biggerRect.size)
    }
    // new origin
    var newOrigin = origin
    if newOrigin.x < biggerRect.origin.x {
      newOrigin.x = biggerRect.origin.x
    }
    if newOrigin.y < biggerRect.origin.y {
      newOrigin.y = biggerRect.origin.y
    }
    if newOrigin.x + width > biggerRect.origin.x + biggerRect.width {
      newOrigin.x = biggerRect.origin.x + biggerRect.width - width
    }
    if newOrigin.y + height > biggerRect.origin.y + biggerRect.height {
      newOrigin.y = biggerRect.origin.y + biggerRect.height - height
    }
    return NSRect(origin: newOrigin, size: newSize)
  }
}

extension NSPoint {
  func constrained(to rect: NSRect) -> NSPoint {
    return NSMakePoint(x.clamped(to: rect.minX...rect.maxX), y.clamped(to: rect.minY...rect.maxY))
  }
}

extension Array {
  subscript(at index: Index) -> Element? {
    if indices.contains(index) {
      return self[index]
    } else {
      return nil
    }
  }
}

class ContextMenuItem: NSMenuItem {
  let targetRows: IndexSet

  init(targetRows: IndexSet, title: String, action: Selector?, keyEquivalent: String) {
    self.targetRows = targetRows
    super.init(title: title, action: action, keyEquivalent: keyEquivalent)
  }

  required init(coder: NSCoder) {
    fatalError("init(coder:) has not been implemented for ContextMenuItem")
  }
}

extension NSMenu {
  @discardableResult
  func addItem(forRows targetRows: IndexSet? = nil, withTitle string: String, action selector: Selector? = nil, target: AnyObject? = nil,
               tag: Int? = nil, obj: Any? = nil, stateOn: Bool = false, enabled: Bool = true) -> NSMenuItem {
    let menuItem: NSMenuItem
    if let targetRows = targetRows {
      menuItem = ContextMenuItem(targetRows: targetRows, title: string, action: selector, keyEquivalent: "")
    } else {
      menuItem = NSMenuItem(title: string, action: selector, keyEquivalent: "")
    }
    menuItem.tag = tag ?? -1
    menuItem.representedObject = obj
    menuItem.target = target
    menuItem.state = stateOn ? .on : .off
    menuItem.isEnabled = enabled
    self.addItem(menuItem)
    return menuItem
  }
}

extension CGFloat {
  var unifiedDouble: Double {
    get {
      return Double(copysign(1, self))
    }
  }

  /// Do not use trailing zeros
  var strMin: String {
    fmtDecimalOmitTrailingZeroes.string(for: self)!
  }
}

extension Bool {
  var yn: String {
    self ? "Y" : "N"
  }

  var yesno: String {
    self ? "YES" : "NO"
  }

  static func yn(_ yn: String?) -> Bool? {
    guard let yn = yn else { return nil }
    switch yn {
    case "Y", "y":
      return true
    case "N", "n":
      return false
    default:
      return nil
    }
  }
}

// Try to use Double instead of CGFloat as declared type - more compatible
extension Double {
  func prettyFormat() -> String {
    let rounded = (self * 1000).rounded() / 1000
    if rounded.truncatingRemainder(dividingBy: 1) == 0 {
      return "\(Int(rounded))"
    } else {
      return "\(rounded)"
    }
  }

  var twoDecimalPlaces: String {
    return String(format: "%.2f", self)
  }

  var twoDigitHex: String {
    String(format: "%02X", self)
  }

  func isWithin(_ threshold: CGFloat, of other: CGFloat) -> Bool {
    return abs(self - other) <= threshold
  }

  func isBetweenInclusive(_ lowerBound: Double, and upperBound: Double) -> Bool {
    return self >= lowerBound && self <= upperBound
  }

  func truncatedTo1() -> Double {
    return Double(Int(self * 10)) / 10
  }

  func truncatedTo3() -> Double {
    return Double(Int(self * 1e3)) / 1e3
  }

  func truncatedTo5() -> Double {
    return Double(Int(self * 1e5)) / 1e5
  }

  func truncatedTo6() -> Double {
    return Double(Int(self * 1e6)) / 1e6
  }

  func roundedTo1() -> Double {
    let scaledUp = self * 1e1
    let scaledUpRounded = scaledUp.rounded(.toNearestOrEven)
    let finalVal = scaledUpRounded / 1e1
    return finalVal
  }

  func roundedTo2() -> Double {
    let scaledUp = self * 1e2
    let scaledUpRounded = scaledUp.rounded(.up)
    let finalVal = scaledUpRounded / 1e2
    return finalVal
  }

  func roundedTo3() -> Double {
    let scaledUp = self * 1e3
    let scaledUpRounded = scaledUp.rounded(.toNearestOrEven)
    let finalVal = scaledUpRounded / 1e3
    return finalVal
  }

  func roundedTo5() -> Double {
    let scaledUp = self * 1e5
    let scaledUpRounded = scaledUp.rounded(.toNearestOrEven)
    let finalVal = scaledUpRounded / 1e5
    return finalVal
  }

  /// Formats this number as a decimal string, using default locale.
  ///
  /// This should be used in most places where decimal numbers need to be printed. Do not rely on string interpolation alone
  /// because the number will not be localized.
  ///
  /// For example, if the user's locale formats numbers like `1.234.567,89` (in particular, using
  /// a comma to signify the decimal):
  /// ```
  /// let num: Double = 12.34
  /// let badStr = "Value is \(num)"          // badStr will *always* be "Value is 12.34"
  /// let goodStr = "Value is \(num.string)"  // goodStr will be "Value is 12,34"
  /// ```
  ///
  /// Currently the output string is limited to 15 digits after the decimal. This should be more than
  /// enough for any imaginable use right now, but the limit can and should be increased in the future if
  /// needed. (It's not clear what the maximum allowed value for `NumberFormatter.maximumFractionDigits`
  /// actually is. An attempt to set it equal to `NSIntegerMax` seemed to result in it being silently set to
  /// `6` instead.)
  var string: String {
    return fmtDecimalMaxFractionDigits15.string(from: self as NSNumber) ?? "NaN"
  }
}

extension Comparable {
  func clamped(to range: ClosedRange<Self>) -> Self {
    if self < range.lowerBound {
      return range.lowerBound
    } else if self > range.upperBound {
      return range.upperBound
    } else {
      return self
    }
  }
}

<<<<<<< HEAD
extension BinaryInteger {
  func clamped(to range: Range<Self>) -> Self {
    if self < range.lowerBound {
      return range.lowerBound
    } else if self >= range.upperBound {
      return range.upperBound.advanced(by: -1)
    } else {
      return self
    }
  }
}

fileprivate let fmtDecimalMaxFractionDigits2Truncated: NumberFormatter = {
  let fmt = NumberFormatter()
  fmt.numberStyle = .decimal
  fmt.usesGroupingSeparator = false
  fmt.maximumFractionDigits = 2
  fmt.roundingMode = .floor
  return fmt
}()

fileprivate let fmtDecimalMaxFractionDigits3Truncated: NumberFormatter = {
  let fmt = NumberFormatter()
  fmt.numberStyle = .decimal
  fmt.usesGroupingSeparator = false
  fmt.maximumFractionDigits = 3
  fmt.roundingMode = .floor
  return fmt
}()

fileprivate let fmtDecimalMaxFractionDigits5Truncated: NumberFormatter = {
  let fmt = NumberFormatter()
  fmt.numberStyle = .decimal
  fmt.usesGroupingSeparator = false
  fmt.maximumFractionDigits = 5
  fmt.roundingMode = .floor
  return fmt
}()

fileprivate let fmtDecimalMaxFractionDigits6Truncated: NumberFormatter = {
  let fmt = NumberFormatter()
  fmt.numberStyle = .decimal
  fmt.usesGroupingSeparator = false
  fmt.maximumFractionDigits = 6
  fmt.roundingMode = .floor
  return fmt
}()

=======
>>>>>>> 7cf013bc
// Formats a number to max 2 digits after the decimal, rounded, but will omit trailing zeroes, and no commas or other formatting for large numbers
fileprivate let fmtDecimalMaxFractionDigits2: NumberFormatter = {
  let fmt = NumberFormatter()
  fmt.numberStyle = .decimal
  fmt.usesGroupingSeparator = false
  fmt.maximumFractionDigits = 2
  return fmt
}()

// Formats a number to max 6 digits after the decimal, rounded, but will omit trailing zeroes, and no commas or other formatting for large numbers
fileprivate let fmtDecimalMaxFractionDigits6: NumberFormatter = {
  let fmt = NumberFormatter()
  fmt.numberStyle = .decimal
  fmt.usesGroupingSeparator = false
  fmt.maximumFractionDigits = 6
  return fmt
}()

/// Applies to `Double`, `CGFloat`, ...
fileprivate let fmtDecimalMaxFractionDigits15: NumberFormatter = {
  let fmt = NumberFormatter()
  fmt.numberStyle = .decimal
  fmt.usesGroupingSeparator = true
  fmt.maximumSignificantDigits = 25
  fmt.minimumFractionDigits = 0
  fmt.maximumFractionDigits = 15
  fmt.usesSignificantDigits = false
  return fmt
}()

// Formats a decimal number but will omit trailing zeroes, and will not use commas or other formatting for large numbers
fileprivate let fmtDecimalOmitTrailingZeroes: NumberFormatter = {
  let fmt = NumberFormatter()
  fmt.numberStyle = .decimal
  fmt.usesGroupingSeparator = false
  return fmt
}()

extension CGRect: @retroactive CustomStringConvertible {
  public var description: String {
    return "(\(origin.x.strMin), \(origin.y.strMin), \(size.width.strMin) x \(size.height.strMin))"
  }
}

extension CGSize: @retroactive CustomStringConvertible {
  public var description: String {
    return "(\(width.strMin) x \(height.strMin))"
  }
}

extension FloatingPoint {
  func clamped(to range: Range<Self>) -> Self {
    if self < range.lowerBound {
      return range.lowerBound
    } else if self >= range.upperBound {
      return range.upperBound.nextDown
    } else {
      return self
    }
  }

  /// Formats as String, truncating the number to 2 digits after the decimal
  var stringTrunc2f: String {
    return fmtDecimalMaxFractionDigits2Truncated.string(for: self)!
  }

  /// Formats as String, truncating the number to 3 digits after the decimal, and omitting any trailing zeroes
  var stringTrunc3f: String {
    return fmtDecimalMaxFractionDigits3Truncated.string(for: self)!
  }

  /// Formats as String, truncating the number to 5 digits after the decimal, and omitting any trailing zeroes
  var stringTrunc5f: String {
    return fmtDecimalMaxFractionDigits5Truncated.string(for: self)!
  }

  /// Formats as String, truncating the number to 6 digits after the decimal, and omitting any trailing zeroes
  var stringTrunc6f: String {
    return fmtDecimalMaxFractionDigits6Truncated.string(for: self)!
  }

  /// Formats as String, rounding the number to 2 digits after the decimal
  var stringMaxFrac2: String {
    return fmtDecimalMaxFractionDigits2.string(for: self)!
  }

  /// Formats as String, rounding the number to 6 digits after the decimal
  var stringMaxFrac6: String {
    return fmtDecimalMaxFractionDigits6.string(for: self)!
  }

  /// Returns a "normalized" number string for the exclusive purpose of comparing two mpv aspect ratios while avoiding precision errors.
  /// Not pretty to put this here, but need to make this searchable & don't have time for a larger refactor
  var mpvAspectString: String {
    return stringTrunc2f
  }
}

extension NSColor {
  var mpvColorString: String {
    get {
      return "\(self.redComponent)/\(self.greenComponent)/\(self.blueComponent)/\(self.alphaComponent)"
    }
  }

  convenience init?(mpvColorString: String) {
    let splitted = mpvColorString.split(separator: "/").map { (seq) -> Double? in
      return Double(String(seq))
    }
    // check nil
    if (!splitted.contains {$0 == nil}) {
      if splitted.count == 3 {  // if doesn't have alpha value
        self.init(red: CGFloat(splitted[0]!), green: CGFloat(splitted[1]!), blue: CGFloat(splitted[2]!), alpha: CGFloat(1))
      } else if splitted.count == 4 {  // if has alpha value
        self.init(red: CGFloat(splitted[0]!), green: CGFloat(splitted[1]!), blue: CGFloat(splitted[2]!), alpha: CGFloat(splitted[3]!))
      } else {
        return nil
      }
    } else {
      return nil
    }
  }
}

<<<<<<< HEAD

extension NSMutableAttributedString {
  convenience init?(linkTo url: String, text: String, font: NSFont) {
    self.init(string: text)
    let range = NSRange(location: 0, length: self.length)
    let nsurl = NSURL(string: url)!
    self.beginEditing()
    self.addAttribute(.link, value: nsurl, range: range)
    self.addAttribute(.font, value: font, range: range)
    self.endEditing()
  }

  // Adds the given attribute for the entire string
  func addAttrib(_ key: NSAttributedString.Key, _ value: Any) {
    self.addAttributes([key: value], range: NSRange(location: 0, length: self.length))
  }

  func addItalic(using font: NSFont?) {
    if let italicFont = makeItalic(font) {
      self.addAttrib(NSAttributedString.Key.font, italicFont)
    }
  }

  private func makeItalic(_ font: NSFont?) -> NSFont? {
    if let font = font {
      let italicDescriptor: NSFontDescriptor = font.fontDescriptor.withSymbolicTraits(NSFontDescriptor.SymbolicTraits.italic)
      return NSFont(descriptor: italicDescriptor, size: 0)
    }
    return nil
  }
}


extension NSData {
=======
extension Data {
>>>>>>> 7cf013bc
  var md5: String { Insecure.MD5.hash(data: self).map { String(format: "%02x", $0) }.joined() }
}

extension Data {
  init<T> (bytesOf thing: T) where T: FixedWidthInteger {
    var copyOfThing = thing
    self.init(bytes: &copyOfThing, count: MemoryLayout<T>.size)
  }

  init(bytesOf num: Double) {
    var numCopy = num
    self.init(bytes: &numCopy, count: MemoryLayout<Double>.size)
  }

  init(bytesOf ts: timespec) {
    var mutablePointer = ts
    self.init(bytes: &mutablePointer, count: MemoryLayout<timespec>.size)
  }

  var md5: String {
    get {
      return (self as NSData).md5
    }
  }

  var chksum64: UInt64 {
    return withUnsafeBytes {
      $0.bindMemory(to: UInt64.self).reduce(0, &+)
    }
  }

  func saveToFolder(_ url: URL, filename: String) -> URL? {
    let fileUrl = url.appendingPathComponent(filename)
    do {
      try self.write(to: fileUrl)
    } catch {
      Utility.showAlert("error_saving_file", arguments: ["data", filename])
      return nil
    }
    return fileUrl
  }
}

extension FileHandle {
  func read<T>(type: T.Type /* To prevent unintended specializations */) -> T? {
    let size = MemoryLayout<T>.size
    let data = readData(ofLength: size)
    guard data.count == size else {
      return nil
    }
    return data.withUnsafeBytes {
      $0.bindMemory(to: T.self).first!
    }
  }
}

extension String {
  var md5: String {
    get {
      return self.data(using: .utf8)!.md5
    }
  }

  // Returns a lookup token for the given string, which can be used in its place to privatize the log.
  // The pii.txt file is required to match the lookup token with the privateString.
  var pii: String {
    Logger.getOrCreatePII(for: self)
  }

  var isDirectoryAsPath: Bool {
    get {
      var re = ObjCBool(false)
      FileManager.default.fileExists(atPath: self, isDirectory: &re)
      return re.boolValue
    }
  }

  var lowercasedPathExtension: String {
    return (self as NSString).pathExtension.lowercased()
  }

  var mpvFixedLengthQuoted: String {
    return "%\(count)%\(self)"
  }

  func equalsIgnoreCase(_ other: String) -> Bool {
    return localizedCaseInsensitiveCompare(other) == .orderedSame
  }

  var quoted: String {
    return "\"\(self)\""
  }

  mutating func deleteLast(_ num: Int) {
    removeLast(Swift.min(num, count))
  }

  func countOccurrences(of str: String, in range: Range<Index>?) -> Int {
    if let firstRange = self.range(of: str, options: [], range: range, locale: nil) {
      let nextRange = firstRange.upperBound..<self.endIndex
      return 1 + countOccurrences(of: str, in: nextRange)
    } else {
      return 0
    }
  }
}


extension CharacterSet {
  static let urlAllowed: CharacterSet = {
    var set = CharacterSet.urlHostAllowed
      .union(.urlUserAllowed)
      .union(.urlPasswordAllowed)
      .union(.urlPathAllowed)
      .union(.urlQueryAllowed)
      .union(.urlFragmentAllowed)
    set.insert(charactersIn: "%")
    return set
  }()
}


extension NSMenuItem {
  static let dummy = NSMenuItem(title: "Dummy", action: nil, keyEquivalent: "")

  var menuPathDescription: String {
    var ancestors: [String] = [self.title]
    var parent = self.parent
    while let parentItem = parent {
      ancestors.append(parentItem.title)
      parent = parentItem.parent
    }
    return ancestors.reversed().joined(separator: " → ")
  }

}


extension URL {
  var creationDate: Date? {
    (try? resourceValues(forKeys: [.creationDateKey]))?.creationDate
  }

  var isExistingDirectory: Bool {
    return (try? self.resourceValues(forKeys: [.isDirectoryKey]))?.isDirectory ?? false
  }
}

extension RangeExpression where Bound == String.Index  {
  func nsRange<S: StringProtocol>(in string: S) -> NSRange { .init(self, in: string) }
}

extension NSTextField {

  func setHTMLValue(_ html: String) {
    let font = self.font ?? NSFont.systemFont(ofSize: NSFont.systemFontSize)
    let color = self.textColor ?? NSColor.labelColor
    if let data = html.data(using: .utf8), let str = NSMutableAttributedString(html: data,
                                                                               options: [.textEncodingName: "utf8"],
                                                                               documentAttributes: nil) {
      str.addAttributes([.font: font, .foregroundColor: color], range: NSMakeRange(0, str.length))
      self.attributedStringValue = str
    }
  }

  func setText(_ textContent: String, textColor: NSColor) {
    setFormattedText(stringValue: textContent, textColor: textColor)
    stringValue = textContent
    toolTip = textContent
  }

  func setFormattedText(stringValue: String, textColor: NSColor? = nil,
                        strikethrough: Bool = false, italic: Bool = false) {
    let attrString = NSMutableAttributedString(string: stringValue)

    let fgColor: NSColor
    if let textColor = textColor {
      // If using custom text colors, need to make sure `EditableTextFieldCell` is specified
      // as the class of the child cell in Interface Builder.
      fgColor = textColor
    } else {
      fgColor = NSColor.controlTextColor
    }
    self.textColor = fgColor

    if strikethrough {
      attrString.addAttrib(NSAttributedString.Key.strikethroughStyle, NSUnderlineStyle.single.rawValue)
    }

    if italic {
      attrString.addItalic(using: self.font)
    }
    self.attributedStringValue = attrString
  }

}

extension CGContext {
  /// Decorator which encloses `closure` with `saveGState` at start and `restoreGState` at end
  func withNestedGState<T>(_ closure: () throws -> T) rethrows -> T {
    saveGState()
    defer {
      restoreGState()
    }
    return try closure()
  }

  func drawRoundedRect(_ rect: NSRect, cornerRadius: CGFloat, fillColor: CGColor) {
    setFillColor(fillColor)
    // Clip its corners to round it:
    beginPath()
    addPath(CGPath(roundedRect: rect, cornerWidth: cornerRadius, cornerHeight: cornerRadius, transform: nil))
    closePath()
    clip()
    fill([rect])
  }
}


extension CGImage {
  /// Returns this image's data in PNG format, suitable for writing to a `.png` file on disk
  var pngData: Data? {
    guard let mutableData = CFDataCreateMutable(nil, 0),
          let destination = CGImageDestinationCreateWithData(mutableData, "public.png" as CFString, 1, nil) else { return nil }
    CGImageDestinationAddImage(destination, self, nil)
    guard CGImageDestinationFinalize(destination) else { return nil }
    return mutableData as Data
  }

  @discardableResult
  func saveAsPNG(fileURL: URL) -> Bool {
    let path = fileURL.path
    guard FileManager.default.createFile(atPath: fileURL.path, contents: nil, attributes: nil) else {
      Logger.log("Could not create PNG file: \(path.pii.quoted)", level: .error)
      return false
    }
    guard let file = try? FileHandle(forWritingTo: fileURL) else {
      Logger.log("Could not create PNG file for writing: \(path.pii.quoted)", level: .error)
      return false
    }

    guard let pngData else {
      Logger.log("Could not get PNG data from CGImage!", level: .error)
      return false
    }

    file.write(pngData)

    if #available(macOS 10.15, *) {
      do {
        try file.close()
      } catch {
        Logger.log("Failed to close file: \(path.pii.quoted)", level: .error)
      }
    }
    return true
  }
}

extension NSImage {
  @available(macOS 11.0, *)
  static func documentIcon(forSuffix fileSuffix: String, height: CGFloat) -> NSImage {
    var baseIcon: NSImage
    if fileSuffix == "" {
      baseIcon = NSWorkspace.shared.icon(for: .data)
    } else {
      if let uttype = UTType.types(tag: fileSuffix, tagClass: .filenameExtension, conformingTo: nil).first {
        baseIcon = NSWorkspace.shared.icon(for: uttype)
      } else {
        baseIcon = NSWorkspace.shared.icon(for: .data)
      }
    }
    return baseIcon.getBestRepresentation(height: height)
  }

  /// Assuming this image is a file icon, gets the appropriate size with given height
  /// Thanks to "Sweeper" at https://stackoverflow.com/questions/62525921/how-to-get-a-high-resolution-app-icon-for-any-application-on-a-mac
  func getBestRepresentation(height: CGFloat) -> NSImage {
    var bestRep: NSImage = self
    if let imageRep = self.bestRepresentation(for: NSRect(x: 0, y: 0, width: height, height: height), context: nil, hints: nil) {
      bestRep = NSImage(size: imageRep.size)
      bestRep.addRepresentation(imageRep)
    }

    bestRep.size = NSSize(width: height, height: height)
    return bestRep
  }

  func tinted(_ tintColor: NSColor) -> NSImage {
    guard self.isTemplate else { return self }

    let image = self.copy() as! NSImage
    image.lockFocus()

    tintColor.set()
    NSRect(origin: .zero, size: image.size).fill(using: .sourceAtop)

    image.unlockFocus()
    image.isTemplate = false

    return image
  }

  func rounded() -> NSImage {
    let image = NSImage(size: size)
    image.lockFocus()

    let frame = NSRect(origin: .zero, size: size)
    NSBezierPath(ovalIn: frame).addClip()
    draw(at: .zero, from: frame, operation: .sourceOver, fraction: 1)

    image.unlockFocus()
    return image
  }

  var cgImage: CGImage? {
    var rect = CGRect.init(origin: .zero, size: self.size)
    return self.cgImage(forProposedRect: &rect, context: nil, hints: nil)
  }

  // https://github.com/venj/Cocoa-blog-code/blob/master/Round%20Corner%20Image/Round%20Corner%20Image/NSImage%2BRoundCorner.m
  func roundCorners(withRadius radius: CGFloat) -> NSImage {
    let rect = NSRect(origin: NSPoint.zero, size: size)
    if
      let cgImage = self.cgImage,
      let context = CGContext(data: nil,
                              width: Int(size.width),
                              height: Int(size.height),
                              bitsPerComponent: 8,
                              bytesPerRow: 4 * Int(size.width),
                              space: CGColorSpaceCreateDeviceRGB(),
                              bitmapInfo: CGImageAlphaInfo.premultipliedFirst.rawValue) {
      context.beginPath()
      context.addPath(CGPath(roundedRect: rect, cornerWidth: radius, cornerHeight: radius, transform: nil))
      context.closePath()
      context.clip()
      context.draw(cgImage, in: rect)

      if let composedImage = context.makeImage() {
        return NSImage(cgImage: composedImage, size: size)
      }
    }

    return self
  }

  static func maskImage(cornerRadius: CGFloat) -> NSImage {
    let image = NSImage(size: NSSize(width: cornerRadius * 2, height: cornerRadius * 2), flipped: false) { rectangle in
      let bezierPath = NSBezierPath(roundedRect: rectangle, xRadius: cornerRadius, yRadius: cornerRadius)
      NSColor.black.setFill()
      bezierPath.fill()
      return true
    }
    image.capInsets = NSEdgeInsets(top: cornerRadius, left: cornerRadius, bottom: cornerRadius, right: cornerRadius)
    return image
  }

  /// This uses CoreGraphics calls, which in tests was ~5x faster than using `NSAffineTransform` on `NSImage` directly
  func rotated(degrees: Int) -> NSImage {
    let currentImage = self.cgImage!
    let imgRect = CGRect(origin: CGPointZero, size: CGSize(width: currentImage.width, height: currentImage.height))

    let angleRadians = degToRad(CGFloat(degrees))
    let imgRotateTransform = rotateTransformRectAroundCenter(rect: imgRect, angle: angleRadians)
    let rotatedImgFrame = CGRectApplyAffineTransform(imgRect, imgRotateTransform)


    let drawingCalls: (CGContext) -> Void = { [self] cgContext in
      let rotateContext = rotateTransformRectAroundCenter(rect: rotatedImgFrame, angle: angleRadians)
      cgContext.concatenate(rotateContext)
      cgContext.draw(currentImage, in: imgRect)
    }
    return NSImage.buildBitmapImage(width: Int(rotatedImgFrame.size.width), height: Int(rotatedImgFrame.size.height), drawingCalls: drawingCalls)!
  }

  private func degToRad(_ degrees: CGFloat) -> CGFloat {
    return degrees * CGFloat.pi / 180
  }

  /// returns the transform equivalent of rotating a rect around its center
  private func rotateTransformRectAroundCenter(rect:CGRect, angle:CGFloat) -> CGAffineTransform {
    let t = CGAffineTransformConcat(
      CGAffineTransformMakeTranslation(-rect.origin.x-rect.size.width*0.5, -rect.origin.y-rect.size.height*0.5),
      CGAffineTransformMakeRotation(angle)
    )
    return CGAffineTransformConcat(t, CGAffineTransformMakeTranslation(rect.size.width*0.5, rect.size.height*0.5))
  }

  func cropped(normalizedCropRect: NSRect) -> NSImage {
    let cropOrigin = NSPoint(x: round(size.width * normalizedCropRect.origin.x), y: round(size.height * normalizedCropRect.origin.y))
    let cropSize = NSSize(width: round(size.width * normalizedCropRect.size.width), height: round(size.height * normalizedCropRect.size.height))
    let cropRect = CGRect(origin: cropOrigin, size: cropSize)

    if Logger.isTraceEnabled {
      Logger.log("Cropping image size \(size) using cropRect \(cropRect)", level: .verbose)
    }
    guard let currentImage = self.cgImage else {
      Logger.log("Failed to crop image: could not get cgImage", level: .error)
      return self
    }
    let croppedImage = currentImage.cropping(to: cropRect)!
    return NSImage(cgImage: croppedImage, size: cropSize)
  }

  func resized(newWidth: Int, newHeight: Int) -> NSImage {
    guard CGFloat(newWidth) != self.size.width || CGFloat(newHeight) != self.size.height else {
      return self
    }

    guard newWidth > 0, newHeight > 0 else {
      Logger.fatal("NSImage.resized: invalid width (\(newWidth)) or height (\(newHeight)) - both must be greater than 0")
    }

    // Use raw CoreGraphics calls instead of their NS equivalents. They are > 10x faster, and only downside is that the image's
    // dimensions must be integer values instead of decimals.
    guard let currentImage = self.cgImage else {
      Logger.log("Failed to resize image: could not get cgImage", level: .error)
      return self
    }

    let newImage = NSImage.buildBitmapImage(width: Int(newWidth), height: Int(newHeight), drawingCalls: { cgContext in
      cgContext.draw(currentImage, in: CGRect(x: 0, y: 0, width: newWidth, height: newHeight))
    })

    guard let newImage else { return self }
    return newImage
  }

  /// Builds a bitmap image efficiently using CoreGraphics APIs.
  ///
  /// If it's found useful for any more situations, should put in its own class
  static func buildBitmapImage(width: Int, height: Int, drawingCalls: (CGContext) -> Void) -> NSImage? {

    guard let compositeImageRep = NSImage.makeNewImgRep(width: width, height: height) else {
      Logger.log("DrawImageInBitmapImageContext: Failed to create NSBitmapImageRep!", level: .error)
      return nil
    }

    guard let context = NSGraphicsContext(bitmapImageRep: compositeImageRep) else {
      Logger.log("DrawImageInBitmapImageContext: Failed to create NSGraphicsContext!", level: .error)
      return nil
    }

    drawingCalls(context.cgContext)

    let outputImage = NSImage(size: CGSize(width: width, height: height))
    // Create the CGImage from the contents of the bitmap context.
    outputImage.addRepresentation(compositeImageRep)

    return outputImage
  }

  /// Creates RGB image with alpha channel
  private static func makeNewImgRep(width: Int, height: Int) -> NSBitmapImageRep? {
    return NSBitmapImageRep(
      bitmapDataPlanes: nil,
      pixelsWide: width,
      pixelsHigh: height,
      bitsPerSample: 8,
      samplesPerPixel: 4,
      hasAlpha: true,
      isPlanar: false,
      colorSpaceName: NSColorSpaceName.calibratedRGB,
      bytesPerRow: 0,
      bitsPerPixel: 0)
  }

  /// Try to find a SF Symbol. This function will iterate through the provided list of SF Symbol name list to and return the
  /// first available SF Symbol at runtime.
  ///
  /// Even though SF Symbol is available from macOS 11, we require at macOS 14 to use SF Symbol for the sake of consistency. On
  /// older systems (macOS 13 and below), because SF Symbols are not complete enough for our usage, we don't use them at all.
  /// If a better symbol is found in a later release of SF Symbol, place it at the first of the name list, so that IINA running
  /// on the latest version of macOS can make use of it; IINA running on a older version of macOS will fallback to a symbol
  /// in a previous release of SF Symbol. But the list of name must contain a symbol which is avaliable in macOS 14 (SF Symbol 5).
  ///
  /// - Parameters:
  ///   - names: A list name of the SF Symbol. The name requires higher SF Symbol version must be at front, with fallback SF Symbol
  ///   names at later indexes. The last one must be available in macOS 14 (SF Symbol 5), otherwise a fatal error will occur.
  ///   - configuration: The symbol configuration for the SF symbol. Optional.
  @available(macOS 14.0, *)
  static func findSFSymbol(_ names: [String], withConfiguration configuration: NSImage.SymbolConfiguration? = nil) -> NSImage {
    for name in names {
      if let symbol = NSImage(systemSymbolName: name, accessibilityDescription: nil) {
        if let configuration, let configed = symbol.withSymbolConfiguration(configuration) {
          return configed
        }
        return symbol
      }
    }
    fatalError("Could not find SF Symbol: \(names)")
  }

}


extension NSVisualEffectView {
  func roundCorners(withRadius cornerRadius: CGFloat) {
    layer?.cornerRadius = cornerRadius
  }

  func roundCorners() {
    let radius = suggestedRoundedCornerRadius()
    roundCorners(withRadius: radius)
  }
}


extension NSBox {
  static func horizontalLine() -> NSBox {
    let box = NSBox(frame: NSRect(origin: .zero, size: NSSize(width: 100, height: 1)))
    box.boxType = .separator
    return box
  }
}


extension NSPasteboard.PasteboardType {
  static let nsURL = NSPasteboard.PasteboardType("NSURL")
  static let nsFilenames = NSPasteboard.PasteboardType("NSFilenamesPboardType")
  static let iinaPlaylistItem = NSPasteboard.PasteboardType("IINAPlaylistItem")
}


extension NSWindow.Level {
  static let iinaFloating = NSWindow.Level(NSWindow.Level.floating.rawValue - 1)
  static let iinaBlackScreen = NSWindow.Level(NSWindow.Level.mainMenu.rawValue + 1)
}

extension NSUserInterfaceItemIdentifier {
  static let isChosen = NSUserInterfaceItemIdentifier("IsChosen")
  static let trackId = NSUserInterfaceItemIdentifier("TrackId")
  static let trackName = NSUserInterfaceItemIdentifier("TrackName")
  static let key = NSUserInterfaceItemIdentifier("Key")
  static let value = NSUserInterfaceItemIdentifier("Value")
}

extension NSAppearance {
  convenience init?(iinaTheme theme: Preference.Theme) {
    switch theme {
    case .dark:
      self.init(named: .darkAqua)
    case .light:
      self.init(named: .aqua)
    default:
      return nil
    }
  }

  var isDark: Bool {
    return name == .darkAqua || name == .vibrantDark || name == .accessibilityHighContrastDarkAqua || name == .accessibilityHighContrastVibrantDark
  }

  // Performs the given closure with this appearance by temporarily making this the current appearance.
  func applyAppearanceFor<T>(_ closure: () throws -> T) rethrows -> T {
    let previousAppearance = NSAppearance.current
    NSAppearance.current = self
    defer {
      NSAppearance.current = previousAppearance
    }
    return try closure()
  }
}

extension NSApplication {
  /// Returns `PlayerWindowController` array for all open player windows.
  static var playerWindows: [PlayerWindowController] {
    return NSApp.windows.compactMap{ $0.windowController as? PlayerWindowController }.filter{ $0.isOpen }
  }
}

extension NSScreen {
  static func getOwnerScreenID(forPoint point: NSPoint) -> String? {
    for screen in NSScreen.screens {
      if screen.frame.contains(point) {
        return screen.screenID
      }
    }
    return nil
  }

  /// Apple's documentation says to use the origin (lower-left corner) to determine which screen the rect belongs to.
  /// But this doesn't seem intuitive because the window's title bar is traditionally the most important part of the window,
  /// and that is at the top of the rect. Let's use the upper-left corner instead.
  static func getOwnerScreenID(forViewRect viewRect: NSRect) -> String? {
    var x = viewRect.origin.x
    /// Subtract 1 from `maxY`. Seems that `contains(point)` will return `nil` for points at the very top (i.e., it excludes the topmost row).
    /// However, this only seems to happen if the screen being tested is directly above another one.
    let y = viewRect.maxY - 1
    var ownerScreenID = getOwnerScreenID(forPoint: NSPoint(x: x, y: y))
    if ownerScreenID == nil {
      // If upper-left corner is off screen, try using upper-right corner.
      // Should help avoid case where left side of window is slightly off screen & window ends up defaulting to main screen
      x = viewRect.maxX
      ownerScreenID = getOwnerScreenID(forPoint: NSPoint(x: x, y: y))
    }
    Logger.log("ViewRect=\(viewRect) → point=(\(x), \(y)) → owner screen is \(ownerScreenID?.debugDescription ?? "nil")", level: .verbose)
    return ownerScreenID
  }

  static func getOwnerOrDefaultScreenID(forViewRect viewRect: NSRect) -> String {
    return getOwnerScreenID(forViewRect: viewRect) ?? screens[0].screenID
  }

  static func getOwnerOrDefaultScreenID(forPoint point: NSPoint) -> String {
    return getOwnerScreenID(forPoint: point) ?? screens[0].screenID
  }

  static func forScreenID(_ screenID: String) -> NSScreen? {
    let splitted = screenID.split(separator: ":")
    guard splitted.count > 0,
          let displayID = UInt32(splitted[0]) 
    else {
      return nil
    }

    for screen in NSScreen.screens {
      if screen.displayId == displayID {
        // TODO: better matching logic. There is no guarantee that displayId will be consistent for the same screen across launches
        if screen.screenID != screenID {
          Logger.log("NSScreen with displayID \(displayID) is not exact match! Search target was \(screenID.quoted), but found \(screen.screenID.quoted). It is possible the wrong screen is being returned", level: .error)
        }
        return screen
      }
    }
    Logger.log("Failed to find an NSScreen for screenID \(screenID.quoted). Returning nil", level: .error)
    return nil
  }

  static func getScreenOrDefault(screenID: String) -> NSScreen {
    if let screen = forScreenID(screenID) {
      return screen
    }

    Logger.log("Failed to find an NSScreen for screenID \(screenID.quoted). Returning default screen", level: .debug)
    return NSScreen.screens[0]
  }

  /// Height of the camera housing on this screen if this screen has an embedded camera.
  var cameraHousingHeight: CGFloat? {
    if #available(macOS 12.0, *) {
      return safeAreaInsets.top == 0.0 ? nil : safeAreaInsets.top
    } else {
      return nil
    }
  }

  var frameWithoutCameraHousing: NSRect {
    if #available(macOS 12.0, *) {
      let frame = self.frame
      return NSRect(origin: frame.origin, size: CGSize(width: frame.width, height: frame.height - safeAreaInsets.top))
    } else {
      return self.frame
    }
  }

  var hasCameraHousing: Bool {
    return (cameraHousingHeight ?? 0) > 0
  }

  var displayId: UInt32 {
    return deviceDescription[NSDeviceDescriptionKey("NSScreenNumber")] as! UInt32
  }

  var screenID: String {
    if #available(macOS 10.15, *) {
      return "\(displayId):\(localizedName)"
    }
    return "\(displayId)"
  }

  // Returns nil on failure (not sure if success is guaranteed)
  var nativeResolution: CGSize? {
    // if there's a native resolution found in this method, that's more accurate than above
    guard let displayModes = CGDisplayCopyAllDisplayModes(displayId, nil) as? [CGDisplayMode] else {
      Logger.log("Failed to get CGDisplayModes for displayID \(displayId)! Returning nil", level: .warning)
      return nil
    }
    for mode in displayModes {
      let isNative = mode.ioFlags & UInt32(kDisplayModeNativeFlag) > 0
      if isNative {
        return CGSize(width: mode.width, height: mode.height)
      }
    }

    return nil
  }

  /// Gets the actual scale factor, because `NSScreen.backingScaleFactor` does not provide this.
  var screenScaleFactor: CGFloat {
    if let nativeSize = nativeResolution {
      return CGFloat(nativeSize.width) / frame.size.width
    }
    return 1.0  // default fallback
  }
}

extension NSWindow {

  /// Provides a unique window ID for reference by `UIState`.
  var savedStateName: String {
    if let playerController = windowController as? PlayerWindowController {
      // Not using AppKit autosave for player windows. Instead build ID based on player label
      return WindowAutosaveName.playerWindow(id: playerController.player.label).string
    }
    // Default to the AppKit autosave ID for all other windows.
    return frameAutosaveName
  }

  /// Return the screen to use by default for this window.
  ///
  /// This method searches for a screen to use in this order:
  /// - `window!.screen` The screen where most of the window is on; it is `nil` when the window is offscreen.
  /// - `NSScreen.main` The screen containing the window that is currently receiving keyboard events.
  /// - `NSScreeen.screens[0]` The primary screen of the user’s system.
  ///
  /// `PlayerCore` caches players along with their windows. This window may have been previously used on an external monitor
  /// that is no longer attached. In that case the `screen` property of the window will be `nil`.  Apple documentation is silent
  /// concerning when `NSScreen.main` is `nil`.  If that is encountered the primary screen will be used.
  ///
  /// - returns: The default `NSScreen` for this window
  func selectDefaultScreen() -> NSScreen {
    if screen != nil {
      return screen!
    }
    if NSScreen.main != nil {
      return NSScreen.main!
    }
    return NSScreen.screens[0]
  }

  var screenScaleFactor: CGFloat {
    return selectDefaultScreen().screenScaleFactor
  }

  var isAnotherWindowInFullScreen: Bool {
    for winCon in NSApplication.playerWindows {
      if winCon.window != self, winCon.isFullScreen {
        return true
      }
    }
    return false
  }

  /// Excludes the Inspector window
  var isOnlyOpenWindow: Bool {
    if savedStateName == WindowAutosaveName.openFile.string && AppDelegate.shared.isShowingOpenFileWindow {
      return false
    }
    for window in NSApp.windows {
      if window != self, let knownWindowName = WindowAutosaveName(window.savedStateName), knownWindowName != .inspector, window.isOpen {
        return false
      }
    }
    Logger.log("Window is the only window currently open: \(savedStateName.quoted)", level: .verbose)
    return true
  }

  var isOpen: Bool {
    if let windowController = self.windowController as? PlayerWindowController, windowController.isOpen {
      return true
    } else if self.isVisible || self.isMiniaturized {
      return true
    }
    return false
  }

  func postWindowIsReadyToShow() {
    NotificationCenter.default.post(Notification(name: .windowIsReadyToShow, object: self))
  }

  func postWindowMustCancelShow() {
    NotificationCenter.default.post(Notification(name: .windowMustCancelShow, object: self))
  }
}


class IINAWindowController: NSWindowController {

  func openWindow(_ sender: Any?) {
    guard let window else {
      Logger.log("Cannot open window: no window object!", level: .error)
      return
    }

    /// Make sure `windowsOpen` is updated. This patches certain possible race conditions during launch
    let windowName = window.savedStateName
    if !windowName.isEmpty {
      Preference.UIState.windowsOpen.insert(windowName)
    }

    window.postWindowIsReadyToShow()
  }
}

extension NSTableCellView {
  func setTitle(_ title: String, textColor: NSColor) {
    textField?.setText(title, textColor: textColor)
  }
}

extension NSScrollView {
  // Note: if false is returned, no scroll occurred, and the caller should pick a suitable default.
  // This is because NSScrollViews containing NSTableViews can be screwy and
  // have some arbitrary negative value as their "no scroll".
  func restoreVerticalScroll(key: Preference.Key) -> Bool {
    if Preference.UIState.isRestoreEnabled {
      if let offsetY: Double = Preference.value(for: key) as? Double {
        Logger.log("Restoring vertical scroll to: \(offsetY)", level: .verbose)
        // Note: *MUST* use scroll(to:), not scroll(_)! Weird that the latter doesn't always work
        self.contentView.scroll(to: NSPoint(x: 0, y: offsetY))
        return true
      }
    }
    return false
  }

  // Adds a listener to record scroll position for next launch
  func addVerticalScrollObserver(key: Preference.Key) -> NSObjectProtocol {
    let observer = NotificationCenter.default.addObserver(forName: NSView.boundsDidChangeNotification,
                                                          object: self.contentView, queue: .main) { note in
      if let clipView = note.object as? NSClipView {
        let scrollOffsetY = clipView.bounds.origin.y
//        Logger.log("Saving Y scroll offset \(key.rawValue.quoted): \(scrollOffsetY)", level: .verbose)
        Preference.UIState.set(scrollOffsetY, for: key)
      }
    }
    return observer
  }
  
  // Combines the previous 2 functions into one
  func restoreAndObserveVerticalScroll(key: Preference.Key, defaultScrollAction: () -> Void) -> NSObjectProtocol {
    if !restoreVerticalScroll(key: key) {
      Logger.log("Did not restore scroll (key: \(key.rawValue.quoted), isRestoreEnabled: \(Preference.UIState.isRestoreEnabled)); will use default scroll action", level: .verbose)
      defaultScrollAction()
    }
    return addVerticalScrollObserver(key: key)
  }
}

extension Process {
  @discardableResult
  static func run(_ cmd: [String], at currentDir: URL? = nil) -> (process: Process, stdout: Pipe, stderr: Pipe) {
    guard cmd.count > 0 else {
      fatalError("Process.launch: the command should not be empty")
    }

    let (stdout, stderr) = (Pipe(), Pipe())
    let process = Process()
    process.executableURL = URL(fileURLWithPath: cmd[0])
    process.currentDirectoryURL = currentDir
    process.arguments = [String](cmd.dropFirst())
    process.standardOutput = stdout
    process.standardError = stderr
    process.launch()
    process.waitUntilExit()

    return (process, stdout, stderr)
  }
}
/**
 Adds functionality to detect & report which queue the calling thread is in.
 From: https://stackoverflow.com/questions/17475002/get-current-dispatch-queue
 */
extension DispatchQueue {

  private struct QueueReference { weak var queue: DispatchQueue? }

  private static let key: DispatchSpecificKey<QueueReference> = {
    let key = DispatchSpecificKey<QueueReference>()
    setupSystemQueuesDetection(key: key)
    return key
  }()

  private static func _registerDetection(of queues: [DispatchQueue], key: DispatchSpecificKey<QueueReference>) {
    queues.forEach { $0.setSpecific(key: key, value: QueueReference(queue: $0)) }
  }

  private static func setupSystemQueuesDetection(key: DispatchSpecificKey<QueueReference>) {
    let queues: [DispatchQueue] = [
      .main,
      .global(qos: .background),
      .global(qos: .default),
      .global(qos: .unspecified),
      .global(qos: .userInitiated),
      .global(qos: .userInteractive),
      .global(qos: .utility)
    ]
    _registerDetection(of: queues, key: key)
  }
}

// MARK: public functionality

extension DispatchQueue {
  static func newDQ(label: String, qos: DispatchQoS) -> DispatchQueue {
    let q = DispatchQueue(label: label, qos: qos)
    registerDetection(of: q)
    return q
  }

  public static func registerDetection(of queue: DispatchQueue) {
    _registerDetection(of: [queue], key: key)
  }

  public static var currentQueueLabel: String? { current?.label }
  public static var current: DispatchQueue? { getSpecific(key: key)?.queue }

  /**
   USE THIS instead of `DispatchQueue.isExecutingIn(...))`: this will at least show an error msg.
   To work, the desired queue must first be registered with `registerDetection()` (or use `newDQ` to init)
   */
  public static func isExecutingIn(_ dq: DispatchQueue) -> Bool {
    let isExpected = DispatchQueue.current == dq
    if !isExpected {
      Logger.log("ERROR We are in the wrong queue: '\(DispatchQueue.currentQueueLabel ?? "nil")' (expected: \(dq.label))", level: .error)
    }
    return isExpected
  }

  public static func isNotExecutingIn(_ dq: DispatchQueue) -> Bool {
    let isExpected = DispatchQueue.current != dq
    if !isExpected {
      Logger.log("ERROR We should not be executing in: '\(DispatchQueue.currentQueueLabel ?? "nil")'", level: .error)
    }
    return isExpected
  }
}

extension NSViewController {
  /// Polyfill for MacOS 14.0's `loadViewIfNeeded()`.
  /// Load XIB if not already loaded. Prevents unboxing nils for `@IBOutlet` properties.
  func loadIfNeeded() {
    _ = self.view
  }
}

extension NSLayoutConstraint.Priority {
  static let minimum: NSLayoutConstraint.Priority = NSLayoutConstraint.Priority(rawValue: 1)
}

extension NSView {

  func suggestedRoundedCornerRadius() -> CGFloat {
    // Set corner radius to betwen 10 and 20
    return 10 + min(10, max(0, (frame.height - 400) * 0.01))
  }


  /// Recursive func which configures all views in the given subtree for smoother animation.
  ///
  /// By configuring each view to use a layer with the correct redraw policy, AppKit will use Core Animation to draw
  /// them, which uses a dedicated background thread instead of the main thread.
  /// For more explanation, see https://jwilling.com/blog/osx-animations/
  func configureSubtreeForCoreAnimation() {
    if self is NSButton || self is NSSlider || self is NSProgressIndicator {
      // these still need to be redrawn on every resize or they get very buggy
      return
    }
    if self is VideoView {
      // Don't mess with these
      return
    }
    self.wantsLayer = true
    self.layerContentsRedrawPolicy = .onSetNeedsDisplay
    for subview in self.subviews {
      subview.configureSubtreeForCoreAnimation()
    }
  }

  func addConstraintsToFillSuperview(v: Bool = true, h: Bool = true, priority: NSLayoutConstraint.Priority = .required) {
    guard let superview = superview else { return }

    if h {
      let leadingConstraint = leadingAnchor.constraint(equalTo: superview.leadingAnchor)
      leadingConstraint.priority = priority
      leadingConstraint.isActive = true
      let trailingConstraint = trailingAnchor.constraint(equalTo: superview.trailingAnchor)
      trailingConstraint.priority = priority
      trailingConstraint.isActive = true
    }
    if v {
      let topConstraint = topAnchor.constraint(equalTo: superview.topAnchor)
      topConstraint.priority = priority
      topConstraint.isActive = true
      let bottomConstraint = bottomAnchor.constraint(equalTo: superview.bottomAnchor)
      bottomConstraint.priority = priority
      bottomConstraint.isActive = true
    }
  }

  func addConstraintsToFillSuperview(top: CGFloat? = nil, bottom: CGFloat? = nil, leading: CGFloat? = nil, trailing: CGFloat? = nil) {
    guard let superview = superview else { return }

    if let top = top {
      let topConstraint = topAnchor.constraint(equalTo: superview.topAnchor, constant: top)
//      topConstraint.priority = priority
      topConstraint.isActive = true
    }
    if let leading = leading {
      let leadingConstraint = leadingAnchor.constraint(equalTo: superview.leadingAnchor, constant: leading)
//      leadingConstraint.priority = priority
      leadingConstraint.isActive = true
    }
    if let trailing = trailing {
      let trailingConstraint = superview.trailingAnchor.constraint(equalTo: trailingAnchor, constant: trailing)
//      trailingConstraint.priority = priority
      trailingConstraint.isActive = true
    }
    if let bottom = bottom {
      let bottomConstraint = superview.bottomAnchor.constraint(equalTo: bottomAnchor, constant: bottom)
//      bottomConstraint.priority = priority
      bottomConstraint.isActive = true
    }
  }

  func snapshotImage() -> CGImage? {
    guard let window = window, let screen = window.screen, let contentView = window.contentView else { return nil }
    if #available(macOS 10.15, *) {
      CGRequestScreenCaptureAccess()
    } else {
      // Fallback on earlier versions
    }
    let originRect = self.convert(self.bounds, to:contentView)
    var rect = originRect
    rect.origin.x += window.frame.origin.x
    rect.origin.y = 0
    rect.origin.y += screen.frame.size.height - window.frame.origin.y - window.frame.size.height
    rect.origin.y += window.frame.size.height - originRect.origin.y - originRect.size.height
    guard window.windowNumber > 0 else { return nil }
    return CGWindowListCreateImage(rect, .optionIncludingWindow, CGWindowID(window.windowNumber), CGWindowImageOption.bestResolution)
  }

  var iinaAppearance: NSAppearance {
    if #available(macOS 10.14, *) {
      var theme: Preference.Theme = Preference.enum(for: .themeMaterial)
      if theme == .system {
        if self.effectiveAppearance.isDark {
          // For some reason, "system" dark does not result in the same colors as "dark".
          // Just override it with "dark" to keep it consistent.
          theme = .dark
        } else {
          theme = .light
        }
      }
      if let themeAppearance = NSAppearance(iinaTheme: theme) {
        return themeAppearance
      }
    }
    return self.effectiveAppearance
  }

}<|MERGE_RESOLUTION|>--- conflicted
+++ resolved
@@ -37,7 +37,6 @@
   }
 }
 
-<<<<<<< HEAD
 extension NSSegmentedControl {
   @discardableResult
   func selectSegment(withLabel label: String) -> Bool {
@@ -57,8 +56,6 @@
   return NSMakePoint(lhs.x - rhs.x, lhs.y - rhs.y)
 }
 
-=======
->>>>>>> 7cf013bc
 extension CGPoint {
   // Uses Pythagorean theorem to calculate the distance between two points
   func distance(to: CGPoint) -> CGFloat {
@@ -115,7 +112,6 @@
     }
   }
 
-<<<<<<< HEAD
   func getCropRect(withAspect aspect: Aspect) -> NSRect {
     let croppedSize = crop(withAspect: aspect)
     let cropped = NSMakeRect(round((width - croppedSize.width) / 2),
@@ -133,8 +129,6 @@
     }
   }
 
-=======
->>>>>>> 7cf013bc
   /**
    Given another size S, returns a size that:
 
@@ -214,17 +208,12 @@
     return NSSize(width: (width * multiplier).rounded(), height: (height * multiplier).rounded())
   }
 
-<<<<<<< HEAD
   static func + (augend: NSSize, addend: CGFloat) -> NSSize {
     return NSSize(width: augend.width + addend, height: augend.height + addend)
   }
 
   static func - (minuend: NSSize, subtrahend: NSSize) -> NSSize {
     return NSSize(width: minuend.width - subtrahend.width, height: minuend.height - subtrahend.height)
-=======
-  func add(_ value: CGFloat) -> NSSize {
-    return NSSize(width: width + value, height: height + value)
->>>>>>> 7cf013bc
   }
 
 }
@@ -239,7 +228,6 @@
               height: abs(pt1.y - pt2.y))
   }
 
-<<<<<<< HEAD
   func clone(size newSize: NSSize) -> NSRect {
     return NSRect(origin: self.origin, size: newSize)
   }
@@ -252,8 +240,6 @@
     return addingTo(top: -top, trailing: -trailing, bottom: -bottom, leading: -leading)
   }
 
-=======
->>>>>>> 7cf013bc
   func centeredResize(to newSize: NSSize) -> NSRect {
     var newX = origin.x - (newSize.width - size.width) / 2
     var newY = origin.y - (newSize.height - size.height) / 2
@@ -473,25 +459,25 @@
   }
 }
 
+extension NSInteger {
+  func clamped(to range: Range<Self>) -> Self {
+    if self < range.lowerBound {
+      return range.lowerBound
+    } else if self > range.upperBound {
+      return range.upperBound - 1
+    } else {
+      return self
+    }
+  }
+}
+
 extension Comparable {
+
   func clamped(to range: ClosedRange<Self>) -> Self {
     if self < range.lowerBound {
       return range.lowerBound
     } else if self > range.upperBound {
       return range.upperBound
-    } else {
-      return self
-    }
-  }
-}
-
-<<<<<<< HEAD
-extension BinaryInteger {
-  func clamped(to range: Range<Self>) -> Self {
-    if self < range.lowerBound {
-      return range.lowerBound
-    } else if self >= range.upperBound {
-      return range.upperBound.advanced(by: -1)
     } else {
       return self
     }
@@ -534,8 +520,6 @@
   return fmt
 }()
 
-=======
->>>>>>> 7cf013bc
 // Formats a number to max 2 digits after the decimal, rounded, but will omit trailing zeroes, and no commas or other formatting for large numbers
 fileprivate let fmtDecimalMaxFractionDigits2: NumberFormatter = {
   let fmt = NumberFormatter()
@@ -660,7 +644,6 @@
   }
 }
 
-<<<<<<< HEAD
 
 extension NSMutableAttributedString {
   convenience init?(linkTo url: String, text: String, font: NSFont) {
@@ -695,9 +678,6 @@
 
 
 extension NSData {
-=======
-extension Data {
->>>>>>> 7cf013bc
   var md5: String { Insecure.MD5.hash(data: self).map { String(format: "%02x", $0) }.joined() }
 }
 
