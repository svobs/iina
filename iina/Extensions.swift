//
//  Extensions.swift
//  iina
//
//  Created by lhc on 12/8/16.
//  Copyright © 2016 lhc. All rights reserved.
//

import Cocoa
import UniformTypeIdentifiers

infix operator %%

extension Int {
  /** Modulo operator. Swift's remainder operator (%) can return negative values, which is rarely what we want. */
  static  func %% (_ left: Int, _ right: Int) -> Int {
    return (left % right + right) % right
  }

  var isEven: Bool {
    return self % 2 == 0
  }
  var isOdd: Bool {
    return self % 2 != 0
  }
}
import CryptoKit

extension NSSlider {
  /** Returns the position of knob center by point */
  func knobPointPosition() -> CGFloat {
    let sliderOrigin = frame.origin.x + knobThickness / 2
    let sliderWidth = frame.width - knobThickness
    assert(maxValue > minValue)
    let knobPos = sliderOrigin + sliderWidth * CGFloat((doubleValue - minValue) / (maxValue - minValue))
    return knobPos
  }
}

extension NSSegmentedControl {
  @discardableResult
  func selectSegment(withLabel label: String) -> Bool {
    for i in 0..<segmentCount {
      if self.label(forSegment: i) == label {
        self.selectedSegment = i
        return true
      }
    }
    Logger.log("Could not find segment with label \(label.quoted). Setting selection to -1", level: .verbose)
    self.selectedSegment = -1
    return false
  }
}

func - (lhs: NSPoint, rhs: NSPoint) -> NSPoint {
  return NSMakePoint(lhs.x - rhs.x, lhs.y - rhs.y)
}

extension CGPoint {
  // Uses Pythagorean theorem to calculate the distance between two points
  func distance(to: CGPoint) -> CGFloat {
    return sqrt(pow(self.x - to.x, 2) + pow(self.y - to.y, 2))
  }
}

extension NSSize {

  var area: CGFloat {
    return width * height
  }

  var aspect: CGFloat {
    get {
      if width == 0 || height == 0 {
        Logger.log("Returning 1 for NSSize aspectRatio because width or height is 0", level: .warning)
        return 1
      }
      return width / height
    }
  }

  var mpvAspect: CGFloat {
    get {
      return Aspect.mpvPrecision(of: aspect)
    }
  }

  /** Resize to no smaller than a min size while keeping same aspect */
  func satisfyMinSizeWithSameAspectRatio(_ minSize: NSSize) -> NSSize {
    if width >= minSize.width && height >= minSize.height {  // no need to resize if larger
      return self
    } else {
      return grow(toSize: minSize)
    }
  }

  /** Resize to no larger than a max size while keeping same aspect */
  func satisfyMaxSizeWithSameAspectRatio(_ maxSize: NSSize) -> NSSize {
    if width <= maxSize.width && height <= maxSize.height {  // no need to resize if smaller
      return self
    } else {
      return shrink(toSize: maxSize)
    }
  }

  func crop(withAspect aspectRect: Aspect) -> NSSize {
    let targetAspect = aspectRect.value
    if aspect > targetAspect {  // self is wider, crop width, use same height
      return NSSize(width: round(height * targetAspect), height: height)
    } else {
      return NSSize(width: width, height: round(width / targetAspect))
    }
  }

  func getCropRect(withAspect aspect: Aspect) -> NSRect {
    let croppedSize = crop(withAspect: aspect)
    let cropped = NSMakeRect(round((width - croppedSize.width) / 2),
                             round((height - croppedSize.height) / 2),
                             croppedSize.width,
                             croppedSize.height)
    return cropped
  }

  func expand(withAspect targetAspect: Double) -> NSSize {
    if aspect < targetAspect {  // self is taller, expand width, use same height
      return NSSize(width: height * targetAspect, height: height)
    } else {
      return NSSize(width: width, height: width / targetAspect)
    }
  }

  /**
   Given another size S, returns a size that:

   - maintains the same aspect ratio;
   - has same height or/and width as S;
   - always bigger than S.

   - parameter toSize: The given size S.

   ```
   +--+------+--+
   |  |      |  |
   |  |  S   |  |<-- The result size
   |  |      |  |
   +--+------+--+
   ```
   */
  func grow(toSize size: NSSize) -> NSSize {
    if width == 0 || height == 0 {
      return size
    }
    let sizeAspect = size.aspect
    var newSize: NSSize
    if aspect > sizeAspect {  // self is wider, grow to meet height
      newSize = NSSize(width: size.height * aspect, height: size.height)
    } else {
      newSize = NSSize(width: size.width, height: size.width / aspect)
    }
    Logger.log("Growing \(self) to size \(size). Derived aspect: \(sizeAspect); result: \(newSize)", level: .verbose)
    return newSize
  }

  /**
   Given another size S, returns a size that:

   - maintains the same aspect ratio;
   - has same height or/and width as S;
   - always smaller than S.

   - parameter toSize: The given size S.

   ```
   +--+------+--+
   |  |The   |  |
   |  |result|  |<-- S
   |  |size  |  |
   +--+------+--+
   ```
   */
  func shrink(toSize size: NSSize) -> NSSize {
    if width == 0 || height == 0 {
      return size
    }
    let sizeAspect = size.aspect
    var newSize: NSSize
    if aspect < sizeAspect { // self is taller, shrink to meet height
      newSize = NSSize(width: size.height * aspect, height: size.height)
    } else {
      newSize = NSSize(width: size.width, height: size.width / aspect)
    }
    Logger.log("Shrinking \(self) to size \(size). Derived aspect: \(sizeAspect); result: \(newSize)", level: .verbose)
    return newSize
  }

  func centeredRect(in rect: NSRect) -> NSRect {
    return NSRect(x: rect.origin.x + (rect.width - width) / 2,
                  y: rect.origin.y + (rect.height - height) / 2,
                  width: width,
                  height: height)
  }

  func multiply(_ multiplier: CGFloat) -> NSSize {
    return NSSize(width: width * multiplier, height: height * multiplier)
  }

  func multiplyThenRound(_ multiplier: CGFloat) -> NSSize {
    return NSSize(width: (width * multiplier).rounded(), height: (height * multiplier).rounded())
  }

  func add(_ multiplier: CGFloat) -> NSSize {
    return NSSize(width: width + multiplier, height: height + multiplier)
  }

  func subtract(_ subtrahend: NSSize) -> NSSize {
    return NSSize(width: width - subtrahend.width, height: height - subtrahend.height)
  }

}


extension NSRect {

  init(vertexPoint pt1: NSPoint, and pt2: NSPoint) {
    self.init(x: min(pt1.x, pt2.x),
              y: min(pt1.y, pt2.y),
              width: abs(pt1.x - pt2.x),
              height: abs(pt1.y - pt2.y))
  }

  func clone(size newSize: NSSize) -> NSRect {
    return NSRect(origin: self.origin, size: newSize)
  }

  func multiply(_ multiplier: CGFloat) -> NSRect {
    return NSRect(x: origin.x, y: origin.y, width: width * multiplier, height: height * multiplier)
  }

  func addingTo( top: CGFloat = 0,  trailing: CGFloat = 0, bottom: CGFloat = 0,  leading: CGFloat = 0) -> NSRect {
    return NSRect(x: origin.x - leading, y: origin.y - bottom, width: width + leading + trailing, height: height + top + bottom)
  }

  func subtractingFrom( top: CGFloat = 0,  trailing: CGFloat = 0, bottom: CGFloat = 0,  leading: CGFloat = 0) -> NSRect {
    return addingTo(top: -top, trailing: -trailing, bottom: -bottom, leading: -leading)
  }

  func centeredResize(to newSize: NSSize) -> NSRect {
    var newX = origin.x - (newSize.width - size.width) / 2
    var newY = origin.y - (newSize.height - size.height) / 2
    let screenFrame = NSScreen.main?.visibleFrame ?? NSRect.zero
    
    // resizes x and y values so the window always stays within a valid screenFrame
    if screenFrame != NSRect.zero {
      newX = max(min(newX, screenFrame.maxX - newSize.width), screenFrame.minX)
      newY = max(min(newY, screenFrame.maxY - newSize.height), screenFrame.minY)
    }
    return NSRect(x: newX, y: newY, width: newSize.width, height: newSize.height)
  }

  func constrain(in biggerRect: NSRect) -> NSRect {
    // new size, keeping aspect ratio
    var newSize = size
    if newSize.width > biggerRect.width || newSize.height > biggerRect.height {
      /// We should have adjusted the rect's size before getting here. Using `shrink()` is not always 100% correct.
      /// If in debug environment, fail fast. Otherwise log and continue.
      assert(false, "Rect \(newSize) should already be <= rect in which it is being constrained (\(biggerRect))")
      Logger.log("Rect \(newSize) is larger than rect in which it is being constrained (\(biggerRect))! Will attempt to resize but it may be imprecise.")
      newSize = size.shrink(toSize: biggerRect.size)
    }
    // new origin
    var newOrigin = origin
    if newOrigin.x < biggerRect.origin.x {
      newOrigin.x = biggerRect.origin.x
    }
    if newOrigin.y < biggerRect.origin.y {
      newOrigin.y = biggerRect.origin.y
    }
    if newOrigin.x + width > biggerRect.origin.x + biggerRect.width {
      newOrigin.x = biggerRect.origin.x + biggerRect.width - width
    }
    if newOrigin.y + height > biggerRect.origin.y + biggerRect.height {
      newOrigin.y = biggerRect.origin.y + biggerRect.height - height
    }
    return NSRect(origin: newOrigin, size: newSize)
  }
}

extension NSPoint {
  func constrained(to rect: NSRect) -> NSPoint {
    return NSMakePoint(x.clamped(to: rect.minX...rect.maxX), y.clamped(to: rect.minY...rect.maxY))
  }
}

extension Array {
  subscript(at index: Index) -> Element? {
    if indices.contains(index) {
      return self[index]
    } else {
      return nil
    }
  }
}

class ContextMenuItem: NSMenuItem {
  let targetRows: IndexSet

  init(targetRows: IndexSet, title: String, action: Selector?, keyEquivalent: String) {
    self.targetRows = targetRows
    super.init(title: title, action: action, keyEquivalent: keyEquivalent)
  }

  required init(coder: NSCoder) {
    fatalError("init(coder:) has not been implemented for ContextMenuItem")
  }
}

extension NSMenu {
  @discardableResult
  func addItem(forRows targetRows: IndexSet? = nil, withTitle string: String, action selector: Selector? = nil, target: AnyObject? = nil,
               tag: Int? = nil, obj: Any? = nil, stateOn: Bool = false, enabled: Bool = true) -> NSMenuItem {
    let menuItem: NSMenuItem
    if let targetRows = targetRows {
      menuItem = ContextMenuItem(targetRows: targetRows, title: string, action: selector, keyEquivalent: "")
    } else {
      menuItem = NSMenuItem(title: string, action: selector, keyEquivalent: "")
    }
    menuItem.tag = tag ?? -1
    menuItem.representedObject = obj
    menuItem.target = target
    menuItem.state = stateOn ? .on : .off
    menuItem.isEnabled = enabled
    self.addItem(menuItem)
    return menuItem
  }
}

extension CGFloat {
  var unifiedDouble: Double {
    get {
      return Double(copysign(1, self))
    }
  }

  /// Do not use trailing zeros
  var strMin: String {
    fmtDecimalOmitTrailingZeroes.string(for: self)!
  }
}

extension Bool {
  var yn: String {
    self ? "Y" : "N"
  }

  var yesno: String {
    self ? "YES" : "NO"
  }

  static func yn(_ yn: String?) -> Bool? {
    guard let yn = yn else { return nil }
    switch yn {
    case "Y", "y":
      return true
    case "N", "n":
      return false
    default:
      return nil
    }
  }
}

// Try to use Double instead of CGFloat as declared type - more compatible
extension Double {
  func prettyFormat() -> String {
    let rounded = (self * 1000).rounded() / 1000
    if rounded.truncatingRemainder(dividingBy: 1) == 0 {
      return "\(Int(rounded))"
    } else {
      return "\(rounded)"
    }
  }

  var twoDecimalPlaces: String {
    return String(format: "%.2f", self)
  }

  var twoDigitHex: String {
    String(format: "%02X", self)
  }

  func isWithin(_ threshold: CGFloat, of other: CGFloat) -> Bool {
    return abs(self - other) <= threshold
  }

  func truncatedTo6() -> Double {
    return Double(Int(self * 1e6)) / 1e6
  }

  func truncatedTo3() -> Double {
    return Double(Int(self * 1e3)) / 1e3
  }

  func roundedTo2() -> Double {
    let scaledUp = self * 1e2
    let scaledUpRounded = scaledUp.rounded(.toNearestOrEven)
    let finalVal = scaledUpRounded / 1e2
    return finalVal
  }

  func roundedTo3() -> Double {
    let scaledUp = self * 1e3
    let scaledUpRounded = scaledUp.rounded(.toNearestOrEven)
    let finalVal = scaledUpRounded / 1e3
    return finalVal
  }
}

extension Comparable {
  func clamped(to range: ClosedRange<Self>) -> Self {
    if self < range.lowerBound {
      return range.lowerBound
    } else if self > range.upperBound {
      return range.upperBound
    } else {
      return self
    }
  }
}

extension BinaryInteger {
  func clamped(to range: Range<Self>) -> Self {
    if self < range.lowerBound {
      return range.lowerBound
    } else if self >= range.upperBound {
      return range.upperBound.advanced(by: -1)
    } else {
      return self
    }
  }
}

fileprivate let fmtDecimalMaxFractionDigits2Truncated: NumberFormatter = {
  let fmt = NumberFormatter()
  fmt.numberStyle = .decimal
  fmt.usesGroupingSeparator = false
  fmt.maximumFractionDigits = 2
  fmt.roundingMode = .floor
  return fmt
}()

fileprivate let fmtDecimalMaxFractionDigits3Truncated: NumberFormatter = {
  let fmt = NumberFormatter()
  fmt.numberStyle = .decimal
  fmt.usesGroupingSeparator = false
  fmt.maximumFractionDigits = 3
  fmt.roundingMode = .floor
  return fmt
}()

// Formats a number to max 2 digits after the decimal, rounded, but will omit trailing zeroes, and no commas or other formatting for large numbers
fileprivate let fmtDecimalMaxFractionDigits2: NumberFormatter = {
  let fmt = NumberFormatter()
  fmt.numberStyle = .decimal
  fmt.usesGroupingSeparator = false
  fmt.maximumFractionDigits = 2
  return fmt
}()

// Formats a number to max 6 digits after the decimal, rounded, but will omit trailing zeroes, and no commas or other formatting for large numbers
fileprivate let fmtDecimalMaxFractionDigits6: NumberFormatter = {
  let fmt = NumberFormatter()
  fmt.numberStyle = .decimal
  fmt.usesGroupingSeparator = false
  fmt.maximumFractionDigits = 6
  return fmt
}()

// Formats a decimal number but will omit trailing zeroes, and will not use commas or other formatting for large numbers
fileprivate let fmtDecimalOmitTrailingZeroes: NumberFormatter = {
  let fmt = NumberFormatter()
  fmt.numberStyle = .decimal
  fmt.usesGroupingSeparator = false
  return fmt
}()

extension CGRect: CustomStringConvertible {
  public var description: String {
    return "(\(origin.x.strMin), \(origin.y.strMin), \(size.width.strMin) x \(size.height.strMin))"
  }
}

extension CGSize: CustomStringConvertible {
  public var description: String {
    return "(\(width.strMin) x \(height.strMin))"
  }
}

/// Applies to `Double`, `CGFloat`, ...
extension FloatingPoint {
  func clamped(to range: Range<Self>) -> Self {
    if self < range.lowerBound {
      return range.lowerBound
    } else if self >= range.upperBound {
      return range.upperBound.nextDown
    } else {
      return self
    }
  }

  /// Formats as String, truncating the number to 2 digits after the decimal
  var stringTrunc2f: String {
    return fmtDecimalMaxFractionDigits2Truncated.string(for: self)!
  }

  /// Formats as String, truncating the number to 3 digits after the decimal, and omitting any trailing zeroes
  var stringTrunc3f: String {
    return fmtDecimalMaxFractionDigits3Truncated.string(for: self)!
  }

  /// Formats as String, rounding the number to 2 digits after the decimal
  var stringMaxFrac2: String {
    return fmtDecimalMaxFractionDigits2.string(for: self)!
  }

  /// Formats as String, rounding the number to 6 digits after the decimal
  var stringMaxFrac6: String {
    return fmtDecimalMaxFractionDigits6.string(for: self)!
  }

  /// Returns a "normalized" number string for the exclusive purpose of comparing two mpv aspect ratios while avoiding precision errors.
  /// Not pretty to put this here, but need to make this searchable & don't have time for a larger refactor
  var aspectNormalDecimalString: String {
    return stringMaxFrac2
  }
}

extension NSColor {
  var mpvColorString: String {
    get {
      return "\(self.redComponent)/\(self.greenComponent)/\(self.blueComponent)/\(self.alphaComponent)"
    }
  }

  convenience init?(mpvColorString: String) {
    let splitted = mpvColorString.split(separator: "/").map { (seq) -> Double? in
      return Double(String(seq))
    }
    // check nil
    if (!splitted.contains {$0 == nil}) {
      if splitted.count == 3 {  // if doesn't have alpha value
        self.init(red: CGFloat(splitted[0]!), green: CGFloat(splitted[1]!), blue: CGFloat(splitted[2]!), alpha: CGFloat(1))
      } else if splitted.count == 4 {  // if has alpha value
        self.init(red: CGFloat(splitted[0]!), green: CGFloat(splitted[1]!), blue: CGFloat(splitted[2]!), alpha: CGFloat(splitted[3]!))
      } else {
        return nil
      }
    } else {
      return nil
    }
  }
}


extension NSMutableAttributedString {
  convenience init?(linkTo url: String, text: String, font: NSFont) {
    self.init(string: text)
    let range = NSRange(location: 0, length: self.length)
    let nsurl = NSURL(string: url)!
    self.beginEditing()
    self.addAttribute(.link, value: nsurl, range: range)
    self.addAttribute(.font, value: font, range: range)
    self.endEditing()
  }

  // Adds the given attribute for the entire string
  func addAttrib(_ key: NSAttributedString.Key, _ value: Any) {
    self.addAttributes([key: value], range: NSRange(location: 0, length: self.length))
  }

  func addItalic(from font: NSFont?) {
    if let italicFont = makeItalic(font) {
      self.addAttrib(NSAttributedString.Key.font, italicFont)
    }
  }

  private func makeItalic(_ font: NSFont?) -> NSFont? {
    if let font = font {
      let italicDescriptor: NSFontDescriptor = font.fontDescriptor.withSymbolicTraits(NSFontDescriptor.SymbolicTraits.italic)
      return NSFont(descriptor: italicDescriptor, size: 0)
    }
    return nil
  }
}


extension NSData {
  var md5: String { Insecure.MD5.hash(data: self).map { String(format: "%02x", $0) }.joined() }
}

extension Data {
  init<T> (bytesOf thing: T) where T: FixedWidthInteger {
    var copyOfThing = thing
    self.init(bytes: &copyOfThing, count: MemoryLayout<T>.size)
  }

  init(bytesOf num: Double) {
    var numCopy = num
    self.init(bytes: &numCopy, count: MemoryLayout<Double>.size)
  }

  init(bytesOf ts: timespec) {
    var mutablePointer = ts
    self.init(bytes: &mutablePointer, count: MemoryLayout<timespec>.size)
  }

  var md5: String {
    get {
      return (self as NSData).md5
    }
  }

  var chksum64: UInt64 {
    return withUnsafeBytes {
      $0.bindMemory(to: UInt64.self).reduce(0, &+)
    }
  }

  func saveToFolder(_ url: URL, filename: String) -> URL? {
    let fileUrl = url.appendingPathComponent(filename)
    do {
      try self.write(to: fileUrl)
    } catch {
      Utility.showAlert("error_saving_file", arguments: ["data", filename])
      return nil
    }
    return fileUrl
  }
}

extension FileHandle {
  func read<T>(type: T.Type /* To prevent unintended specializations */) -> T? {
    let size = MemoryLayout<T>.size
    let data = readData(ofLength: size)
    guard data.count == size else {
      return nil
    }
    return data.withUnsafeBytes {
      $0.bindMemory(to: T.self).first!
    }
  }
}

extension String {
  var md5: String {
    get {
      return self.data(using: .utf8)!.md5
    }
  }

  // Returns a lookup token for the given string, which can be used in its place to privatize the log.
  // The pii.txt file is required to match the lookup token with the privateString.
  var pii: String {
    Logger.getOrCreatePII(for: self)
  }

  var isDirectoryAsPath: Bool {
    get {
      var re = ObjCBool(false)
      FileManager.default.fileExists(atPath: self, isDirectory: &re)
      return re.boolValue
    }
  }

  var lowercasedPathExtension: String {
    return (self as NSString).pathExtension.lowercased()
  }

  var mpvFixedLengthQuoted: String {
    return "%\(count)%\(self)"
  }

  func equalsIgnoreCase(_ other: String) -> Bool {
    return localizedCaseInsensitiveCompare(other) == .orderedSame
  }

  var quoted: String {
    return "\"\(self)\""
  }

  mutating func deleteLast(_ num: Int) {
    removeLast(Swift.min(num, count))
  }

  func countOccurrences(of str: String, in range: Range<Index>?) -> Int {
    if let firstRange = self.range(of: str, options: [], range: range, locale: nil) {
      let nextRange = firstRange.upperBound..<self.endIndex
      return 1 + countOccurrences(of: str, in: nextRange)
    } else {
      return 0
    }
  }
}


extension CharacterSet {
  static let urlAllowed: CharacterSet = {
    var set = CharacterSet.urlHostAllowed
      .union(.urlUserAllowed)
      .union(.urlPasswordAllowed)
      .union(.urlPathAllowed)
      .union(.urlQueryAllowed)
      .union(.urlFragmentAllowed)
    set.insert(charactersIn: "%")
    return set
  }()
}


extension NSMenuItem {
  static let dummy = NSMenuItem(title: "Dummy", action: nil, keyEquivalent: "")

  var menuPathDescription: String {
    var ancestors: [String] = [self.title]
    var parent = self.parent
    while let parentItem = parent {
      ancestors.append(parentItem.title)
      parent = parentItem.parent
    }
    return ancestors.reversed().joined(separator: " → ")
  }

}


extension URL {
  var creationDate: Date? {
    (try? resourceValues(forKeys: [.creationDateKey]))?.creationDate
  }

  var isExistingDirectory: Bool {
    return (try? self.resourceValues(forKeys: [.isDirectoryKey]))?.isDirectory ?? false
  }
}

extension RangeExpression where Bound == String.Index  {
  func nsRange<S: StringProtocol>(in string: S) -> NSRange { .init(self, in: string) }
}

extension NSTextField {

  func setHTMLValue(_ html: String) {
    let font = self.font ?? NSFont.systemFont(ofSize: NSFont.systemFontSize)
    let color = self.textColor ?? NSColor.labelColor
    if let data = html.data(using: .utf8), let str = NSMutableAttributedString(html: data,
                                                                               options: [.textEncodingName: "utf8"],
                                                                               documentAttributes: nil) {
      str.addAttributes([.font: font, .foregroundColor: color], range: NSMakeRange(0, str.length))
      self.attributedStringValue = str
    }
  }

  func setText(_ textContent: String, textColor: NSColor) {
    setFormattedText(stringValue: textContent, textColor: textColor)
    stringValue = textContent
    toolTip = textContent
  }

  func setFormattedText(stringValue: String, textColor: NSColor? = nil,
                        strikethrough: Bool = false, italic: Bool = false) {
    let attrString = NSMutableAttributedString(string: stringValue)

    let fgColor: NSColor
    if let textColor = textColor {
      // If using custom text colors, need to make sure `EditableTextFieldCell` is specified
      // as the class of the child cell in Interface Builder.
      fgColor = textColor
    } else {
      fgColor = NSColor.controlTextColor
    }
    self.textColor = fgColor

    if strikethrough {
      attrString.addAttrib(NSAttributedString.Key.strikethroughStyle, NSUnderlineStyle.single.rawValue)
    }

    if italic {
      attrString.addItalic(from: self.font)
    }
    self.attributedStringValue = attrString
  }

}

extension CGImage {
  /// Returns this image's data in PNG format, suitable for writing to a `.png` file on disk
  var pngData: Data? {
    guard let mutableData = CFDataCreateMutable(nil, 0),
          let destination = CGImageDestinationCreateWithData(mutableData, "public.png" as CFString, 1, nil) else { return nil }
    CGImageDestinationAddImage(destination, self, nil)
    guard CGImageDestinationFinalize(destination) else { return nil }
    return mutableData as Data
  }

  @discardableResult
  func saveAsPNG(fileURL: URL) -> Bool {
    let path = fileURL.path
    guard FileManager.default.createFile(atPath: fileURL.path, contents: nil, attributes: nil) else {
      Logger.log("Could not create PNG file: \(path.pii.quoted)", level: .error)
      return false
    }
    guard let file = try? FileHandle(forWritingTo: fileURL) else {
      Logger.log("Could not create PNG file for writing: \(path.pii.quoted)", level: .error)
      return false
    }

    guard let pngData else {
      Logger.log("Could not get PNG data from CGImage!", level: .error)
      return false
    }

    file.write(pngData)

    if #available(macOS 10.15, *) {
      do {
        try file.close()
      } catch {
        Logger.log("Failed to close file: \(path.pii.quoted)", level: .error)
      }
    }
    return true
  }
}

extension NSImage {
  @available(macOS 11.0, *)
  static func documentIcon(forSuffix fileSuffix: String, height: CGFloat) -> NSImage {
    var baseIcon: NSImage
    if fileSuffix == "" {
      baseIcon = NSWorkspace.shared.icon(for: .data)
    } else {
      if let uttype = UTType.types(tag: fileSuffix, tagClass: .filenameExtension, conformingTo: nil).first {
        baseIcon = NSWorkspace.shared.icon(for: uttype)
      } else {
        baseIcon = NSWorkspace.shared.icon(for: .data)
      }
    }
    return baseIcon.getBestRepresentation(height: height)
  }

  /// Assuming this image is a file icon, gets the appropriate size with given height
  /// Thanks to "Sweeper" at https://stackoverflow.com/questions/62525921/how-to-get-a-high-resolution-app-icon-for-any-application-on-a-mac
  func getBestRepresentation(height: CGFloat) -> NSImage {
    var bestRep: NSImage = self
    if let imageRep = self.bestRepresentation(for: NSRect(x: 0, y: 0, width: height, height: height), context: nil, hints: nil) {
      bestRep = NSImage(size: imageRep.size)
      bestRep.addRepresentation(imageRep)
    }

    bestRep.size = NSSize(width: height, height: height)
    return bestRep
  }

  func tinted(_ tintColor: NSColor) -> NSImage {
    guard self.isTemplate else { return self }

    let image = self.copy() as! NSImage
    image.lockFocus()

    tintColor.set()
    NSRect(origin: .zero, size: image.size).fill(using: .sourceAtop)

    image.unlockFocus()
    image.isTemplate = false

    return image
  }

  func rounded() -> NSImage {
    let image = NSImage(size: size)
    image.lockFocus()

    let frame = NSRect(origin: .zero, size: size)
    NSBezierPath(ovalIn: frame).addClip()
    draw(at: .zero, from: frame, operation: .sourceOver, fraction: 1)

    image.unlockFocus()
    return image
  }

  var cgImage: CGImage? {
    var rect = CGRect.init(origin: .zero, size: self.size)
    return self.cgImage(forProposedRect: &rect, context: nil, hints: nil)
  }

  // https://github.com/venj/Cocoa-blog-code/blob/master/Round%20Corner%20Image/Round%20Corner%20Image/NSImage%2BRoundCorner.m
  func roundCorners(withRadius radius: CGFloat) -> NSImage {
    let rect = NSRect(origin: NSPoint.zero, size: size)
    if
      let cgImage = self.cgImage,
      let context = CGContext(data: nil,
                              width: Int(size.width),
                              height: Int(size.height),
                              bitsPerComponent: 8,
                              bytesPerRow: 4 * Int(size.width),
                              space: CGColorSpaceCreateDeviceRGB(),
                              bitmapInfo: CGImageAlphaInfo.premultipliedFirst.rawValue) {
      context.beginPath()
      context.addPath(CGPath(roundedRect: rect, cornerWidth: radius, cornerHeight: radius, transform: nil))
      context.closePath()
      context.clip()
      context.draw(cgImage, in: rect)

      if let composedImage = context.makeImage() {
        return NSImage(cgImage: composedImage, size: size)
      }
    }

    return self
  }

  static func maskImage(cornerRadius: CGFloat) -> NSImage {
    let image = NSImage(size: NSSize(width: cornerRadius * 2, height: cornerRadius * 2), flipped: false) { rectangle in
      let bezierPath = NSBezierPath(roundedRect: rectangle, xRadius: cornerRadius, yRadius: cornerRadius)
      NSColor.black.setFill()
      bezierPath.fill()
      return true
    }
    image.capInsets = NSEdgeInsets(top: cornerRadius, left: cornerRadius, bottom: cornerRadius, right: cornerRadius)
    return image
  }

  /// This uses CoreGraphics calls, which in tests was ~5x faster than using `NSAffineTransform` on `NSImage` directly
  func rotated(degrees: Int) -> NSImage {
    let currentImage = self.cgImage!
    let imgRect = CGRect(origin: CGPointZero, size: CGSize(width: currentImage.width, height: currentImage.height))

    let angleRadians = degToRad(CGFloat(degrees))
    let imgRotateTransform = rotateTransformRectAroundCenter(rect: imgRect, angle: angleRadians)
    let rotatedImgFrame = CGRectApplyAffineTransform(imgRect, imgRotateTransform)


    let drawingCalls: (CGContext) -> Void = { [self] cgContext in
      let rotateContext = rotateTransformRectAroundCenter(rect: rotatedImgFrame, angle: angleRadians)
      cgContext.concatenate(rotateContext)
      cgContext.draw(currentImage, in: imgRect)
    }
    return drawImageInBitmapImageContext(width: Int(rotatedImgFrame.size.width), height: Int(rotatedImgFrame.size.height), drawingCalls: drawingCalls)!
  }

  private func degToRad(_ degrees: CGFloat) -> CGFloat {
    return degrees * CGFloat.pi / 180
  }

  /// returns the transform equivalent of rotating a rect around its center
  private func rotateTransformRectAroundCenter(rect:CGRect, angle:CGFloat) -> CGAffineTransform {
    let t = CGAffineTransformConcat(
      CGAffineTransformMakeTranslation(-rect.origin.x-rect.size.width*0.5, -rect.origin.y-rect.size.height*0.5),
      CGAffineTransformMakeRotation(angle)
    )
    return CGAffineTransformConcat(t, CGAffineTransformMakeTranslation(rect.size.width*0.5, rect.size.height*0.5))
  }

  func cropped(normalizedCropRect: NSRect) -> NSImage {
    let cropOrigin = NSPoint(x: round(size.width * normalizedCropRect.origin.x), y: round(size.height * normalizedCropRect.origin.y))
    let cropSize = NSSize(width: round(size.width * normalizedCropRect.size.width), height: round(size.height * normalizedCropRect.size.height))
    let cropRect = CGRect(origin: cropOrigin, size: cropSize)

    if Logger.isTraceEnabled {
      Logger.log("Cropping image size \(size) using cropRect \(cropRect)", level: .verbose)
    }
    let croppedImage = self.cgImage!.cropping(to: cropRect)!
    return NSImage(cgImage: croppedImage, size: cropSize)
  }

  func resized(newWidth: Int, newHeight: Int) -> NSImage {
    guard CGFloat(newWidth) != self.size.width || CGFloat(newHeight) != self.size.height else {
      return self
    }

    guard newWidth > 0, newHeight > 0 else {
      Logger.fatal("NSImage.resized: invalid width (\(newWidth)) or height (\(newHeight)) - both must be greater than 0")
    }

    // Use raw CoreGraphics calls instead of their NS equivalents. They are > 10x faster, and only downside is that the image's
    // dimensions must be integer values instead of decimals.
    let currentImage = self.cgImage!
    let drawingCalls: (CGContext) -> Void = { cgContext in
      cgContext.draw(currentImage, in: CGRect(x: 0, y: 0, width: newWidth, height: newHeight))
    }
    return drawImageInBitmapImageContext(width: Int(newWidth), height: Int(newHeight), drawingCalls: drawingCalls)!
  }

  /// This code is copied from `PlayerWindowPreviewImageBuilder`.
  /// If it's found useful for any more situations, should put in its own class
  private func drawImageInBitmapImageContext(width: Int, height: Int, drawingCalls: (CGContext) -> Void) -> NSImage? {

    guard let compositeImageRep = makeNewImgRep(width: width, height: height) else {
      Logger.log("DrawImageInBitmapImageContext: Failed to create NSBitmapImageRep!", level: .error)
      return nil
    }

    guard let context = NSGraphicsContext(bitmapImageRep: compositeImageRep) else {
      Logger.log("DrawImageInBitmapImageContext: Failed to create NSGraphicsContext!", level: .error)
      return nil
    }

    NSGraphicsContext.saveGraphicsState()
    NSGraphicsContext.current = context
    let cgContext = context.cgContext

    drawingCalls(cgContext)

    defer {
      NSGraphicsContext.restoreGraphicsState()
    }

    let outputImage = NSImage(size: CGSize(width: width, height: height))
    // Create the CGImage from the contents of the bitmap context.
    outputImage.addRepresentation(compositeImageRep)

    return outputImage
  }

  /// Creates RGB image with alpha channel
  private func makeNewImgRep(width: Int, height: Int) -> NSBitmapImageRep? {
    return NSBitmapImageRep(
      bitmapDataPlanes: nil,
      pixelsWide: width,
      pixelsHigh: height,
      bitsPerSample: 8,
      samplesPerPixel: 4,
      hasAlpha: true,
      isPlanar: false,
      colorSpaceName: NSColorSpaceName.calibratedRGB,
      bytesPerRow: 0,
      bitsPerPixel: 0)
  }
}


extension NSVisualEffectView {
  func roundCorners(withRadius cornerRadius: CGFloat) {
<<<<<<< HEAD
    layer?.cornerRadius = cornerRadius
  }

  func roundCorners() {
    let radius = suggestedRoundedCornerRadius()
    roundCorners(withRadius: radius)
=======
    maskImage = .maskImage(cornerRadius: cornerRadius)
>>>>>>> 3cde0e11
  }
}


extension NSBox {
  static func horizontalLine() -> NSBox {
    let box = NSBox(frame: NSRect(origin: .zero, size: NSSize(width: 100, height: 1)))
    box.boxType = .separator
    return box
  }
}


extension NSPasteboard.PasteboardType {
  static let nsURL = NSPasteboard.PasteboardType("NSURL")
  static let nsFilenames = NSPasteboard.PasteboardType("NSFilenamesPboardType")
  static let iinaPlaylistItem = NSPasteboard.PasteboardType("IINAPlaylistItem")
}


extension NSWindow.Level {
  static let iinaFloating = NSWindow.Level(NSWindow.Level.floating.rawValue - 1)
  static let iinaBlackScreen = NSWindow.Level(NSWindow.Level.mainMenu.rawValue + 1)
}

extension NSUserInterfaceItemIdentifier {
  static let isChosen = NSUserInterfaceItemIdentifier("IsChosen")
  static let trackId = NSUserInterfaceItemIdentifier("TrackId")
  static let trackName = NSUserInterfaceItemIdentifier("TrackName")
  static let isPlayingCell = NSUserInterfaceItemIdentifier("IsPlayingCell")
  static let trackNameCell = NSUserInterfaceItemIdentifier("TrackNameCell")
  static let key = NSUserInterfaceItemIdentifier("Key")
  static let value = NSUserInterfaceItemIdentifier("Value")
  static let action = NSUserInterfaceItemIdentifier("Action")
}

extension NSAppearance {
  convenience init?(iinaTheme theme: Preference.Theme) {
    switch theme {
    case .dark:
      self.init(named: .darkAqua)
    case .light:
      self.init(named: .aqua)
    default:
      return nil
    }
  }

  var isDark: Bool {
    return name == .darkAqua || name == .vibrantDark || name == .accessibilityHighContrastDarkAqua || name == .accessibilityHighContrastVibrantDark
  }

  // Performs the given closure with this appearance by temporarily making this the current appearance.
  func applyAppearanceFor<T>(_ closure: () throws -> T) rethrows -> T {
    let previousAppearance = NSAppearance.current
    NSAppearance.current = self
    defer {
      NSAppearance.current = previousAppearance
    }
    return try closure()
  }
}

extension NSApplication {
  /// Returns `PlayerWindowController` array for all open player windows.
  static var playerWindows: [PlayerWindowController] {
    return NSApp.windows.compactMap{ $0.windowController as? PlayerWindowController }.filter{ $0.isOpen }
  }
}

extension NSScreen {
  static func getOwnerScreenID(forPoint point: NSPoint) -> String? {
    for screen in NSScreen.screens {
      if screen.frame.contains(point) {
        return screen.screenID
      }
    }
    return nil
  }

  /// Apple's documentation says to use the origin (lower-left corner) to determine which screen the rect belongs to.
  /// But this doesn't seem intuitive because the window's title bar is traditionally the most important part of the window,
  /// and that is at the top of the rect. Let's use the upper-left corner instead.
  static func getOwnerScreenID(forViewRect viewRect: NSRect) -> String? {
    var x = viewRect.origin.x
    /// Subtract 1 from `maxY`. Seems that `contains(point)` will return `nil` for points at the very top (i.e., it excludes the topmost row).
    /// However, this only seems to happen if the screen being tested is directly above another one.
    let y = viewRect.maxY - 1
    var ownerScreenID = getOwnerScreenID(forPoint: NSPoint(x: x, y: y))
    if ownerScreenID == nil {
      // If upper-left corner is off screen, try using upper-right corner.
      // Should help avoid case where left side of window is slightly off screen & window ends up defaulting to main screen
      x = viewRect.maxX
      ownerScreenID = getOwnerScreenID(forPoint: NSPoint(x: x, y: y))
    }
    Logger.log("ViewRect=\(viewRect) → point=(\(x), \(y)) → owner screen is \(ownerScreenID?.debugDescription ?? "nil")", level: .verbose)
    return ownerScreenID
  }

  static func getOwnerOrDefaultScreenID(forViewRect viewRect: NSRect) -> String {
    return getOwnerScreenID(forViewRect: viewRect) ?? screens[0].screenID
  }

  static func getOwnerOrDefaultScreenID(forPoint point: NSPoint) -> String {
    return getOwnerScreenID(forPoint: point) ?? screens[0].screenID
  }

  static func forScreenID(_ screenID: String) -> NSScreen? {
    let splitted = screenID.split(separator: ":")
    guard splitted.count > 0,
          let displayID = UInt32(splitted[0]) 
    else {
      return nil
    }

    for screen in NSScreen.screens {
      if screen.displayId == displayID {
        // TODO: better matching logic. There is no guarantee that displayId will be consistent for the same screen across launches
        if screen.screenID != screenID {
          Logger.log("NSScreen with displayID \(displayID) is not exact match! Search target was \(screenID.quoted), but found \(screen.screenID.quoted). It is possible the wrong screen is being returned", level: .error)
        }
        return screen
      }
    }
    Logger.log("Failed to find an NSScreen for screenID \(screenID.quoted). Returning nil", level: .error)
    return nil
  }

  static func getScreenOrDefault(screenID: String) -> NSScreen {
    if let screen = forScreenID(screenID) {
      return screen
    }

    Logger.log("Failed to find an NSScreen for screenID \(screenID.quoted). Returning default screen", level: .debug)
    return NSScreen.screens[0]
  }

  /// Height of the camera housing on this screen if this screen has an embedded camera.
  var cameraHousingHeight: CGFloat? {
    if #available(macOS 12.0, *) {
      return safeAreaInsets.top == 0.0 ? nil : safeAreaInsets.top
    } else {
      return nil
    }
  }

  var frameWithoutCameraHousing: NSRect {
    if #available(macOS 12.0, *) {
      let frame = self.frame
      return NSRect(origin: frame.origin, size: CGSize(width: frame.width, height: frame.height - safeAreaInsets.top))
    } else {
      return self.frame
    }
  }

  var hasCameraHousing: Bool {
    return (cameraHousingHeight ?? 0) > 0
  }

  var displayId: UInt32 {
    return deviceDescription[NSDeviceDescriptionKey("NSScreenNumber")] as! UInt32
  }

  var screenID: String {
    if #available(macOS 10.15, *) {
      return "\(displayId):\(localizedName)"
    }
    return "\(displayId)"
  }

  // Returns nil on failure (not sure if success is guaranteed)
  var nativeResolution: CGSize? {
    // if there's a native resolution found in this method, that's more accurate than above
    guard let displayModes = CGDisplayCopyAllDisplayModes(displayId, nil) as? [CGDisplayMode] else {
      Logger.log("Failed to get CGDisplayModes for displayID \(displayId)! Returning nil", level: .warning)
      return nil
    }
    for mode in displayModes {
      let isNative = mode.ioFlags & UInt32(kDisplayModeNativeFlag) > 0
      if isNative {
        return CGSize(width: mode.width, height: mode.height)
      }
    }

    return nil
  }

  /// Gets the actual scale factor, because `NSScreen.backingScaleFactor` does not provide this.
  var screenScaleFactor: CGFloat {
    if let nativeSize = nativeResolution {
      return CGFloat(nativeSize.width) / frame.size.width
    }
    return 1.0  // default fallback
  }
}

extension NSWindow {

  /// Provides a unique window ID for reference by `UIState`.
  var savedStateName: String {
    if let playerController = windowController as? PlayerWindowController {
      // Not using AppKit autosave for player windows. Instead build ID based on player label
      return WindowAutosaveName.playerWindow(id: playerController.player.label).string
    }
    // Default to the AppKit autosave ID for all other windows.
    return frameAutosaveName
  }

  /// Return the screen to use by default for this window.
  ///
  /// This method searches for a screen to use in this order:
  /// - `window!.screen` The screen where most of the window is on; it is `nil` when the window is offscreen.
  /// - `NSScreen.main` The screen containing the window that is currently receiving keyboard events.
  /// - `NSScreeen.screens[0]` The primary screen of the user’s system.
  ///
  /// `PlayerCore` caches players along with their windows. This window may have been previously used on an external monitor
  /// that is no longer attached. In that case the `screen` property of the window will be `nil`.  Apple documentation is silent
  /// concerning when `NSScreen.main` is `nil`.  If that is encountered the primary screen will be used.
  ///
  /// - returns: The default `NSScreen` for this window
  func selectDefaultScreen() -> NSScreen {
    if screen != nil {
      return screen!
    }
    if NSScreen.main != nil {
      return NSScreen.main!
    }
    return NSScreen.screens[0]
  }

  var screenScaleFactor: CGFloat {
    return selectDefaultScreen().screenScaleFactor
  }

  var isAnotherWindowInFullScreen: Bool {
    for window in NSApp.windows {
      if window != self, let winCon = window.windowController as? PlayerWindowController, winCon.isFullScreen {
        return true
      }
    }
    return false
  }

  /// Excludes the Inspector window
  var isOnlyOpenWindow: Bool {
    if savedStateName == WindowAutosaveName.openFile.string && AppDelegate.shared.isShowingOpenFileWindow {
      return false
    }
    for window in NSApp.windows {
      if window != self, let knownWindowName = WindowAutosaveName(window.savedStateName), knownWindowName != .inspector, window.isOpen {
        return false
      }
    }
    Logger.log("Window is the only window currently open: \(savedStateName.quoted)", level: .verbose)
    return true
  }

  var isImportant: Bool {
    // All the windows we care about have autosave names
    return !savedStateName.isEmpty
  }

  var isOpen: Bool {
    if let windowController = self.windowController as? PlayerWindowController, windowController.isOpen {
      return true
    } else if self.isVisible || self.isMiniaturized {
      return true
    }
    return false
  }

  func postWindowIsReadyToShow() {
    NotificationCenter.default.post(Notification(name: .windowIsReadyToShow, object: self))
  }
}


class IINAWindowController: NSWindowController {

  func openWindow(_ sender: Any?) {
    guard let window else {
      Logger.log("Cannot open window: no window object!", level: .error)
      return
    }

    /// Make sure `windowsOpen` is updated. This patches certain possible race conditions during launch
    let windowName = window.savedStateName
    if !windowName.isEmpty {
      Preference.UIState.windowsOpen.insert(windowName)
    }

    window.postWindowIsReadyToShow()
  }
}

extension NSTableCellView {
  func setTitle(_ title: String, textColor: NSColor) {
    textField?.setText(title, textColor: textColor)
  }
}

extension NSScrollView {
  // Note: if false is returned, no scroll occurred, and the caller should pick a suitable default.
  // This is because NSScrollViews containing NSTableViews can be screwy and
  // have some arbitrary negative value as their "no scroll".
  func restoreVerticalScroll(key: Preference.Key) -> Bool {
    if Preference.UIState.isRestoreEnabled {
      if let offsetY: Double = Preference.value(for: key) as? Double {
        Logger.log("Restoring vertical scroll to: \(offsetY)", level: .verbose)
        // Note: *MUST* use scroll(to:), not scroll(_)! Weird that the latter doesn't always work
        self.contentView.scroll(to: NSPoint(x: 0, y: offsetY))
        return true
      }
    }
    return false
  }

  // Adds a listener to record scroll position for next launch
  func addVerticalScrollObserver(key: Preference.Key) -> NSObjectProtocol {
    let observer = NotificationCenter.default.addObserver(forName: NSView.boundsDidChangeNotification,
                                                          object: self.contentView, queue: .main) { note in
      if let clipView = note.object as? NSClipView {
        let scrollOffsetY = clipView.bounds.origin.y
//        Logger.log("Saving Y scroll offset \(key.rawValue.quoted): \(scrollOffsetY)", level: .verbose)
        Preference.UIState.set(scrollOffsetY, for: key)
      }
    }
    return observer
  }
  
  // Combines the previous 2 functions into one
  func restoreAndObserveVerticalScroll(key: Preference.Key, defaultScrollAction: () -> Void) -> NSObjectProtocol {
    if !restoreVerticalScroll(key: key) {
      Logger.log("Did not restore scroll (key: \(key.rawValue.quoted), isRestoreEnabled: \(Preference.UIState.isRestoreEnabled)); will use default scroll action", level: .verbose)
      defaultScrollAction()
    }
    return addVerticalScrollObserver(key: key)
  }
}

extension Process {
  @discardableResult
  static func run(_ cmd: [String], at currentDir: URL? = nil) -> (process: Process, stdout: Pipe, stderr: Pipe) {
    guard cmd.count > 0 else {
      fatalError("Process.launch: the command should not be empty")
    }

    let (stdout, stderr) = (Pipe(), Pipe())
    let process = Process()
    process.executableURL = URL(fileURLWithPath: cmd[0])
    process.currentDirectoryURL = currentDir
    process.arguments = [String](cmd.dropFirst())
    process.standardOutput = stdout
    process.standardError = stderr
    process.launch()
    process.waitUntilExit()

    return (process, stdout, stderr)
  }
}
/**
 Adds functionality to detect & report which queue the calling thread is in.
 From: https://stackoverflow.com/questions/17475002/get-current-dispatch-queue
 */
extension DispatchQueue {

  private struct QueueReference { weak var queue: DispatchQueue? }

  private static let key: DispatchSpecificKey<QueueReference> = {
    let key = DispatchSpecificKey<QueueReference>()
    setupSystemQueuesDetection(key: key)
    return key
  }()

  private static func _registerDetection(of queues: [DispatchQueue], key: DispatchSpecificKey<QueueReference>) {
    queues.forEach { $0.setSpecific(key: key, value: QueueReference(queue: $0)) }
  }

  private static func setupSystemQueuesDetection(key: DispatchSpecificKey<QueueReference>) {
    let queues: [DispatchQueue] = [
      .main,
      .global(qos: .background),
      .global(qos: .default),
      .global(qos: .unspecified),
      .global(qos: .userInitiated),
      .global(qos: .userInteractive),
      .global(qos: .utility)
    ]
    _registerDetection(of: queues, key: key)
  }
}

// MARK: public functionality

extension DispatchQueue {
  static func newDQ(label: String, qos: DispatchQoS) -> DispatchQueue {
    let q = DispatchQueue(label: label, qos: qos)
    registerDetection(of: q)
    return q
  }

  public static func registerDetection(of queue: DispatchQueue) {
    _registerDetection(of: [queue], key: key)
  }

  public static var currentQueueLabel: String? { current?.label }
  public static var current: DispatchQueue? { getSpecific(key: key)?.queue }

  /**
   USE THIS instead of `DispatchQueue.isExecutingIn(...))`: this will at least show an error msg.
   To work, the desired queue must first be registered with `registerDetection()` (or use `newDQ` to init)
   */
  public static func isExecutingIn(_ dq: DispatchQueue) -> Bool {
    let isExpected = DispatchQueue.current == dq
    if !isExpected {
      Logger.log("ERROR We are in the wrong queue: '\(DispatchQueue.currentQueueLabel ?? "nil")' (expected: \(dq.label))", level: .error)
    }
    return isExpected
  }

  public static func isNotExecutingIn(_ dq: DispatchQueue) -> Bool {
    let isExpected = DispatchQueue.current != dq
    if !isExpected {
      Logger.log("ERROR We should not be executing in: '\(DispatchQueue.currentQueueLabel ?? "nil")'", level: .error)
    }
    return isExpected
  }
}

extension NSViewController {
  /// Polyfill for MacOS 14.0's `loadViewIfNeeded()`.
  /// Load XIB if not already loaded. Prevents unboxing nils for `@IBOutlet` properties.
  func loadIfNeeded() {
    _ = self.view
  }
}

extension NSLayoutConstraint.Priority {
  static let minimum: NSLayoutConstraint.Priority = NSLayoutConstraint.Priority(rawValue: 1)
}

extension NSView {

  func suggestedRoundedCornerRadius() -> CGFloat {
    // Set corner radius to betwen 10 and 20
    return 10 + min(10, max(0, (frame.height - 400) * 0.01))
  }


  /// Recursive func which configures all views in the given subtree for smoother animation.
  ///
  /// By configuring each view to use a layer with the correct redraw policy, AppKit will use Core Animation to draw
  /// them, which uses a dedicated background thread instead of the main thread.
  /// For more explanation, see https://jwilling.com/blog/osx-animations/
  func configureSubtreeForCoreAnimation() {
    if self is NSButton || self is NSSlider || self is NSProgressIndicator {
      // these still need to be redrawn on every resize or they get very buggy
      return
    }
    if self is VideoView {
      // Don't mess with these
      return
    }
    self.wantsLayer = true
    self.layerContentsRedrawPolicy = .onSetNeedsDisplay
    for subview in self.subviews {
      subview.configureSubtreeForCoreAnimation()
    }
  }

  func addConstraintsToFillSuperview(v: Bool = true, h: Bool = true, priority: NSLayoutConstraint.Priority = .required) {
    guard let superview = superview else { return }

    if h {
      let leadingConstraint = leadingAnchor.constraint(equalTo: superview.leadingAnchor)
      leadingConstraint.priority = priority
      leadingConstraint.isActive = true
      let trailingConstraint = trailingAnchor.constraint(equalTo: superview.trailingAnchor)
      trailingConstraint.priority = priority
      trailingConstraint.isActive = true
    }
    if v {
      let topConstraint = topAnchor.constraint(equalTo: superview.topAnchor)
      topConstraint.priority = priority
      topConstraint.isActive = true
      let bottomConstraint = bottomAnchor.constraint(equalTo: superview.bottomAnchor)
      bottomConstraint.priority = priority
      bottomConstraint.isActive = true
    }
  }

  func addConstraintsToFillSuperview(top: CGFloat? = nil, bottom: CGFloat? = nil, leading: CGFloat? = nil, trailing: CGFloat? = nil) {
    guard let superview = superview else { return }

    if let top = top {
      let topConstraint = topAnchor.constraint(equalTo: superview.topAnchor, constant: top)
//      topConstraint.priority = priority
      topConstraint.isActive = true
    }
    if let leading = leading {
      let leadingConstraint = leadingAnchor.constraint(equalTo: superview.leadingAnchor, constant: leading)
//      leadingConstraint.priority = priority
      leadingConstraint.isActive = true
    }
    if let trailing = trailing {
      let trailingConstraint = superview.trailingAnchor.constraint(equalTo: trailingAnchor, constant: trailing)
//      trailingConstraint.priority = priority
      trailingConstraint.isActive = true
    }
    if let bottom = bottom {
      let bottomConstraint = superview.bottomAnchor.constraint(equalTo: bottomAnchor, constant: bottom)
//      bottomConstraint.priority = priority
      bottomConstraint.isActive = true
    }
  }

  func snapshotImage() -> CGImage? {
    guard let window = window, let screen = window.screen, let contentView = window.contentView else { return nil }
    if #available(macOS 10.15, *) {
      CGRequestScreenCaptureAccess()
    } else {
      // Fallback on earlier versions
    }
    let originRect = self.convert(self.bounds, to:contentView)
    var rect = originRect
    rect.origin.x += window.frame.origin.x
    rect.origin.y = 0
    rect.origin.y += screen.frame.size.height - window.frame.origin.y - window.frame.size.height
    rect.origin.y += window.frame.size.height - originRect.origin.y - originRect.size.height
    guard window.windowNumber > 0 else { return nil }
    return CGWindowListCreateImage(rect, .optionIncludingWindow, CGWindowID(window.windowNumber), CGWindowImageOption.bestResolution)
  }

  var iinaAppearance: NSAppearance {
    if #available(macOS 10.14, *) {
      var theme: Preference.Theme = Preference.enum(for: .themeMaterial)
      if theme == .system {
        if self.effectiveAppearance.isDark {
          // For some reason, "system" dark does not result in the same colors as "dark".
          // Just override it with "dark" to keep it consistent.
          theme = .dark
        } else {
          theme = .light
        }
      }
      if let themeAppearance = NSAppearance(iinaTheme: theme) {
        return themeAppearance
      }
    }
    return self.effectiveAppearance
  }

}<|MERGE_RESOLUTION|>--- conflicted
+++ resolved
@@ -1040,16 +1040,12 @@
 
 extension NSVisualEffectView {
   func roundCorners(withRadius cornerRadius: CGFloat) {
-<<<<<<< HEAD
     layer?.cornerRadius = cornerRadius
   }
 
   func roundCorners() {
     let radius = suggestedRoundedCornerRadius()
     roundCorners(withRadius: radius)
-=======
-    maskImage = .maskImage(cornerRadius: cornerRadius)
->>>>>>> 3cde0e11
   }
 }
 
@@ -1285,8 +1281,8 @@
   }
 
   var isAnotherWindowInFullScreen: Bool {
-    for window in NSApp.windows {
-      if window != self, let winCon = window.windowController as? PlayerWindowController, winCon.isFullScreen {
+    for winCon in NSApplication.playerWindows {
+      if winCon.window != self, winCon.isFullScreen {
         return true
       }
     }
