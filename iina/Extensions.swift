--- conflicted
+++ resolved
@@ -1245,40 +1245,6 @@
     }
     return 1.0  // default fallback
   }
-
-
-  /// Log the given `NSScreen` object.
-  ///
-  /// Due to issues with multiple monitors and how the screen to use for a window is selected detailed logging has been added in this
-  /// area in case additional problems are encountered in the future.
-  /// - parameter label: Label to include in the log message.
-  /// - parameter screen: The `NSScreen` object to log.
-<<<<<<< HEAD
-  func log(_ prefix: String = "") {
-    // Unfortunately localizedName is not available until macOS Catalina.
-    if #available(macOS 10.15, *) {
-      let maxPossibleEDR = maximumPotentialExtendedDynamicRangeColorComponentValue
-      let canEnableEDR = maxPossibleEDR > 1.0
-      let nativeResStr = nativeResolution?.description ?? "<err>"
-      // Screen frame coordinates have their origin at the lower left of the primary display.
-      // So any display to the left of primary will be in negative X, and any below primary will have negative Y.
-      // `visibleFrame` is what we most care about.
-      Logger.log("\(prefix)\"\(localizedName)\" id:\(displayId) vis:\(visibleFrame) native:\(nativeResStr) scale:\(screenScaleFactor)x backing:\(backingScaleFactor)x EDR:\(canEnableEDR.yn) ≤\(maxPossibleEDR)", level: .verbose)
-    } else {
-      Logger.log("\(prefix) screen\(displayId) vis:\(visibleFrame)", level: .verbose)
-    }
-=======
-  static func log(_ label: String, _ screen: NSScreen?, subsystem: Logger.Subsystem = .general) {
-    guard let screen = screen else {
-      Logger.log("\(label): nil", level: .warning, subsystem: subsystem)
-      return
-    }
-    // Unfortunately localizedName is not available until macOS Catalina.
-    let maxPossibleEDR = screen.maximumPotentialExtendedDynamicRangeColorComponentValue
-    let canEnableEDR = maxPossibleEDR > 1.0
-    Logger.log("\(label): \"\(screen.localizedName)\" visible frame \(screen.visibleFrame) EDR: {supports=\(canEnableEDR) maxPotential=\(maxPossibleEDR) maxCurrent=\(screen.maximumExtendedDynamicRangeColorComponentValue)}", subsystem: subsystem)
->>>>>>> 0ababb4e
-  }
 }
 
 extension NSWindow {
