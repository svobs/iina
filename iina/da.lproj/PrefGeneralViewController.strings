--- conflicted
+++ resolved
@@ -157,13 +157,8 @@
 /* Class = "NSMenuItem"; title = "Show welcome window"; ObjectID = "z9T-8h-1T0"; */
 "z9T-8h-1T0.title" = "Vis velkommen vindue";
 
-<<<<<<< HEAD
 /* Class = "NSButtonCell"; title = "Set loop mode:"; ObjectID = "jok-kc-HjX"; */
 "jok-kc-HjX.title" = "Set loop mode:";
-=======
-/* Class = "NSButtonCell"; title = "When a file is opened manually:"; ObjectID = "jok-kc-HjX"; */
-"jok-kc-HjX.title" = "Når en fil åbnes manuelt:";
->>>>>>> 86c40b79
 
 /* Class = "NSMenuItem"; title = "Loop playlist"; ObjectID = "5WC-Sp-6mg"; */
 "5WC-Sp-6mg.title" = "Gentag afspilningsliste";
