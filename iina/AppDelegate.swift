//
//  AppDelegate.swift
//  iina
//
//  Created by lhc on 8/7/16.
//  Copyright © 2016 lhc. All rights reserved.
//

import Cocoa
import MediaPlayer
import Sparkle

let IINA_ENABLE_PLUGIN_SYSTEM = Preference.bool(for: .iinaEnablePluginSystem)

/** Tags for "Open File/URL" menu item when "Always open file in new windows" is off. Vice versa. */
fileprivate let NormalMenuItemTag = 0
/** Tags for "Open File/URL in New Window" when "Always open URL" when "Open file in new windows" is off. Vice versa. */
fileprivate let AlternativeMenuItemTag = 1

class Startup {

  enum OpenWindowsState: Int {
    case stillEnqueuing = 1
    case doneEnqueuing
    case doneOpening
  }

  var status: OpenWindowsState = .stillEnqueuing

  /**
   Becomes true once `application(_:openFile:)`, `handleURLEvent()` or `droppedText()` is called.
   Mainly used to distinguish normal launches from others triggered by drag-and-dropping files.
   */
  var openFileCalled = false
  var shouldIgnoreOpenFile = false

  /// Try to wait until all windows are ready so that we can show all of them at once.
  /// Make sure order of `wcsToRestore` is from back to front to restore the order properly
  var wcsToRestore: [NSWindowController] = []
  var wcForOpenFile: PlayerWindowController? = nil

  var wcsReady = Set<NSWindowController>()
}

@NSApplicationMain
class AppDelegate: NSObject, NSApplicationDelegate, SPUUpdaterDelegate {

  /// The `AppDelegate` singleton object.
  static var shared: AppDelegate { NSApp.delegate as! AppDelegate }

  var startup = Startup()
  var isShowingOpenFileWindow = false

  private var commandLineStatus = CommandLineStatus()

  private(set) var isTerminating = false

  private var lastClosedWindowName: String = ""

  private var observers: [NSObjectProtocol] = []
  var observedPrefKeys: [Preference.Key] = [
    .logLevel,
    .enableLogging,
    .enableAdvancedSettings,
    .enableCmdN,
    .resumeLastPosition,
//    .hideWindowsWhenInactive, // TODO: #1, see below
  ]

  /// Longest time to wait for asynchronous shutdown tasks to finish before giving up on waiting and proceeding with termination.
  ///
  /// Ten seconds was chosen to provide plenty of time for termination and yet not be long enough that users start thinking they will
  /// need to force quit IINA. As termination may involve logging out of an online subtitles provider it can take a while to complete if
  /// the provider is slow to respond to the logout request.
  private let terminationTimeout: TimeInterval = 10

  // Windows

  lazy var initialWindow: InitialWindowController = InitialWindowController()
  lazy var openURLWindow: OpenURLWindowController = OpenURLWindowController()
  lazy var aboutWindow: AboutWindowController = AboutWindowController()
  lazy var fontPicker: FontPickerWindowController = FontPickerWindowController()
  lazy var inspector: InspectorWindowController = InspectorWindowController()
  lazy var historyWindow: HistoryWindowController = HistoryWindowController()
  lazy var guideWindow: GuideWindowController = GuideWindowController()
  lazy var logWindow: LogWindowController = LogWindowController()

  lazy var vfWindow: FilterWindowController = FilterWindowController(filterType: MPVProperty.vf,
                                                                     autosaveName: WindowAutosaveName.videoFilter.string)

  lazy var afWindow: FilterWindowController = FilterWindowController(filterType: MPVProperty.af,
                                                                     autosaveName: WindowAutosaveName.audioFilter.string)

  lazy var preferenceWindowController: PreferenceWindowController = {
    var list: [NSViewController & PreferenceWindowEmbeddable] = [
      PrefGeneralViewController(),
      PrefUIViewController(),
      PrefDataViewController(),
      PrefCodecViewController(),
      PrefSubViewController(),
      PrefNetworkViewController(),
      PrefControlViewController(),
      PrefKeyBindingViewController(),
      PrefAdvancedViewController(),
      // PrefPluginViewController(),
      PrefUtilsViewController(),
    ]

    if IINA_ENABLE_PLUGIN_SYSTEM {
      list.insert(PrefPluginViewController(), at: 8)
    }
    return PreferenceWindowController(viewControllers: list)
  }()

  // MARK: Other components

  // Need to store these somewhere which isn't only inside a struct.
  // Swift doesn't seem to count them as strong references
  private let bindingTableStateManger: BindingTableStateManager = BindingTableState.manager
  private let confTableStateManager: ConfTableStateManager = ConfTableState.manager

  /// Whether the shutdown sequence timed out.
  private var timedOut = false

  @IBOutlet var menuController: MenuController!

  @IBOutlet weak var dockMenu: NSMenu!

  override func observeValue(forKeyPath keyPath: String?, of object: Any?, change: [NSKeyValueChangeKey : Any]?, context: UnsafeMutableRawPointer?) {
    guard let keyPath = keyPath, let change = change else { return }

    if keyPath == Preference.UIState.launchName {
      if let newLaunchLifecycleState = change[.newKey] as? Int {
        guard !isTerminating else { return }
        guard newLaunchLifecycleState != 0 else { return }
        Logger.log("Detected change to this instance's lifecycle state pref (\(keyPath.quoted)). Probably a newer instance of IINA has started and is attempting to restore")
        Logger.log("Changing our lifecycle state back to 'stillRunning' so the other launch will skip this instance.")
        UserDefaults.standard.setValue(Preference.UIState.LaunchLifecycleState.stillRunning.rawValue, forKey: keyPath)
        NotificationCenter.default.post(Notification(name: .savedWindowStateDidChange, object: self))
      }
      return
    }

    switch keyPath {
    case PK.enableAdvancedSettings.rawValue, PK.enableLogging.rawValue, PK.logLevel.rawValue:
      Logger.updateEnablement()
      // depends on advanced being enabled:
      menuController.refreshCmdNStatus()
      menuController.refreshBuiltInMenuItemBindings()

    case PK.enableCmdN.rawValue:
      menuController.refreshCmdNStatus()
      menuController.refreshBuiltInMenuItemBindings()
      break

    case PK.resumeLastPosition.rawValue:
      HistoryController.shared.queue.async {
        HistoryController.shared.log.verbose("Reloading playback history in response to change for 'resumeLastPosition'.")
        HistoryController.shared.reloadAll()
      }

      // TODO: #1, see above
//    case PK.hideWindowsWhenInactive.rawValue:
//      if let newValue = change[.newKey] as? Bool {
//        for window in NSApp.windows {
//          guard window as? PlayerWindow == nil else { continue }
//          window.hidesOnDeactivate = newValue
//        }
//      }

    default:
      break
    }
  }

  // MARK: - Logs

  /// Log details about when and from what sources IINA was built.
  ///
  /// For developers that take a development build to other machines for testing it is useful to log information that can be used to
  /// distinguish between development builds.
  ///
  /// In support of this the build populated `Info.plist` with keys giving:
  /// - The build date
  /// - The git branch
  /// - The git commit
  private func logBuildDetails() {
    guard let date = InfoDictionary.shared.buildDate,
          let sdk = InfoDictionary.shared.buildSDK,
          let xcode = InfoDictionary.shared.buildXcode else { return }
    let toString = DateFormatter()
    toString.dateStyle = .medium
    toString.timeStyle = .medium
    // Always use the en_US locale for dates in the log file.
    toString.locale = Locale(identifier: "en_US")
    Logger.log("Built using Xcode \(xcode) and macOS SDK \(sdk) on \(toString.string(from: date))")
    guard let branch = InfoDictionary.shared.buildBranch,
          let commit = InfoDictionary.shared.buildCommit else { return }
    Logger.log("From branch \(branch), commit \(commit)")
  }

  /// Log details about the Mac IINA is running on.
  ///
  /// Certain IINA capabilities, such as hardware acceleration, are contingent upon aspects of the Mac IINA is running on. If available,
  /// this method will log:
  /// - macOS version
  /// - model identifier of the Mac
  /// - kind of processor
  private func logPlatformDetails() {
    Logger.log("Running under macOS \(ProcessInfo.processInfo.operatingSystemVersionString)")
    guard let cpu = Sysctl.shared.machineCpuBrandString, let model = Sysctl.shared.hwModel else { return }
    Logger.log("On a \(model) with an \(cpu) processor")
  }

  // MARK: - SPUUpdaterDelegate
  @IBOutlet var updaterController: SPUStandardUpdaterController!

  func feedURLString(for updater: SPUUpdater) -> String? {
    return Preference.bool(for: .receiveBetaUpdate) ? AppData.appcastBetaLink : AppData.appcastLink
  }

  // MARK: - App Delegate

  func applicationWillFinishLaunching(_ notification: Notification) {
    // Must setup preferences before logging so log level is set correctly.
    registerUserDefaultValues()

    Logger.initLogging()
    // Start the log file by logging the version of IINA producing the log file.
    Logger.log(InfoDictionary.shared.printableBuildInfo)

    // The copyright is used in the Finder "Get Info" window which is a narrow window so the
    // copyright consists of multiple lines.
    let copyright = InfoDictionary.shared.copyright
    copyright.enumerateLines { line, _ in
      Logger.log(line)
    }

    // Useful to know the versions of significant dependencies that are being used so log that
    // information as well when it can be obtained.

    // The version of mpv is not logged at this point because mpv does not provide a static
    // method that returns the version. To obtain version related information you must
    // construct a mpv object, which has side effects. So the mpv version is logged in
    // applicationDidFinishLaunching to preserve the existing order of initialization.

    Logger.log("FFmpeg \(String(cString: av_version_info()))")
    // FFmpeg libraries and their versions in alphabetical order.
    let libraries: [(name: String, version: UInt32)] = [("libavcodec", avcodec_version()), ("libavformat", avformat_version()), ("libavutil", avutil_version()), ("libswscale", swscale_version())]
    for library in libraries {
      // The version of FFmpeg libraries is encoded into an unsigned integer in a proprietary
      // format which needs to be decoded into a string for display.
      Logger.log("  \(library.name) \(AppDelegate.versionAsString(library.version))")
    }
    logBuildDetails()
    logPlatformDetails()

    Logger.log("App will launch. LaunchID: \(Preference.UIState.launchID)")

    // Start asynchronously gathering and caching information about the hardware decoding
    // capabilities of this Mac.
    HardwareDecodeCapabilities.shared.checkCapabilities()

    for key in self.observedPrefKeys {
      UserDefaults.standard.addObserver(self, forKeyPath: key.rawValue, options: .new, context: nil)
    }

    /// Attach this in `applicationWillFinishLaunching`, because `application(openFiles:)` will be called after this but
    /// before `applicationDidFinishLaunching`.
    observers.append(NotificationCenter.default.addObserver(forName: .windowIsReadyToShow, object: nil, queue: .main,
                                                            using: self.windowIsReadyToShow))

    // Check for legacy pref entries and migrate them to their modern equivalents.
    // Must do this before setting defaults so that checking for existing entries doesn't result in false positives
    LegacyMigration.migrateLegacyPreferences()

    // Call this *before* registering for url events, to guarantee that menu is init'd
    confTableStateManager.startUp()

    HistoryController.shared.start()
    
    // register for url event
    NSAppleEventManager.shared().setEventHandler(self, andSelector: #selector(self.handleURLEvent(event:withReplyEvent:)), forEventClass: AEEventClass(kInternetEventClass), andEventID: AEEventID(kAEGetURL))

    // Hide Window > "Enter Full Screen" menu item, because this is already present in the Video menu
    UserDefaults.standard.set(false, forKey: "NSFullScreenMenuItemEverywhere")

    // handle command line arguments
    let arguments = ProcessInfo.processInfo.arguments.dropFirst()
    if !arguments.isEmpty {
      parseCommandLine(arguments)
    }
  }

  private func windowIsReadyToShow(_ notification: Notification) {
    guard let window = notification.object as? NSWindow else { return }
    guard let wc = window.windowController else {
      Logger.log("Restored window is ready, but no windowController for window: \(window.savedStateName.quoted)!", level: .error)
      return
    }

    if Preference.bool(for: .isRestoreInProgress) {
      // Still waiting to show
      startup.wcsReady.insert(wc)

      Logger.log("Restored window is ready: \(window.savedStateName.quoted), progress: \(startup.wcsReady.count)/\(startup.status == .doneEnqueuing ? "\(startup.wcsToRestore.count)" : "?")", level: .verbose)

      showWindowsIfReady()
    } else if !window.isMiniaturized {
      Logger.log("OpenWindow: showing window \(window.savedStateName.quoted)", level: .verbose)
      wc.showWindow(window)
    }
  }

  // TODO: refactor to put this all in CommandLineStatus class
  private func parseCommandLine(_ args: ArraySlice<String>) {
    var iinaArgs: [String] = []
    var iinaArgFilenames: [String] = []
    var dropNextArg = false

    Logger.log("Command-line arguments \("\(args)".pii)")
    for arg in args {
      if dropNextArg {
        dropNextArg = false
        continue
      }
      if arg.first == "-" {
        let indexAfterDash = arg.index(after: arg.startIndex)
        if indexAfterDash == arg.endIndex {
          // single '-'
          commandLineStatus.isStdin = true
        } else if arg[indexAfterDash] == "-" {
          // args starting with --
          iinaArgs.append(arg)
        } else {
          // args starting with -
          dropNextArg = true
        }
      } else {
        // assume args starting with nothing is a filename
        iinaArgFilenames.append(arg)
      }
    }

    commandLineStatus.parseArguments(iinaArgs)
    Logger.log("Filenames from args: \(iinaArgFilenames)")
    Logger.log("Derived mpv properties from args: \(commandLineStatus.mpvArguments)")

    print(InfoDictionary.shared.printableBuildInfo)

    guard !iinaArgFilenames.isEmpty || commandLineStatus.isStdin else {
      print("This binary is not intended for being used as a command line tool. Please use the bundled iina-cli.")
      print("Please ignore this message if you are running in a debug environment.")
      return
    }

    startup.shouldIgnoreOpenFile = true
    commandLineStatus.isCommandLine = true
    commandLineStatus.filenames = iinaArgFilenames
  }

  deinit {
    ObjcUtils.silenced {
      for key in self.observedPrefKeys {
        UserDefaults.standard.removeObserver(self, forKeyPath: key.rawValue)
      }
    }
  }

  func applicationDidFinishLaunching(_ aNotification: Notification) {
    Logger.log("App launched")

    menuController.bindMenuItems()
    // FIXME: this actually causes a window to open in the background. Should wait until intending to show it
    // show alpha in color panels
    NSColorPanel.shared.showsAlpha = true

    // see https://sparkle-project.org/documentation/api-reference/Classes/SPUUpdater.html#/c:objc(cs)SPUUpdater(im)clearFeedURLFromUserDefaults
    updaterController.updater.clearFeedURLFromUserDefaults()

    // other initializations at App level
    NSApp.isAutomaticCustomizeTouchBarMenuItemEnabled = false
    NSWindow.allowsAutomaticWindowTabbing = false

    JavascriptPlugin.loadGlobalInstances()

    if RemoteCommandController.useSystemMediaControl {
      Logger.log("Setting up MediaPlayer integration")
      RemoteCommandController.setup()
      NowPlayingInfoManager.updateInfo(state: .unknown)
    }

    menuController.updatePluginMenu()
    menuController.refreshBuiltInMenuItemBindings()

    // Register to restore for successive launches. Set status to currently running so that it isn't restored immediately by the next launch
    UserDefaults.standard.setValue(Preference.UIState.LaunchLifecycleState.stillRunning.rawValue, forKey: Preference.UIState.launchName)
    UserDefaults.standard.addObserver(self, forKeyPath: Preference.UIState.launchName, options: .new, context: nil)

    // Restore window state *before* hooking up the listener which saves state.
    restoreWindowsFromPreviousLaunch()

    if commandLineStatus.isCommandLine {
      startFromCommandLine()
    }

    startup.status = .doneEnqueuing
    // Callbacks may have already fired before getting here. Check again to make sure we don't "drop the ball":
    showWindowsIfReady()
  }

  private func startFromCommandLine() {
    var lastPlayerCore: PlayerCore? = nil
    let getNewPlayerCore = { [self] () -> PlayerCore in
      let pc = PlayerCoreManager.shared.getIdleOrCreateNew()
      commandLineStatus.applyMPVArguments(to: pc)
      lastPlayerCore = pc
      return pc
    }
    if commandLineStatus.isStdin {
      getNewPlayerCore().openURLString("-")
    } else {
      let validFileURLs: [URL] = commandLineStatus.filenames.compactMap { filename in
        if Regex.url.matches(filename) {
          return URL(string: filename.addingPercentEncoding(withAllowedCharacters: .urlAllowed) ?? filename)
        } else {
          return FileManager.default.fileExists(atPath: filename) ? URL(fileURLWithPath: filename) : nil
        }
      }
      guard !validFileURLs.isEmpty else {
        Logger.log("No valid file URLs provided via command line! Nothing to do", level: .error)
        return
      }

      if commandLineStatus.openSeparateWindows {
        validFileURLs.forEach { url in
          getNewPlayerCore().openURL(url)
        }
      } else {
        getNewPlayerCore().openURLs(validFileURLs)
      }
    }

    if let pc = lastPlayerCore {
      if commandLineStatus.enterMusicMode {
        Logger.log("Entering music mode as specified via command line", level: .verbose)
        if commandLineStatus.enterPIP {
          // PiP is not supported in music mode. Combining these options is not permitted and is
          // rejected by iina-cli. The IINA executable must have been invoked directly with
          // arguments.
          Logger.log("Cannot specify both --music-mode and --pip", level: .error)
          // Command line usage error.
          exit(EX_USAGE)
        }
        pc.enterMusicMode()
      } else if commandLineStatus.enterPIP {
        Logger.log("Entering PIP as specified via command line", level: .verbose)
        pc.windowController.enterPIP()
      }
    }
  }

  private func showWindowsIfReady() {
    assert(DispatchQueue.isExecutingIn(.main))
    guard startup.status == .doneEnqueuing else { return }
    guard startup.wcsReady.count == startup.wcsToRestore.count else { return }
    guard !startup.openFileCalled || startup.wcForOpenFile != nil else { return }

    Logger.log("All \(startup.wcsToRestore.count) restored \(startup.wcForOpenFile == nil ? "" : "& 1 new ")windows ready. Showing all", level: .verbose)

    for wc in startup.wcsToRestore {
      if !(wc.window?.isMiniaturized ?? false) {
        wc.showWindow(self)  // orders the window to the front
      }
    }
    if let wcForOpenFile = startup.wcForOpenFile, !(wcForOpenFile.window?.isMiniaturized ?? false) {
      wcForOpenFile.showWindow(self)  // open last, thus making frontmost
    }

    let didRestoreSomething = !startup.wcsToRestore.isEmpty
    let didOpenSomething = didRestoreSomething || startup.wcForOpenFile != nil

    if Preference.bool(for: .isRestoreInProgress) {
      Logger.log("Done restoring windows", level: .verbose)
      Preference.set(false, for: .isRestoreInProgress)
    }

    if !commandLineStatus.isCommandLine && !didOpenSomething {
      // Fall back to default action:
      doLaunchOrReopenAction()
    }

    Logger.log("Adding window observers")

    // The "action on last window closed" action will vary slightly depending on which type of window was closed.
    // Here we add a listener which fires when *any* window is closed, in order to handle that logic all in one place.
    observers.append(NotificationCenter.default.addObserver(forName: NSWindow.willCloseNotification, object: nil,
                                                            queue: .main, using: self.windowWillClose))

    if Preference.UIState.isSaveEnabled {
      // Save ordered list of open windows each time the order of windows changed.
      observers.append(NotificationCenter.default.addObserver(forName: NSWindow.didBecomeMainNotification, object: nil,
                                                              queue: .main, using: self.windowDidBecomeMain))

      observers.append(NotificationCenter.default.addObserver(forName: NSWindow.willBeginSheetNotification, object: nil,
                                                              queue: .main, using: self.windowWillBeginSheet))

      observers.append(NotificationCenter.default.addObserver(forName: NSWindow.didEndSheetNotification, object: nil,
                                                              queue: .main, using: self.windowDidEndSheet))

      observers.append(NotificationCenter.default.addObserver(forName: NSWindow.didMiniaturizeNotification, object: nil,
                                                              queue: .main, using: self.windowDidMiniaturize))

      observers.append(NotificationCenter.default.addObserver(forName: NSWindow.didDeminiaturizeNotification, object: nil,
                                                              queue: .main, using: self.windowDidDeminiaturize))

    } else {
      // TODO: remove existing state...somewhere
      Logger.log("Note: UI state saving is disabled")
    }

    if RemoteCommandController.useSystemMediaControl {
      Logger.log("Setting up MediaPlayer integration")
      RemoteCommandController.setup()
      NowPlayingInfoManager.updateInfo(state: .unknown)
    }

    NSRunningApplication.current.activate(options: [.activateIgnoringOtherApps, .activateAllWindows])
    NSApplication.shared.servicesProvider = self
    startup.status = .doneOpening
  }

  func applicationShouldAutomaticallyLocalizeKeyEquivalents(_ application: NSApplication) -> Bool {
    // Do not re-map keyboard shortcuts based on keyboard position in different locales
    return false
  }

  func applicationDidBecomeActive(_ notfication: Notification) {
    // When using custom window style, sometimes AppKit will remove their entries from the Window menu (e.g. when hiding the app).
    // Make sure to add them again if they are missing:
    for player in PlayerCoreManager.shared.playerCores {
      if player.windowController.loaded && !player.isShutDown {
        player.windowController.updateTitle()
      }
    }
  }

  func applicationWillResignActive(_ notfication: Notification) {
  }

  // MARK: - Opening/restoring windows

  /// The notification provides no way to actually know which sheet is being added.
  /// So prior to opening the sheet, the caller must manually add it using `Preference.UIState.addOpenSheet`.
  private func windowWillBeginSheet(_ notification: Notification) {
    guard let window = notification.object as? NSWindow else { return }
    let activeWindowName = window.savedStateName
    guard !activeWindowName.isEmpty else { return }

    DispatchQueue.main.async { [self] in
      guard !isTerminating else {
        return
      }
      guard let sheetNames = Preference.UIState.openSheetsDict[activeWindowName] else { return }

      for sheetName in sheetNames {
        Logger.log("Sheet opened: \(sheetName.quoted)", level: .verbose)
        Preference.UIState.windowsOpen.insert(sheetName)
      }
      Preference.UIState.saveCurrentOpenWindowList()
    }
  }

  private func windowDidEndSheet(_ notification: Notification) {
    guard let window = notification.object as? NSWindow else { return }
    let activeWindowName = window.savedStateName
    guard !activeWindowName.isEmpty else { return }

    DispatchQueue.main.async { [self] in
      guard !isTerminating else {
        return
      }
      // NOTE: not sure how to identify which sheet will end. In the future this could cause problems
      // if we use a window with multiple sheets. But for now we can assume that there is only one sheet,
      // so that is the one being closed.
      guard let sheetNames = Preference.UIState.openSheetsDict[activeWindowName] else { return }
      Preference.UIState.removeOpenSheets(fromWindow: activeWindowName)

      for sheetName in sheetNames {
        Logger.log("Sheet closed: \(sheetName.quoted)", level: .verbose)
        Preference.UIState.windowsOpen.remove(sheetName)
      }

      Preference.UIState.saveCurrentOpenWindowList()
    }
  }

  // Saves an ordered list of current open windows (if configured) each time *any* window becomes the main window.
  private func windowDidBecomeMain(_ notification: Notification) {
    guard let window = notification.object as? NSWindow else { return }
    // Assume new main window is the active window. AppKit does not provide an API to notify when a window is opened,
    // so this notification will serve as a proxy, since a window which becomes active is by definition an open window.
    let activeWindowName = window.savedStateName
    guard !activeWindowName.isEmpty else { return }

    // Query for the list of open windows and save it.
    // Don't do this too soon, or their orderIndexes may not yet be up to date.
    DispatchQueue.main.async { [self] in
      // This notification can sometimes happen if the app had multiple windows at shutdown.
      // We will ignore it in this case, because this is exactly the case that we want to save!
      guard !isTerminating else {
        return
      }
      // This notification can also happen after windowDidClose notification,
      // so make sure this a window which is recognized.
      if Preference.UIState.windowsMinimized.remove(activeWindowName) != nil {
        Logger.log("Minimized window become main; adding to open windows list: \(activeWindowName.quoted)", level: .verbose)
        Preference.UIState.windowsOpen.insert(activeWindowName)
      } else {
        // Do not process. Another listener will handle it
        Logger.log("Window became main: \(activeWindowName.quoted)", level: .verbose)
        return
      }

      Preference.UIState.saveCurrentOpenWindowList()
    }
  }

  func windowDidMiniaturize(_ notification: Notification) {
    guard let window = notification.object as? NSWindow else { return }
    let savedStateName = window.savedStateName
    guard !savedStateName.isEmpty else { return }

    DispatchQueue.main.async { [self] in
      guard !isTerminating else {
        return
      }
      Logger.log("Window did minimize; adding to minimized windows list: \(savedStateName.quoted)", level: .verbose)
      Preference.UIState.windowsOpen.remove(savedStateName)
      Preference.UIState.windowsMinimized.insert(savedStateName)
      Preference.UIState.saveCurrentOpenWindowList()
    }
  }

  private func windowDidDeminiaturize(_ notification: Notification) {
    guard let window = notification.object as? NSWindow else { return }
    let savedStateName = window.savedStateName
    guard !savedStateName.isEmpty else { return }

    DispatchQueue.main.async { [self] in
      guard !isTerminating else {
        return
      }
      Logger.log("App window did deminiaturize; removing from minimized windows list: \(savedStateName.quoted)", level: .verbose)
      Preference.UIState.windowsOpen.insert(savedStateName)
      Preference.UIState.windowsMinimized.remove(savedStateName)
      Preference.UIState.saveCurrentOpenWindowList()
    }
  }

  private func doLaunchOrReopenAction() {
    let action: Preference.ActionAfterLaunch = Preference.enum(for: .actionAfterLaunch)
    Logger.log("Doing actionAfterLaunch: \(action)", level: .verbose)

    switch action {
    case .welcomeWindow:
      showWelcomeWindow()
    case .openPanel:
      showOpenFileWindow(isAlternativeAction: true)
    case .historyWindow:
      showHistoryWindow(self)
    case .none:
      break
    }
  }

  /// Returns `true` if any windows were restored; `false` otherwise.
  @discardableResult
  private func restoreWindowsFromPreviousLaunch() -> Bool {
    assert(DispatchQueue.isExecutingIn(.main))

    guard Preference.UIState.isRestoreEnabled else {
      Logger.log("Restore is disabled. Wll not restore windows")
      return false
    }

    if commandLineStatus.isCommandLine && !(Preference.bool(for: .enableAdvancedSettings) && Preference.bool(for: .enableRestoreUIStateForCmdLineLaunches)) {
      Logger.log("Restore is disabled for command-line launches. Wll not restore windows or save state for this launch")
      Preference.UIState.disableSaveAndRestoreUntilNextLaunch()
      return false
    }

    let pastLaunches: [Preference.UIState.LaunchState] = Preference.UIState.collectLaunchStateForRestore()
    Logger.log("Found \(pastLaunches.count) past launches to restore", level: .verbose)
    if pastLaunches.isEmpty {
      return false
    }

    let stopwatch = Utility.Stopwatch()

    let isRestoreApproved: Bool // false means delete restored state
    if Preference.bool(for: .isRestoreInProgress) {
      // If this flag is still set, the last restore probably failed. If it keeps failing, launch will be impossible.
      // Let user decide whether to try again or delete saved state.
      Logger.log("Looks like there was a previous restore which didn't complete (pref \(Preference.Key.isRestoreInProgress.rawValue)=Y). Asking user whether to retry or skip")
      isRestoreApproved = Utility.quickAskPanel("restore_prev_error", useCustomButtons: true)
    } else if Preference.bool(for: .alwaysAskBeforeRestoreAtLaunch) {
      Logger.log("Prompting user whether to restore app state, per pref", level: .verbose)
      isRestoreApproved = Utility.quickAskPanel("restore_confirm", useCustomButtons: true)
    } else {
      isRestoreApproved = true
    }

    if !isRestoreApproved {
      // Clear out old state. It may have been causing errors, or user wants to start new
      Logger.log("User denied restore. Clearing all saved launch state.")
      Preference.UIState.clearAllSavedLaunches()
      Preference.set(false, for: .isRestoreInProgress)
      return false
    }

    // If too much time has passed (in particular if user took a long time to respond to confirmation dialog), consider the data stale.
    // Due to 1s delay in chosen strategy for verifying whether other instances are running, try not to repeat it twice.
    // Users who are quick with their user interface device probably know what they are doing and will be impatient.
    let pastLaunchesCache = stopwatch.secElapsed > Constants.TimeInterval.pastLaunchResponseTimeout ? nil : pastLaunches
    let savedWindowsBackToFront = Preference.UIState.consolidateSavedWindowsFromPastLaunches(pastLaunches: pastLaunchesCache)

    guard !savedWindowsBackToFront.isEmpty else {
      Logger.log("Will not restore windows: stored window list empty")
      return false
    }

    if savedWindowsBackToFront.count == 1 {
      let onlyWindow = savedWindowsBackToFront[0].saveName

      if onlyWindow == WindowAutosaveName.inspector {
        // Do not restore this on its own
        Logger.log("Will not restore windows: only open window was Inspector", level: .verbose)
        return false
      }

      let action: Preference.ActionAfterLaunch = Preference.enum(for: .actionAfterLaunch)
      if (onlyWindow == WindowAutosaveName.welcome && action == .welcomeWindow)
          || (onlyWindow == WindowAutosaveName.openURL && action == .openPanel)
          || (onlyWindow == WindowAutosaveName.playbackHistory && action == .historyWindow) {
        Logger.log("Will not restore windows: the only open window was identical to launch action (\(action))",
                   level: .verbose)
        // Skip the prompts below because they are just unnecessary nagging
        return false
      }
    }

    Logger.log("Starting restore of \(savedWindowsBackToFront.count) windows", level: .verbose)
    Preference.set(true, for: .isRestoreInProgress)

    // Show windows one by one, starting at back and iterating to front:
    for savedWindow in savedWindowsBackToFront {
      Logger.log("Starting restore of window: \(savedWindow.saveName)\(savedWindow.isMinimized ? " (minimized)" : "")", level: .verbose)

      let wc: NSWindowController
      switch savedWindow.saveName {
      case .playbackHistory:
        showHistoryWindow(self)
        wc = historyWindow
      case .welcome:
        showWelcomeWindow()
        wc = initialWindow
      case .preferences:
        showPreferencesWindow(self)
        wc = preferenceWindowController
      case .about:
        showAboutWindow(self)
        wc = aboutWindow
      case .openFile:
        // TODO: persist isAlternativeAction too
        showOpenFileWindow(isAlternativeAction: true)
        // No windowController for Open File window; will have to show it immediately
        // TODO: show with others
        continue
      case .openURL:
        // TODO: persist isAlternativeAction too
        showOpenURLWindow(isAlternativeAction: true)
        wc = openURLWindow
      case .inspector:
        // Do not show Inspector window. It doesn't support being drawn in the background, but it loads very quickly.
        // So just mark it as 'ready' and show with the rest when they are ready.
        wc = inspector
        startup.wcsReady.insert(wc)
      case .videoFilter:
        showVideoFilterWindow(self)
        wc = vfWindow
      case .audioFilter:
        showAudioFilterWindow(self)
        wc = afWindow
      case .logViewer:
        showLogWindow(self)
        wc = logWindow
      case .playerWindow(let id):
        guard let player = PlayerCoreManager.shared.restoreFromPriorLaunch(playerID: id) else { continue }
        wc = player.windowController
      case .newFilter, .editFilter, .saveFilter:
        Logger.log("Restoring sheet window \(savedWindow.saveString) is not yet implemented; skipping", level: .debug)
        continue
      default:
        Logger.log("Cannot restore unrecognized autosave enum: \(savedWindow.saveName)", level: .error)
        continue
      }

      // Rebuild window maps as we go:
      if savedWindow.isMinimized {
        Preference.UIState.windowsMinimized.insert(savedWindow.saveName.string)
      } else {
        Preference.UIState.windowsOpen.insert(savedWindow.saveName.string)
      }

      if savedWindow.isMinimized {
        // Don't need to wait for wc
        wc.window?.miniaturize(self)
      } else {
        // Add to list of windows to wait for
        startup.wcsToRestore.append(wc)
      }
    }

    return !startup.wcsToRestore.isEmpty
  }

  func showWelcomeWindow() {
    Logger.log("Showing WelcomeWindow", level: .verbose)
    initialWindow.openWindow(self)
  }

  func showOpenFileWindow(isAlternativeAction: Bool) {
    Logger.log("Showing OpenFileWindow (isAlternativeAction: \(isAlternativeAction))", level: .verbose)
    isShowingOpenFileWindow = true
    let panel = NSOpenPanel()
    panel.setFrameAutosaveName(WindowAutosaveName.openFile.string)
    panel.title = NSLocalizedString("alert.choose_media_file.title", comment: "Choose Media File")
    panel.canCreateDirectories = false
    panel.canChooseFiles = true
    panel.canChooseDirectories = true
    panel.allowsMultipleSelection = true

    panel.begin(completionHandler: { [self] result in
      if result == .OK {  /// OK
        Logger.log("OpenFile: user chose \(panel.urls.count) files", level: .verbose)
        if Preference.bool(for: .recordRecentFiles) {
          let urls = panel.urls  // must call this on the main thread
          HistoryController.shared.queue.async {
            HistoryController.shared.noteNewRecentDocumentURLs(urls)
          }
        }
        let playerCore = PlayerCoreManager.shared.getActiveOrNewForMenuAction(isAlternative: isAlternativeAction)
        if playerCore.openURLs(panel.urls) == 0 {
          Logger.log("OpenFile: notifying user there is nothing to open", level: .verbose)
          Utility.showAlert("nothing_to_open")
        }
      } else {  /// Cancel
        Logger.log("OpenFile: user cancelled", level: .verbose)
      }
      // AppKit does not consider a panel to be a window, so it won't fire this. Must call ourselves:
      windowWillClose(panel)
      isShowingOpenFileWindow = false
    })
  }

  func showOpenURLWindow(isAlternativeAction: Bool) {
    Logger.log("Showing OpenURLWindow, isAltAction=\(isAlternativeAction.yn)", level: .verbose)
    openURLWindow.isAlternativeAction = isAlternativeAction
    openURLWindow.openWindow(self)
  }

  func showInspectorWindow() {
    Logger.log("Showing Inspector window", level: .verbose)
    inspector.openWindow(self)
  }

  func applicationShouldTerminateAfterLastWindowClosed(_ sender: NSApplication) -> Bool {
    assert(DispatchQueue.isExecutingIn(.main))
    guard !isTerminating else { return false }
    guard startup.status == .doneOpening else { return false }

    /// Certain events (like when PIP is enabled) can result in this being called when it shouldn't.
    /// Another case is when the welcome window is closed prior to a new player window opening.
    /// For these reasons we must keep a list of windows which meet our definition of "open", which
    /// may not match Apple's definition which is more closely tied to `window.isVisible`.
    guard Preference.UIState.windowsOpen.isEmpty else {
      Logger.log("App will not terminate: \(Preference.UIState.windowsOpen.count) windows are still in open list: \(Preference.UIState.windowsOpen)", level: .verbose)
      return false
    }

    // OpenFile is an NSPanel, which AppKit considers not to be a window. Need to account for this ourselves.
    guard !isShowingOpenFileWindow else { return false }

    if let activePlayer = PlayerCoreManager.shared.activePlayer, activePlayer.windowController.isWindowHidden {
      return false
    }

    if Preference.ActionWhenNoOpenWindow(key: .actionWhenNoOpenWindow) == .quit {
      Preference.UIState.clearSavedLaunchForThisLaunch()
      Logger.log("Last window was closed. App will quit due to configured pref", level: .verbose)
      return true
    }

    Logger.log("Last window was closed. Will do configured action", level: .verbose)
    doActionWhenLastWindowWillClose()
    return false
  }

  private func windowWillClose(_ notification: Notification) {
    guard let window = notification.object as? NSWindow else { return }
    windowWillClose(window)
  }

  /// This method can be called multiple times safely because it always runs on the main thread and does not
  /// continue unless the window is found to be in an existing list
  func windowWillClose(_ window: NSWindow) {
    assert(DispatchQueue.isExecutingIn(.main))
    guard !isTerminating else { return }

    let windowName = window.savedStateName
    guard !windowName.isEmpty else { return }

    let wasOpen = Preference.UIState.windowsOpen.remove(windowName) != nil
    let wasMinimized = Preference.UIState.windowsMinimized.remove(windowName) != nil

    guard wasOpen || wasMinimized else {
      Logger.log("Window already closed, ignoring: \(windowName.quoted)", level: .verbose)
      return
    }

    Logger.log("Window will close: \(windowName)", level: .verbose)
    lastClosedWindowName = windowName

    /// Query for the list of open windows and save it (excluding the window which is about to close).
    /// Most cases are covered by saving when `windowDidBecomeMain` is called, but this covers the case where
    /// the user closes a window which is not in the foreground.
    Preference.UIState.saveCurrentOpenWindowList(excludingWindowName: window.savedStateName)

    if let player = (window.windowController as? PlayerWindowController)?.player {
      player.windowController.windowWillClose()
      // Player window was closed; need to remove some additional state
      player.clearSavedState()

      // Check whether this is the last player closed; show welcome or history window if configured.
      // Other windows like Settings may be open, and user shouldn't need to close them all to get back the welcome window.
      if player.isOnlyOpenPlayer {
        player.log.verbose("Window was last player window open: \(window.savedStateName.quoted)")
        doActionWhenLastWindowWillClose()
      }
    } else if window.isOnlyOpenWindow {
      doActionWhenLastWindowWillClose()
    }
  }

  private func doActionWhenLastWindowWillClose() {
    assert(DispatchQueue.isExecutingIn(.main))
    guard !isTerminating else { return }
    guard let noOpenWindowAction = Preference.ActionWhenNoOpenWindow(key: .actionWhenNoOpenWindow) else { return }
    Logger.log("ActionWhenNoOpenWindow: \(noOpenWindowAction). LastClosedWindowName: \(lastClosedWindowName.quoted)", level: .verbose)
    var shouldTerminate: Bool = false

    switch noOpenWindowAction {
    case .none:
      break
    case .quit:
      shouldTerminate = true
    case .sameActionAsLaunch:
      let launchAction: Preference.ActionAfterLaunch = Preference.enum(for: .actionAfterLaunch)
      var quitForAction: Preference.ActionAfterLaunch? = nil

      // Check if user just closed the window we are configured to open. If so, exit app instead of doing nothing
      if let closedWindowName = WindowAutosaveName(lastClosedWindowName) {
        switch closedWindowName {
        case .playbackHistory:
          quitForAction = .historyWindow
        case .openFile:
          quitForAction = .openPanel
        case .welcome:
          guard !Preference.UIState.windowsOpen.isEmpty else {
            return
          }
          quitForAction = .welcomeWindow
        default:
          quitForAction = nil
        }
      }

      if launchAction == quitForAction {
        Logger.log("Last window closed was the configured ActionWhenNoOpenWindow. Will quit instead of re-opening it.")
        shouldTerminate = true
      } else {
        switch launchAction {
        case .welcomeWindow:
          showWelcomeWindow()
        case .openPanel:
          showOpenFileWindow(isAlternativeAction: true)
        case .historyWindow:
          showHistoryWindow(self)
        case .none:
          break
        }
      }
    }

    if shouldTerminate {
      Logger.log("Clearing all state for this launch because all windows have closed!")
      Preference.UIState.clearSavedLaunchForThisLaunch()
      NSApp.terminate(nil)
    }
  }

  // MARK: Application termination

  @objc
  func shutdownDidTimeout() {
    timedOut = true
    if !PlayerCoreManager.shared.allPlayersShutdown {
      Logger.log("Timed out waiting for players to stop and shut down", level: .warning)
      // For debugging list players that have not terminated.
      for player in PlayerCoreManager.shared.playerCores {
        let label = player.label
        if !player.isShutDown {
          Logger.log("Player \(label) failed to shut down", level: .warning)
        }
      }
      // For debugging purposes we do not remove observers in case players stop or shutdown after
      // the timeout has fired as knowing that occurred maybe useful for debugging why the
      // termination sequence failed to complete on time.
      Logger.log("Not waiting for players to shut down; proceeding with application termination",
                 level: .warning)
    }
    if OnlineSubtitle.loggedIn {
      // The request to log out of the online subtitles provider has not completed. This should not
      // occur as the logout request uses a timeout that is shorter than the termination timeout to
      // avoid this occurring. Therefore if this message is logged something has gone wrong with the
      // shutdown code.
      Logger.log("Timed out waiting for log out of online subtitles provider to complete",
                 level: .warning)
    }
    Logger.log("Proceeding with application termination due to timeout", level: .warning)
    // Tell Cocoa to proceed with termination.
    NSApp.reply(toApplicationShouldTerminate: true)
  }

  func applicationShouldTerminate(_ sender: NSApplication) -> NSApplication.TerminateReply {
    Logger.log("App should terminate")

    // Save UI state first:
    for playerWindowController in NSApplication.playerWindows {
      PlayerSaveState.saveSynchronously(playerWindowController.player)
    }
    Preference.UIState.saveCurrentOpenWindowList()

    isTerminating = true

    // Remove observers for IINA preferences.
    ObjcUtils.silenced {
      for key in self.observedPrefKeys {
        UserDefaults.standard.removeObserver(self, forKeyPath: key.rawValue)
      }
    }

    HistoryController.shared.stop()

    // Normally termination happens fast enough that the user does not have time to initiate
    // additional actions, however to be sure shutdown further input from the user.
    Logger.log("Disabling all menus")
    menuController.disableAllMenus()
    // Remove custom menu items added by IINA to the dock menu. AppKit does not allow the dock
    // supplied items to be changed by an application so there is no danger of removing them.
    // The menu items are being removed because setting the isEnabled property to false had no
    // effect under macOS 12.6.
    removeAllMenuItems(dockMenu)
    // If supported and enabled disable all remote media commands. This also removes IINA from
    // the Now Playing widget.
    if RemoteCommandController.useSystemMediaControl {
      Logger.log("Disabling remote commands")
      RemoteCommandController.disableAllCommands()
    }

    if Preference.UIState.isSaveEnabled {
      // unlock for new launch
      Logger.log("Updating lifecycle state of \(Preference.UIState.launchName.quoted) to 'done' in prefs", level: .verbose)
      UserDefaults.standard.setValue(Preference.UIState.LaunchLifecycleState.done.rawValue, forKey: Preference.UIState.launchName)
    }

    // The first priority was to shutdown any new input from the user. The second priority is to
    // send a logout request if logged into an online subtitles provider as that needs time to
    // complete.
    if OnlineSubtitle.loggedIn {
      // Force the logout request to timeout earlier than the overall termination timeout. This
      // request taking too long does not represent an error in the shutdown code, whereas the
      // intention of the overall termination timeout is to recover from some sort of hold up in the
      // shutdown sequence that should not occur.
      OnlineSubtitle.logout(timeout: terminationTimeout - 1)
    }

    // Close all windows. When a player window is closed it will send a stop command to mpv to stop
    // playback and unload the file.
    Logger.log("Closing all windows")
    for window in NSApp.windows {
      window.close()
    }

    // Check if there are any players that are not shutdown. If all players are already shutdown
    // then application termination can proceed immediately. This will happen if there is only one
<<<<<<< HEAD
    // player and shutdown was initiated by typing "q" in the player window. That sends a quit
    // command directly to mpv causing mpv and the player to shutdown before application
    // termination is initiated.
    let allPlayersShutdown = PlayerCoreManager.shared.allPlayersShutdown
    if allPlayersShutdown {
      Logger.log("All players have shut down")
=======
    // player and shutdown was initiated by sending a quit command directly to mpv through it's IPC
    // interface causing mpv and the player to shutdown before application termination is initiated.
    allPlayersHaveShutdown = true
    for player in PlayerCore.playerCores {
      if player.info.state != .shutDown {
        allPlayersHaveShutdown = false
        break
      }
    }
    if allPlayersHaveShutdown {
      Logger.log("All players have shutdown")
>>>>>>> 4044a6c6
    } else {
      // Shutdown of player cores involves sending the stop and quit commands to mpv. Even though
      // these commands are sent to mpv using the synchronous API mpv executes them asynchronously.
      // This requires IINA to wait for mpv to finish executing these commands.
      Logger.log("Waiting for players to stop and shut down")
    }

    // Usually will have to wait for logout request to complete if logged into an online subtitle
    // provider.
    var canTerminateNow = allPlayersShutdown
    if OnlineSubtitle.loggedIn {
      canTerminateNow = false
      Logger.log("Waiting for logout of online subtitles provider to complete")
    }

    if HistoryController.shared.tasksOutstanding != 0 {
      canTerminateNow = false
      Logger.log("Waiting for saving of playback history to complete")
    }

    // If the user pressed Q and mpv initiated the termination then players will already be
    // shutdown and it may be possible to proceed with termination.
    if canTerminateNow {
      Logger.log("Proceeding with application termination")
      // Tell Cocoa that it is ok to immediately proceed with termination.
      return .terminateNow
    }

    // To ensure termination completes and the user is not required to force quit IINA, impose an
    // arbitrary timeout that forces termination to complete. The expectation is that this timeout
    // is never triggered. If a timeout warning is logged during termination then that needs to be
    // investigated.
    var timer: Timer
    if #available(macOS 10.12, *) {
      timer = Timer(timeInterval: terminationTimeout, repeats: false) { _ in
        // Once macOS 10.11 is no longer supported the contents of the method can be inlined in this
        // closure.
        self.shutdownDidTimeout()
      }
    } else {
      timer = Timer(timeInterval: terminationTimeout, target: self,
                    selector: #selector(self.shutdownDidTimeout), userInfo: nil, repeats: false)
    }

    RunLoop.main.add(timer, forMode: .common)

    // Establish an observer for a player core stopping.
    var observers: [NSObjectProtocol] = []

    observers.append(NotificationCenter.default.addObserver(forName: .iinaPlayerStopped, object: nil, queue: .main) { note in
      guard !self.timedOut else {
        // The player has stopped after IINA already timed out, gave up waiting for players to
        // shutdown, and told Cocoa to proceed with termination. AppKit will continue to process
        // queued tasks during application termination even after AppKit has called
        // applicationWillTerminate. So this observer can be called after IINA has told Cocoa to
        // proceed with termination. When the termination sequence times out IINA does not remove
        // observers as it may be useful for debugging purposes to know that a player stopped after
        // the timeout as that indicates the stopping was proceeding as opposed to being permanently
        // blocked. Log that this has occurred and take no further action as it is too late to
        // proceed with the normal termination sequence.  If the log file has already been closed
        // then the message will only be printed to the console.
        Logger.log("Player stopped after application termination timed out", level: .warning)
        return
      }
      guard let player = note.object as? PlayerCore else { return }
      player.log.verbose("Got iinaPlayerStopped. Requesting player shutdown")
      // Now that the player has stopped it is safe to instruct the player to terminate. IINA MUST
      // wait for the player to stop before instructing it to terminate because sending the quit
      // command to mpv while it is still asynchronously executing the stop command can result in a
      // watch later file that is missing information such as the playback position. See issue #3939
      // for details.
      player.shutdown()
    })

    /// Proceed with termination if all outstanding shutdown tasks have completed.
    ///
    /// This method is called when an observer receives a notification that a player has shutdown or an online subtitles provider logout
    /// request has completed. If there are no other termination tasks outstanding then this method will instruct AppKit to proceed with
    /// termination.
    func proceedWithTermination() {
<<<<<<< HEAD
      let allPlayersShutdown = PlayerCoreManager.shared.allPlayersShutdown
      let didSubtitleSvcLogOut = !OnlineSubtitle.loggedIn
      // All players have shut down.
      Logger.log("AllPlayersShutdown: \(allPlayersShutdown.yesno), OnlineSubtitleLoggedOut: \(didSubtitleSvcLogOut.yesno)")
      // If any player has not shut down then continue waiting.
      guard allPlayersShutdown && didSubtitleSvcLogOut else { return }
      // All players have shutdown. No longer logged into an online subtitles provider.
=======
      if !allPlayersHaveShutdown {
        // If any player has not shutdown then continue waiting.
        for player in PlayerCore.playerCores {
          guard player.info.state == .shutDown else { return }
        }
        allPlayersHaveShutdown = true
        // All players have shutdown.
        Logger.log("All players have shutdown")
      }
      // If still logged in to subtitle providers then continue waiting.
      guard !OnlineSubtitle.loggedIn else { return }
      // If still still saving playback history then continue waiting.
      guard HistoryController.shared.tasksOutstanding == 0 else { return }
      // All players have shutdown. No longer logged into an online subtitles provider and saving of
      // playback history has finished.
>>>>>>> 4044a6c6
      Logger.log("Proceeding with application termination")
      // No longer need the timer that forces termination to proceed.
      timer.invalidate()
      // No longer need the observers for players stopping and shutting down, along with the
      // observer for logout requests completing and saving of playback history finishing.
      ObjcUtils.silenced {
        observers.forEach {
          NotificationCenter.default.removeObserver($0)
        }
      }
      // Tell AppKit to proceed with termination.
      NSApp.reply(toApplicationShouldTerminate: true)
    }

    // Establish an observer for a player core shutting down.
    observers.append(NotificationCenter.default.addObserver(forName: .iinaPlayerShutdown, object: nil, queue: .main) { _ in
      guard !self.timedOut else {
        // The player has shutdown after IINA already timed out, gave up waiting for players to
        // shutdown, and told Cocoa to proceed with termination. AppKit will continue to process
        // queued tasks during application termination even after AppKit has called
        // applicationWillTerminate. So this observer can be called after IINA has told Cocoa to
        // proceed with termination. When the termination sequence times out IINA does not remove
        // observers as it may be useful for debugging purposes to know that a player shutdown after
        // the timeout as that indicates shutdown was proceeding as opposed to being permanently
        // blocked. Log that this has occurred and take no further action as it is too late to
        // proceed with the normal termination sequence. If the log file has already been closed
        // then the message will only be printed to the console.
        Logger.log("Player shutdown completed after application termination timed out", level: .warning)
        return
      }
      proceedWithTermination()
    })

    // Establish an observer for logging out of the online subtitle provider.
    observers.append(NotificationCenter.default.addObserver(forName: .iinaLogoutCompleted, object: nil, queue: .main) { _ in
      guard !self.timedOut else {
        // The request to log out of the online subtitles provider has completed after IINA already
        // timed out, gave up waiting for players to shutdown, and told Cocoa to proceed with
        // termination. This should not occur as the logout request uses a timeout that is shorter
        // than the termination timeout to avoid this occurring. Therefore if this message is logged
        // something has gone wrong with the shutdown code.
        Logger.log(
          "Logout of online subtitles provider completed after application termination timed out",
          level: .warning)
        return
      }
      Logger.log("Got iinaLogoutCompleted notification", level: .verbose)
      proceedWithTermination()
    })

    // Establish an observer for saving of playback history finishing.
    observer = center.addObserver(forName: .iinaHistoryTaskFinished, object: nil, queue: .main) { _ in
      guard !self.timedOut else {
        // Saving of playback history finished after IINA already timed out, gave up waiting, and
        // told Cocoa to proceed with termination. This is a problem as it indicates playback
        // history might be being lost.
        Logger.log("Saving of playback history finished after application termination timed out",
          level: .warning)
        return
      }
      // If there are still tasks outstanding then must continue waiting.
      guard HistoryController.shared.tasksOutstanding == 0 else { return }
      Logger.log("Saving of playback history finished")
      proceedWithTermination()
    }
    observers.append(observer)

    // Instruct any players that are already stopped to start shutting down.
    for player in PlayerCoreManager.shared.playerCores {
      if !player.isShutDown {
        player.log.verbose("Requesting shutdown of player")
        player.shutdown()
      }
    }
    if let player = PlayerCoreManager.shared.demoPlayer {
      if !player.isShutDown {
        player.log.verbose("Requesting shutdown of demo player")
        player.shutdown()
      }
    }

    // Tell AppKit that it is ok to proceed with termination, but wait for our reply.
    return .terminateLater
  }

  func applicationShouldHandleReopen(_ sender: NSApplication, hasVisibleWindows: Bool) -> Bool {
    // Once termination starts subsystems such as mpv are being shutdown. Accessing mpv
    // once it has been instructed to shutdown can trigger a crash. MUST NOT permit
    // reopening once termination has started.
    guard !isTerminating else { return false }
    guard !hasVisibleWindows && !isShowingOpenFileWindow else { return true }
    Logger.log("Handle reopen")
    doLaunchOrReopenAction()
    return true
  }

  func applicationWillTerminate(_ notification: Notification) {
    Logger.log("App will terminate")
    Logger.closeLogFiles()

    ObjcUtils.silenced {
      self.observers.forEach {
        NotificationCenter.default.removeObserver($0)
      }
    }
  }

  func application(_ sender: NSApplication, openFiles filePaths: [String]) {
    Logger.log("application(openFiles:) called with: \(filePaths.map{$0.pii})")
    // if launched from command line, should ignore openFile during launch
    if startup.shouldIgnoreOpenFile {
      startup.shouldIgnoreOpenFile = false
      return
    }
    let urls = filePaths.map { URL(fileURLWithPath: $0) }
    
    // if installing a plugin package
    if let pluginPackageURL = urls.first(where: { $0.pathExtension == "iinaplgz" }) {
      Logger.log("Opening plugin URL: \(pluginPackageURL.absoluteString.pii.quoted)")
      showPreferencesWindow(self)
      preferenceWindowController.performAction(.installPlugin(url: pluginPackageURL))
      return
    }

    startup.openFileCalled = true

    DispatchQueue.main.async { [self] in
      Logger.log("Opening \(urls.count) files")
      // open pending files
      let player = PlayerCoreManager.shared.getActiveOrCreateNew()
      startup.wcForOpenFile = player.windowController
      if player.openURLs(urls) == 0 {
        abortWaitForPlayerStartup()

        Logger.log("Notifying user nothing was opened", level: .verbose)
        Utility.showAlert("nothing_to_open")
      }
    }
  }

  /// Method to opt-in to secure restorable state.
  ///
  /// From the `Restorable State` section of the [AppKit Release Notes for macOS 14](https://developer.apple.com/documentation/macos-release-notes/appkit-release-notes-for-macos-14#Restorable-State):
  ///
  /// Secure coding is automatically enabled for restorable state for applications linked on the macOS 14.0 SDK. Applications that
  /// target prior versions of macOS should implement `NSApplicationDelegate.applicationSupportsSecureRestorableState()`
  /// to return`true` so it’s enabled on all supported OS versions.
  ///
  /// This is about conformance to [NSSecureCoding](https://developer.apple.com/documentation/foundation/nssecurecoding)
  /// which protects against object substitution attacks. If an application does not implement this method then a warning will be emitted
  /// reporting secure coding is not enabled for restorable state.
  @available(macOS 12.0, *)
  @MainActor func applicationSupportsSecureRestorableState(_ app: NSApplication) -> Bool { true }

  // MARK: - Accept dropped string and URL on Dock icon

  @objc
  func droppedText(_ pboard: NSPasteboard, userData:String, error: NSErrorPointer) {
    Logger.log("Text dropped on app's Dock icon", level: .verbose)
    guard let url = pboard.string(forType: .string) else { return }

    guard let player = PlayerCore.active else { return }
    startup.openFileCalled = true
    startup.wcForOpenFile = player.windowController
    if player.openURLString(url) == 0 {
      abortWaitForPlayerStartup()
    }
  }

  private func abortWaitForPlayerStartup() {
    startup.openFileCalled = false
    startup.wcForOpenFile = nil
    showWindowsIfReady()
  }

  // MARK: - Dock menu

  func applicationDockMenu(_ sender: NSApplication) -> NSMenu? {
    return dockMenu
  }

  /// Remove all menu items in the given menu and any submenus.
  ///
  /// This method recursively descends through the entire tree of menu items removing all items.
  /// - Parameter menu: Menu to remove items from
  private func removeAllMenuItems(_ menu: NSMenu) {
    for item in menu.items {
      if item.hasSubmenu {
        removeAllMenuItems(item.submenu!)
      }
      menu.removeItem(item)
    }
  }

  // MARK: - URL Scheme

  @objc func handleURLEvent(event: NSAppleEventDescriptor, withReplyEvent replyEvent: NSAppleEventDescriptor) {
    guard let url = event.paramDescriptor(forKeyword: keyDirectObject)?.stringValue else { return }
    Logger.log("Handling URL event: \(url)")
    parsePendingURL(url)
  }

  /**
   Parses the pending iina:// url.
   - Parameter url: the pending URL.
   - Note:
   The iina:// URL scheme currently supports the following actions:

   __/open__
   - `url`: a url or string to open.
   - `new_window`: 0 or 1 (default) to indicate whether open the media in a new window.
   - `enqueue`: 0 (default) or 1 to indicate whether to add the media to the current playlist.
   - `full_screen`: 0 (default) or 1 to indicate whether open the media and enter fullscreen.
   - `pip`: 0 (default) or 1 to indicate whether open the media and enter pip.
   - `mpv_*`: additional mpv options to be passed. e.g. `mpv_volume=20`.
     Options starting with `no-` are not supported.
   */
  private func parsePendingURL(_ url: String) {
    Logger.log("Parsing URL \(url.pii)")
    guard let parsed = URLComponents(string: url) else {
      Logger.log("Cannot parse URL using URLComponents", level: .warning)
      return
    }
    
    if parsed.scheme != "iina" {
      // try to open the URL directly
      let player = PlayerCoreManager.shared.getActiveOrNewForMenuAction(isAlternative: false)
      startup.openFileCalled = true
      startup.wcForOpenFile = player.windowController
      if player.openURLString(url) == 0 {
        abortWaitForPlayerStartup()
      }
      return
    }
    
    // handle url scheme
    guard let host = parsed.host else { return }

    if host == "open" || host == "weblink" {
      // open a file or link
      guard let queries = parsed.queryItems else { return }
      let queryDict = [String: String](uniqueKeysWithValues: queries.map { ($0.name, $0.value ?? "") })

      // url
      guard let urlValue = queryDict["url"], !urlValue.isEmpty else {
        Logger.log("Cannot find parameter \"url\", stopped")
        return
      }

      // new_window
      let player: PlayerCore
      if let newWindowValue = queryDict["new_window"], newWindowValue == "1" {
        player = PlayerCoreManager.shared.getIdleOrCreateNew()
      } else {
        player = PlayerCoreManager.shared.getActiveOrNewForMenuAction(isAlternative: false)
      }

      startup.openFileCalled = true
      startup.wcForOpenFile = player.windowController

      // enqueue
      if let enqueueValue = queryDict["enqueue"], enqueueValue == "1",
         let lastActivePlayer = PlayerCoreManager.shared.lastActivePlayer,
         !lastActivePlayer.info.playlist.isEmpty {
        lastActivePlayer.addToPlaylist(urlValue)
        lastActivePlayer.sendOSD(.addToPlaylist(1))
      } else {
        if player.openURLString(urlValue) == 0 {
          abortWaitForPlayerStartup()
        }
      }

      // presentation options
      if let fsValue = queryDict["full_screen"], fsValue == "1" {
        // full_screeen
        player.mpv.setFlag(MPVOption.Window.fullscreen, true)
      } else if let pipValue = queryDict["pip"], pipValue == "1" {
        // pip
        player.windowController.enterPIP()
      }

      // mpv options
      for query in queries {
        if query.name.hasPrefix("mpv_") {
          let mpvOptionName = String(query.name.dropFirst(4))
          guard let mpvOptionValue = query.value else { continue }
          Logger.log("Setting \(mpvOptionName) to \(mpvOptionValue)")
          player.mpv.setString(mpvOptionName, mpvOptionValue)
        }
      }

      Logger.log("Finished URL scheme handling")
    }
  }

  // MARK: - Menu actions

  @IBAction func openFile(_ sender: AnyObject) {
    Logger.log("Menu - Open File")
    showOpenFileWindow(isAlternativeAction: sender.tag == AlternativeMenuItemTag)
  }

  @IBAction func openURL(_ sender: AnyObject) {
    Logger.log("Menu - Open URL")
    showOpenURLWindow(isAlternativeAction: sender.tag == AlternativeMenuItemTag)
  }

  /// Only used if `Preference.Key.enableCmdN` is set to `true`
  @IBAction func menuNewWindow(_ sender: Any) {
    showWelcomeWindow()
  }

  @IBAction func menuOpenScreenshotFolder(_ sender: NSMenuItem) {
    let screenshotPath = Preference.string(for: .screenshotFolder)!
    let absoluteScreenshotPath = NSString(string: screenshotPath).expandingTildeInPath
    let url = URL(fileURLWithPath: absoluteScreenshotPath, isDirectory: true)
      NSWorkspace.shared.open(url)
  }

  @IBAction func menuSelectAudioDevice(_ sender: NSMenuItem) {
    if let name = sender.representedObject as? String {
      PlayerCore.active?.setAudioDevice(name)
    }
  }

  @IBAction func showPreferencesWindow(_ sender: AnyObject) {
    Logger.log("Opening Preferences window", level: .verbose)
    preferenceWindowController.openWindow(self)
  }

  @IBAction func showVideoFilterWindow(_ sender: AnyObject) {
    Logger.log("Opening Video Filter window", level: .verbose)
    vfWindow.openWindow(self)
  }

  @IBAction func showAudioFilterWindow(_ sender: AnyObject) {
    Logger.log("Opening Audio Filter window", level: .verbose)
    afWindow.openWindow(self)
  }

  @IBAction func showAboutWindow(_ sender: AnyObject) {
    Logger.log("Opening About window", level: .verbose)
    aboutWindow.openWindow(self)
  }

  @IBAction func showHistoryWindow(_ sender: AnyObject) {
    Logger.log("Opening History window", level: .verbose)
    historyWindow.openWindow(self)
  }

  @IBAction func showLogWindow(_ sender: AnyObject) {
    Logger.log("Opening Log window", level: .verbose)
    logWindow.openWindow(self)
  }

  @IBAction func showHighlights(_ sender: AnyObject) {
    guideWindow.show(pages: [.highlights])
  }

  @IBAction func helpAction(_ sender: AnyObject) {
    NSWorkspace.shared.open(URL(string: AppData.wikiLink)!)
  }

  @IBAction func githubAction(_ sender: AnyObject) {
    NSWorkspace.shared.open(URL(string: AppData.githubLink)!)
  }

  @IBAction func websiteAction(_ sender: AnyObject) {
    NSWorkspace.shared.open(URL(string: AppData.websiteLink)!)
  }

  private func registerUserDefaultValues() {
    UserDefaults.standard.register(defaults: [String: Any](uniqueKeysWithValues: Preference.defaultPreference.map { ($0.0.rawValue, $0.1) }))
  }

  // MARK: - FFmpeg version parsing

  /// Extracts the major version number from the given FFmpeg encoded version number.
  ///
  /// This is a Swift implementation of the FFmpeg macro `AV_VERSION_MAJOR`.
  /// - Parameter version: Encoded version number in FFmpeg proprietary format.
  /// - Returns: The major version number
  private static func avVersionMajor(_ version: UInt32) -> UInt32 {
    version >> 16
  }

  /// Extracts the minor version number from the given FFmpeg encoded version number.
  ///
  /// This is a Swift implementation of the FFmpeg macro `AV_VERSION_MINOR`.
  /// - Parameter version: Encoded version number in FFmpeg proprietary format.
  /// - Returns: The minor version number
  private static func avVersionMinor(_ version: UInt32) -> UInt32 {
    (version & 0x00FF00) >> 8
  }

  /// Extracts the micro version number from the given FFmpeg encoded version number.
  ///
  /// This is a Swift implementation of the FFmpeg macro `AV_VERSION_MICRO`.
  /// - Parameter version: Encoded version number in FFmpeg proprietary format.
  /// - Returns: The micro version number
  private static func avVersionMicro(_ version: UInt32) -> UInt32 {
    version & 0xFF
  }

  /// Forms a string representation from the given FFmpeg encoded version number.
  ///
  /// FFmpeg returns the version number of its libraries encoded into an unsigned integer. The FFmpeg source
  /// `libavutil/version.h` describes FFmpeg's versioning scheme and provides C macros for operating on encoded
  /// version numbers. Since the macros can't be used in Swift code we've had to code equivalent functions in Swift.
  /// - Parameter version: Encoded version number in FFmpeg proprietary format.
  /// - Returns: A string containing the version number.
  private static func versionAsString(_ version: UInt32) -> String {
    let major = AppDelegate.avVersionMajor(version)
    let minor = AppDelegate.avVersionMinor(version)
    let micro = AppDelegate.avVersionMicro(version)
    return "\(major).\(minor).\(micro)"
  }

  // MARK: - Recent Documents

  /// Empties the recent documents list for the application.
  ///
  /// This is part of a workaround for macOS Sonoma clearing the list of recent documents. See the method
  /// `restoreRecentDocuments` and the issue [#4688](https://github.com/iina/iina/issues/4688) for more
  /// information..
  /// - Parameter sender: The object that initiated the clearing of the recent documents.
  @IBAction
  func clearRecentDocuments(_ sender: Any?) {
    HistoryController.shared.clearRecentDocuments(sender)
  }

}


struct CommandLineStatus {
  var isCommandLine = false
  var isStdin = false
  var openSeparateWindows = false
  var enterMusicMode = false
  var enterPIP = false
  var mpvArguments: [(String, String)] = []
  var iinaArguments: [(String, String)] = []
  var filenames: [String] = []

  mutating func parseArguments(_ args: [String]) {
    mpvArguments.removeAll()
    iinaArguments.removeAll()
    for arg in args {
      let splitted = arg.dropFirst(2).split(separator: "=", maxSplits: 1)
      let name = String(splitted[0])
      if (name.hasPrefix("mpv-")) {
        // mpv args
        let strippedName = String(name.dropFirst(4))
        if strippedName == "-" {
          isStdin = true
        } else {
          let argPair: (String, String)
          if splitted.count <= 1 {
            argPair = (strippedName, "yes")
          } else {
            argPair = (strippedName, String(splitted[1]))
          }
          mpvArguments.append(argPair)
        }
      } else {
        // other args
        if splitted.count <= 1 {
          iinaArguments.append((name, "yes"))
        } else {
          iinaArguments.append((name, String(splitted[1])))
        }
        if name == "stdin" {
          isStdin = true
        }
        if name == "separate-windows" {
          openSeparateWindows = true
        }
        if name == "music-mode" {
          enterMusicMode = true
        }
        if name == "pip" {
          enterPIP = true
        }
      }
    }
  }

  func applyMPVArguments(to playerCore: PlayerCore) {
    Logger.log("Setting mpv properties from arguments: \(mpvArguments)")
    for argPair in mpvArguments {
      if argPair.0 == "shuffle" && argPair.1 == "yes" {
        // Special handling for this one
        Logger.log("Found \"shuffle\" request in command-line args. Adding mpv hook to shuffle playlist")
        playerCore.addShufflePlaylistHook()
        continue
      }
      playerCore.mpv.setString(argPair.0, argPair.1)
    }
  }
}

class RemoteCommandController {
  static let remoteCommand = MPRemoteCommandCenter.shared()

  static var useSystemMediaControl: Bool = Preference.bool(for: .useMediaKeys)

  static func setup() {
    remoteCommand.playCommand.addTarget { _ in
      guard let player = PlayerCore.lastActive else { return .commandFailed }
      player.resume()
      return .success
    }
    remoteCommand.pauseCommand.addTarget { _ in
      guard let player = PlayerCore.lastActive else { return .commandFailed }
      player.pause()
      return .success
    }
    remoteCommand.togglePlayPauseCommand.addTarget { _ in
      guard let player = PlayerCore.lastActive else { return .commandFailed }
      player.togglePause()
      return .success
    }
    remoteCommand.stopCommand.addTarget { _ in
      guard let player = PlayerCore.lastActive else { return .commandFailed }
      player.stop()
      return .success
    }
    remoteCommand.nextTrackCommand.addTarget { _ in
      guard let player = PlayerCore.lastActive else { return .commandFailed }
      player.navigateInPlaylist(nextMedia: true)
      return .success
    }
    remoteCommand.previousTrackCommand.addTarget { _ in
      guard let player = PlayerCore.lastActive else { return .commandFailed }
      player.navigateInPlaylist(nextMedia: false)
      return .success
    }
    remoteCommand.changeRepeatModeCommand.addTarget { _ in
      guard let player = PlayerCore.lastActive else { return .commandFailed }
      player.nextLoopMode()
      return .success
    }
    remoteCommand.changeShuffleModeCommand.isEnabled = false
    // remoteCommand.changeShuffleModeCommand.addTarget {})
    remoteCommand.changePlaybackRateCommand.supportedPlaybackRates = [0.5, 1, 1.5, 2]
    remoteCommand.changePlaybackRateCommand.addTarget { event in
      guard let player = PlayerCore.lastActive else { return .commandFailed }
      player.setSpeed(Double((event as! MPChangePlaybackRateCommandEvent).playbackRate))
      return .success
    }
    remoteCommand.skipForwardCommand.preferredIntervals = [15]
    remoteCommand.skipForwardCommand.addTarget { event in
      guard let player = PlayerCore.lastActive else { return .commandFailed }
      player.seek(relativeSecond: (event as! MPSkipIntervalCommandEvent).interval, option: .defaultValue)
      return .success
    }
    remoteCommand.skipBackwardCommand.preferredIntervals = [15]
    remoteCommand.skipBackwardCommand.addTarget { event in
      guard let player = PlayerCore.lastActive else { return .commandFailed }
      player.seek(relativeSecond: -(event as! MPSkipIntervalCommandEvent).interval, option: .defaultValue)
      return .success
    }
    remoteCommand.changePlaybackPositionCommand.addTarget { event in
      guard let player = PlayerCore.lastActive else { return .commandFailed }
      player.seek(absoluteSecond: (event as! MPChangePlaybackPositionCommandEvent).positionTime)
      return .success
    }
  }

  static func disableAllCommands() {
    remoteCommand.playCommand.removeTarget(nil)
    remoteCommand.pauseCommand.removeTarget(nil)
    remoteCommand.togglePlayPauseCommand.removeTarget(nil)
    remoteCommand.stopCommand.removeTarget(nil)
    remoteCommand.nextTrackCommand.removeTarget(nil)
    remoteCommand.previousTrackCommand.removeTarget(nil)
    remoteCommand.changeRepeatModeCommand.removeTarget(nil)
    remoteCommand.changeShuffleModeCommand.removeTarget(nil)
    remoteCommand.changePlaybackRateCommand.removeTarget(nil)
    remoteCommand.skipForwardCommand.removeTarget(nil)
    remoteCommand.skipBackwardCommand.removeTarget(nil)
    remoteCommand.changePlaybackPositionCommand.removeTarget(nil)
  }
}<|MERGE_RESOLUTION|>--- conflicted
+++ resolved
@@ -1105,26 +1105,11 @@
 
     // Check if there are any players that are not shutdown. If all players are already shutdown
     // then application termination can proceed immediately. This will happen if there is only one
-<<<<<<< HEAD
-    // player and shutdown was initiated by typing "q" in the player window. That sends a quit
-    // command directly to mpv causing mpv and the player to shutdown before application
-    // termination is initiated.
+    // player and shutdown was initiated by sending a quit command directly to mpv through it's IPC
+    // interface causing mpv and the player to shutdown before application termination is initiated.
     let allPlayersShutdown = PlayerCoreManager.shared.allPlayersShutdown
     if allPlayersShutdown {
       Logger.log("All players have shut down")
-=======
-    // player and shutdown was initiated by sending a quit command directly to mpv through it's IPC
-    // interface causing mpv and the player to shutdown before application termination is initiated.
-    allPlayersHaveShutdown = true
-    for player in PlayerCore.playerCores {
-      if player.info.state != .shutDown {
-        allPlayersHaveShutdown = false
-        break
-      }
-    }
-    if allPlayersHaveShutdown {
-      Logger.log("All players have shutdown")
->>>>>>> 4044a6c6
     } else {
       // Shutdown of player cores involves sending the stop and quit commands to mpv. Even though
       // these commands are sent to mpv using the synchronous API mpv executes them asynchronously.
@@ -1138,11 +1123,6 @@
     if OnlineSubtitle.loggedIn {
       canTerminateNow = false
       Logger.log("Waiting for logout of online subtitles provider to complete")
-    }
-
-    if HistoryController.shared.tasksOutstanding != 0 {
-      canTerminateNow = false
-      Logger.log("Waiting for saving of playback history to complete")
     }
 
     // If the user pressed Q and mpv initiated the termination then players will already be
@@ -1205,31 +1185,20 @@
     /// request has completed. If there are no other termination tasks outstanding then this method will instruct AppKit to proceed with
     /// termination.
     func proceedWithTermination() {
-<<<<<<< HEAD
+      // If any player has not shut down then continue waiting.
       let allPlayersShutdown = PlayerCoreManager.shared.allPlayersShutdown
       let didSubtitleSvcLogOut = !OnlineSubtitle.loggedIn
+
       // All players have shut down.
       Logger.log("AllPlayersShutdown: \(allPlayersShutdown.yesno), OnlineSubtitleLoggedOut: \(didSubtitleSvcLogOut.yesno)")
-      // If any player has not shut down then continue waiting.
       guard allPlayersShutdown && didSubtitleSvcLogOut else { return }
       // All players have shutdown. No longer logged into an online subtitles provider.
-=======
-      if !allPlayersHaveShutdown {
-        // If any player has not shutdown then continue waiting.
-        for player in PlayerCore.playerCores {
-          guard player.info.state == .shutDown else { return }
-        }
-        allPlayersHaveShutdown = true
-        // All players have shutdown.
-        Logger.log("All players have shutdown")
-      }
-      // If still logged in to subtitle providers then continue waiting.
-      guard !OnlineSubtitle.loggedIn else { return }
-      // If still still saving playback history then continue waiting.
-      guard HistoryController.shared.tasksOutstanding == 0 else { return }
-      // All players have shutdown. No longer logged into an online subtitles provider and saving of
-      // playback history has finished.
->>>>>>> 4044a6c6
+
+      HistoryController.shared.queue.sync {
+        Logger.log.debug("Suspending History queue")
+        HistoryController.shared.queue.suspend()
+      }
+
       Logger.log("Proceeding with application termination")
       // No longer need the timer that forces termination to proceed.
       timer.invalidate()
@@ -1279,23 +1248,6 @@
       Logger.log("Got iinaLogoutCompleted notification", level: .verbose)
       proceedWithTermination()
     })
-
-    // Establish an observer for saving of playback history finishing.
-    observer = center.addObserver(forName: .iinaHistoryTaskFinished, object: nil, queue: .main) { _ in
-      guard !self.timedOut else {
-        // Saving of playback history finished after IINA already timed out, gave up waiting, and
-        // told Cocoa to proceed with termination. This is a problem as it indicates playback
-        // history might be being lost.
-        Logger.log("Saving of playback history finished after application termination timed out",
-          level: .warning)
-        return
-      }
-      // If there are still tasks outstanding then must continue waiting.
-      guard HistoryController.shared.tasksOutstanding == 0 else { return }
-      Logger.log("Saving of playback history finished")
-      proceedWithTermination()
-    }
-    observers.append(observer)
 
     // Instruct any players that are already stopped to start shutting down.
     for player in PlayerCoreManager.shared.playerCores {
