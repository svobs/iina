//
//  AppDelegate.swift
//  iina
//
//  Created by lhc on 8/7/16.
//  Copyright © 2016 lhc. All rights reserved.
//

import Cocoa
import MediaPlayer
import Sparkle

let IINA_ENABLE_PLUGIN_SYSTEM = Preference.bool(for: .iinaEnablePluginSystem)

/** Tags for "Open File/URL" menu item when "Always open file in new windows" is off. Vice versa. */
fileprivate let NormalMenuItemTag = 0
/** Tags for "Open File/URL in New Window" when "Always open URL" when "Open file in new windows" is off. Vice versa. */
fileprivate let AlternativeMenuItemTag = 1


@NSApplicationMain
class AppDelegate: NSObject, NSApplicationDelegate, SPUUpdaterDelegate {

  /// The `AppDelegate` singleton object.
  static var shared: AppDelegate { NSApp.delegate as! AppDelegate }

<<<<<<< HEAD
=======
  /** Whether performed some basic initialization, like bind menu items. */
  var isReady = false
>>>>>>> 83b6725c
  /**
   Becomes true once `application(_:openFile:)` or `droppedText()` is called.
   Mainly used to distinguish normal launches from others triggered by drag-and-dropping files.
   */
  var openFileCalled = false
  var shouldIgnoreOpenFile = false

  var isShowingOpenFileWindow = false

  private var commandLineStatus = CommandLineStatus()

  private(set) var isTerminating = false

  private var lastClosedWindowName: String = ""

  private var observers: [NSObjectProtocol] = []
  var observedPrefKeys: [Preference.Key] = [
    .logLevel,
    .enableLogging,
    .enableAdvancedSettings,
    .enableCmdN,
    .resumeLastPosition,
//    .hideWindowsWhenInactive, // TODO: #1, see below
  ]

  /// Longest time to wait for asynchronous shutdown tasks to finish before giving up on waiting and proceeding with termination.
  ///
  /// Ten seconds was chosen to provide plenty of time for termination and yet not be long enough that users start thinking they will
  /// need to force quit IINA. As termination may involve logging out of an online subtitles provider it can take a while to complete if
  /// the provider is slow to respond to the logout request.
  private let terminationTimeout: TimeInterval = 10

  // Windows

  lazy var initialWindow: InitialWindowController = InitialWindowController()
  lazy var openURLWindow: OpenURLWindowController = OpenURLWindowController()
  lazy var aboutWindow: AboutWindowController = AboutWindowController()
  lazy var fontPicker: FontPickerWindowController = FontPickerWindowController()
  lazy var inspector: InspectorWindowController = InspectorWindowController()
  lazy var historyWindow: HistoryWindowController = HistoryWindowController()
  lazy var guideWindow: GuideWindowController = GuideWindowController()
  lazy var logWindow: LogWindowController = LogWindowController()

<<<<<<< HEAD
  lazy var vfWindow: FilterWindowController = FilterWindowController(filterType: MPVProperty.vf,
                                                                     autosaveName: WindowAutosaveName.videoFilter.string)

  lazy var afWindow: FilterWindowController = FilterWindowController(filterType: MPVProperty.af,
                                                                     autosaveName: WindowAutosaveName.audioFilter.string)
=======
  lazy var vfWindow: FilterWindowController = {
    let w = FilterWindowController(filterType: MPVProperty.vf, autosaveName: Constants.WindowAutosaveName.videoFilters)
    return w
  }()

  lazy var afWindow: FilterWindowController = {
    let w = FilterWindowController(filterType: MPVProperty.af, autosaveName: Constants.WindowAutosaveName.audioFilters)
    return w
  }()
>>>>>>> 83b6725c

  lazy var preferenceWindowController: PreferenceWindowController = {
    var list: [NSViewController & PreferenceWindowEmbeddable] = [
      PrefGeneralViewController(),
      PrefUIViewController(),
      PrefDataViewController(),
      PrefCodecViewController(),
      PrefSubViewController(),
      PrefNetworkViewController(),
      PrefControlViewController(),
      PrefKeyBindingViewController(),
      PrefAdvancedViewController(),
      // PrefPluginViewController(),
      PrefUtilsViewController(),
    ]

    if IINA_ENABLE_PLUGIN_SYSTEM {
      list.insert(PrefPluginViewController(), at: 8)
    }
    return PreferenceWindowController(viewControllers: list)
  }()

  // MARK: Other components

  // Need to store these somewhere which isn't only inside a struct.
  // Swift doesn't seem to count them as strong references
  private let bindingTableStateManger: BindingTableStateManager = BindingTableState.manager
  private let confTableStateManager: ConfTableStateManager = ConfTableState.manager

  /// Whether the shutdown sequence timed out.
  private var timedOut = false

  @IBOutlet var menuController: MenuController!

  @IBOutlet weak var dockMenu: NSMenu!

  override func observeValue(forKeyPath keyPath: String?, of object: Any?, change: [NSKeyValueChangeKey : Any]?, context: UnsafeMutableRawPointer?) {
    guard let keyPath = keyPath, let change = change else { return }

    if keyPath == Preference.UIState.launchName {
      if let newLaunchStatus = change[.newKey] as? Int {
        guard !isTerminating else { return }
        guard newLaunchStatus != 0 else { return }
        Logger.log("Detected change to this instance's status pref (\(keyPath.quoted)). Probably a newer instance of IINA has started and is attempting to restore")
        Logger.log("Changing launch status back to 'stillRunning' so the other launch will skip this instance.")
        UserDefaults.standard.setValue(Preference.UIState.LaunchStatus.stillRunning.rawValue, forKey: keyPath)
        NotificationCenter.default.post(Notification(name: .savedWindowStateDidChange, object: self))
      }
      return
    }

    switch keyPath {
    case PK.enableAdvancedSettings.rawValue, PK.enableLogging.rawValue, PK.logLevel.rawValue:
      Logger.updateEnablement()
      // depends on advanced being enabled:
      menuController.refreshCmdNStatus()
      menuController.refreshBuiltInMenuItemBindings()

    case PK.enableCmdN.rawValue:
      menuController.refreshCmdNStatus()
      menuController.refreshBuiltInMenuItemBindings()
      break

    case PK.resumeLastPosition.rawValue:
      HistoryController.shared.queue.async {
        HistoryController.shared.log.verbose("Reloading playback history in response to change for 'resumeLastPosition'.")
        HistoryController.shared.reloadAll()
      }

      // TODO: #1, see above
//    case PK.hideWindowsWhenInactive.rawValue:
//      if let newValue = change[.newKey] as? Bool {
//        for window in NSApp.windows {
//          guard window as? PlayerWindow == nil else { continue }
//          window.hidesOnDeactivate = newValue
//        }
//      }

    default:
      break
    }
  }

  // MARK: - Logs

  /// Log details about when and from what sources IINA was built.
  ///
  /// For developers that take a development build to other machines for testing it is useful to log information that can be used to
  /// distinguish between development builds.
  ///
  /// In support of this the build populated `Info.plist` with keys giving:
  /// - The build date
  /// - The git branch
  /// - The git commit
  private func logBuildDetails() {
    guard let date = InfoDictionary.shared.buildDate,
          let sdk = InfoDictionary.shared.buildSDK,
          let xcode = InfoDictionary.shared.buildXcode else { return }
    Logger.log("Built using Xcode \(xcode) and macOS SDK \(sdk) on \(date)")
    guard let branch = InfoDictionary.shared.buildBranch,
          let commit = InfoDictionary.shared.buildCommit else { return }
    Logger.log("From branch \(branch), commit \(commit)")
  }

  /// Log details about the Mac IINA is running on.
  ///
  /// Certain IINA capabilities, such as hardware acceleration, are contingent upon aspects of the Mac IINA is running on. If available,
  /// this method will log:
  /// - macOS version
  /// - model identifier of the Mac
  /// - kind of processor
  private func logPlatformDetails() {
    Logger.log("Running under macOS \(ProcessInfo.processInfo.operatingSystemVersionString)")
    guard let cpu = Sysctl.shared.machineCpuBrandString, let model = Sysctl.shared.hwModel else { return }
    Logger.log("On a \(model) with an \(cpu) processor")
  }

  // MARK: - SPUUpdaterDelegate
  @IBOutlet var updaterController: SPUStandardUpdaterController!

  func feedURLString(for updater: SPUUpdater) -> String? {
    return Preference.bool(for: .receiveBetaUpdate) ? AppData.appcastBetaLink : AppData.appcastLink
  }

  // MARK: - App Delegate

  func applicationWillFinishLaunching(_ notification: Notification) {
    // Must setup preferences before logging so log level is set correctly.
    registerUserDefaultValues()

    Logger.initLogging()
    // Start the log file by logging the version of IINA producing the log file.
    Logger.log(InfoDictionary.shared.printableBuildInfo)

    // The copyright is used in the Finder "Get Info" window which is a narrow window so the
    // copyright consists of multiple lines.
    let copyright = InfoDictionary.shared.copyright
    copyright.enumerateLines { line, _ in
      Logger.log(line)
    }

    // Useful to know the versions of significant dependencies that are being used so log that
    // information as well when it can be obtained.

    // The version of mpv is not logged at this point because mpv does not provide a static
    // method that returns the version. To obtain version related information you must
    // construct a mpv object, which has side effects. So the mpv version is logged in
    // applicationDidFinishLaunching to preserve the existing order of initialization.

    Logger.log("FFmpeg \(String(cString: av_version_info()))")
    // FFmpeg libraries and their versions in alphabetical order.
    let libraries: [(name: String, version: UInt32)] = [("libavcodec", avcodec_version()), ("libavformat", avformat_version()), ("libavutil", avutil_version()), ("libswscale", swscale_version())]
    for library in libraries {
      // The version of FFmpeg libraries is encoded into an unsigned integer in a proprietary
      // format which needs to be decoded into a string for display.
      Logger.log("  \(library.name) \(AppDelegate.versionAsString(library.version))")
    }
    logBuildDetails()
    logPlatformDetails()

    Logger.log("App will launch. LaunchID: \(Preference.UIState.launchID)")

    for key in self.observedPrefKeys {
      UserDefaults.standard.addObserver(self, forKeyPath: key.rawValue, options: .new, context: nil)
    }

    // Check for legacy pref entries and migrate them to their modern equivalents.
    // Must do this before setting defaults so that checking for existing entries doesn't result in false positives
    LegacyMigration.migrateLegacyPreferences()

    // Call this *before* registering for url events, to guarantee that menu is init'd
    confTableStateManager.startUp()

    HistoryController.shared.start()
    
    // register for url event
    NSAppleEventManager.shared().setEventHandler(self, andSelector: #selector(self.handleURLEvent(event:withReplyEvent:)), forEventClass: AEEventClass(kInternetEventClass), andEventID: AEEventID(kAEGetURL))

<<<<<<< HEAD
=======
    // Check for legacy pref entries and migrate them to their modern equivalents
    LegacyMigration.shared.migrateLegacyPreferences()

    // guide window
    if FirstRunManager.isFirstRun(for: .init("firstLaunchAfter\(version)")) {
      guideWindow.show(pages: [.highlights])
    }

>>>>>>> 83b6725c
    // Hide Window > "Enter Full Screen" menu item, because this is already present in the Video menu
    UserDefaults.standard.set(false, forKey: "NSFullScreenMenuItemEverywhere")

    // handle command line arguments
    let arguments = ProcessInfo.processInfo.arguments.dropFirst()
    if !arguments.isEmpty {
      parseCommandLine(arguments)
    }
  }

  // TODO: refactor to put this all in CommandLineStatus class
  private func parseCommandLine(_ args: ArraySlice<String>) {
    var iinaArgs: [String] = []
    var iinaArgFilenames: [String] = []
    var dropNextArg = false

    Logger.log("Command-line arguments \("\(args)".pii)")
    for arg in args {
      if dropNextArg {
        dropNextArg = false
        continue
      }
      if arg.first == "-" {
        let indexAfterDash = arg.index(after: arg.startIndex)
        if indexAfterDash == arg.endIndex {
          // single '-'
          commandLineStatus.isStdin = true
        } else if arg[indexAfterDash] == "-" {
          // args starting with --
          iinaArgs.append(arg)
        } else {
          // args starting with -
          dropNextArg = true
        }
      } else {
        // assume args starting with nothing is a filename
        iinaArgFilenames.append(arg)
      }
    }

    commandLineStatus.parseArguments(iinaArgs)
    Logger.log("Filenames from args: \(iinaArgFilenames)")
    Logger.log("Derived mpv properties from args: \(commandLineStatus.mpvArguments)")

    print(InfoDictionary.shared.printableBuildInfo)

    guard !iinaArgFilenames.isEmpty || commandLineStatus.isStdin else {
      print("This binary is not intended for being used as a command line tool. Please use the bundled iina-cli.")
      print("Please ignore this message if you are running in a debug environment.")
      return
    }

    shouldIgnoreOpenFile = true
    commandLineStatus.isCommandLine = true
    commandLineStatus.filenames = iinaArgFilenames
  }

  deinit {
    ObjcUtils.silenced {
      for key in self.observedPrefKeys {
        UserDefaults.standard.removeObserver(self, forKeyPath: key.rawValue)
      }
    }
  }

  func applicationDidFinishLaunching(_ aNotification: Notification) {
    Logger.log("App launched")

    menuController.bindMenuItems()
    // FIXME: this actually causes a window to open in the background. Should wait until intending to show it
    // show alpha in color panels
    NSColorPanel.shared.showsAlpha = true

    // see https://sparkle-project.org/documentation/api-reference/Classes/SPUUpdater.html#/c:objc(cs)SPUUpdater(im)clearFeedURLFromUserDefaults
    updaterController.updater.clearFeedURLFromUserDefaults()

    // other initializations at App level
    if #available(macOS 10.12.2, *) {
      NSApp.isAutomaticCustomizeTouchBarMenuItemEnabled = false
      NSWindow.allowsAutomaticWindowTabbing = false
    }

    JavascriptPlugin.loadGlobalInstances()
<<<<<<< HEAD
    menuController.updatePluginMenu()
    menuController.refreshBuiltInMenuItemBindings()
=======

    let mpv = PlayerCore.active.mpv!
    Logger.log("Using \(mpv.mpvVersion) and libass \(mpv.libassVersion)")
    Logger.log("Configuration when building mpv: \(mpv.getString(MPVProperty.mpvConfiguration)!)", level: .verbose)
>>>>>>> 83b6725c

    // Register to restore for successive launches. Set status to currently running so that it isn't restored immediately by the next launch
    UserDefaults.standard.setValue(Preference.UIState.LaunchStatus.stillRunning.rawValue, forKey: Preference.UIState.launchName)
    UserDefaults.standard.addObserver(self, forKeyPath: Preference.UIState.launchName, options: .new, context: nil)

    let activePlayer = PlayerCore.active  // Load the first PlayerCore
    Logger.log("Using \(activePlayer.mpv.mpvVersion!)")

    // Restore window state *before* hooking up the listener which saves state.
    let restoredSomething = restoreWindowsFromPreviousLaunch()

    if commandLineStatus.isCommandLine {
      // (Option A) Launch from command line.
      startFromCommandLine()
    } else {
      if !restoredSomething && !openFileCalled {
        // (Option B) Launch app (standalone), but no windows to restore.
        // Fall back to default action:
        doLaunchOrReopenAction()
      }
      /// Else: (Option C) Launch app from UI via file open (`openFileCalled==true`)
    }

    if !restoredSomething {
      finishLaunching()
    }
  }

  private func startFromCommandLine() {
    var lastPlayerCore: PlayerCore? = nil
    let getNewPlayerCore = { [self] () -> PlayerCore in
      let pc = PlayerCore.newPlayerCore
      commandLineStatus.applyMPVArguments(to: pc)
      lastPlayerCore = pc
      return pc
    }
    if commandLineStatus.isStdin {
      getNewPlayerCore().openURLString("-")
    } else {
      let validFileURLs: [URL] = commandLineStatus.filenames.compactMap { filename in
        if Regex.url.matches(filename) {
          return URL(string: filename.addingPercentEncoding(withAllowedCharacters: .urlAllowed) ?? filename)
        } else {
          return FileManager.default.fileExists(atPath: filename) ? URL(fileURLWithPath: filename) : nil
        }
      }
      if commandLineStatus.openSeparateWindows {
        validFileURLs.forEach { url in
          getNewPlayerCore().openURL(url)
        }
      } else {
        getNewPlayerCore().openURLs(validFileURLs)
      }
    }

    if let pc = lastPlayerCore {
      if commandLineStatus.enterMusicMode {
        Logger.log("Entering music mode as specified via command line", level: .verbose)
        if commandLineStatus.enterPIP {
          // PiP is not supported in music mode. Combining these options is not permitted and is
          // rejected by iina-cli. The IINA executable must have been invoked directly with
          // arguments.
          Logger.log("Cannot specify both --music-mode and --pip", level: .error)
          // Command line usage error.
          exit(EX_USAGE)
        }
        pc.enterMusicMode()
      } else if #available(macOS 10.12, *), commandLineStatus.enterPIP {
        Logger.log("Entering PIP as specified via command line", level: .verbose)
        pc.windowController.enterPIP()
      }
    }
  }

  private func finishLaunching() {
    Logger.log("Adding window observers")

    // The "action on last window closed" action will vary slightly depending on which type of window was closed.
    // Here we add a listener which fires when *any* window is closed, in order to handle that logic all in one place.
    observers.append(NotificationCenter.default.addObserver(forName: NSWindow.willCloseNotification, object: nil,
                                                            queue: .main, using: self.windowWillClose))

    if Preference.UIState.isSaveEnabled {
      // Save ordered list of open windows each time the order of windows changed.
      observers.append(NotificationCenter.default.addObserver(forName: NSWindow.didBecomeMainNotification, object: nil,
                                                              queue: .main, using: self.windowDidBecomeMain))

      observers.append(NotificationCenter.default.addObserver(forName: NSWindow.didMiniaturizeNotification, object: nil,
                                                              queue: .main, using: self.windowDidMiniaturize))

      observers.append(NotificationCenter.default.addObserver(forName: NSWindow.didDeminiaturizeNotification, object: nil,
                                                              queue: .main, using: self.windowDidDeminiaturize))

    } else {
      // TODO: remove existing state...somewhere
      Logger.log("Note: UI state saving is disabled")
    }

    if #available(macOS 10.13, *), RemoteCommandController.useSystemMediaControl {
      Logger.log("Setting up MediaPlayer integration")
      RemoteCommandController.setup()
      NowPlayingInfoManager.updateInfo(state: .unknown)
    }

    NSRunningApplication.current.activate(options: [.activateIgnoringOtherApps, .activateAllWindows])
    NSApplication.shared.servicesProvider = self
  }

<<<<<<< HEAD
  func applicationShouldAutomaticallyLocalizeKeyEquivalents(_ application: NSApplication) -> Bool {
    // Do not re-map keyboard shortcuts based on keyboard position in different locales
    return false
=======
    AppDelegate.shared.menuController?.updatePluginMenu()
>>>>>>> 83b6725c
  }

  func applicationDidBecomeActive(_ notfication: Notification) {
    // When using custom window style, sometimes AppKit will remove their entries from the Window menu (e.g. when hiding the app).
    // Make sure to add them again if they are missing:
    for player in PlayerCoreManager.playerCores {
      if player.windowController.loaded && !player.isShutDown {
        player.windowController.updateTitle()
      }
    }
  }

  func applicationWillResignActive(_ notfication: Notification) {
  }

  // MARK: - Opening/restoring windows

  // Saves an ordered list of current open windows (if configured) each time *any* window becomes the key window.
  private func windowDidBecomeMain(_ notification: Notification) {
    guard let window = notification.object as? NSWindow else { return }
    // Assume new key window is the active window. AppKit does not provide an API to notify when a window is opened,
    // so this notification will serve as a proxy, since a window which becomes active is by definition an open window.
    let activeWindowName = window.savedStateName
    guard !activeWindowName.isEmpty else { return }

    // Query for the list of open windows and save it.
    // Don't do this too soon, or their orderIndexes may not yet be up to date.
    DispatchQueue.main.async { [self] in
      // This notification can sometimes happen if the app had multiple windows at shutdown.
      // We will ignore it in this case, because this is exactly the case that we want to save!
      guard !isTerminating else {
        return
      }
      // This notification can also happen after windowDidClose notification,
      // so make sure this a window which is recognized.
      if Preference.UIState.windowsHidden.remove(activeWindowName) != nil {
        Logger.log("Hidden window become main; adding to open windows list: \(activeWindowName.quoted)", level: .verbose)
        Preference.UIState.windowsOpen.insert(activeWindowName)
      } else if Preference.UIState.windowsMinimized.remove(activeWindowName) != nil {
        Logger.log("Minimized window become main; adding to open windows list: \(activeWindowName.quoted)", level: .verbose)
        Preference.UIState.windowsOpen.insert(activeWindowName)
      } else {
        // Do not process. Another listener will handle it
        Logger.log("Window became main: \(activeWindowName.quoted)", level: .verbose)
        return
      }

      Preference.UIState.saveCurrentOpenWindowList()
    }
  }

  func windowDidMiniaturize(_ notification: Notification) {
    guard let window = notification.object as? NSWindow else { return }
    let savedStateName = window.savedStateName
    guard !savedStateName.isEmpty else { return }

    DispatchQueue.main.async { [self] in
      guard !isTerminating else {
        return
      }
      Logger.log("Window did minimize; adding to minimized windows list: \(savedStateName.quoted)", level: .verbose)
      Preference.UIState.windowsOpen.remove(savedStateName)
      Preference.UIState.windowsMinimized.insert(savedStateName)
      Preference.UIState.windowsHidden.remove(savedStateName)
      Preference.UIState.saveCurrentOpenWindowList()
    }
  }

  private func windowDidDeminiaturize(_ notification: Notification) {
    guard let window = notification.object as? NSWindow else { return }
    let savedStateName = window.savedStateName
    guard !savedStateName.isEmpty else { return }

    DispatchQueue.main.async { [self] in
      guard !isTerminating else {
        return
      }
      Logger.log("App window did deminiaturize; removing from minimized windows list: \(savedStateName.quoted)", level: .verbose)
      Preference.UIState.windowsOpen.insert(savedStateName)
      Preference.UIState.windowsMinimized.remove(savedStateName)
      Preference.UIState.windowsHidden.remove(savedStateName)
      Preference.UIState.saveCurrentOpenWindowList()
    }
  }

  private func doLaunchOrReopenAction() {
    let action: Preference.ActionAfterLaunch = Preference.enum(for: .actionAfterLaunch)
    Logger.log("Doing actionAfterLaunch: \(action)", level: .verbose)

    switch action {
    case .welcomeWindow:
      showWelcomeWindow()
    case .openPanel:
      showOpenFileWindow(isAlternativeAction: true)
    case .historyWindow:
      showHistoryWindow(self)
    case .none:
      break
    }
  }

  private func restoreWindowsFromPreviousLaunch() -> Bool {
    dispatchPrecondition(condition: .onQueue(.main))

    guard Preference.UIState.isRestoreEnabled else {
      Logger.log("Restore is disabled. Wll not restore windows")
      return false
    }

    if commandLineStatus.isCommandLine && !(Preference.bool(for: .enableAdvancedSettings) && Preference.bool(for: .enableRestoreUIStateForCmdLineLaunches)) {
      Logger.log("Restore is disabled for command-line launches. Wll not restore windows or save state for this launch")
      Preference.UIState.disableSaveAndRestoreUntilNextLaunch()
      return false
    }

    let pastLaunches: [Preference.UIState.LaunchState] = Preference.UIState.collectLaunchStateForRestore()
    Logger.log("Found \(pastLaunches.count) past launches to restore", level: .verbose)
    if pastLaunches.isEmpty {
      return false
    }

    let stopwatch = Utility.Stopwatch()

    let isRestoreApproved: Bool // false means delete restored state
    if Preference.bool(for: .isRestoreInProgress) {
      // If this flag is still set, the last restore probably failed. If it keeps failing, launch will be impossible.
      // Let user decide whether to try again or delete saved state.
      Logger.log("Looks like there was a previous restore which didn't complete (pref \(Preference.Key.isRestoreInProgress.rawValue) == true). Asking user whether to retry or skip")
      isRestoreApproved = Utility.quickAskPanel("restore_prev_error", useCustomButtons: true)
    } else if Preference.bool(for: .alwaysAskBeforeRestoreAtLaunch) {
      Logger.log("Prompting user whether to restore app state, per pref", level: .verbose)
      isRestoreApproved = Utility.quickAskPanel("restore_confirm", useCustomButtons: true)
    } else {
      isRestoreApproved = true
    }

    if !isRestoreApproved {
      // Clear out old state. It may have been causing errors, or user wants to start new
      Logger.log("User denied restore. Clearing all saved launch state.")
      Preference.UIState.clearAllSavedLaunchState()
      Preference.set(false, for: .isRestoreInProgress)
      return false
    }

    // If too much time has passed (in particular if user took a long time to respond to confirmation dialog), consider the data stale.
    // Due to 1s delay in chosen strategy for verifying whether other instances are running, try not to repeat it twice.
    // Users who are quick with their user interface device probably know what they are doing and will be impatient.
    let pastLaunchesCache = stopwatch.secElapsed > Constants.TimeInterval.pastLaunchResponseTimeout ? nil : pastLaunches
    let savedWindowsBackToFront = Preference.UIState.consolidateSavedWindowsFromPastLaunches(pastLaunches: pastLaunchesCache)

    guard !savedWindowsBackToFront.isEmpty else {
      Logger.log("Will not restore windows: stored window list empty")
      return false
    }

    if savedWindowsBackToFront.count == 1 {
      let onlyWindow = savedWindowsBackToFront[0].saveName

      if onlyWindow == WindowAutosaveName.inspector {
        // Do not restore this on its own
        Logger.log("Will not restore windows: only open window was Inspector", level: .verbose)
        return false
      }

      let action: Preference.ActionAfterLaunch = Preference.enum(for: .actionAfterLaunch)
      if (onlyWindow == WindowAutosaveName.welcome && action == .welcomeWindow)
          || (onlyWindow == WindowAutosaveName.openURL && action == .openPanel)
          || (onlyWindow == WindowAutosaveName.playbackHistory && action == .historyWindow) {
        Logger.log("Will not restore windows: the only open window was identical to launch action (\(action))",
                   level: .verbose)
        // Skip the prompts below because they are just unnecessary nagging
        return false
      }
    }

    Logger.log("Starting restore of \(savedWindowsBackToFront.count) windows", level: .verbose)
    Preference.set(true, for: .isRestoreInProgress)

    // Try to wait until all windows are ready so that we can show all of them at once.
    var wcsToRestore = Set<NSWindowController>()
    var wcsReady = Set<NSWindowController>()
    var isFinishedAddingWindows = false

    func finishRestoreIfReady() {
      guard isFinishedAddingWindows else { return }

      guard wcsReady.count == wcsToRestore.count else { return }

      Logger.log("All \(wcsToRestore.count) windows ready after \(stopwatch.secElapsedString); showing all", level: .verbose)
      for wc in wcsToRestore {
        wc.showWindow(self)
      }

      Logger.log("Done restoring windows", level: .verbose)
      Preference.set(false, for: .isRestoreInProgress)

      finishLaunching()
    }

    var observers: [NSObjectProtocol] = []
    observers.append(NotificationCenter.default.addObserver(forName: .windowIsReadyToShow, object: nil, queue: .main) { note in
      guard let window = note.object as? NSWindow else { return }
      guard let wc = window.windowController else {
        Logger.log("Restored window is ready, but no windowController for window: \(window.savedStateName.quoted)!", level: .error)
        return
      }
      wcsReady.insert(wc)

      Logger.log("Restored window is ready: \(window.savedStateName.quoted), progress: \(wcsReady.count)/\(isFinishedAddingWindows ? "\(wcsToRestore.count)" : "?")", level: .verbose)

      finishRestoreIfReady()
    })

    // Show windows one by one, starting at back and iterating to front:
    for savedWindow in savedWindowsBackToFront {
      Logger.log("Starting restore of window: \(savedWindow.saveName)\(savedWindow.isMinimized ? " (minimized)" : "")", level: .verbose)
      // Rebuild window maps as we go:
      if savedWindow.isMinimized {
        Preference.UIState.windowsMinimized.insert(savedWindow.saveName.string)
      } else {
        Preference.UIState.windowsOpen.insert(savedWindow.saveName.string)
      }

      let wc: NSWindowController
      switch savedWindow.saveName {
      case .playbackHistory:
        showHistoryWindow(self)
        wc = historyWindow
      case .welcome:
        showWelcomeWindow()
        wc = initialWindow
      case .preferences:
        showPreferencesWindow(self)
        wc = preferenceWindowController
      case .about:
        showAboutWindow(self)
        wc = aboutWindow
      case .openFile:
        // TODO: persist isAlternativeAction too
        showOpenFileWindow(isAlternativeAction: true)
        // No windowController for Open File window; will have to show it immediately
        // TODO: show with others
        continue
      case .openURL:
        // TODO: persist isAlternativeAction too
        showOpenURLWindow(isAlternativeAction: true)
        wc = openURLWindow
      case .inspector:
        // Do not show Inspector window. It doesn't support being drawn in the background, but it loads very quickly.
        // So just mark it as 'ready' and show with the rest when they are ready.
        wc = inspector
        wcsReady.insert(wc)
      case .videoFilter:
        showVideoFilterWindow(self)
        wc = vfWindow
      case .audioFilter:
        showAudioFilterWindow(self)
        wc = afWindow
      case .playerWindow(let id):
        guard let player = PlayerCoreManager.restoreFromPriorLaunch(playerID: id) else { continue }
        wc = player.windowController
      default:
        Logger.log("Cannot restore unrecognized autosave enum: \(savedWindow.saveName)", level: .error)
        continue
      }
      if savedWindow.isMinimized {
        // Don't need to wait for wc
        wc.window?.miniaturize(self)
      } else {
        // Add to list of windows to wait for
        wcsToRestore.insert(wc)
      }
    }

    isFinishedAddingWindows = true
    // Callbacks may have already fired before getting here. Check again to make sure we don't "drop the ball":
    finishRestoreIfReady()

    return !wcsToRestore.isEmpty
  }

  func showWelcomeWindow() {
    Logger.log("Showing WelcomeWindow", level: .verbose)
    initialWindow.openWindow(self)
  }

  func showOpenFileWindow(isAlternativeAction: Bool) {
    Logger.log("Showing OpenFileWindow (isAlternativeAction: \(isAlternativeAction))", level: .verbose)
    isShowingOpenFileWindow = true
    let panel = NSOpenPanel()
    panel.setFrameAutosaveName(WindowAutosaveName.openFile.string)
    panel.title = NSLocalizedString("alert.choose_media_file.title", comment: "Choose Media File")
    panel.canCreateDirectories = false
    panel.canChooseFiles = true
    panel.canChooseDirectories = true
    panel.allowsMultipleSelection = true

    panel.begin(completionHandler: { [self] result in
      if result == .OK {  /// OK
        Logger.log("OpenFile: user chose \(panel.urls.count) files", level: .verbose)
        if Preference.bool(for: .recordRecentFiles) {
          HistoryController.shared.queue.async {
            HistoryController.shared.noteNewRecentDocumentURLs(panel.urls)
          }
        }
        let playerCore = PlayerCore.activeOrNewForMenuAction(isAlternative: isAlternativeAction)
        if playerCore.openURLs(panel.urls) == 0 {
          Logger.log("OpenFile: notifying user there is nothing to open", level: .verbose)
          Utility.showAlert("nothing_to_open")
        }
      } else {  /// Cancel
        Logger.log("OpenFile: user cancelled", level: .verbose)
      }
      // AppKit does not consider a panel to be a window, so it won't fire this. Must call ourselves:
      windowWillClose(panel)
      isShowingOpenFileWindow = false
    })
  }

  func showOpenURLWindow(isAlternativeAction: Bool) {
    Logger.log("Showing OpenURLWindow, isAltAction=\(isAlternativeAction.yn)", level: .verbose)
    openURLWindow.isAlternativeAction = isAlternativeAction
    openURLWindow.openWindow(self)
  }

  func showInspectorWindow() {
    Logger.log("Showing Inspector window", level: .verbose)
    inspector.openWindow(self)
  }

  func applicationShouldTerminateAfterLastWindowClosed(_ sender: NSApplication) -> Bool {
    guard !isTerminating else { return false }

    // Certain events (like when PIP is enabled) can result in this being called when it shouldn't.
    guard !PlayerCore.active.windowController.isOpen else { return false }

    // OpenFile is an NSPanel, which AppKit considers not to be a window. Need to account for this ourselves.
    guard !isShowingOpenFileWindow else { return false }

    Logger.log("Last window was closed", level: .verbose)

    if Preference.ActionWhenNoOpenWindow(key: .actionWhenNoOpenWindow) == .quit {
      Preference.UIState.clearSavedStateForThisLaunch()
      Logger.log("Will quit due to last window closed", level: .verbose)
      return true
    }

    doActionWhenLastWindowWillClose()
    return false
  }

  private func windowWillClose(_ notification: Notification) {
    guard let window = notification.object as? NSWindow else { return }
    windowWillClose(window)
  }

  private func windowWillClose(_ window: NSWindow) {
    guard !isTerminating else { return }

    let windowName = window.savedStateName
    guard !windowName.isEmpty else { return }

    Logger.log("Window will close: \(windowName)", level: .verbose)
    lastClosedWindowName = windowName
    Preference.UIState.windowsOpen.remove(windowName)
    Preference.UIState.windowsHidden.remove(windowName)
    Preference.UIState.windowsMinimized.remove(windowName)

    /// Query for the list of open windows and save it (excluding the window which is about to close).
    /// Most cases are covered by saving when `windowDidBecomeMain` is called, but this covers the case where
    /// the user closes a window which is not in the foreground.
    Preference.UIState.saveCurrentOpenWindowList(excludingWindowName: window.savedStateName)

    if let player = (window.windowController as? PlayerWindowController)?.player {
      // Player window was closed; need to remove some additional state
      Preference.UIState.clearPlayerSaveState(forPlayerID: player.label)

      // Check whether this is the last player closed; show welcome or history window if configured.
      // Other windows like Settings may be open, and user shouldn't need to close them all to get back the welcome window.
      if player.isOnlyOpenPlayer {
        player.log.verbose("Window was last player window open: \(window.savedStateName.quoted)")
        doActionWhenLastWindowWillClose()
      }
    } else if window.isOnlyOpenWindow {
      doActionWhenLastWindowWillClose()
    }
  }

  private func doActionWhenLastWindowWillClose() {
    guard !isTerminating else { return }
    guard let noOpenWindowAction = Preference.ActionWhenNoOpenWindow(key: .actionWhenNoOpenWindow) else { return }
    Logger.log("ActionWhenNoOpenWindow: \(noOpenWindowAction). LastClosedWindowName: \(lastClosedWindowName.quoted)", level: .verbose)
    var shouldTerminate: Bool = false

    switch noOpenWindowAction {
    case .none:
      break
    case .quit:
      shouldTerminate = true
    case .sameActionAsLaunch:
      let launchAction: Preference.ActionAfterLaunch = Preference.enum(for: .actionAfterLaunch)
      var quitForAction: Preference.ActionAfterLaunch? = nil

      // Check if user just closed the window we are configured to open. If so, exit app instead of doing nothing
      if let closedWindowName = WindowAutosaveName(lastClosedWindowName) {
        switch closedWindowName {
        case .playbackHistory:
          quitForAction = .historyWindow
        case .openFile:
          quitForAction = .openPanel
        case .welcome:
          guard !initialWindow.expectingAnotherWindowToOpen else {
            return
          }
          quitForAction = .welcomeWindow
        default:
          quitForAction = nil
        }
      }

      if launchAction == quitForAction {
        Logger.log("Last window closed was the configured ActionWhenNoOpenWindow. Will quit instead of re-opening it.")
        shouldTerminate = true
      } else {
        switch launchAction {
        case .welcomeWindow:
          showWelcomeWindow()
        case .openPanel:
          showOpenFileWindow(isAlternativeAction: true)
        case .historyWindow:
          showHistoryWindow(self)
        case .none:
          break
        }
      }
    }

    if shouldTerminate {
      Logger.log("Clearing all state for this launch because all windows have closed!")
      Preference.UIState.clearSavedStateForThisLaunch()
      NSApp.terminate(nil)
    }
  }

  // MARK: Application termination

  @objc
  func shutdownDidTimeout() {
    timedOut = true
    if !PlayerCoreManager.allPlayersShutdown {
      Logger.log("Timed out waiting for players to stop and shut down", level: .warning)
      // For debugging list players that have not terminated.
      for player in PlayerCoreManager.playerCores {
        let label = player.label
        if !player.isShutDown {
          Logger.log("Player \(label) failed to shut down", level: .warning)
        }
      }
      // For debugging purposes we do not remove observers in case players stop or shutdown after
      // the timeout has fired as knowing that occurred maybe useful for debugging why the
      // termination sequence failed to complete on time.
      Logger.log("Not waiting for players to shut down; proceeding with application termination",
                 level: .warning)
    }
    if OnlineSubtitle.loggedIn {
      // The request to log out of the online subtitles provider has not completed. This should not
      // occur as the logout request uses a timeout that is shorter than the termination timeout to
      // avoid this occurring. Therefore if this message is logged something has gone wrong with the
      // shutdown code.
      Logger.log("Timed out waiting for log out of online subtitles provider to complete",
                 level: .warning)
    }
    Logger.log("Proceeding with application termination due to timeout", level: .warning)
    // Tell Cocoa to proceed with termination.
    NSApp.reply(toApplicationShouldTerminate: true)
  }

  func applicationShouldTerminate(_ sender: NSApplication) -> NSApplication.TerminateReply {
    Logger.log("App should terminate")

    // Save UI state first:
    for window in NSApp.windows {
      if let playerWindowController = window.windowController as? PlayerWindowController {
        PlayerSaveState.saveSynchronously(playerWindowController.player)
      }
    }
    Preference.UIState.saveCurrentOpenWindowList()

    isTerminating = true

    // Remove observers for IINA preferences.
    ObjcUtils.silenced {
      for key in self.observedPrefKeys {
        UserDefaults.standard.removeObserver(self, forKeyPath: key.rawValue)
      }
    }

    HistoryController.shared.stop()

    // Normally termination happens fast enough that the user does not have time to initiate
    // additional actions, however to be sure shutdown further input from the user.
    Logger.log("Disabling all menus")
    menuController.disableAllMenus()
    // Remove custom menu items added by IINA to the dock menu. AppKit does not allow the dock
    // supplied items to be changed by an application so there is no danger of removing them.
    // The menu items are being removed because setting the isEnabled property to false had no
    // effect under macOS 12.6.
    removeAllMenuItems(dockMenu)
    // If supported and enabled disable all remote media commands. This also removes IINA from
    // the Now Playing widget.
    if #available(macOS 10.13, *) {
      if RemoteCommandController.useSystemMediaControl {
        Logger.log("Disabling remote commands")
        RemoteCommandController.disableAllCommands()
      }
    }

    if Preference.UIState.isSaveEnabled {
      // unlock for new launch
      Logger.log("Updating status of \(Preference.UIState.launchName.quoted) to 'done' in prefs", level: .verbose)
      UserDefaults.standard.setValue(Preference.UIState.LaunchStatus.done.rawValue, forKey: Preference.UIState.launchName)
    }

    // The first priority was to shutdown any new input from the user. The second priority is to
    // send a logout request if logged into an online subtitles provider as that needs time to
    // complete.
    if OnlineSubtitle.loggedIn {
      // Force the logout request to timeout earlier than the overall termination timeout. This
      // request taking too long does not represent an error in the shutdown code, whereas the
      // intention of the overall termination timeout is to recover from some sort of hold up in the
      // shutdown sequence that should not occur.
      OnlineSubtitle.logout(timeout: terminationTimeout - 1)
    }

    // Close all windows. When a player window is closed it will send a stop command to mpv to stop
    // playback and unload the file.
    Logger.log("Closing all windows")
    for window in NSApp.windows {
      window.close()
    }

    // Check if there are any players that are not shutdown. If all players are already shutdown
    // then application termination can proceed immediately. This will happen if there is only one
    // player and shutdown was initiated by typing "q" in the player window. That sends a quit
    // command directly to mpv causing mpv and the player to shutdown before application
    // termination is initiated.
    let allPlayersShutdown = PlayerCoreManager.allPlayersShutdown
    if allPlayersShutdown {
      Logger.log("All players have shut down")
    } else {
      // Shutdown of player cores involves sending the stop and quit commands to mpv. Even though
      // these commands are sent to mpv using the synchronous API mpv executes them asynchronously.
      // This requires IINA to wait for mpv to finish executing these commands.
      Logger.log("Waiting for players to stop and shut down")
    }

    // Usually will have to wait for logout request to complete if logged into an online subtitle
    // provider.
    var canTerminateNow = allPlayersShutdown
    if OnlineSubtitle.loggedIn {
      canTerminateNow = false
      Logger.log("Waiting for logout of online subtitles provider to complete")
    }

    // If the user pressed Q and mpv initiated the termination then players will already be
    // shutdown and it may be possible to proceed with termination.
    if canTerminateNow {
      Logger.log("Proceeding with application termination")
      // Tell Cocoa that it is ok to immediately proceed with termination.
      return .terminateNow
    }

    // To ensure termination completes and the user is not required to force quit IINA, impose an
    // arbitrary timeout that forces termination to complete. The expectation is that this timeout
    // is never triggered. If a timeout warning is logged during termination then that needs to be
    // investigated.
    var timer: Timer
    if #available(macOS 10.12, *) {
      timer = Timer(timeInterval: terminationTimeout, repeats: false) { _ in
        // Once macOS 10.11 is no longer supported the contents of the method can be inlined in this
        // closure.
        self.shutdownDidTimeout()
      }
    } else {
      timer = Timer(timeInterval: terminationTimeout, target: self,
                    selector: #selector(self.shutdownDidTimeout), userInfo: nil, repeats: false)
    }
    RunLoop.main.add(timer, forMode: .common)

    // Establish an observer for a player core stopping.
    var observers: [NSObjectProtocol] = []

    observers.append(NotificationCenter.default.addObserver(forName: .iinaPlayerStopped, object: nil, queue: .main) { note in
      guard !self.timedOut else {
        // The player has stopped after IINA already timed out, gave up waiting for players to
        // shutdown, and told Cocoa to proceed with termination. AppKit will continue to process
        // queued tasks during application termination even after AppKit has called
        // applicationWillTerminate. So this observer can be called after IINA has told Cocoa to
        // proceed with termination. When the termination sequence times out IINA does not remove
        // observers as it may be useful for debugging purposes to know that a player stopped after
        // the timeout as that indicates the stopping was proceeding as opposed to being permanently
        // blocked. Log that this has occurred and take no further action as it is too late to
        // proceed with the normal termination sequence.  If the log file has already been closed
        // then the message will only be printed to the console.
        Logger.log("Player stopped after application termination timed out", level: .warning)
        return
      }
      guard let player = note.object as? PlayerCore else { return }
      player.log.verbose("Got iinaPlayerStopped. Requesting player shutdown")
      // Now that the player has stopped it is safe to instruct the player to terminate. IINA MUST
      // wait for the player to stop before instructing it to terminate because sending the quit
      // command to mpv while it is still asynchronously executing the stop command can result in a
      // watch later file that is missing information such as the playback position. See issue #3939
      // for details.
      player.shutdown()
    })

    /// Proceed with termination if all outstanding shutdown tasks have completed.
    ///
    /// This method is called when an observer receives a notification that a player has shutdown or an online subtitles provider logout
    /// request has completed. If there are no other termination tasks outstanding then this method will instruct AppKit to proceed with
    /// termination.
    func proceedWithTermination() {
      let allPlayersShutdown = PlayerCoreManager.allPlayersShutdown
      let didSubtitleSvcLogOut = !OnlineSubtitle.loggedIn
      // All players have shut down.
      Logger.log("AllPlayersShutdown: \(allPlayersShutdown), OnlineSubtitleLoggedOut: \(didSubtitleSvcLogOut)")
      // If any player has not shut down then continue waiting.
      guard allPlayersShutdown && didSubtitleSvcLogOut else { return }
      // All players have shutdown. No longer logged into an online subtitles provider.
      Logger.log("Proceeding with application termination")
      // No longer need the timer that forces termination to proceed.
      timer.invalidate()
      // No longer need the observers for players stopping and shutting down, along with the
      // observer for logout requests completing.
      ObjcUtils.silenced {
        observers.forEach {
          NotificationCenter.default.removeObserver($0)
        }
      }
      // Tell AppKit to proceed with termination.
      NSApp.reply(toApplicationShouldTerminate: true)
    }

    // Establish an observer for a player core shutting down.
    observers.append(NotificationCenter.default.addObserver(forName: .iinaPlayerShutdown, object: nil, queue: .main) { _ in
      Logger.log("Got iinaPlayerShutdown event")
      guard !self.timedOut else {
        // The player has shutdown after IINA already timed out, gave up waiting for players to
        // shutdown, and told Cocoa to proceed with termination. AppKit will continue to process
        // queued tasks during application termination even after AppKit has called
        // applicationWillTerminate. So this observer can be called after IINA has told Cocoa to
        // proceed with termination. When the termination sequence times out IINA does not remove
        // observers as it may be useful for debugging purposes to know that a player shutdown after
        // the timeout as that indicates shutdown was proceeding as opposed to being permanently
        // blocked. Log that this has occurred and take no further action as it is too late to
        // proceed with the normal termination sequence. If the log file has already been closed
        // then the message will only be printed to the console.
        Logger.log("Player shutdown completed after application termination timed out", level: .warning)
        return
      }
      proceedWithTermination()
    })

    // Establish an observer for logging out of the online subtitle provider.
    observers.append(NotificationCenter.default.addObserver(forName: .iinaLogoutCompleted, object: nil, queue: .main) { _ in
      guard !self.timedOut else {
        // The request to log out of the online subtitles provider has completed after IINA already
        // timed out, gave up waiting for players to shutdown, and told Cocoa to proceed with
        // termination. This should not occur as the logout request uses a timeout that is shorter
        // than the termination timeout to avoid this occurring. Therefore if this message is logged
        // something has gone wrong with the shutdown code.
        Logger.log(
          "Logout of online subtitles provider completed after application termination timed out",
          level: .warning)
        return
      }
      Logger.log("Got iinaLogoutCompleted notification", level: .verbose)
      proceedWithTermination()
    })

    // Instruct any players that are already stopped to start shutting down.
    for player in PlayerCoreManager.playerCores {
      if !player.isShutDown {
        player.log.verbose("Requesting shutdown of player")
        player.shutdown()
      }
    }

    // Tell AppKit that it is ok to proceed with termination, but wait for our reply.
    return .terminateLater
  }

  func applicationShouldHandleReopen(_ sender: NSApplication, hasVisibleWindows: Bool) -> Bool {
    // Once termination starts subsystems such as mpv are being shutdown. Accessing mpv
    // once it has been instructed to shutdown can trigger a crash. MUST NOT permit
    // reopening once termination has started.
    guard !isTerminating else { return false }
    guard !hasVisibleWindows && !isShowingOpenFileWindow else { return true }
    Logger.log("Handle reopen")
    doLaunchOrReopenAction()
    return true
  }

  func applicationWillTerminate(_ notification: Notification) {
    Logger.log("App will terminate")
    Logger.closeLogFiles()

    ObjcUtils.silenced {
      self.observers.forEach {
        NotificationCenter.default.removeObserver($0)
      }
    }
  }

  func application(_ sender: NSApplication, openFiles filePaths: [String]) {
    Logger.log("application(openFiles:) called with: \(filePaths.map{$0.pii})")
    openFileCalled = true
    // if launched from command line, should ignore openFile once
    if shouldIgnoreOpenFile {
      shouldIgnoreOpenFile = false
      return
    }
    let urls = filePaths.map { URL(fileURLWithPath: $0) }
    
    // if installing a plugin package
    if let pluginPackageURL = urls.first(where: { $0.pathExtension == "iinaplgz" }) {
      showPreferencesWindow(self)
      preferenceWindowController.performAction(.installPlugin(url: pluginPackageURL))
      return
    }

    DispatchQueue.main.async {
      Logger.log("Opening \(urls.count) files")
      // open pending files
      var playableFileCount = 0
      if let openedFileCount = PlayerCore.activeOrNew.openURLs(urls) {
        playableFileCount += openedFileCount
      }
      if playableFileCount == 0 {
        Logger.log("Notifying user nothing was opened", level: .verbose)
        Utility.showAlert("nothing_to_open")
      }
    }
  }

  // MARK: - Accept dropped string and URL on Dock icon

  @objc
  func droppedText(_ pboard: NSPasteboard, userData:String, error: NSErrorPointer) {
    Logger.log("Text dropped on app's Dock icon", level: .verbose)
    if let url = pboard.string(forType: .string) {
      PlayerCore.active.openURLString(url)
    }
  }

  // MARK: - Dock menu

  func applicationDockMenu(_ sender: NSApplication) -> NSMenu? {
    return dockMenu
  }

  /// Remove all menu items in the given menu and any submenus.
  ///
  /// This method recursively descends through the entire tree of menu items removing all items.
  /// - Parameter menu: Menu to remove items from
  private func removeAllMenuItems(_ menu: NSMenu) {
    for item in menu.items {
      if item.hasSubmenu {
        removeAllMenuItems(item.submenu!)
      }
      menu.removeItem(item)
    }
  }

  // MARK: - URL Scheme

  @objc func handleURLEvent(event: NSAppleEventDescriptor, withReplyEvent replyEvent: NSAppleEventDescriptor) {
    openFileCalled = true
    guard let url = event.paramDescriptor(forKeyword: keyDirectObject)?.stringValue else { return }
    Logger.log("Handling URL event: \(url)")
    parsePendingURL(url)
  }

  /**
   Parses the pending iina:// url.
   - Parameter url: the pending URL.
   - Note:
   The iina:// URL scheme currently supports the following actions:

   __/open__
   - `url`: a url or string to open.
   - `new_window`: 0 or 1 (default) to indicate whether open the media in a new window.
   - `enqueue`: 0 (default) or 1 to indicate whether to add the media to the current playlist.
   - `full_screen`: 0 (default) or 1 to indicate whether open the media and enter fullscreen.
   - `pip`: 0 (default) or 1 to indicate whether open the media and enter pip.
   - `mpv_*`: additional mpv options to be passed. e.g. `mpv_volume=20`.
     Options starting with `no-` are not supported.
   */
  private func parsePendingURL(_ url: String) {
    Logger.log("Parsing URL \(url.pii)")
    guard let parsed = URLComponents(string: url) else {
      Logger.log("Cannot parse URL using URLComponents", level: .warning)
      return
    }
    
    if parsed.scheme != "iina" {
      // try to open the URL directly
      PlayerCore.activeOrNewForMenuAction(isAlternative: false).openURLString(url)
      return
    }
    
    // handle url scheme
    guard let host = parsed.host else { return }

    if host == "open" || host == "weblink" {
      // open a file or link
      guard let queries = parsed.queryItems else { return }
      let queryDict = [String: String](uniqueKeysWithValues: queries.map { ($0.name, $0.value ?? "") })

      // url
      guard let urlValue = queryDict["url"], !urlValue.isEmpty else {
        Logger.log("Cannot find parameter \"url\", stopped")
        return
      }

      // new_window
      let player: PlayerCore
      if let newWindowValue = queryDict["new_window"], newWindowValue == "1" {
        player = PlayerCore.newPlayerCore
      } else {
        player = PlayerCore.activeOrNewForMenuAction(isAlternative: false)
      }

      // enqueue
      if let enqueueValue = queryDict["enqueue"], enqueueValue == "1", !PlayerCore.lastActive.info.playlist.isEmpty {
        PlayerCore.lastActive.addToPlaylist(urlValue)
        PlayerCore.lastActive.sendOSD(.addToPlaylist(1))
      } else {
        player.openURLString(urlValue)
      }

      // presentation options
      if let fsValue = queryDict["full_screen"], fsValue == "1" {
        // full_screeen
        player.mpv.setFlag(MPVOption.Window.fullscreen, true)
      } else if let pipValue = queryDict["pip"], pipValue == "1" {
        // pip
        if #available(macOS 10.12, *) {
          player.windowController.enterPIP()
        }
      }

      // mpv options
      for query in queries {
        if query.name.hasPrefix("mpv_") {
          let mpvOptionName = String(query.name.dropFirst(4))
          guard let mpvOptionValue = query.value else { continue }
          Logger.log("Setting \(mpvOptionName) to \(mpvOptionValue)")
          player.mpv.setString(mpvOptionName, mpvOptionValue)
        }
      }

      Logger.log("Finished URL scheme handling")
    }
  }

  // MARK: - Menu actions

  @IBAction func openFile(_ sender: AnyObject) {
    Logger.log("Menu - Open File")
    showOpenFileWindow(isAlternativeAction: sender.tag == AlternativeMenuItemTag)
  }

  @IBAction func openURL(_ sender: AnyObject) {
    Logger.log("Menu - Open URL")
    showOpenURLWindow(isAlternativeAction: sender.tag == AlternativeMenuItemTag)
  }

  /// Only used if `Preference.Key.enableCmdN` is set to `true`
  @IBAction func menuNewWindow(_ sender: Any) {
    showWelcomeWindow()
  }

  @IBAction func menuOpenScreenshotFolder(_ sender: NSMenuItem) {
    let screenshotPath = Preference.string(for: .screenshotFolder)!
    let absoluteScreenshotPath = NSString(string: screenshotPath).expandingTildeInPath
    let url = URL(fileURLWithPath: absoluteScreenshotPath, isDirectory: true)
      NSWorkspace.shared.open(url)
  }

  @IBAction func menuSelectAudioDevice(_ sender: NSMenuItem) {
    if let name = sender.representedObject as? String {
      PlayerCore.active.setAudioDevice(name)
    }
  }

  @IBAction func showPreferencesWindow(_ sender: AnyObject) {
    Logger.log("Opening Preferences window", level: .verbose)
    preferenceWindowController.openWindow(self)
  }

  @IBAction func showVideoFilterWindow(_ sender: AnyObject) {
    Logger.log("Opening Video Filter window", level: .verbose)
    vfWindow.openWindow(self)
  }

  @IBAction func showAudioFilterWindow(_ sender: AnyObject) {
    Logger.log("Opening Audio Filter window", level: .verbose)
    afWindow.openWindow(self)
  }

  @IBAction func showAboutWindow(_ sender: AnyObject) {
    Logger.log("Opening About window", level: .verbose)
    aboutWindow.openWindow(self)
  }

  @IBAction func showHistoryWindow(_ sender: AnyObject) {
    Logger.log("Opening History window", level: .verbose)
    historyWindow.openWindow(self)
  }

  @IBAction func showLogWindow(_ sender: AnyObject) {
    Logger.log("Opening Log window", level: .verbose)
    logWindow.openWindow(self)
  }

  @IBAction func showHighlights(_ sender: AnyObject) {
    guideWindow.show(pages: [.highlights])
  }

  @IBAction func helpAction(_ sender: AnyObject) {
    NSWorkspace.shared.open(URL(string: AppData.wikiLink)!)
  }

  @IBAction func githubAction(_ sender: AnyObject) {
    NSWorkspace.shared.open(URL(string: AppData.githubLink)!)
  }

  @IBAction func websiteAction(_ sender: AnyObject) {
    NSWorkspace.shared.open(URL(string: AppData.websiteLink)!)
  }

  private func registerUserDefaultValues() {
    UserDefaults.standard.register(defaults: [String: Any](uniqueKeysWithValues: Preference.defaultPreference.map { ($0.0.rawValue, $0.1) }))
  }

  // MARK: - FFmpeg version parsing

  /// Extracts the major version number from the given FFmpeg encoded version number.
  ///
  /// This is a Swift implementation of the FFmpeg macro `AV_VERSION_MAJOR`.
  /// - Parameter version: Encoded version number in FFmpeg proprietary format.
  /// - Returns: The major version number
  private static func avVersionMajor(_ version: UInt32) -> UInt32 {
    version >> 16
  }

  /// Extracts the minor version number from the given FFmpeg encoded version number.
  ///
  /// This is a Swift implementation of the FFmpeg macro `AV_VERSION_MINOR`.
  /// - Parameter version: Encoded version number in FFmpeg proprietary format.
  /// - Returns: The minor version number
  private static func avVersionMinor(_ version: UInt32) -> UInt32 {
    (version & 0x00FF00) >> 8
  }

  /// Extracts the micro version number from the given FFmpeg encoded version number.
  ///
  /// This is a Swift implementation of the FFmpeg macro `AV_VERSION_MICRO`.
  /// - Parameter version: Encoded version number in FFmpeg proprietary format.
  /// - Returns: The micro version number
  private static func avVersionMicro(_ version: UInt32) -> UInt32 {
    version & 0xFF
  }

  /// Forms a string representation from the given FFmpeg encoded version number.
  ///
  /// FFmpeg returns the version number of its libraries encoded into an unsigned integer. The FFmpeg source
  /// `libavutil/version.h` describes FFmpeg's versioning scheme and provides C macros for operating on encoded
  /// version numbers. Since the macros can't be used in Swift code we've had to code equivalent functions in Swift.
  /// - Parameter version: Encoded version number in FFmpeg proprietary format.
  /// - Returns: A string containing the version number.
  private static func versionAsString(_ version: UInt32) -> String {
    let major = AppDelegate.avVersionMajor(version)
    let minor = AppDelegate.avVersionMinor(version)
    let micro = AppDelegate.avVersionMicro(version)
    return "\(major).\(minor).\(micro)"
  }

  // MARK: - Recent Documents

  /// Empties the recent documents list for the application.
  ///
  /// This is part of a workaround for macOS Sonoma clearing the list of recent documents. See the method
  /// `restoreRecentDocuments` and the issue [#4688](https://github.com/iina/iina/issues/4688) for more
  /// information..
  /// - Parameter sender: The object that initiated the clearing of the recent documents.
  @IBAction
  func clearRecentDocuments(_ sender: Any?) {
    HistoryController.shared.clearRecentDocuments(sender)
  }

}


struct CommandLineStatus {
  var isCommandLine = false
  var isStdin = false
  var openSeparateWindows = false
  var enterMusicMode = false
  var enterPIP = false
  var mpvArguments: [(String, String)] = []
  var iinaArguments: [(String, String)] = []
  var filenames: [String] = []

  mutating func parseArguments(_ args: [String]) {
    mpvArguments.removeAll()
    iinaArguments.removeAll()
    for arg in args {
      let splitted = arg.dropFirst(2).split(separator: "=", maxSplits: 1)
      let name = String(splitted[0])
      if (name.hasPrefix("mpv-")) {
        // mpv args
        let strippedName = String(name.dropFirst(4))
        if strippedName == "-" {
          isStdin = true
        } else {
          let argPair: (String, String)
          if splitted.count <= 1 {
            argPair = (strippedName, "yes")
          } else {
            argPair = (strippedName, String(splitted[1]))
          }
          mpvArguments.append(argPair)
        }
      } else {
        // other args
        if splitted.count <= 1 {
          iinaArguments.append((name, "yes"))
        } else {
          iinaArguments.append((name, String(splitted[1])))
        }
        if name == "stdin" {
          isStdin = true
        }
        if name == "separate-windows" {
          openSeparateWindows = true
        }
        if name == "music-mode" {
          enterMusicMode = true
        }
        if name == "pip" {
          enterPIP = true
        }
      }
    }
  }

  func applyMPVArguments(to playerCore: PlayerCore) {
    Logger.log("Setting mpv properties from arguments: \(mpvArguments)")
    for argPair in mpvArguments {
      if argPair.0 == "shuffle" && argPair.1 == "yes" {
        // Special handling for this one
        Logger.log("Found \"shuffle\" request in command-line args. Adding mpv hook to shuffle playlist")
        playerCore.addShufflePlaylistHook()
        continue
      }
      playerCore.mpv.setString(argPair.0, argPair.1)
    }
  }
}

@available(macOS 10.13, *)
class RemoteCommandController {
  static let remoteCommand = MPRemoteCommandCenter.shared()

  static var useSystemMediaControl: Bool = Preference.bool(for: .useMediaKeys)

  static func setup() {
    remoteCommand.playCommand.addTarget { _ in
      PlayerCore.lastActive.resume()
      return .success
    }
    remoteCommand.pauseCommand.addTarget { _ in
      PlayerCore.lastActive.pause()
      return .success
    }
    remoteCommand.togglePlayPauseCommand.addTarget { _ in
      PlayerCore.lastActive.togglePause()
      return .success
    }
    remoteCommand.stopCommand.addTarget { _ in
      PlayerCore.lastActive.stop()
      return .success
    }
    remoteCommand.nextTrackCommand.addTarget { _ in
      PlayerCore.lastActive.navigateInPlaylist(nextMedia: true)
      return .success
    }
    remoteCommand.previousTrackCommand.addTarget { _ in
      PlayerCore.lastActive.navigateInPlaylist(nextMedia: false)
      return .success
    }
    remoteCommand.changeRepeatModeCommand.addTarget { _ in
      PlayerCore.lastActive.nextLoopMode()
      return .success
    }
    remoteCommand.changeShuffleModeCommand.isEnabled = false
    // remoteCommand.changeShuffleModeCommand.addTarget {})
    remoteCommand.changePlaybackRateCommand.supportedPlaybackRates = [0.5, 1, 1.5, 2]
    remoteCommand.changePlaybackRateCommand.addTarget { event in
      PlayerCore.lastActive.setSpeed(Double((event as! MPChangePlaybackRateCommandEvent).playbackRate))
      return .success
    }
    remoteCommand.skipForwardCommand.preferredIntervals = [15]
    remoteCommand.skipForwardCommand.addTarget { event in
      PlayerCore.lastActive.seek(relativeSecond: (event as! MPSkipIntervalCommandEvent).interval, option: .defaultValue)
      return .success
    }
    remoteCommand.skipBackwardCommand.preferredIntervals = [15]
    remoteCommand.skipBackwardCommand.addTarget { event in
      PlayerCore.lastActive.seek(relativeSecond: -(event as! MPSkipIntervalCommandEvent).interval, option: .defaultValue)
      return .success
    }
    remoteCommand.changePlaybackPositionCommand.addTarget { event in
      PlayerCore.lastActive.seek(absoluteSecond: (event as! MPChangePlaybackPositionCommandEvent).positionTime)
      return .success
    }
  }

  static func disableAllCommands() {
    remoteCommand.playCommand.removeTarget(nil)
    remoteCommand.pauseCommand.removeTarget(nil)
    remoteCommand.togglePlayPauseCommand.removeTarget(nil)
    remoteCommand.stopCommand.removeTarget(nil)
    remoteCommand.nextTrackCommand.removeTarget(nil)
    remoteCommand.previousTrackCommand.removeTarget(nil)
    remoteCommand.changeRepeatModeCommand.removeTarget(nil)
    remoteCommand.changeShuffleModeCommand.removeTarget(nil)
    remoteCommand.changePlaybackRateCommand.removeTarget(nil)
    remoteCommand.skipForwardCommand.removeTarget(nil)
    remoteCommand.skipBackwardCommand.removeTarget(nil)
    remoteCommand.changePlaybackPositionCommand.removeTarget(nil)
  }
}<|MERGE_RESOLUTION|>--- conflicted
+++ resolved
@@ -24,11 +24,6 @@
   /// The `AppDelegate` singleton object.
   static var shared: AppDelegate { NSApp.delegate as! AppDelegate }
 
-<<<<<<< HEAD
-=======
-  /** Whether performed some basic initialization, like bind menu items. */
-  var isReady = false
->>>>>>> 83b6725c
   /**
    Becomes true once `application(_:openFile:)` or `droppedText()` is called.
    Mainly used to distinguish normal launches from others triggered by drag-and-dropping files.
@@ -72,23 +67,11 @@
   lazy var guideWindow: GuideWindowController = GuideWindowController()
   lazy var logWindow: LogWindowController = LogWindowController()
 
-<<<<<<< HEAD
   lazy var vfWindow: FilterWindowController = FilterWindowController(filterType: MPVProperty.vf,
                                                                      autosaveName: WindowAutosaveName.videoFilter.string)
 
   lazy var afWindow: FilterWindowController = FilterWindowController(filterType: MPVProperty.af,
                                                                      autosaveName: WindowAutosaveName.audioFilter.string)
-=======
-  lazy var vfWindow: FilterWindowController = {
-    let w = FilterWindowController(filterType: MPVProperty.vf, autosaveName: Constants.WindowAutosaveName.videoFilters)
-    return w
-  }()
-
-  lazy var afWindow: FilterWindowController = {
-    let w = FilterWindowController(filterType: MPVProperty.af, autosaveName: Constants.WindowAutosaveName.audioFilters)
-    return w
-  }()
->>>>>>> 83b6725c
 
   lazy var preferenceWindowController: PreferenceWindowController = {
     var list: [NSViewController & PreferenceWindowEmbeddable] = [
@@ -267,17 +250,6 @@
     // register for url event
     NSAppleEventManager.shared().setEventHandler(self, andSelector: #selector(self.handleURLEvent(event:withReplyEvent:)), forEventClass: AEEventClass(kInternetEventClass), andEventID: AEEventID(kAEGetURL))
 
-<<<<<<< HEAD
-=======
-    // Check for legacy pref entries and migrate them to their modern equivalents
-    LegacyMigration.shared.migrateLegacyPreferences()
-
-    // guide window
-    if FirstRunManager.isFirstRun(for: .init("firstLaunchAfter\(version)")) {
-      guideWindow.show(pages: [.highlights])
-    }
-
->>>>>>> 83b6725c
     // Hide Window > "Enter Full Screen" menu item, because this is already present in the Video menu
     UserDefaults.standard.set(false, forKey: "NSFullScreenMenuItemEverywhere")
 
@@ -361,22 +333,16 @@
     }
 
     JavascriptPlugin.loadGlobalInstances()
-<<<<<<< HEAD
     menuController.updatePluginMenu()
     menuController.refreshBuiltInMenuItemBindings()
-=======
-
-    let mpv = PlayerCore.active.mpv!
-    Logger.log("Using \(mpv.mpvVersion) and libass \(mpv.libassVersion)")
-    Logger.log("Configuration when building mpv: \(mpv.getString(MPVProperty.mpvConfiguration)!)", level: .verbose)
->>>>>>> 83b6725c
 
     // Register to restore for successive launches. Set status to currently running so that it isn't restored immediately by the next launch
     UserDefaults.standard.setValue(Preference.UIState.LaunchStatus.stillRunning.rawValue, forKey: Preference.UIState.launchName)
     UserDefaults.standard.addObserver(self, forKeyPath: Preference.UIState.launchName, options: .new, context: nil)
 
-    let activePlayer = PlayerCore.active  // Load the first PlayerCore
-    Logger.log("Using \(activePlayer.mpv.mpvVersion!)")
+    let mpv = PlayerCore.active.mpv!
+    Logger.log("Using \(mpv.mpvVersion!) and libass \(mpv.libassVersion)")
+    Logger.log("Configuration when building mpv: \(mpv.getString(MPVProperty.mpvConfiguration)!)", level: .verbose)
 
     // Restore window state *before* hooking up the listener which saves state.
     let restoredSomething = restoreWindowsFromPreviousLaunch()
@@ -478,13 +444,9 @@
     NSApplication.shared.servicesProvider = self
   }
 
-<<<<<<< HEAD
   func applicationShouldAutomaticallyLocalizeKeyEquivalents(_ application: NSApplication) -> Bool {
     // Do not re-map keyboard shortcuts based on keyboard position in different locales
     return false
-=======
-    AppDelegate.shared.menuController?.updatePluginMenu()
->>>>>>> 83b6725c
   }
 
   func applicationDidBecomeActive(_ notfication: Notification) {
