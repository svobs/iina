--- conflicted
+++ resolved
@@ -504,11 +504,8 @@
 
     // if installing a plugin package
     if let pluginPackageURL = urls.first(where: { $0.pathExtension == "iinaplgz" }) {
-<<<<<<< HEAD
       Logger.log("Opening plugin URL: \(pluginPackageURL.absoluteString.pii.quoted)")
       showPreferencesWindow(self)
-=======
->>>>>>> 0c5825e1
       preferenceWindowController.performAction(.installPlugin(url: pluginPackageURL))
       return
     }
