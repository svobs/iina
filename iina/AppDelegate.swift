//
//  AppDelegate.swift
//  iina
//
//  Created by lhc on 8/7/16.
//  Copyright © 2016 lhc. All rights reserved.
//

import Cocoa
import MediaPlayer
import Sparkle

let IINA_ENABLE_PLUGIN_SYSTEM = Preference.bool(for: .iinaEnablePluginSystem)

/** Tags for "Open File/URL" menu item when "Always open file in new windows" is off. Vice versa. */
fileprivate let NormalMenuItemTag = 0
/** Tags for "Open File/URL in New Window" when "Always open URL" when "Open file in new windows" is off. Vice versa. */
fileprivate let AlternativeMenuItemTag = 1


@NSApplicationMain
class AppDelegate: NSObject, NSApplicationDelegate, SPUUpdaterDelegate {

  /// The `AppDelegate` singleton object.
  static var shared: AppDelegate { NSApp.delegate as! AppDelegate }

  /**
   Becomes true once `application(_:openFile:)` or `droppedText()` is called.
   Mainly used to distinguish normal launches from others triggered by drag-and-dropping files.
   */
  var openFileCalled = false
  var shouldIgnoreOpenFile = false

  var isShowingOpenFileWindow = false

  private var commandLineStatus = CommandLineStatus()

  private(set) var isTerminating = false

  private var lastClosedWindowName: String = ""

  private var observers: [NSObjectProtocol] = []
  var observedPrefKeys: [Preference.Key] = [
    .logLevel,
    .enableLogging,
    .enableAdvancedSettings,
    .enableCmdN,
    .resumeLastPosition,
//    .hideWindowsWhenInactive, // TODO: #1, see below
  ]

  /// Longest time to wait for asynchronous shutdown tasks to finish before giving up on waiting and proceeding with termination.
  ///
  /// Ten seconds was chosen to provide plenty of time for termination and yet not be long enough that users start thinking they will
  /// need to force quit IINA. As termination may involve logging out of an online subtitles provider it can take a while to complete if
  /// the provider is slow to respond to the logout request.
  private let terminationTimeout: TimeInterval = 10

  // Windows

  lazy var initialWindow: InitialWindowController = InitialWindowController()
  lazy var openURLWindow: OpenURLWindowController = OpenURLWindowController()
  lazy var aboutWindow: AboutWindowController = AboutWindowController()
  lazy var fontPicker: FontPickerWindowController = FontPickerWindowController()
  lazy var inspector: InspectorWindowController = InspectorWindowController()
  lazy var historyWindow: HistoryWindowController = HistoryWindowController()
  lazy var guideWindow: GuideWindowController = GuideWindowController()
  lazy var logWindow: LogWindowController = LogWindowController()

  lazy var vfWindow: FilterWindowController = FilterWindowController(filterType: MPVProperty.vf,
                                                                     autosaveName: WindowAutosaveName.videoFilter.string)

  lazy var afWindow: FilterWindowController = FilterWindowController(filterType: MPVProperty.af,
                                                                     autosaveName: WindowAutosaveName.audioFilter.string)

  lazy var preferenceWindowController: PreferenceWindowController = {
    var list: [NSViewController & PreferenceWindowEmbeddable] = [
      PrefGeneralViewController(),
      PrefUIViewController(),
      PrefDataViewController(),
      PrefCodecViewController(),
      PrefSubViewController(),
      PrefNetworkViewController(),
      PrefControlViewController(),
      PrefKeyBindingViewController(),
      PrefAdvancedViewController(),
      // PrefPluginViewController(),
      PrefUtilsViewController(),
    ]

    if IINA_ENABLE_PLUGIN_SYSTEM {
      list.insert(PrefPluginViewController(), at: 8)
    }
    return PreferenceWindowController(viewControllers: list)
  }()

  // MARK: Other components

  // Need to store these somewhere which isn't only inside a struct.
  // Swift doesn't seem to count them as strong references
  private let bindingTableStateManger: BindingTableStateManager = BindingTableState.manager
  private let confTableStateManager: ConfTableStateManager = ConfTableState.manager

  /// Whether the shutdown sequence timed out.
  private var timedOut = false

  @IBOutlet var menuController: MenuController!

  @IBOutlet weak var dockMenu: NSMenu!

  override func observeValue(forKeyPath keyPath: String?, of object: Any?, change: [NSKeyValueChangeKey : Any]?, context: UnsafeMutableRawPointer?) {
    guard let keyPath = keyPath, let change = change else { return }

    if keyPath == Preference.UIState.launchName {
      if let newLaunchStatus = change[.newKey] as? Int {
        guard !isTerminating else { return }
        guard newLaunchStatus != 0 else { return }
        Logger.log("Detected change to this instance's status pref (\(keyPath.quoted)). Probably a newer instance of IINA has started and is attempting to restore")
        Logger.log("Changing launch status back to 'stillRunning' so the other launch will skip this instance.")
        UserDefaults.standard.setValue(Preference.UIState.LaunchStatus.stillRunning.rawValue, forKey: keyPath)
        NotificationCenter.default.post(Notification(name: .savedWindowStateDidChange, object: self))
      }
      return
    }

    switch keyPath {
    case PK.enableAdvancedSettings.rawValue, PK.enableLogging.rawValue, PK.logLevel.rawValue:
      Logger.updateEnablement()
      // depends on advanced being enabled:
      menuController.refreshCmdNStatus()
      menuController.refreshBuiltInMenuItemBindings()

    case PK.enableCmdN.rawValue:
      menuController.refreshCmdNStatus()
      menuController.refreshBuiltInMenuItemBindings()
      break

    case PK.resumeLastPosition.rawValue:
      HistoryController.shared.queue.async {
        HistoryController.shared.log.verbose("Reloading playback history in response to change for 'resumeLastPosition'.")
        HistoryController.shared.reloadAll()
      }

      // TODO: #1, see above
//    case PK.hideWindowsWhenInactive.rawValue:
//      if let newValue = change[.newKey] as? Bool {
//        for window in NSApp.windows {
//          guard window as? PlayerWindow == nil else { continue }
//          window.hidesOnDeactivate = newValue
//        }
//      }

    default:
      break
    }
  }

  // MARK: - Logs

  /// Log details about when and from what sources IINA was built.
  ///
  /// For developers that take a development build to other machines for testing it is useful to log information that can be used to
  /// distinguish between development builds.
  ///
  /// In support of this the build populated `Info.plist` with keys giving:
  /// - The build date
  /// - The git branch
  /// - The git commit
  private func logBuildDetails() {
    guard let date = InfoDictionary.shared.buildDate,
          let sdk = InfoDictionary.shared.buildSDK,
          let xcode = InfoDictionary.shared.buildXcode else { return }
    let toString = DateFormatter()
    toString.dateStyle = .medium
    toString.timeStyle = .medium
    // Always use the en_US locale for dates in the log file.
    toString.locale = Locale(identifier: "en_US")
    Logger.log("Built using Xcode \(xcode) and macOS SDK \(sdk) on \(toString.string(from: date))")
    guard let branch = InfoDictionary.shared.buildBranch,
          let commit = InfoDictionary.shared.buildCommit else { return }
    Logger.log("From branch \(branch), commit \(commit)")
  }

  /// Log details about the Mac IINA is running on.
  ///
  /// Certain IINA capabilities, such as hardware acceleration, are contingent upon aspects of the Mac IINA is running on. If available,
  /// this method will log:
  /// - macOS version
  /// - model identifier of the Mac
  /// - kind of processor
  private func logPlatformDetails() {
    Logger.log("Running under macOS \(ProcessInfo.processInfo.operatingSystemVersionString)")
    guard let cpu = Sysctl.shared.machineCpuBrandString, let model = Sysctl.shared.hwModel else { return }
    Logger.log("On a \(model) with an \(cpu) processor")
  }

  // MARK: - SPUUpdaterDelegate
  @IBOutlet var updaterController: SPUStandardUpdaterController!

  func feedURLString(for updater: SPUUpdater) -> String? {
    return Preference.bool(for: .receiveBetaUpdate) ? AppData.appcastBetaLink : AppData.appcastLink
  }

  // MARK: - App Delegate

  func applicationWillFinishLaunching(_ notification: Notification) {
    // Must setup preferences before logging so log level is set correctly.
    registerUserDefaultValues()

    Logger.initLogging()
    // Start the log file by logging the version of IINA producing the log file.
    Logger.log(InfoDictionary.shared.printableBuildInfo)

    // The copyright is used in the Finder "Get Info" window which is a narrow window so the
    // copyright consists of multiple lines.
    let copyright = InfoDictionary.shared.copyright
    copyright.enumerateLines { line, _ in
      Logger.log(line)
    }

    // Useful to know the versions of significant dependencies that are being used so log that
    // information as well when it can be obtained.

    // The version of mpv is not logged at this point because mpv does not provide a static
    // method that returns the version. To obtain version related information you must
    // construct a mpv object, which has side effects. So the mpv version is logged in
    // applicationDidFinishLaunching to preserve the existing order of initialization.

    Logger.log("FFmpeg \(String(cString: av_version_info()))")
    // FFmpeg libraries and their versions in alphabetical order.
    let libraries: [(name: String, version: UInt32)] = [("libavcodec", avcodec_version()), ("libavformat", avformat_version()), ("libavutil", avutil_version()), ("libswscale", swscale_version())]
    for library in libraries {
      // The version of FFmpeg libraries is encoded into an unsigned integer in a proprietary
      // format which needs to be decoded into a string for display.
      Logger.log("  \(library.name) \(AppDelegate.versionAsString(library.version))")
    }
    logBuildDetails()
    logPlatformDetails()

    Logger.log("App will launch. LaunchID: \(Preference.UIState.launchID)")

<<<<<<< HEAD
    for key in self.observedPrefKeys {
      UserDefaults.standard.addObserver(self, forKeyPath: key.rawValue, options: .new, context: nil)
    }
=======
    // Start asynchronously gathering and caching information about the hardware decoding
    // capabilities of this Mac.
    HardwareDecodeCapabilities.shared.checkCapabilities()

    // Workaround macOS Sonoma clearing the recent documents list when the IINA code is not signed
    // with IINA's certificate as is the case for developer and nightly builds.
    restoreRecentDocuments()
>>>>>>> 5c39b7d6

    // Check for legacy pref entries and migrate them to their modern equivalents.
    // Must do this before setting defaults so that checking for existing entries doesn't result in false positives
    LegacyMigration.migrateLegacyPreferences()

    // Call this *before* registering for url events, to guarantee that menu is init'd
    confTableStateManager.startUp()

    HistoryController.shared.start()
    
    // register for url event
    NSAppleEventManager.shared().setEventHandler(self, andSelector: #selector(self.handleURLEvent(event:withReplyEvent:)), forEventClass: AEEventClass(kInternetEventClass), andEventID: AEEventID(kAEGetURL))

    // Hide Window > "Enter Full Screen" menu item, because this is already present in the Video menu
    UserDefaults.standard.set(false, forKey: "NSFullScreenMenuItemEverywhere")

    // handle command line arguments
    let arguments = ProcessInfo.processInfo.arguments.dropFirst()
    if !arguments.isEmpty {
      parseCommandLine(arguments)
    }
  }

  // TODO: refactor to put this all in CommandLineStatus class
  private func parseCommandLine(_ args: ArraySlice<String>) {
    var iinaArgs: [String] = []
    var iinaArgFilenames: [String] = []
    var dropNextArg = false

    Logger.log("Command-line arguments \("\(args)".pii)")
    for arg in args {
      if dropNextArg {
        dropNextArg = false
        continue
      }
      if arg.first == "-" {
        let indexAfterDash = arg.index(after: arg.startIndex)
        if indexAfterDash == arg.endIndex {
          // single '-'
          commandLineStatus.isStdin = true
        } else if arg[indexAfterDash] == "-" {
          // args starting with --
          iinaArgs.append(arg)
        } else {
          // args starting with -
          dropNextArg = true
        }
      } else {
        // assume args starting with nothing is a filename
        iinaArgFilenames.append(arg)
      }
    }

    commandLineStatus.parseArguments(iinaArgs)
    Logger.log("Filenames from args: \(iinaArgFilenames)")
    Logger.log("Derived mpv properties from args: \(commandLineStatus.mpvArguments)")

    print(InfoDictionary.shared.printableBuildInfo)

    guard !iinaArgFilenames.isEmpty || commandLineStatus.isStdin else {
      print("This binary is not intended for being used as a command line tool. Please use the bundled iina-cli.")
      print("Please ignore this message if you are running in a debug environment.")
      return
    }

    shouldIgnoreOpenFile = true
    commandLineStatus.isCommandLine = true
    commandLineStatus.filenames = iinaArgFilenames
  }

  deinit {
    ObjcUtils.silenced {
      for key in self.observedPrefKeys {
        UserDefaults.standard.removeObserver(self, forKeyPath: key.rawValue)
      }
    }
  }

  func applicationDidFinishLaunching(_ aNotification: Notification) {
    Logger.log("App launched")

    menuController.bindMenuItems()
    // FIXME: this actually causes a window to open in the background. Should wait until intending to show it
    // show alpha in color panels
    NSColorPanel.shared.showsAlpha = true

    // see https://sparkle-project.org/documentation/api-reference/Classes/SPUUpdater.html#/c:objc(cs)SPUUpdater(im)clearFeedURLFromUserDefaults
    updaterController.updater.clearFeedURLFromUserDefaults()

    // other initializations at App level
    if #available(macOS 10.12.2, *) {
      NSApp.isAutomaticCustomizeTouchBarMenuItemEnabled = false
      NSWindow.allowsAutomaticWindowTabbing = false
    }

    JavascriptPlugin.loadGlobalInstances()
    menuController.updatePluginMenu()
    menuController.refreshBuiltInMenuItemBindings()

    // Register to restore for successive launches. Set status to currently running so that it isn't restored immediately by the next launch
    UserDefaults.standard.setValue(Preference.UIState.LaunchStatus.stillRunning.rawValue, forKey: Preference.UIState.launchName)
    UserDefaults.standard.addObserver(self, forKeyPath: Preference.UIState.launchName, options: .new, context: nil)

    let mpv = PlayerCore.active.mpv!
    Logger.log("Using \(mpv.mpvVersion!) and libass \(mpv.libassVersion)")
    Logger.log("Configuration when building mpv: \(mpv.getString(MPVProperty.mpvConfiguration)!)", level: .verbose)

    // Restore window state *before* hooking up the listener which saves state.
    let restoredSomething = restoreWindowsFromPreviousLaunch()

    if commandLineStatus.isCommandLine {
      // (Option A) Launch from command line.
      startFromCommandLine()
    } else {
      if !restoredSomething && !openFileCalled {
        // (Option B) Launch app (standalone), but no windows to restore.
        // Fall back to default action:
        doLaunchOrReopenAction()
      }
      /// Else: (Option C) Launch app from UI via file open (`openFileCalled==true`)
    }

    if !restoredSomething {
      finishLaunching()
    }
  }

  private func startFromCommandLine() {
    var lastPlayerCore: PlayerCore? = nil
    let getNewPlayerCore = { [self] () -> PlayerCore in
      let pc = PlayerCore.newPlayerCore
      commandLineStatus.applyMPVArguments(to: pc)
      lastPlayerCore = pc
      return pc
    }
    if commandLineStatus.isStdin {
      getNewPlayerCore().openURLString("-")
    } else {
      let validFileURLs: [URL] = commandLineStatus.filenames.compactMap { filename in
        if Regex.url.matches(filename) {
          return URL(string: filename.addingPercentEncoding(withAllowedCharacters: .urlAllowed) ?? filename)
        } else {
          return FileManager.default.fileExists(atPath: filename) ? URL(fileURLWithPath: filename) : nil
        }
      }
      if commandLineStatus.openSeparateWindows {
        validFileURLs.forEach { url in
          getNewPlayerCore().openURL(url)
        }
      } else {
        getNewPlayerCore().openURLs(validFileURLs)
      }
    }

    if let pc = lastPlayerCore {
      if commandLineStatus.enterMusicMode {
        Logger.log("Entering music mode as specified via command line", level: .verbose)
        if commandLineStatus.enterPIP {
          // PiP is not supported in music mode. Combining these options is not permitted and is
          // rejected by iina-cli. The IINA executable must have been invoked directly with
          // arguments.
          Logger.log("Cannot specify both --music-mode and --pip", level: .error)
          // Command line usage error.
          exit(EX_USAGE)
        }
        pc.enterMusicMode()
      } else if #available(macOS 10.12, *), commandLineStatus.enterPIP {
        Logger.log("Entering PIP as specified via command line", level: .verbose)
        pc.windowController.enterPIP()
      }
    }
  }

  private func finishLaunching() {
    Logger.log("Adding window observers")

    // The "action on last window closed" action will vary slightly depending on which type of window was closed.
    // Here we add a listener which fires when *any* window is closed, in order to handle that logic all in one place.
    observers.append(NotificationCenter.default.addObserver(forName: NSWindow.willCloseNotification, object: nil,
                                                            queue: .main, using: self.windowWillClose))

    if Preference.UIState.isSaveEnabled {
      // Save ordered list of open windows each time the order of windows changed.
      observers.append(NotificationCenter.default.addObserver(forName: NSWindow.didBecomeMainNotification, object: nil,
                                                              queue: .main, using: self.windowDidBecomeMain))

      observers.append(NotificationCenter.default.addObserver(forName: NSWindow.willBeginSheetNotification, object: nil,
                                                              queue: .main, using: self.windowWillBeginSheet))

      observers.append(NotificationCenter.default.addObserver(forName: NSWindow.didEndSheetNotification, object: nil,
                                                              queue: .main, using: self.windowDidEndSheet))

      observers.append(NotificationCenter.default.addObserver(forName: NSWindow.didMiniaturizeNotification, object: nil,
                                                              queue: .main, using: self.windowDidMiniaturize))

      observers.append(NotificationCenter.default.addObserver(forName: NSWindow.didDeminiaturizeNotification, object: nil,
                                                              queue: .main, using: self.windowDidDeminiaturize))

    } else {
      // TODO: remove existing state...somewhere
      Logger.log("Note: UI state saving is disabled")
    }

    if #available(macOS 10.13, *), RemoteCommandController.useSystemMediaControl {
      Logger.log("Setting up MediaPlayer integration")
      RemoteCommandController.setup()
      NowPlayingInfoManager.updateInfo(state: .unknown)
    }

    NSRunningApplication.current.activate(options: [.activateIgnoringOtherApps, .activateAllWindows])
    NSApplication.shared.servicesProvider = self
  }

  func applicationShouldAutomaticallyLocalizeKeyEquivalents(_ application: NSApplication) -> Bool {
    // Do not re-map keyboard shortcuts based on keyboard position in different locales
    return false
  }

  func applicationDidBecomeActive(_ notfication: Notification) {
    // When using custom window style, sometimes AppKit will remove their entries from the Window menu (e.g. when hiding the app).
    // Make sure to add them again if they are missing:
    for player in PlayerCoreManager.playerCores {
      if player.windowController.loaded && !player.isShutDown {
        player.windowController.updateTitle()
      }
    }
  }

  func applicationWillResignActive(_ notfication: Notification) {
  }

  // MARK: - Opening/restoring windows

  /// The notification provides no way to actually know which sheet is being added.
  /// So prior to opening the sheet, the caller must manually add it using `Preference.UIState.addOpenSheet`.
  private func windowWillBeginSheet(_ notification: Notification) {
    guard let window = notification.object as? NSWindow else { return }
    let activeWindowName = window.savedStateName
    guard !activeWindowName.isEmpty else { return }

    DispatchQueue.main.async { [self] in
      guard !isTerminating else {
        return
      }
      guard let sheetNames = Preference.UIState.openSheetsDict[activeWindowName] else { return }

      for sheetName in sheetNames {
        Logger.log("Sheet opened: \(sheetName.quoted)", level: .verbose)
        Preference.UIState.windowsOpen.insert(sheetName)
      }
      Preference.UIState.saveCurrentOpenWindowList()
    }
  }

  private func windowDidEndSheet(_ notification: Notification) {
    guard let window = notification.object as? NSWindow else { return }
    let activeWindowName = window.savedStateName
    guard !activeWindowName.isEmpty else { return }

    DispatchQueue.main.async { [self] in
      guard !isTerminating else {
        return
      }
      // NOTE: not sure how to identify which sheet will end. In the future this could cause problems
      // if we use a window with multiple sheets. But for now we can assume that there is only one sheet,
      // so that is the one being closed.
      guard let sheetNames = Preference.UIState.openSheetsDict[activeWindowName] else { return }
      Preference.UIState.removeOpenSheets(fromWindow: activeWindowName)

      for sheetName in sheetNames {
        Logger.log("Sheet closed: \(sheetName.quoted)", level: .verbose)
        Preference.UIState.windowsOpen.remove(sheetName)
      }

      Preference.UIState.saveCurrentOpenWindowList()
    }
  }

  // Saves an ordered list of current open windows (if configured) each time *any* window becomes the key window.
  private func windowDidBecomeMain(_ notification: Notification) {
    guard let window = notification.object as? NSWindow else { return }
    // Assume new key window is the active window. AppKit does not provide an API to notify when a window is opened,
    // so this notification will serve as a proxy, since a window which becomes active is by definition an open window.
    let activeWindowName = window.savedStateName
    guard !activeWindowName.isEmpty else { return }

    // Query for the list of open windows and save it.
    // Don't do this too soon, or their orderIndexes may not yet be up to date.
    DispatchQueue.main.async { [self] in
      // This notification can sometimes happen if the app had multiple windows at shutdown.
      // We will ignore it in this case, because this is exactly the case that we want to save!
      guard !isTerminating else {
        return
      }
      // This notification can also happen after windowDidClose notification,
      // so make sure this a window which is recognized.
      if Preference.UIState.windowsHidden.remove(activeWindowName) != nil {
        Logger.log("Hidden window become main; adding to open windows list: \(activeWindowName.quoted)", level: .verbose)
        Preference.UIState.windowsOpen.insert(activeWindowName)
      } else if Preference.UIState.windowsMinimized.remove(activeWindowName) != nil {
        Logger.log("Minimized window become main; adding to open windows list: \(activeWindowName.quoted)", level: .verbose)
        Preference.UIState.windowsOpen.insert(activeWindowName)
      } else {
        // Do not process. Another listener will handle it
        Logger.log("Window became main: \(activeWindowName.quoted)", level: .verbose)
        return
      }

      Preference.UIState.saveCurrentOpenWindowList()
    }
  }

  func windowDidMiniaturize(_ notification: Notification) {
    guard let window = notification.object as? NSWindow else { return }
    let savedStateName = window.savedStateName
    guard !savedStateName.isEmpty else { return }

    DispatchQueue.main.async { [self] in
      guard !isTerminating else {
        return
      }
      Logger.log("Window did minimize; adding to minimized windows list: \(savedStateName.quoted)", level: .verbose)
      Preference.UIState.windowsOpen.remove(savedStateName)
      Preference.UIState.windowsMinimized.insert(savedStateName)
      Preference.UIState.windowsHidden.remove(savedStateName)
      Preference.UIState.saveCurrentOpenWindowList()
    }
  }

  private func windowDidDeminiaturize(_ notification: Notification) {
    guard let window = notification.object as? NSWindow else { return }
    let savedStateName = window.savedStateName
    guard !savedStateName.isEmpty else { return }

    DispatchQueue.main.async { [self] in
      guard !isTerminating else {
        return
      }
      Logger.log("App window did deminiaturize; removing from minimized windows list: \(savedStateName.quoted)", level: .verbose)
      Preference.UIState.windowsOpen.insert(savedStateName)
      Preference.UIState.windowsMinimized.remove(savedStateName)
      Preference.UIState.windowsHidden.remove(savedStateName)
      Preference.UIState.saveCurrentOpenWindowList()
    }
  }

  private func doLaunchOrReopenAction() {
    let action: Preference.ActionAfterLaunch = Preference.enum(for: .actionAfterLaunch)
    Logger.log("Doing actionAfterLaunch: \(action)", level: .verbose)

    switch action {
    case .welcomeWindow:
      showWelcomeWindow()
    case .openPanel:
      showOpenFileWindow(isAlternativeAction: true)
    case .historyWindow:
      showHistoryWindow(self)
    case .none:
      break
    }
  }

  private func restoreWindowsFromPreviousLaunch() -> Bool {
    dispatchPrecondition(condition: .onQueue(.main))

    guard Preference.UIState.isRestoreEnabled else {
      Logger.log("Restore is disabled. Wll not restore windows")
      return false
    }

    if commandLineStatus.isCommandLine && !(Preference.bool(for: .enableAdvancedSettings) && Preference.bool(for: .enableRestoreUIStateForCmdLineLaunches)) {
      Logger.log("Restore is disabled for command-line launches. Wll not restore windows or save state for this launch")
      Preference.UIState.disableSaveAndRestoreUntilNextLaunch()
      return false
    }

    let pastLaunches: [Preference.UIState.LaunchState] = Preference.UIState.collectLaunchStateForRestore()
    Logger.log("Found \(pastLaunches.count) past launches to restore", level: .verbose)
    if pastLaunches.isEmpty {
      return false
    }

    let stopwatch = Utility.Stopwatch()

    let isRestoreApproved: Bool // false means delete restored state
    if Preference.bool(for: .isRestoreInProgress) {
      // If this flag is still set, the last restore probably failed. If it keeps failing, launch will be impossible.
      // Let user decide whether to try again or delete saved state.
      Logger.log("Looks like there was a previous restore which didn't complete (pref \(Preference.Key.isRestoreInProgress.rawValue) == true). Asking user whether to retry or skip")
      isRestoreApproved = Utility.quickAskPanel("restore_prev_error", useCustomButtons: true)
    } else if Preference.bool(for: .alwaysAskBeforeRestoreAtLaunch) {
      Logger.log("Prompting user whether to restore app state, per pref", level: .verbose)
      isRestoreApproved = Utility.quickAskPanel("restore_confirm", useCustomButtons: true)
    } else {
      isRestoreApproved = true
    }

    if !isRestoreApproved {
      // Clear out old state. It may have been causing errors, or user wants to start new
      Logger.log("User denied restore. Clearing all saved launch state.")
      Preference.UIState.clearAllSavedLaunchState()
      Preference.set(false, for: .isRestoreInProgress)
      return false
    }

    // If too much time has passed (in particular if user took a long time to respond to confirmation dialog), consider the data stale.
    // Due to 1s delay in chosen strategy for verifying whether other instances are running, try not to repeat it twice.
    // Users who are quick with their user interface device probably know what they are doing and will be impatient.
    let pastLaunchesCache = stopwatch.secElapsed > Constants.TimeInterval.pastLaunchResponseTimeout ? nil : pastLaunches
    let savedWindowsBackToFront = Preference.UIState.consolidateSavedWindowsFromPastLaunches(pastLaunches: pastLaunchesCache)

    guard !savedWindowsBackToFront.isEmpty else {
      Logger.log("Will not restore windows: stored window list empty")
      return false
    }

    if savedWindowsBackToFront.count == 1 {
      let onlyWindow = savedWindowsBackToFront[0].saveName

      if onlyWindow == WindowAutosaveName.inspector {
        // Do not restore this on its own
        Logger.log("Will not restore windows: only open window was Inspector", level: .verbose)
        return false
      }

      let action: Preference.ActionAfterLaunch = Preference.enum(for: .actionAfterLaunch)
      if (onlyWindow == WindowAutosaveName.welcome && action == .welcomeWindow)
          || (onlyWindow == WindowAutosaveName.openURL && action == .openPanel)
          || (onlyWindow == WindowAutosaveName.playbackHistory && action == .historyWindow) {
        Logger.log("Will not restore windows: the only open window was identical to launch action (\(action))",
                   level: .verbose)
        // Skip the prompts below because they are just unnecessary nagging
        return false
      }
    }

    Logger.log("Starting restore of \(savedWindowsBackToFront.count) windows", level: .verbose)
    Preference.set(true, for: .isRestoreInProgress)

    // Try to wait until all windows are ready so that we can show all of them at once.
    var wcsToRestore = Set<NSWindowController>()
    var wcsReady = Set<NSWindowController>()
    var isFinishedAddingWindows = false

    func finishRestoreIfReady() {
      guard isFinishedAddingWindows else { return }

      guard wcsReady.count == wcsToRestore.count else { return }

      Logger.log("All \(wcsToRestore.count) windows ready after \(stopwatch.secElapsedString); showing all", level: .verbose)
      for wc in wcsToRestore {
        wc.showWindow(self)
      }

      Logger.log("Done restoring windows", level: .verbose)
      Preference.set(false, for: .isRestoreInProgress)

      finishLaunching()
    }

    var observers: [NSObjectProtocol] = []
    observers.append(NotificationCenter.default.addObserver(forName: .windowIsReadyToShow, object: nil, queue: .main) { note in
      guard let window = note.object as? NSWindow else { return }
      guard let wc = window.windowController else {
        Logger.log("Restored window is ready, but no windowController for window: \(window.savedStateName.quoted)!", level: .error)
        return
      }
      wcsReady.insert(wc)

      Logger.log("Restored window is ready: \(window.savedStateName.quoted), progress: \(wcsReady.count)/\(isFinishedAddingWindows ? "\(wcsToRestore.count)" : "?")", level: .verbose)

      finishRestoreIfReady()
    })

    // Show windows one by one, starting at back and iterating to front:
    for savedWindow in savedWindowsBackToFront {
      Logger.log("Starting restore of window: \(savedWindow.saveName)\(savedWindow.isMinimized ? " (minimized)" : "")", level: .verbose)
      // Rebuild window maps as we go:
      if savedWindow.isMinimized {
        Preference.UIState.windowsMinimized.insert(savedWindow.saveName.string)
      } else {
        Preference.UIState.windowsOpen.insert(savedWindow.saveName.string)
      }

      let wc: NSWindowController
      switch savedWindow.saveName {
      case .playbackHistory:
        showHistoryWindow(self)
        wc = historyWindow
      case .welcome:
        showWelcomeWindow()
        wc = initialWindow
      case .preferences:
        showPreferencesWindow(self)
        wc = preferenceWindowController
      case .about:
        showAboutWindow(self)
        wc = aboutWindow
      case .openFile:
        // TODO: persist isAlternativeAction too
        showOpenFileWindow(isAlternativeAction: true)
        // No windowController for Open File window; will have to show it immediately
        // TODO: show with others
        continue
      case .openURL:
        // TODO: persist isAlternativeAction too
        showOpenURLWindow(isAlternativeAction: true)
        wc = openURLWindow
      case .inspector:
        // Do not show Inspector window. It doesn't support being drawn in the background, but it loads very quickly.
        // So just mark it as 'ready' and show with the rest when they are ready.
        wc = inspector
        wcsReady.insert(wc)
      case .videoFilter:
        showVideoFilterWindow(self)
        wc = vfWindow
      case .audioFilter:
        showAudioFilterWindow(self)
        wc = afWindow
      case .playerWindow(let id):
        guard let player = PlayerCoreManager.restoreFromPriorLaunch(playerID: id) else { continue }
        wc = player.windowController
      case .newFilter, .editFilter, .saveFilter:
        Logger.log("Restoring sheet window \(savedWindow.saveString) is not yet implemented; skipping", level: .debug)
        continue
      default:
        Logger.log("Cannot restore unrecognized autosave enum: \(savedWindow.saveName)", level: .error)
        continue
      }
      if savedWindow.isMinimized {
        // Don't need to wait for wc
        wc.window?.miniaturize(self)
      } else {
        // Add to list of windows to wait for
        wcsToRestore.insert(wc)
      }
    }

    isFinishedAddingWindows = true
    // Callbacks may have already fired before getting here. Check again to make sure we don't "drop the ball":
    finishRestoreIfReady()

    return !wcsToRestore.isEmpty
  }

  func showWelcomeWindow() {
    Logger.log("Showing WelcomeWindow", level: .verbose)
    initialWindow.openWindow(self)
  }

  func showOpenFileWindow(isAlternativeAction: Bool) {
    Logger.log("Showing OpenFileWindow (isAlternativeAction: \(isAlternativeAction))", level: .verbose)
    isShowingOpenFileWindow = true
    let panel = NSOpenPanel()
    panel.setFrameAutosaveName(WindowAutosaveName.openFile.string)
    panel.title = NSLocalizedString("alert.choose_media_file.title", comment: "Choose Media File")
    panel.canCreateDirectories = false
    panel.canChooseFiles = true
    panel.canChooseDirectories = true
    panel.allowsMultipleSelection = true

    panel.begin(completionHandler: { [self] result in
      if result == .OK {  /// OK
        Logger.log("OpenFile: user chose \(panel.urls.count) files", level: .verbose)
        if Preference.bool(for: .recordRecentFiles) {
          HistoryController.shared.queue.async {
            HistoryController.shared.noteNewRecentDocumentURLs(panel.urls)
          }
        }
        let playerCore = PlayerCore.activeOrNewForMenuAction(isAlternative: isAlternativeAction)
        if playerCore.openURLs(panel.urls) == 0 {
          Logger.log("OpenFile: notifying user there is nothing to open", level: .verbose)
          Utility.showAlert("nothing_to_open")
        }
      } else {  /// Cancel
        Logger.log("OpenFile: user cancelled", level: .verbose)
      }
      // AppKit does not consider a panel to be a window, so it won't fire this. Must call ourselves:
      windowWillClose(panel)
      isShowingOpenFileWindow = false
    })
  }

  func showOpenURLWindow(isAlternativeAction: Bool) {
    Logger.log("Showing OpenURLWindow, isAltAction=\(isAlternativeAction.yn)", level: .verbose)
    openURLWindow.isAlternativeAction = isAlternativeAction
    openURLWindow.openWindow(self)
  }

  func showInspectorWindow() {
    Logger.log("Showing Inspector window", level: .verbose)
    inspector.openWindow(self)
  }

  func applicationShouldTerminateAfterLastWindowClosed(_ sender: NSApplication) -> Bool {
    guard !isTerminating else { return false }

    // Certain events (like when PIP is enabled) can result in this being called when it shouldn't.
    guard !PlayerCore.active.windowController.isOpen else { return false }

    // OpenFile is an NSPanel, which AppKit considers not to be a window. Need to account for this ourselves.
    guard !isShowingOpenFileWindow else { return false }

    Logger.log("Last window was closed", level: .verbose)

    if Preference.ActionWhenNoOpenWindow(key: .actionWhenNoOpenWindow) == .quit {
      Preference.UIState.clearSavedStateForThisLaunch()
      Logger.log("Will quit due to last window closed", level: .verbose)
      return true
    }

    doActionWhenLastWindowWillClose()
    return false
  }

  private func windowWillClose(_ notification: Notification) {
    guard let window = notification.object as? NSWindow else { return }
    windowWillClose(window)
  }

  private func windowWillClose(_ window: NSWindow) {
    guard !isTerminating else { return }

    let windowName = window.savedStateName
    guard !windowName.isEmpty else { return }

    Logger.log("Window will close: \(windowName)", level: .verbose)
    lastClosedWindowName = windowName
    Preference.UIState.windowsOpen.remove(windowName)
    Preference.UIState.windowsHidden.remove(windowName)
    Preference.UIState.windowsMinimized.remove(windowName)

    /// Query for the list of open windows and save it (excluding the window which is about to close).
    /// Most cases are covered by saving when `windowDidBecomeMain` is called, but this covers the case where
    /// the user closes a window which is not in the foreground.
    Preference.UIState.saveCurrentOpenWindowList(excludingWindowName: window.savedStateName)

    if let player = (window.windowController as? PlayerWindowController)?.player {
      // Player window was closed; need to remove some additional state
      Preference.UIState.clearPlayerSaveState(forPlayerID: player.label)

      // Check whether this is the last player closed; show welcome or history window if configured.
      // Other windows like Settings may be open, and user shouldn't need to close them all to get back the welcome window.
      if player.isOnlyOpenPlayer {
        player.log.verbose("Window was last player window open: \(window.savedStateName.quoted)")
        doActionWhenLastWindowWillClose()
      }
    } else if window.isOnlyOpenWindow {
      doActionWhenLastWindowWillClose()
    }
  }

  private func doActionWhenLastWindowWillClose() {
    guard !isTerminating else { return }
    guard let noOpenWindowAction = Preference.ActionWhenNoOpenWindow(key: .actionWhenNoOpenWindow) else { return }
    Logger.log("ActionWhenNoOpenWindow: \(noOpenWindowAction). LastClosedWindowName: \(lastClosedWindowName.quoted)", level: .verbose)
    var shouldTerminate: Bool = false

    switch noOpenWindowAction {
    case .none:
      break
    case .quit:
      shouldTerminate = true
    case .sameActionAsLaunch:
      let launchAction: Preference.ActionAfterLaunch = Preference.enum(for: .actionAfterLaunch)
      var quitForAction: Preference.ActionAfterLaunch? = nil

      // Check if user just closed the window we are configured to open. If so, exit app instead of doing nothing
      if let closedWindowName = WindowAutosaveName(lastClosedWindowName) {
        switch closedWindowName {
        case .playbackHistory:
          quitForAction = .historyWindow
        case .openFile:
          quitForAction = .openPanel
        case .welcome:
          guard !initialWindow.expectingAnotherWindowToOpen else {
            return
          }
          quitForAction = .welcomeWindow
        default:
          quitForAction = nil
        }
      }

      if launchAction == quitForAction {
        Logger.log("Last window closed was the configured ActionWhenNoOpenWindow. Will quit instead of re-opening it.")
        shouldTerminate = true
      } else {
        switch launchAction {
        case .welcomeWindow:
          showWelcomeWindow()
        case .openPanel:
          showOpenFileWindow(isAlternativeAction: true)
        case .historyWindow:
          showHistoryWindow(self)
        case .none:
          break
        }
      }
    }

    if shouldTerminate {
      Logger.log("Clearing all state for this launch because all windows have closed!")
      Preference.UIState.clearSavedStateForThisLaunch()
      NSApp.terminate(nil)
    }
  }

  // MARK: Application termination

  @objc
  func shutdownDidTimeout() {
    timedOut = true
    if !PlayerCoreManager.allPlayersShutdown {
      Logger.log("Timed out waiting for players to stop and shut down", level: .warning)
      // For debugging list players that have not terminated.
      for player in PlayerCoreManager.playerCores {
        let label = player.label
        if !player.isShutDown {
          Logger.log("Player \(label) failed to shut down", level: .warning)
        }
      }
      // For debugging purposes we do not remove observers in case players stop or shutdown after
      // the timeout has fired as knowing that occurred maybe useful for debugging why the
      // termination sequence failed to complete on time.
      Logger.log("Not waiting for players to shut down; proceeding with application termination",
                 level: .warning)
    }
    if OnlineSubtitle.loggedIn {
      // The request to log out of the online subtitles provider has not completed. This should not
      // occur as the logout request uses a timeout that is shorter than the termination timeout to
      // avoid this occurring. Therefore if this message is logged something has gone wrong with the
      // shutdown code.
      Logger.log("Timed out waiting for log out of online subtitles provider to complete",
                 level: .warning)
    }
    Logger.log("Proceeding with application termination due to timeout", level: .warning)
    // Tell Cocoa to proceed with termination.
    NSApp.reply(toApplicationShouldTerminate: true)
  }

  func applicationShouldTerminate(_ sender: NSApplication) -> NSApplication.TerminateReply {
    Logger.log("App should terminate")

    // Save UI state first:
    for window in NSApp.windows {
      if let playerWindowController = window.windowController as? PlayerWindowController {
        PlayerSaveState.saveSynchronously(playerWindowController.player)
      }
    }
    Preference.UIState.saveCurrentOpenWindowList()

    isTerminating = true

    // Remove observers for IINA preferences.
    ObjcUtils.silenced {
      for key in self.observedPrefKeys {
        UserDefaults.standard.removeObserver(self, forKeyPath: key.rawValue)
      }
    }

    HistoryController.shared.stop()

    // Normally termination happens fast enough that the user does not have time to initiate
    // additional actions, however to be sure shutdown further input from the user.
    Logger.log("Disabling all menus")
    menuController.disableAllMenus()
    // Remove custom menu items added by IINA to the dock menu. AppKit does not allow the dock
    // supplied items to be changed by an application so there is no danger of removing them.
    // The menu items are being removed because setting the isEnabled property to false had no
    // effect under macOS 12.6.
    removeAllMenuItems(dockMenu)
    // If supported and enabled disable all remote media commands. This also removes IINA from
    // the Now Playing widget.
    if #available(macOS 10.13, *) {
      if RemoteCommandController.useSystemMediaControl {
        Logger.log("Disabling remote commands")
        RemoteCommandController.disableAllCommands()
      }
    }

    if Preference.UIState.isSaveEnabled {
      // unlock for new launch
      Logger.log("Updating status of \(Preference.UIState.launchName.quoted) to 'done' in prefs", level: .verbose)
      UserDefaults.standard.setValue(Preference.UIState.LaunchStatus.done.rawValue, forKey: Preference.UIState.launchName)
    }

    // The first priority was to shutdown any new input from the user. The second priority is to
    // send a logout request if logged into an online subtitles provider as that needs time to
    // complete.
    if OnlineSubtitle.loggedIn {
      // Force the logout request to timeout earlier than the overall termination timeout. This
      // request taking too long does not represent an error in the shutdown code, whereas the
      // intention of the overall termination timeout is to recover from some sort of hold up in the
      // shutdown sequence that should not occur.
      OnlineSubtitle.logout(timeout: terminationTimeout - 1)
    }

    // Close all windows. When a player window is closed it will send a stop command to mpv to stop
    // playback and unload the file.
    Logger.log("Closing all windows")
    for window in NSApp.windows {
      window.close()
    }

    // Check if there are any players that are not shutdown. If all players are already shutdown
    // then application termination can proceed immediately. This will happen if there is only one
    // player and shutdown was initiated by typing "q" in the player window. That sends a quit
    // command directly to mpv causing mpv and the player to shutdown before application
    // termination is initiated.
    let allPlayersShutdown = PlayerCoreManager.allPlayersShutdown
    if allPlayersShutdown {
      Logger.log("All players have shut down")
    } else {
      // Shutdown of player cores involves sending the stop and quit commands to mpv. Even though
      // these commands are sent to mpv using the synchronous API mpv executes them asynchronously.
      // This requires IINA to wait for mpv to finish executing these commands.
      Logger.log("Waiting for players to stop and shut down")
    }

    // Usually will have to wait for logout request to complete if logged into an online subtitle
    // provider.
    var canTerminateNow = allPlayersShutdown
    if OnlineSubtitle.loggedIn {
      canTerminateNow = false
      Logger.log("Waiting for logout of online subtitles provider to complete")
    }

    // If the user pressed Q and mpv initiated the termination then players will already be
    // shutdown and it may be possible to proceed with termination.
    if canTerminateNow {
      Logger.log("Proceeding with application termination")
      // Tell Cocoa that it is ok to immediately proceed with termination.
      return .terminateNow
    }

    // To ensure termination completes and the user is not required to force quit IINA, impose an
    // arbitrary timeout that forces termination to complete. The expectation is that this timeout
    // is never triggered. If a timeout warning is logged during termination then that needs to be
    // investigated.
    var timer: Timer
    if #available(macOS 10.12, *) {
      timer = Timer(timeInterval: terminationTimeout, repeats: false) { _ in
        // Once macOS 10.11 is no longer supported the contents of the method can be inlined in this
        // closure.
        self.shutdownDidTimeout()
      }
    } else {
      timer = Timer(timeInterval: terminationTimeout, target: self,
                    selector: #selector(self.shutdownDidTimeout), userInfo: nil, repeats: false)
    }
    RunLoop.main.add(timer, forMode: .common)

    // Establish an observer for a player core stopping.
    var observers: [NSObjectProtocol] = []

    observers.append(NotificationCenter.default.addObserver(forName: .iinaPlayerStopped, object: nil, queue: .main) { note in
      guard !self.timedOut else {
        // The player has stopped after IINA already timed out, gave up waiting for players to
        // shutdown, and told Cocoa to proceed with termination. AppKit will continue to process
        // queued tasks during application termination even after AppKit has called
        // applicationWillTerminate. So this observer can be called after IINA has told Cocoa to
        // proceed with termination. When the termination sequence times out IINA does not remove
        // observers as it may be useful for debugging purposes to know that a player stopped after
        // the timeout as that indicates the stopping was proceeding as opposed to being permanently
        // blocked. Log that this has occurred and take no further action as it is too late to
        // proceed with the normal termination sequence.  If the log file has already been closed
        // then the message will only be printed to the console.
        Logger.log("Player stopped after application termination timed out", level: .warning)
        return
      }
      guard let player = note.object as? PlayerCore else { return }
      player.log.verbose("Got iinaPlayerStopped. Requesting player shutdown")
      // Now that the player has stopped it is safe to instruct the player to terminate. IINA MUST
      // wait for the player to stop before instructing it to terminate because sending the quit
      // command to mpv while it is still asynchronously executing the stop command can result in a
      // watch later file that is missing information such as the playback position. See issue #3939
      // for details.
      player.shutdown()
    })

    /// Proceed with termination if all outstanding shutdown tasks have completed.
    ///
    /// This method is called when an observer receives a notification that a player has shutdown or an online subtitles provider logout
    /// request has completed. If there are no other termination tasks outstanding then this method will instruct AppKit to proceed with
    /// termination.
    func proceedWithTermination() {
      let allPlayersShutdown = PlayerCoreManager.allPlayersShutdown
      let didSubtitleSvcLogOut = !OnlineSubtitle.loggedIn
      // All players have shut down.
      Logger.log("AllPlayersShutdown: \(allPlayersShutdown), OnlineSubtitleLoggedOut: \(didSubtitleSvcLogOut)")
      // If any player has not shut down then continue waiting.
      guard allPlayersShutdown && didSubtitleSvcLogOut else { return }
      // All players have shutdown. No longer logged into an online subtitles provider.
      Logger.log("Proceeding with application termination")
      // No longer need the timer that forces termination to proceed.
      timer.invalidate()
      // No longer need the observers for players stopping and shutting down, along with the
      // observer for logout requests completing.
      ObjcUtils.silenced {
        observers.forEach {
          NotificationCenter.default.removeObserver($0)
        }
      }
      // Tell AppKit to proceed with termination.
      NSApp.reply(toApplicationShouldTerminate: true)
    }

    // Establish an observer for a player core shutting down.
    observers.append(NotificationCenter.default.addObserver(forName: .iinaPlayerShutdown, object: nil, queue: .main) { _ in
      Logger.log("Got iinaPlayerShutdown event")
      guard !self.timedOut else {
        // The player has shutdown after IINA already timed out, gave up waiting for players to
        // shutdown, and told Cocoa to proceed with termination. AppKit will continue to process
        // queued tasks during application termination even after AppKit has called
        // applicationWillTerminate. So this observer can be called after IINA has told Cocoa to
        // proceed with termination. When the termination sequence times out IINA does not remove
        // observers as it may be useful for debugging purposes to know that a player shutdown after
        // the timeout as that indicates shutdown was proceeding as opposed to being permanently
        // blocked. Log that this has occurred and take no further action as it is too late to
        // proceed with the normal termination sequence. If the log file has already been closed
        // then the message will only be printed to the console.
        Logger.log("Player shutdown completed after application termination timed out", level: .warning)
        return
      }
      proceedWithTermination()
    })

    // Establish an observer for logging out of the online subtitle provider.
    observers.append(NotificationCenter.default.addObserver(forName: .iinaLogoutCompleted, object: nil, queue: .main) { _ in
      guard !self.timedOut else {
        // The request to log out of the online subtitles provider has completed after IINA already
        // timed out, gave up waiting for players to shutdown, and told Cocoa to proceed with
        // termination. This should not occur as the logout request uses a timeout that is shorter
        // than the termination timeout to avoid this occurring. Therefore if this message is logged
        // something has gone wrong with the shutdown code.
        Logger.log(
          "Logout of online subtitles provider completed after application termination timed out",
          level: .warning)
        return
      }
      Logger.log("Got iinaLogoutCompleted notification", level: .verbose)
      proceedWithTermination()
    })

    // Instruct any players that are already stopped to start shutting down.
    for player in PlayerCoreManager.playerCores {
      if !player.isShutDown {
        player.log.verbose("Requesting shutdown of player")
        player.shutdown()
      }
    }

    // Tell AppKit that it is ok to proceed with termination, but wait for our reply.
    return .terminateLater
  }

  func applicationShouldHandleReopen(_ sender: NSApplication, hasVisibleWindows: Bool) -> Bool {
    // Once termination starts subsystems such as mpv are being shutdown. Accessing mpv
    // once it has been instructed to shutdown can trigger a crash. MUST NOT permit
    // reopening once termination has started.
    guard !isTerminating else { return false }
    guard !hasVisibleWindows && !isShowingOpenFileWindow else { return true }
    Logger.log("Handle reopen")
    doLaunchOrReopenAction()
    return true
  }

  func applicationWillTerminate(_ notification: Notification) {
    Logger.log("App will terminate")
    Logger.closeLogFiles()

    ObjcUtils.silenced {
      self.observers.forEach {
        NotificationCenter.default.removeObserver($0)
      }
    }
  }

  func application(_ sender: NSApplication, openFiles filePaths: [String]) {
    Logger.log("application(openFiles:) called with: \(filePaths.map{$0.pii})")
    openFileCalled = true
    // if launched from command line, should ignore openFile once
    if shouldIgnoreOpenFile {
      shouldIgnoreOpenFile = false
      return
    }
    let urls = filePaths.map { URL(fileURLWithPath: $0) }
    
    // if installing a plugin package
    if let pluginPackageURL = urls.first(where: { $0.pathExtension == "iinaplgz" }) {
      showPreferencesWindow(self)
      preferenceWindowController.performAction(.installPlugin(url: pluginPackageURL))
      return
    }

    DispatchQueue.main.async {
      Logger.log("Opening \(urls.count) files")
      // open pending files
      var playableFileCount = 0
      if let openedFileCount = PlayerCore.activeOrNew.openURLs(urls) {
        playableFileCount += openedFileCount
      }
      if playableFileCount == 0 {
        Logger.log("Notifying user nothing was opened", level: .verbose)
        Utility.showAlert("nothing_to_open")
      }
    }
  }

<<<<<<< HEAD
  // MARK: - Accept dropped string and URL on Dock icon
=======
  /// Method to opt-in to secure restorable state.
  ///
  /// From the `Restorable State` section of the [AppKit Release Notes for macOS 14](https://developer.apple.com/documentation/macos-release-notes/appkit-release-notes-for-macos-14#Restorable-State):
  ///
  /// Secure coding is automatically enabled for restorable state for applications linked on the macOS 14.0 SDK. Applications that
  /// target prior versions of macOS should implement `NSApplicationDelegate.applicationSupportsSecureRestorableState()`
  /// to return`true` so it’s enabled on all supported OS versions.
  ///
  /// This is about conformance to [NSSecureCoding](https://developer.apple.com/documentation/foundation/nssecurecoding)
  /// which protects against object substitution attacks. If an application does not implement this method then a warning will be emitted
  /// reporting secure coding is not enabled for restorable state.
  @available(macOS 12.0, *)
  @MainActor func applicationSupportsSecureRestorableState(_ app: NSApplication) -> Bool { true }

  // MARK: - Accept dropped string and URL
>>>>>>> 5c39b7d6

  @objc
  func droppedText(_ pboard: NSPasteboard, userData:String, error: NSErrorPointer) {
    Logger.log("Text dropped on app's Dock icon", level: .verbose)
    if let url = pboard.string(forType: .string) {
      PlayerCore.active.openURLString(url)
    }
  }

  // MARK: - Dock menu

  func applicationDockMenu(_ sender: NSApplication) -> NSMenu? {
    return dockMenu
  }

  /// Remove all menu items in the given menu and any submenus.
  ///
  /// This method recursively descends through the entire tree of menu items removing all items.
  /// - Parameter menu: Menu to remove items from
  private func removeAllMenuItems(_ menu: NSMenu) {
    for item in menu.items {
      if item.hasSubmenu {
        removeAllMenuItems(item.submenu!)
      }
      menu.removeItem(item)
    }
  }

  // MARK: - URL Scheme

  @objc func handleURLEvent(event: NSAppleEventDescriptor, withReplyEvent replyEvent: NSAppleEventDescriptor) {
    openFileCalled = true
    guard let url = event.paramDescriptor(forKeyword: keyDirectObject)?.stringValue else { return }
    Logger.log("Handling URL event: \(url)")
    parsePendingURL(url)
  }

  /**
   Parses the pending iina:// url.
   - Parameter url: the pending URL.
   - Note:
   The iina:// URL scheme currently supports the following actions:

   __/open__
   - `url`: a url or string to open.
   - `new_window`: 0 or 1 (default) to indicate whether open the media in a new window.
   - `enqueue`: 0 (default) or 1 to indicate whether to add the media to the current playlist.
   - `full_screen`: 0 (default) or 1 to indicate whether open the media and enter fullscreen.
   - `pip`: 0 (default) or 1 to indicate whether open the media and enter pip.
   - `mpv_*`: additional mpv options to be passed. e.g. `mpv_volume=20`.
     Options starting with `no-` are not supported.
   */
  private func parsePendingURL(_ url: String) {
    Logger.log("Parsing URL \(url.pii)")
    guard let parsed = URLComponents(string: url) else {
      Logger.log("Cannot parse URL using URLComponents", level: .warning)
      return
    }
    
    if parsed.scheme != "iina" {
      // try to open the URL directly
      PlayerCore.activeOrNewForMenuAction(isAlternative: false).openURLString(url)
      return
    }
    
    // handle url scheme
    guard let host = parsed.host else { return }

    if host == "open" || host == "weblink" {
      // open a file or link
      guard let queries = parsed.queryItems else { return }
      let queryDict = [String: String](uniqueKeysWithValues: queries.map { ($0.name, $0.value ?? "") })

      // url
      guard let urlValue = queryDict["url"], !urlValue.isEmpty else {
        Logger.log("Cannot find parameter \"url\", stopped")
        return
      }

      // new_window
      let player: PlayerCore
      if let newWindowValue = queryDict["new_window"], newWindowValue == "1" {
        player = PlayerCore.newPlayerCore
      } else {
        player = PlayerCore.activeOrNewForMenuAction(isAlternative: false)
      }

      // enqueue
      if let enqueueValue = queryDict["enqueue"], enqueueValue == "1", !PlayerCore.lastActive.info.playlist.isEmpty {
        PlayerCore.lastActive.addToPlaylist(urlValue)
        PlayerCore.lastActive.sendOSD(.addToPlaylist(1))
      } else {
        player.openURLString(urlValue)
      }

      // presentation options
      if let fsValue = queryDict["full_screen"], fsValue == "1" {
        // full_screeen
        player.mpv.setFlag(MPVOption.Window.fullscreen, true)
      } else if let pipValue = queryDict["pip"], pipValue == "1" {
        // pip
        if #available(macOS 10.12, *) {
          player.windowController.enterPIP()
        }
      }

      // mpv options
      for query in queries {
        if query.name.hasPrefix("mpv_") {
          let mpvOptionName = String(query.name.dropFirst(4))
          guard let mpvOptionValue = query.value else { continue }
          Logger.log("Setting \(mpvOptionName) to \(mpvOptionValue)")
          player.mpv.setString(mpvOptionName, mpvOptionValue)
        }
      }

      Logger.log("Finished URL scheme handling")
    }
  }

  // MARK: - Menu actions

  @IBAction func openFile(_ sender: AnyObject) {
    Logger.log("Menu - Open File")
    showOpenFileWindow(isAlternativeAction: sender.tag == AlternativeMenuItemTag)
  }

  @IBAction func openURL(_ sender: AnyObject) {
    Logger.log("Menu - Open URL")
    showOpenURLWindow(isAlternativeAction: sender.tag == AlternativeMenuItemTag)
  }

  /// Only used if `Preference.Key.enableCmdN` is set to `true`
  @IBAction func menuNewWindow(_ sender: Any) {
    showWelcomeWindow()
  }

  @IBAction func menuOpenScreenshotFolder(_ sender: NSMenuItem) {
    let screenshotPath = Preference.string(for: .screenshotFolder)!
    let absoluteScreenshotPath = NSString(string: screenshotPath).expandingTildeInPath
    let url = URL(fileURLWithPath: absoluteScreenshotPath, isDirectory: true)
      NSWorkspace.shared.open(url)
  }

  @IBAction func menuSelectAudioDevice(_ sender: NSMenuItem) {
    if let name = sender.representedObject as? String {
      PlayerCore.active.setAudioDevice(name)
    }
  }

  @IBAction func showPreferencesWindow(_ sender: AnyObject) {
    Logger.log("Opening Preferences window", level: .verbose)
    preferenceWindowController.openWindow(self)
  }

  @IBAction func showVideoFilterWindow(_ sender: AnyObject) {
    Logger.log("Opening Video Filter window", level: .verbose)
    vfWindow.openWindow(self)
  }

  @IBAction func showAudioFilterWindow(_ sender: AnyObject) {
    Logger.log("Opening Audio Filter window", level: .verbose)
    afWindow.openWindow(self)
  }

  @IBAction func showAboutWindow(_ sender: AnyObject) {
    Logger.log("Opening About window", level: .verbose)
    aboutWindow.openWindow(self)
  }

  @IBAction func showHistoryWindow(_ sender: AnyObject) {
    Logger.log("Opening History window", level: .verbose)
    historyWindow.openWindow(self)
  }

  @IBAction func showLogWindow(_ sender: AnyObject) {
    Logger.log("Opening Log window", level: .verbose)
    logWindow.openWindow(self)
  }

  @IBAction func showHighlights(_ sender: AnyObject) {
    guideWindow.show(pages: [.highlights])
  }

  @IBAction func helpAction(_ sender: AnyObject) {
    NSWorkspace.shared.open(URL(string: AppData.wikiLink)!)
  }

  @IBAction func githubAction(_ sender: AnyObject) {
    NSWorkspace.shared.open(URL(string: AppData.githubLink)!)
  }

  @IBAction func websiteAction(_ sender: AnyObject) {
    NSWorkspace.shared.open(URL(string: AppData.websiteLink)!)
  }

  private func registerUserDefaultValues() {
    UserDefaults.standard.register(defaults: [String: Any](uniqueKeysWithValues: Preference.defaultPreference.map { ($0.0.rawValue, $0.1) }))
  }

  // MARK: - FFmpeg version parsing

  /// Extracts the major version number from the given FFmpeg encoded version number.
  ///
  /// This is a Swift implementation of the FFmpeg macro `AV_VERSION_MAJOR`.
  /// - Parameter version: Encoded version number in FFmpeg proprietary format.
  /// - Returns: The major version number
  private static func avVersionMajor(_ version: UInt32) -> UInt32 {
    version >> 16
  }

  /// Extracts the minor version number from the given FFmpeg encoded version number.
  ///
  /// This is a Swift implementation of the FFmpeg macro `AV_VERSION_MINOR`.
  /// - Parameter version: Encoded version number in FFmpeg proprietary format.
  /// - Returns: The minor version number
  private static func avVersionMinor(_ version: UInt32) -> UInt32 {
    (version & 0x00FF00) >> 8
  }

  /// Extracts the micro version number from the given FFmpeg encoded version number.
  ///
  /// This is a Swift implementation of the FFmpeg macro `AV_VERSION_MICRO`.
  /// - Parameter version: Encoded version number in FFmpeg proprietary format.
  /// - Returns: The micro version number
  private static func avVersionMicro(_ version: UInt32) -> UInt32 {
    version & 0xFF
  }

  /// Forms a string representation from the given FFmpeg encoded version number.
  ///
  /// FFmpeg returns the version number of its libraries encoded into an unsigned integer. The FFmpeg source
  /// `libavutil/version.h` describes FFmpeg's versioning scheme and provides C macros for operating on encoded
  /// version numbers. Since the macros can't be used in Swift code we've had to code equivalent functions in Swift.
  /// - Parameter version: Encoded version number in FFmpeg proprietary format.
  /// - Returns: A string containing the version number.
  private static func versionAsString(_ version: UInt32) -> String {
    let major = AppDelegate.avVersionMajor(version)
    let minor = AppDelegate.avVersionMinor(version)
    let micro = AppDelegate.avVersionMicro(version)
    return "\(major).\(minor).\(micro)"
  }

  // MARK: - Recent Documents

  /// Empties the recent documents list for the application.
  ///
  /// This is part of a workaround for macOS Sonoma clearing the list of recent documents. See the method
  /// `restoreRecentDocuments` and the issue [#4688](https://github.com/iina/iina/issues/4688) for more
  /// information..
  /// - Parameter sender: The object that initiated the clearing of the recent documents.
  @IBAction
  func clearRecentDocuments(_ sender: Any?) {
    HistoryController.shared.clearRecentDocuments(sender)
  }

<<<<<<< HEAD
=======
  /// Restore the list of recently opened files.
  ///
  /// For macOS Sonoma `sharedfilelistd` was changed to tie the list of recent documents to the app based on its certificate.
  /// if `sharedfilelistd` determines the list is being accessed by a different app then it clears the list. See issue
  /// [#4688](https://github.com/iina/iina/issues/4688) for details.
  ///
  /// This new behavior does not cause a problem when the code is signed with IINA's certificate. However developer and nightly
  /// builds use an ad hoc certificate. This causes the list of recently opened files to be cleared each time a different unsigned IINA build
  /// is run. As a workaround a copy of the list of recent documents is saved in IINA's preference file to preserve the list and allow it to
  /// be restored when `sharedfilelistd` clears its list.
  ///
  /// If the following is true:
  /// - Workaround has been enabled by setting `enableRecentDocumentsWorkaround`
  /// - Running under macOS Sonoma and above
  /// - Recording of recent files is enabled
  /// - The list in  [NSDocumentController.shared.recentDocumentURLs](https://developer.apple.com/documentation/appkit/nsdocumentcontroller/1514976-recentdocumenturls) is empty
  /// - The list in the IINA setting `recentDocuments` is not empty
  ///
  /// Then this method assumes that the macOS daemon `sharedfilelistd` cleared the list and it populates the list of recent
  /// document URLs with the list stored in IINA's settings.
  /// - Note: This workaround can cause significant slowdown at startup if the list of recent documents contains files on a mounted
  ///         volume that is unreachable. For this reason the workaround is disabled by default and must be enabled by running the
  ///         following command in [Terminal](https://support.apple.com/guide/terminal/welcome/mac):
  ///         `defaults write com.colliderli.iina enableRecentDocumentsWorkaround true`
  private func restoreRecentDocuments() {
    guard Preference.bool(for: .enableRecentDocumentsWorkaround),
          #available(macOS 14, *), Preference.bool(for: .recordRecentFiles),
          NSDocumentController.shared.recentDocumentURLs.isEmpty,
          let recentDocuments = Preference.array(for: .recentDocuments),
          !recentDocuments.isEmpty else { return }
    var foundStale = false
    for document in recentDocuments {
      var isStale = false
      // Recent documents are normally stored as bookmark data.
      guard let asData = document as? Data else {
        guard let asString = document as? String, let url = URL(string: asString) else {
          // Should never occur. This is an internal error.
          Logger.log("Saved recent document is of unrecognized type: \(type(of: document))",
                     level: .error)
          continue
        }
        // Saving as a bookmark must have failed and instead the URL was saved as a string.
        NSDocumentController.shared.noteNewRecentDocumentURL(url)
        continue
      }
      // Must not cause macOS to prompt the user to mount a volume when the list contains files that
      // are on volumes that are not currently mounted.
      guard let bookmark = try? URL(resolvingBookmarkData: asData,
                                    options: [.withoutMounting, .withoutUI],
                                    bookmarkDataIsStale: &isStale) else {
        // Creating a URL from a bookmark fails if the original file can not be located or is on a
        // volume that is not mounted. Form a URL from the path contained in the bookmark.
        guard let resource = URL.resourceValues(forKeys: [.pathKey], fromBookmarkData: asData),
              let path = resource.path, let url = URL(string: path) else {
          Logger.log("Unable to obtain obtain the path from a bookmark", level: .error)
          continue
        }
        Logger.log("Unable to create a bookmark, creating URL from path for: \(path)", level: .verbose)
        NSDocumentController.shared.noteNewRecentDocumentURL(url)
        continue
      }
      foundStale = foundStale || isStale
      NSDocumentController.shared.noteNewRecentDocumentURL(bookmark)
    }
    Logger.log("Restored list of recent documents")
    guard foundStale else { return }
    Logger.log("Found stale bookmarks in saved recent documents")
    // Save the recent documents in order to refresh stale bookmarks.
    saveRecentDocuments()
  }

  /// Save the list of recently opened files.
  ///
  /// Save the list of recent documents in [NSDocumentController.shared.recentDocumentURLs](https://developer.apple.com/documentation/appkit/nsdocumentcontroller/1514976-recentdocumenturls)
  /// to `recentDocuments` in the IINA settings property file.
  ///
  /// This is part of a workaround for macOS Sonoma clearing the list of recent documents. See the method
  /// `restoreRecentDocuments` and the issue [#4688](https://github.com/iina/iina/issues/4688) for more
  /// information..
  func saveRecentDocuments() {
    guard Preference.bool(for: .enableRecentDocumentsWorkaround), #available(macOS 14, *) else { return }
    var recentDocuments: [Any] = []
    for document in NSDocumentController.shared.recentDocumentURLs {
      guard let bookmark = try? document.bookmarkData() else {
        // Fall back to storing a string when unable to create a bookmark.
        let path = document.absoluteString
        Logger.log("Unable to create a bookmark, saving recent document as a string: \(path)")
        recentDocuments.append(path)
        continue
      }
      recentDocuments.append(bookmark)
    }
    Preference.set(recentDocuments, for: .recentDocuments)
    if recentDocuments.isEmpty {
      Logger.log("Cleared list of recent documents")
    } else {
      Logger.log("Saved list of recent documents")
    }
  }
>>>>>>> 5c39b7d6
}


struct CommandLineStatus {
  var isCommandLine = false
  var isStdin = false
  var openSeparateWindows = false
  var enterMusicMode = false
  var enterPIP = false
  var mpvArguments: [(String, String)] = []
  var iinaArguments: [(String, String)] = []
  var filenames: [String] = []

  mutating func parseArguments(_ args: [String]) {
    mpvArguments.removeAll()
    iinaArguments.removeAll()
    for arg in args {
      let splitted = arg.dropFirst(2).split(separator: "=", maxSplits: 1)
      let name = String(splitted[0])
      if (name.hasPrefix("mpv-")) {
        // mpv args
        let strippedName = String(name.dropFirst(4))
        if strippedName == "-" {
          isStdin = true
        } else {
          let argPair: (String, String)
          if splitted.count <= 1 {
            argPair = (strippedName, "yes")
          } else {
            argPair = (strippedName, String(splitted[1]))
          }
          mpvArguments.append(argPair)
        }
      } else {
        // other args
        if splitted.count <= 1 {
          iinaArguments.append((name, "yes"))
        } else {
          iinaArguments.append((name, String(splitted[1])))
        }
        if name == "stdin" {
          isStdin = true
        }
        if name == "separate-windows" {
          openSeparateWindows = true
        }
        if name == "music-mode" {
          enterMusicMode = true
        }
        if name == "pip" {
          enterPIP = true
        }
      }
    }
  }

  func applyMPVArguments(to playerCore: PlayerCore) {
    Logger.log("Setting mpv properties from arguments: \(mpvArguments)")
    for argPair in mpvArguments {
      if argPair.0 == "shuffle" && argPair.1 == "yes" {
        // Special handling for this one
        Logger.log("Found \"shuffle\" request in command-line args. Adding mpv hook to shuffle playlist")
        playerCore.addShufflePlaylistHook()
        continue
      }
      playerCore.mpv.setString(argPair.0, argPair.1)
    }
  }
}

@available(macOS 10.13, *)
class RemoteCommandController {
  static let remoteCommand = MPRemoteCommandCenter.shared()

  static var useSystemMediaControl: Bool = Preference.bool(for: .useMediaKeys)

  static func setup() {
    remoteCommand.playCommand.addTarget { _ in
      PlayerCore.lastActive.resume()
      return .success
    }
    remoteCommand.pauseCommand.addTarget { _ in
      PlayerCore.lastActive.pause()
      return .success
    }
    remoteCommand.togglePlayPauseCommand.addTarget { _ in
      PlayerCore.lastActive.togglePause()
      return .success
    }
    remoteCommand.stopCommand.addTarget { _ in
      PlayerCore.lastActive.stop()
      return .success
    }
    remoteCommand.nextTrackCommand.addTarget { _ in
      PlayerCore.lastActive.navigateInPlaylist(nextMedia: true)
      return .success
    }
    remoteCommand.previousTrackCommand.addTarget { _ in
      PlayerCore.lastActive.navigateInPlaylist(nextMedia: false)
      return .success
    }
    remoteCommand.changeRepeatModeCommand.addTarget { _ in
      PlayerCore.lastActive.nextLoopMode()
      return .success
    }
    remoteCommand.changeShuffleModeCommand.isEnabled = false
    // remoteCommand.changeShuffleModeCommand.addTarget {})
    remoteCommand.changePlaybackRateCommand.supportedPlaybackRates = [0.5, 1, 1.5, 2]
    remoteCommand.changePlaybackRateCommand.addTarget { event in
      PlayerCore.lastActive.setSpeed(Double((event as! MPChangePlaybackRateCommandEvent).playbackRate))
      return .success
    }
    remoteCommand.skipForwardCommand.preferredIntervals = [15]
    remoteCommand.skipForwardCommand.addTarget { event in
      PlayerCore.lastActive.seek(relativeSecond: (event as! MPSkipIntervalCommandEvent).interval, option: .defaultValue)
      return .success
    }
    remoteCommand.skipBackwardCommand.preferredIntervals = [15]
    remoteCommand.skipBackwardCommand.addTarget { event in
      PlayerCore.lastActive.seek(relativeSecond: -(event as! MPSkipIntervalCommandEvent).interval, option: .defaultValue)
      return .success
    }
    remoteCommand.changePlaybackPositionCommand.addTarget { event in
      PlayerCore.lastActive.seek(absoluteSecond: (event as! MPChangePlaybackPositionCommandEvent).positionTime)
      return .success
    }
  }

  static func disableAllCommands() {
    remoteCommand.playCommand.removeTarget(nil)
    remoteCommand.pauseCommand.removeTarget(nil)
    remoteCommand.togglePlayPauseCommand.removeTarget(nil)
    remoteCommand.stopCommand.removeTarget(nil)
    remoteCommand.nextTrackCommand.removeTarget(nil)
    remoteCommand.previousTrackCommand.removeTarget(nil)
    remoteCommand.changeRepeatModeCommand.removeTarget(nil)
    remoteCommand.changeShuffleModeCommand.removeTarget(nil)
    remoteCommand.changePlaybackRateCommand.removeTarget(nil)
    remoteCommand.skipForwardCommand.removeTarget(nil)
    remoteCommand.skipBackwardCommand.removeTarget(nil)
    remoteCommand.changePlaybackPositionCommand.removeTarget(nil)
  }
}<|MERGE_RESOLUTION|>--- conflicted
+++ resolved
@@ -239,19 +239,13 @@
 
     Logger.log("App will launch. LaunchID: \(Preference.UIState.launchID)")
 
-<<<<<<< HEAD
-    for key in self.observedPrefKeys {
-      UserDefaults.standard.addObserver(self, forKeyPath: key.rawValue, options: .new, context: nil)
-    }
-=======
     // Start asynchronously gathering and caching information about the hardware decoding
     // capabilities of this Mac.
     HardwareDecodeCapabilities.shared.checkCapabilities()
 
-    // Workaround macOS Sonoma clearing the recent documents list when the IINA code is not signed
-    // with IINA's certificate as is the case for developer and nightly builds.
-    restoreRecentDocuments()
->>>>>>> 5c39b7d6
+    for key in self.observedPrefKeys {
+      UserDefaults.standard.addObserver(self, forKeyPath: key.rawValue, options: .new, context: nil)
+    }
 
     // Check for legacy pref entries and migrate them to their modern equivalents.
     // Must do this before setting defaults so that checking for existing entries doesn't result in false positives
@@ -1262,9 +1256,6 @@
     }
   }
 
-<<<<<<< HEAD
-  // MARK: - Accept dropped string and URL on Dock icon
-=======
   /// Method to opt-in to secure restorable state.
   ///
   /// From the `Restorable State` section of the [AppKit Release Notes for macOS 14](https://developer.apple.com/documentation/macos-release-notes/appkit-release-notes-for-macos-14#Restorable-State):
@@ -1279,8 +1270,7 @@
   @available(macOS 12.0, *)
   @MainActor func applicationSupportsSecureRestorableState(_ app: NSApplication) -> Bool { true }
 
-  // MARK: - Accept dropped string and URL
->>>>>>> 5c39b7d6
+  // MARK: - Accept dropped string and URL on Dock icon
 
   @objc
   func droppedText(_ pboard: NSPasteboard, userData:String, error: NSErrorPointer) {
@@ -1537,108 +1527,6 @@
     HistoryController.shared.clearRecentDocuments(sender)
   }
 
-<<<<<<< HEAD
-=======
-  /// Restore the list of recently opened files.
-  ///
-  /// For macOS Sonoma `sharedfilelistd` was changed to tie the list of recent documents to the app based on its certificate.
-  /// if `sharedfilelistd` determines the list is being accessed by a different app then it clears the list. See issue
-  /// [#4688](https://github.com/iina/iina/issues/4688) for details.
-  ///
-  /// This new behavior does not cause a problem when the code is signed with IINA's certificate. However developer and nightly
-  /// builds use an ad hoc certificate. This causes the list of recently opened files to be cleared each time a different unsigned IINA build
-  /// is run. As a workaround a copy of the list of recent documents is saved in IINA's preference file to preserve the list and allow it to
-  /// be restored when `sharedfilelistd` clears its list.
-  ///
-  /// If the following is true:
-  /// - Workaround has been enabled by setting `enableRecentDocumentsWorkaround`
-  /// - Running under macOS Sonoma and above
-  /// - Recording of recent files is enabled
-  /// - The list in  [NSDocumentController.shared.recentDocumentURLs](https://developer.apple.com/documentation/appkit/nsdocumentcontroller/1514976-recentdocumenturls) is empty
-  /// - The list in the IINA setting `recentDocuments` is not empty
-  ///
-  /// Then this method assumes that the macOS daemon `sharedfilelistd` cleared the list and it populates the list of recent
-  /// document URLs with the list stored in IINA's settings.
-  /// - Note: This workaround can cause significant slowdown at startup if the list of recent documents contains files on a mounted
-  ///         volume that is unreachable. For this reason the workaround is disabled by default and must be enabled by running the
-  ///         following command in [Terminal](https://support.apple.com/guide/terminal/welcome/mac):
-  ///         `defaults write com.colliderli.iina enableRecentDocumentsWorkaround true`
-  private func restoreRecentDocuments() {
-    guard Preference.bool(for: .enableRecentDocumentsWorkaround),
-          #available(macOS 14, *), Preference.bool(for: .recordRecentFiles),
-          NSDocumentController.shared.recentDocumentURLs.isEmpty,
-          let recentDocuments = Preference.array(for: .recentDocuments),
-          !recentDocuments.isEmpty else { return }
-    var foundStale = false
-    for document in recentDocuments {
-      var isStale = false
-      // Recent documents are normally stored as bookmark data.
-      guard let asData = document as? Data else {
-        guard let asString = document as? String, let url = URL(string: asString) else {
-          // Should never occur. This is an internal error.
-          Logger.log("Saved recent document is of unrecognized type: \(type(of: document))",
-                     level: .error)
-          continue
-        }
-        // Saving as a bookmark must have failed and instead the URL was saved as a string.
-        NSDocumentController.shared.noteNewRecentDocumentURL(url)
-        continue
-      }
-      // Must not cause macOS to prompt the user to mount a volume when the list contains files that
-      // are on volumes that are not currently mounted.
-      guard let bookmark = try? URL(resolvingBookmarkData: asData,
-                                    options: [.withoutMounting, .withoutUI],
-                                    bookmarkDataIsStale: &isStale) else {
-        // Creating a URL from a bookmark fails if the original file can not be located or is on a
-        // volume that is not mounted. Form a URL from the path contained in the bookmark.
-        guard let resource = URL.resourceValues(forKeys: [.pathKey], fromBookmarkData: asData),
-              let path = resource.path, let url = URL(string: path) else {
-          Logger.log("Unable to obtain obtain the path from a bookmark", level: .error)
-          continue
-        }
-        Logger.log("Unable to create a bookmark, creating URL from path for: \(path)", level: .verbose)
-        NSDocumentController.shared.noteNewRecentDocumentURL(url)
-        continue
-      }
-      foundStale = foundStale || isStale
-      NSDocumentController.shared.noteNewRecentDocumentURL(bookmark)
-    }
-    Logger.log("Restored list of recent documents")
-    guard foundStale else { return }
-    Logger.log("Found stale bookmarks in saved recent documents")
-    // Save the recent documents in order to refresh stale bookmarks.
-    saveRecentDocuments()
-  }
-
-  /// Save the list of recently opened files.
-  ///
-  /// Save the list of recent documents in [NSDocumentController.shared.recentDocumentURLs](https://developer.apple.com/documentation/appkit/nsdocumentcontroller/1514976-recentdocumenturls)
-  /// to `recentDocuments` in the IINA settings property file.
-  ///
-  /// This is part of a workaround for macOS Sonoma clearing the list of recent documents. See the method
-  /// `restoreRecentDocuments` and the issue [#4688](https://github.com/iina/iina/issues/4688) for more
-  /// information..
-  func saveRecentDocuments() {
-    guard Preference.bool(for: .enableRecentDocumentsWorkaround), #available(macOS 14, *) else { return }
-    var recentDocuments: [Any] = []
-    for document in NSDocumentController.shared.recentDocumentURLs {
-      guard let bookmark = try? document.bookmarkData() else {
-        // Fall back to storing a string when unable to create a bookmark.
-        let path = document.absoluteString
-        Logger.log("Unable to create a bookmark, saving recent document as a string: \(path)")
-        recentDocuments.append(path)
-        continue
-      }
-      recentDocuments.append(bookmark)
-    }
-    Preference.set(recentDocuments, for: .recentDocuments)
-    if recentDocuments.isEmpty {
-      Logger.log("Cleared list of recent documents")
-    } else {
-      Logger.log("Saved list of recent documents")
-    }
-  }
->>>>>>> 5c39b7d6
 }
 
 
