--- conflicted
+++ resolved
@@ -36,8 +36,9 @@
 
   private var observers: [NSObjectProtocol] = []
   var observedPrefKeys: [Preference.Key] = [
+    .logLevel,
     .iinaLaunchCount,
-    .iinaPing
+    .iinaPing,
   ]
 
   // Windows
@@ -77,17 +78,15 @@
     return PreferenceWindowController(viewControllers: list)
   }()
 
-<<<<<<< HEAD
   // MARK: Other components
 
   // Need to store these somewhere which isn't only inside a struct.
   // Swift doesn't seem to count them as strong references
   private let bindingTableStateManger: BindingTableStateManager = BindingTableState.manager
   private let confTableStateManager: ConfTableStateManager = ConfTableState.manager
-=======
+
   /// Whether the shutdown sequence timed out.
   private var timedOut = false
->>>>>>> aafa2db9
 
   @IBOutlet weak var menuController: MenuController!
 
@@ -97,6 +96,11 @@
     guard let keyPath = keyPath, let change = change else { return }
 
     switch keyPath {
+    case Preference.Key.logLevel.rawValue:
+      if let newValue = change[.newKey] as? Int {
+        Logger.Level.preferred = Logger.Level(rawValue: newValue.clamped(to: 0...3))!
+      }
+
     /// Each instance of IINA, when it starts, grabs the previous launch count from the prefs and increments it by 1.
     /// It uses it this value as its launchID, and stores the new value back to the prefs, which will notify anyone listening to pref changes.
     /// So this acts like a sort of registration mechanism. Each instance listens to see if the pref is updated by other instances.
@@ -117,33 +121,19 @@
           Preference.set(buildString, for: .iinaPing)
         }
       }
+
     case PK.iinaPing.rawValue:
       if let info = change[.newKey] as? String {
         Logger.log("Got a ping. Will assume an instance of IINA is already running, and disable loading/saving UI state. [PingInfo: \(info)]")
         Preference.UIState.disablePersistentStateUntilNextLaunch()
       }
+
     default:
       break
     }
   }
 
   // MARK: - Logs
-  private let observedPrefKeys: [Preference.Key] = [.logLevel]
-
-  override func observeValue(forKeyPath keyPath: String?, of object: Any?, change: [NSKeyValueChangeKey : Any]?, context: UnsafeMutableRawPointer?) {
-    guard let keyPath = keyPath, let change = change else { return }
-
-    switch keyPath {
-    case Preference.Key.logLevel.rawValue:
-      if let newValue = change[.newKey] as? Int {
-        Logger.Level.preferred = Logger.Level(rawValue: newValue.clamped(to: 0...3))!
-      }
-
-    default:
-      return
-    }
-  }
-
 
   /// Log details about when and from what sources IINA was built.
   ///
@@ -557,7 +547,6 @@
     }
   }
 
-<<<<<<< HEAD
 
   private func doActionWhenLastWindowWillClose(quitFor quitForAction: Preference.ActionWhenNoOpenedWindow? = nil) {
     guard !isTerminating else { return }
@@ -583,14 +572,13 @@
 
   // MARK: Application termination
 
-=======
   @objc
   func shutdownTimedout() {
     timedOut = true
     Logger.log("Timed out waiting for players to stop and shutdown", level: .warning)
     // For debugging list players that have not terminated.
     for player in PlayerCore.playerCores {
-      let label = player.label ?? "unlabeled"
+      let label = player.label
       if !player.isStopped {
         Logger.log("Player \(label) failed to stop", level: .warning)
       } else if !player.isShutdown {
@@ -606,7 +594,6 @@
     NSApp.reply(toApplicationShouldTerminate: true)
   }
 
->>>>>>> aafa2db9
   func applicationShouldTerminate(_ sender: NSApplication) -> NSApplication.TerminateReply {
     Logger.log("App should terminate")
     isTerminating = true
@@ -670,27 +657,12 @@
     // arbitrary timeout that forces termination to complete. The expectation is that this timeout
     // is never triggered. If a timeout warning is logged during termination then that needs to be
     // investigated.
-<<<<<<< HEAD
-    var timedOut = false
-    let timer = Timer(timeInterval: 10, repeats: false) { _ in
-      timedOut = true
-      Logger.log("Timed out waiting for players to stop and shutdown", level: .warning)
-      // For debugging list players that have not terminated.
-      for player in PlayerCore.playerCores {
-        let label = player.label
-        if !player.isStopped {
-          Logger.log("Player \(label) failed to stop", level: .warning)
-        } else if !player.isShutdown {
-          Logger.log("Player \(label) failed to shutdown", level: .warning)
-        }
-=======
     var timer: Timer
     if #available(macOS 10.12, *) {
       timer = Timer(timeInterval: 10, repeats: false) { _ in
         // Once macOS 10.11 is no longer supported the contents of the method can be inlined in this
         // closure.
         self.shutdownTimedout()
->>>>>>> aafa2db9
       }
     } else {
       timer = Timer(timeInterval: TimeInterval(10), target: self,
