//
//  AppDelegate.swift
//  iina
//
//  Created by lhc on 8/7/16.
//  Copyright © 2016 lhc. All rights reserved.
//

import Cocoa
import MediaPlayer
import Sparkle

let IINA_ENABLE_PLUGIN_SYSTEM = Preference.bool(for: .iinaEnablePluginSystem)

/** Tags for "Open File/URL" menu item when "Always open file in new windows" is off. Vice versa. */
fileprivate let NormalMenuItemTag = 0
/** Tags for "Open File/URL in New Window" when "Always open URL" when "Open file in new windows" is off. Vice versa. */
fileprivate let AlternativeMenuItemTag = 1

class StartupState {

  enum OpenWindowsStatus: Int {
    case stillEnqueuing = 1
    case doneEnqueuing
    case doneOpening
  }

  var status: OpenWindowsStatus = .stillEnqueuing

  /**
   Becomes true once `application(_:openFile:)`, `handleURLEvent()` or `droppedText()` is called.
   Mainly used to distinguish normal launches from others triggered by drag-and-dropping files.
   */
  var openFileCalled = false
  var shouldIgnoreOpenFile = false

  /// Try to wait until all windows are ready so that we can show all of them at once.
  /// Make sure order of `wcsToRestore` is from back to front to restore the order properly
  var wcsToRestore: [NSWindowController] = []
  var wcForOpenFile: PlayerWindowController? = nil

  var wcsReady = Set<NSWindowController>()
}

@NSApplicationMain
class AppDelegate: NSObject, NSApplicationDelegate, SPUUpdaterDelegate {

  /// The `AppDelegate` singleton object.
  static var shared: AppDelegate { NSApp.delegate as! AppDelegate }

  var startupState = StartupState()
  var isShowingOpenFileWindow = false

  private var commandLineStatus = CommandLineStatus()

  private(set) var isTerminating = false

  private var lastClosedWindowName: String = ""

  private var observers: [NSObjectProtocol] = []
  var observedPrefKeys: [Preference.Key] = [
    .logLevel,
    .enableLogging,
    .enableAdvancedSettings,
    .enableCmdN,
    .resumeLastPosition,
//    .hideWindowsWhenInactive, // TODO: #1, see below
  ]

  /// Longest time to wait for asynchronous shutdown tasks to finish before giving up on waiting and proceeding with termination.
  ///
  /// Ten seconds was chosen to provide plenty of time for termination and yet not be long enough that users start thinking they will
  /// need to force quit IINA. As termination may involve logging out of an online subtitles provider it can take a while to complete if
  /// the provider is slow to respond to the logout request.
  private let terminationTimeout: TimeInterval = 10

  // Windows

  lazy var initialWindow: InitialWindowController = InitialWindowController()
  lazy var openURLWindow: OpenURLWindowController = OpenURLWindowController()
  lazy var aboutWindow: AboutWindowController = AboutWindowController()
  lazy var fontPicker: FontPickerWindowController = FontPickerWindowController()
  lazy var inspector: InspectorWindowController = InspectorWindowController()
  lazy var historyWindow: HistoryWindowController = HistoryWindowController()
  lazy var guideWindow: GuideWindowController = GuideWindowController()
  lazy var logWindow: LogWindowController = LogWindowController()

  lazy var vfWindow: FilterWindowController = FilterWindowController(filterType: MPVProperty.vf,
                                                                     autosaveName: WindowAutosaveName.videoFilter.string)

  lazy var afWindow: FilterWindowController = FilterWindowController(filterType: MPVProperty.af,
                                                                     autosaveName: WindowAutosaveName.audioFilter.string)

  lazy var preferenceWindowController: PreferenceWindowController = {
    var list: [NSViewController & PreferenceWindowEmbeddable] = [
      PrefGeneralViewController(),
      PrefUIViewController(),
      PrefDataViewController(),
      PrefCodecViewController(),
      PrefSubViewController(),
      PrefNetworkViewController(),
      PrefControlViewController(),
      PrefKeyBindingViewController(),
      PrefAdvancedViewController(),
      // PrefPluginViewController(),
      PrefUtilsViewController(),
    ]

    if IINA_ENABLE_PLUGIN_SYSTEM {
      list.insert(PrefPluginViewController(), at: 8)
    }
    return PreferenceWindowController(viewControllers: list)
  }()

  // MARK: Other components

  // Need to store these somewhere which isn't only inside a struct.
  // Swift doesn't seem to count them as strong references
  private let bindingTableStateManger: BindingTableStateManager = BindingTableState.manager
  private let confTableStateManager: ConfTableStateManager = ConfTableState.manager

  /// Whether the shutdown sequence timed out.
  private var timedOut = false

  @IBOutlet var menuController: MenuController!

  @IBOutlet weak var dockMenu: NSMenu!

  override func observeValue(forKeyPath keyPath: String?, of object: Any?, change: [NSKeyValueChangeKey : Any]?, context: UnsafeMutableRawPointer?) {
    guard let keyPath = keyPath, let change = change else { return }

    if keyPath == Preference.UIState.launchName {
      if let newLaunchStatus = change[.newKey] as? Int {
        guard !isTerminating else { return }
        guard newLaunchStatus != 0 else { return }
        Logger.log("Detected change to this instance's status pref (\(keyPath.quoted)). Probably a newer instance of IINA has started and is attempting to restore")
        Logger.log("Changing launch status back to 'stillRunning' so the other launch will skip this instance.")
        UserDefaults.standard.setValue(Preference.UIState.LaunchStatus.stillRunning.rawValue, forKey: keyPath)
        NotificationCenter.default.post(Notification(name: .savedWindowStateDidChange, object: self))
      }
      return
    }

    switch keyPath {
    case PK.enableAdvancedSettings.rawValue, PK.enableLogging.rawValue, PK.logLevel.rawValue:
      Logger.updateEnablement()
      // depends on advanced being enabled:
      menuController.refreshCmdNStatus()
      menuController.refreshBuiltInMenuItemBindings()

    case PK.enableCmdN.rawValue:
      menuController.refreshCmdNStatus()
      menuController.refreshBuiltInMenuItemBindings()
      break

    case PK.resumeLastPosition.rawValue:
      HistoryController.shared.queue.async {
        HistoryController.shared.log.verbose("Reloading playback history in response to change for 'resumeLastPosition'.")
        HistoryController.shared.reloadAll()
      }

      // TODO: #1, see above
//    case PK.hideWindowsWhenInactive.rawValue:
//      if let newValue = change[.newKey] as? Bool {
//        for window in NSApp.windows {
//          guard window as? PlayerWindow == nil else { continue }
//          window.hidesOnDeactivate = newValue
//        }
//      }

    default:
      break
    }
  }

  // MARK: - Logs

  /// Log details about when and from what sources IINA was built.
  ///
  /// For developers that take a development build to other machines for testing it is useful to log information that can be used to
  /// distinguish between development builds.
  ///
  /// In support of this the build populated `Info.plist` with keys giving:
  /// - The build date
  /// - The git branch
  /// - The git commit
  private func logBuildDetails() {
    guard let date = InfoDictionary.shared.buildDate,
          let sdk = InfoDictionary.shared.buildSDK,
          let xcode = InfoDictionary.shared.buildXcode else { return }
    let toString = DateFormatter()
    toString.dateStyle = .medium
    toString.timeStyle = .medium
    // Always use the en_US locale for dates in the log file.
    toString.locale = Locale(identifier: "en_US")
    Logger.log("Built using Xcode \(xcode) and macOS SDK \(sdk) on \(toString.string(from: date))")
    guard let branch = InfoDictionary.shared.buildBranch,
          let commit = InfoDictionary.shared.buildCommit else { return }
    Logger.log("From branch \(branch), commit \(commit)")
  }

  /// Log details about the Mac IINA is running on.
  ///
  /// Certain IINA capabilities, such as hardware acceleration, are contingent upon aspects of the Mac IINA is running on. If available,
  /// this method will log:
  /// - macOS version
  /// - model identifier of the Mac
  /// - kind of processor
  private func logPlatformDetails() {
    Logger.log("Running under macOS \(ProcessInfo.processInfo.operatingSystemVersionString)")
    guard let cpu = Sysctl.shared.machineCpuBrandString, let model = Sysctl.shared.hwModel else { return }
    Logger.log("On a \(model) with an \(cpu) processor")
  }

  // MARK: - SPUUpdaterDelegate
  @IBOutlet var updaterController: SPUStandardUpdaterController!

  func feedURLString(for updater: SPUUpdater) -> String? {
    return Preference.bool(for: .receiveBetaUpdate) ? AppData.appcastBetaLink : AppData.appcastLink
  }

  // MARK: - App Delegate

  func applicationWillFinishLaunching(_ notification: Notification) {
    // Must setup preferences before logging so log level is set correctly.
    registerUserDefaultValues()

    Logger.initLogging()
    // Start the log file by logging the version of IINA producing the log file.
    Logger.log(InfoDictionary.shared.printableBuildInfo)

    // The copyright is used in the Finder "Get Info" window which is a narrow window so the
    // copyright consists of multiple lines.
    let copyright = InfoDictionary.shared.copyright
    copyright.enumerateLines { line, _ in
      Logger.log(line)
    }

    // Useful to know the versions of significant dependencies that are being used so log that
    // information as well when it can be obtained.

    // The version of mpv is not logged at this point because mpv does not provide a static
    // method that returns the version. To obtain version related information you must
    // construct a mpv object, which has side effects. So the mpv version is logged in
    // applicationDidFinishLaunching to preserve the existing order of initialization.

    Logger.log("FFmpeg \(String(cString: av_version_info()))")
    // FFmpeg libraries and their versions in alphabetical order.
    let libraries: [(name: String, version: UInt32)] = [("libavcodec", avcodec_version()), ("libavformat", avformat_version()), ("libavutil", avutil_version()), ("libswscale", swscale_version())]
    for library in libraries {
      // The version of FFmpeg libraries is encoded into an unsigned integer in a proprietary
      // format which needs to be decoded into a string for display.
      Logger.log("  \(library.name) \(AppDelegate.versionAsString(library.version))")
    }
    logBuildDetails()
    logPlatformDetails()

    Logger.log("App will launch. LaunchID: \(Preference.UIState.launchID)")

    // Start asynchronously gathering and caching information about the hardware decoding
    // capabilities of this Mac.
    HardwareDecodeCapabilities.shared.checkCapabilities()

    for key in self.observedPrefKeys {
      UserDefaults.standard.addObserver(self, forKeyPath: key.rawValue, options: .new, context: nil)
    }

    /// Attach this in `applicationWillFinishLaunching`, because `application(openFiles:)` will be called after this but
    /// before `applicationDidFinishLaunching`.
    observers.append(NotificationCenter.default.addObserver(forName: .windowIsReadyToShow, object: nil, queue: .main,
                                                            using: self.windowIsReadyToShow))

    // Check for legacy pref entries and migrate them to their modern equivalents.
    // Must do this before setting defaults so that checking for existing entries doesn't result in false positives
    LegacyMigration.migrateLegacyPreferences()

    // Call this *before* registering for url events, to guarantee that menu is init'd
    confTableStateManager.startUp()

    HistoryController.shared.start()
    
    // register for url event
    NSAppleEventManager.shared().setEventHandler(self, andSelector: #selector(self.handleURLEvent(event:withReplyEvent:)), forEventClass: AEEventClass(kInternetEventClass), andEventID: AEEventID(kAEGetURL))

    // Hide Window > "Enter Full Screen" menu item, because this is already present in the Video menu
    UserDefaults.standard.set(false, forKey: "NSFullScreenMenuItemEverywhere")

    // handle command line arguments
    let arguments = ProcessInfo.processInfo.arguments.dropFirst()
    if !arguments.isEmpty {
      parseCommandLine(arguments)
    }
  }

  private func windowIsReadyToShow(_ notification: Notification) {
    guard let window = notification.object as? NSWindow else { return }
    guard let wc = window.windowController else {
      Logger.log("Restored window is ready, but no windowController for window: \(window.savedStateName.quoted)!", level: .error)
      return
    }

    if Preference.bool(for: .isRestoreInProgress) {
      // Still waiting to show
      startupState.wcsReady.insert(wc)

      Logger.log("Restored window is ready: \(window.savedStateName.quoted), progress: \(startupState.wcsReady.count)/\(startupState.status == .doneEnqueuing ? "\(startupState.wcsToRestore.count)" : "?")", level: .verbose)

      showWindowsIfReady()
    } else if !window.isMiniaturized {
      Logger.log("OpenWindow: showing window \(window.savedStateName.quoted)", level: .verbose)
      wc.showWindow(window)
    }
  }

  // TODO: refactor to put this all in CommandLineStatus class
  private func parseCommandLine(_ args: ArraySlice<String>) {
    var iinaArgs: [String] = []
    var iinaArgFilenames: [String] = []
    var dropNextArg = false

    Logger.log("Command-line arguments \("\(args)".pii)")
    for arg in args {
      if dropNextArg {
        dropNextArg = false
        continue
      }
      if arg.first == "-" {
        let indexAfterDash = arg.index(after: arg.startIndex)
        if indexAfterDash == arg.endIndex {
          // single '-'
          commandLineStatus.isStdin = true
        } else if arg[indexAfterDash] == "-" {
          // args starting with --
          iinaArgs.append(arg)
        } else {
          // args starting with -
          dropNextArg = true
        }
      } else {
        // assume args starting with nothing is a filename
        iinaArgFilenames.append(arg)
      }
    }

    commandLineStatus.parseArguments(iinaArgs)
    Logger.log("Filenames from args: \(iinaArgFilenames)")
    Logger.log("Derived mpv properties from args: \(commandLineStatus.mpvArguments)")

    print(InfoDictionary.shared.printableBuildInfo)

    guard !iinaArgFilenames.isEmpty || commandLineStatus.isStdin else {
      print("This binary is not intended for being used as a command line tool. Please use the bundled iina-cli.")
      print("Please ignore this message if you are running in a debug environment.")
      return
    }

    startupState.shouldIgnoreOpenFile = true
    commandLineStatus.isCommandLine = true
    commandLineStatus.filenames = iinaArgFilenames
  }

  deinit {
    ObjcUtils.silenced {
      for key in self.observedPrefKeys {
        UserDefaults.standard.removeObserver(self, forKeyPath: key.rawValue)
      }
    }
  }

  func applicationDidFinishLaunching(_ aNotification: Notification) {
    Logger.log("App launched")

    menuController.bindMenuItems()
    // FIXME: this actually causes a window to open in the background. Should wait until intending to show it
    // show alpha in color panels
    NSColorPanel.shared.showsAlpha = true

    // see https://sparkle-project.org/documentation/api-reference/Classes/SPUUpdater.html#/c:objc(cs)SPUUpdater(im)clearFeedURLFromUserDefaults
    updaterController.updater.clearFeedURLFromUserDefaults()

    // other initializations at App level
    NSApp.isAutomaticCustomizeTouchBarMenuItemEnabled = false
    NSWindow.allowsAutomaticWindowTabbing = false

    JavascriptPlugin.loadGlobalInstances()
    menuController.updatePluginMenu()
    menuController.refreshBuiltInMenuItemBindings()

    // Register to restore for successive launches. Set status to currently running so that it isn't restored immediately by the next launch
    UserDefaults.standard.setValue(Preference.UIState.LaunchStatus.stillRunning.rawValue, forKey: Preference.UIState.launchName)
    UserDefaults.standard.addObserver(self, forKeyPath: Preference.UIState.launchName, options: .new, context: nil)

<<<<<<< HEAD
    // Restore window state *before* hooking up the listener which saves state.
    restoreWindowsFromPreviousLaunch()
=======
    if RemoteCommandController.useSystemMediaControl {
      Logger.log("Setting up MediaPlayer integration")
      RemoteCommandController.setup()
      NowPlayingInfoManager.updateInfo(state: .unknown)
    }
>>>>>>> 3cde0e11

    if commandLineStatus.isCommandLine {
      startFromCommandLine()
    }

    startupState.status = .doneEnqueuing
    // Callbacks may have already fired before getting here. Check again to make sure we don't "drop the ball":
    showWindowsIfReady()
  }

  private func startFromCommandLine() {
    var lastPlayerCore: PlayerCore? = nil
    let getNewPlayerCore = { [self] () -> PlayerCore in
      let pc = PlayerCoreManager.shared.getIdleOrCreateNew()
      commandLineStatus.applyMPVArguments(to: pc)
      lastPlayerCore = pc
      return pc
    }
    if commandLineStatus.isStdin {
      getNewPlayerCore().openURLString("-")
    } else {
      let validFileURLs: [URL] = commandLineStatus.filenames.compactMap { filename in
        if Regex.url.matches(filename) {
          return URL(string: filename.addingPercentEncoding(withAllowedCharacters: .urlAllowed) ?? filename)
        } else {
          return FileManager.default.fileExists(atPath: filename) ? URL(fileURLWithPath: filename) : nil
        }
      }
      guard !validFileURLs.isEmpty else {
        Logger.log("No valid file URLs provided via command line! Nothing to do", level: .error)
        return
      }

<<<<<<< HEAD
      if commandLineStatus.openSeparateWindows {
        validFileURLs.forEach { url in
          getNewPlayerCore().openURL(url)
=======
      if let pc = lastPlayerCore {
        if commandLineStatus.enterMusicMode {
          if commandLineStatus.enterPIP {
            // PiP is not supported in music mode. Combining these options is not permitted and is
            // rejected by iina-cli. The IINA executable must have been invoked directly with
            // arguments.
            Logger.log("Cannot specify both --music-mode and --pip", level: .error)
            // Command line usage error.
            exit(EX_USAGE)
          }
          pc.switchToMiniPlayer()
        } else if commandLineStatus.enterPIP {
          pc.mainWindow.enterPIP()
>>>>>>> 3cde0e11
        }
      } else {
        getNewPlayerCore().openURLs(validFileURLs)
      }
    }

    if let pc = lastPlayerCore {
      if commandLineStatus.enterMusicMode {
        Logger.log("Entering music mode as specified via command line", level: .verbose)
        if commandLineStatus.enterPIP {
          // PiP is not supported in music mode. Combining these options is not permitted and is
          // rejected by iina-cli. The IINA executable must have been invoked directly with
          // arguments.
          Logger.log("Cannot specify both --music-mode and --pip", level: .error)
          // Command line usage error.
          exit(EX_USAGE)
        }
        pc.enterMusicMode()
      } else if #available(macOS 10.12, *), commandLineStatus.enterPIP {
        Logger.log("Entering PIP as specified via command line", level: .verbose)
        pc.windowController.enterPIP()
      }
    }
  }

  private func showWindowsIfReady() {
    assert(DispatchQueue.isExecutingIn(.main))
    guard startupState.status == .doneEnqueuing else { return }
    guard startupState.wcsReady.count == startupState.wcsToRestore.count else { return }
    guard !startupState.openFileCalled || startupState.wcForOpenFile != nil else { return }

    Logger.log("All \(startupState.wcsToRestore.count) restored \(startupState.wcForOpenFile == nil ? "" : "& 1 new ")windows ready. Showing all", level: .verbose)

    for wc in startupState.wcsToRestore {
      if !(wc.window?.isMiniaturized ?? false) {
        wc.showWindow(self)  // orders the window to the front
      }
    }
    if let wcForOpenFile = startupState.wcForOpenFile, !(wcForOpenFile.window?.isMiniaturized ?? false) {
      wcForOpenFile.showWindow(self)  // open last, thus making frontmost
    }

    let didRestoreSomething = !startupState.wcsToRestore.isEmpty
    let didOpenSomething = didRestoreSomething || startupState.wcForOpenFile != nil

    if Preference.bool(for: .isRestoreInProgress) {
      Logger.log("Done restoring windows", level: .verbose)
      Preference.set(false, for: .isRestoreInProgress)
    }

    if !commandLineStatus.isCommandLine && !didOpenSomething {
      // Fall back to default action:
      doLaunchOrReopenAction()
    }

    Logger.log("Adding window observers")

    // The "action on last window closed" action will vary slightly depending on which type of window was closed.
    // Here we add a listener which fires when *any* window is closed, in order to handle that logic all in one place.
    observers.append(NotificationCenter.default.addObserver(forName: NSWindow.willCloseNotification, object: nil,
                                                            queue: .main, using: self.windowWillClose))

    if Preference.UIState.isSaveEnabled {
      // Save ordered list of open windows each time the order of windows changed.
      observers.append(NotificationCenter.default.addObserver(forName: NSWindow.didBecomeMainNotification, object: nil,
                                                              queue: .main, using: self.windowDidBecomeMain))

      observers.append(NotificationCenter.default.addObserver(forName: NSWindow.willBeginSheetNotification, object: nil,
                                                              queue: .main, using: self.windowWillBeginSheet))

      observers.append(NotificationCenter.default.addObserver(forName: NSWindow.didEndSheetNotification, object: nil,
                                                              queue: .main, using: self.windowDidEndSheet))

      observers.append(NotificationCenter.default.addObserver(forName: NSWindow.didMiniaturizeNotification, object: nil,
                                                              queue: .main, using: self.windowDidMiniaturize))

      observers.append(NotificationCenter.default.addObserver(forName: NSWindow.didDeminiaturizeNotification, object: nil,
                                                              queue: .main, using: self.windowDidDeminiaturize))

    } else {
      // TODO: remove existing state...somewhere
      Logger.log("Note: UI state saving is disabled")
    }

    if RemoteCommandController.useSystemMediaControl {
      Logger.log("Setting up MediaPlayer integration")
      RemoteCommandController.setup()
      NowPlayingInfoManager.updateInfo(state: .unknown)
    }

    NSRunningApplication.current.activate(options: [.activateIgnoringOtherApps, .activateAllWindows])
    NSApplication.shared.servicesProvider = self
    startupState.status = .doneOpening
  }

  func applicationShouldAutomaticallyLocalizeKeyEquivalents(_ application: NSApplication) -> Bool {
    // Do not re-map keyboard shortcuts based on keyboard position in different locales
    return false
  }

  func applicationDidBecomeActive(_ notfication: Notification) {
    // When using custom window style, sometimes AppKit will remove their entries from the Window menu (e.g. when hiding the app).
    // Make sure to add them again if they are missing:
    for player in PlayerCoreManager.shared.playerCores {
      if player.windowController.loaded && !player.isShutDown {
        player.windowController.updateTitle()
      }
    }
  }

  func applicationWillResignActive(_ notfication: Notification) {
  }

  // MARK: - Opening/restoring windows

  /// The notification provides no way to actually know which sheet is being added.
  /// So prior to opening the sheet, the caller must manually add it using `Preference.UIState.addOpenSheet`.
  private func windowWillBeginSheet(_ notification: Notification) {
    guard let window = notification.object as? NSWindow else { return }
    let activeWindowName = window.savedStateName
    guard !activeWindowName.isEmpty else { return }

    DispatchQueue.main.async { [self] in
      guard !isTerminating else {
        return
      }
      guard let sheetNames = Preference.UIState.openSheetsDict[activeWindowName] else { return }

      for sheetName in sheetNames {
        Logger.log("Sheet opened: \(sheetName.quoted)", level: .verbose)
        Preference.UIState.windowsOpen.insert(sheetName)
      }
      Preference.UIState.saveCurrentOpenWindowList()
    }
  }

  private func windowDidEndSheet(_ notification: Notification) {
    guard let window = notification.object as? NSWindow else { return }
    let activeWindowName = window.savedStateName
    guard !activeWindowName.isEmpty else { return }

    DispatchQueue.main.async { [self] in
      guard !isTerminating else {
        return
      }
      // NOTE: not sure how to identify which sheet will end. In the future this could cause problems
      // if we use a window with multiple sheets. But for now we can assume that there is only one sheet,
      // so that is the one being closed.
      guard let sheetNames = Preference.UIState.openSheetsDict[activeWindowName] else { return }
      Preference.UIState.removeOpenSheets(fromWindow: activeWindowName)

      for sheetName in sheetNames {
        Logger.log("Sheet closed: \(sheetName.quoted)", level: .verbose)
        Preference.UIState.windowsOpen.remove(sheetName)
      }

      Preference.UIState.saveCurrentOpenWindowList()
    }
  }

  // Saves an ordered list of current open windows (if configured) each time *any* window becomes the main window.
  private func windowDidBecomeMain(_ notification: Notification) {
    guard let window = notification.object as? NSWindow else { return }
    // Assume new main window is the active window. AppKit does not provide an API to notify when a window is opened,
    // so this notification will serve as a proxy, since a window which becomes active is by definition an open window.
    let activeWindowName = window.savedStateName
    guard !activeWindowName.isEmpty else { return }

    // Query for the list of open windows and save it.
    // Don't do this too soon, or their orderIndexes may not yet be up to date.
    DispatchQueue.main.async { [self] in
      // This notification can sometimes happen if the app had multiple windows at shutdown.
      // We will ignore it in this case, because this is exactly the case that we want to save!
      guard !isTerminating else {
        return
      }
      // This notification can also happen after windowDidClose notification,
      // so make sure this a window which is recognized.
      if Preference.UIState.windowsMinimized.remove(activeWindowName) != nil {
        Logger.log("Minimized window become main; adding to open windows list: \(activeWindowName.quoted)", level: .verbose)
        Preference.UIState.windowsOpen.insert(activeWindowName)
      } else {
        // Do not process. Another listener will handle it
        Logger.log("Window became main: \(activeWindowName.quoted)", level: .verbose)
        return
      }

      Preference.UIState.saveCurrentOpenWindowList()
    }
  }

  func windowDidMiniaturize(_ notification: Notification) {
    guard let window = notification.object as? NSWindow else { return }
    let savedStateName = window.savedStateName
    guard !savedStateName.isEmpty else { return }

    DispatchQueue.main.async { [self] in
      guard !isTerminating else {
        return
      }
      Logger.log("Window did minimize; adding to minimized windows list: \(savedStateName.quoted)", level: .verbose)
      Preference.UIState.windowsOpen.remove(savedStateName)
      Preference.UIState.windowsMinimized.insert(savedStateName)
      Preference.UIState.saveCurrentOpenWindowList()
    }
  }

  private func windowDidDeminiaturize(_ notification: Notification) {
    guard let window = notification.object as? NSWindow else { return }
    let savedStateName = window.savedStateName
    guard !savedStateName.isEmpty else { return }

    DispatchQueue.main.async { [self] in
      guard !isTerminating else {
        return
      }
      Logger.log("App window did deminiaturize; removing from minimized windows list: \(savedStateName.quoted)", level: .verbose)
      Preference.UIState.windowsOpen.insert(savedStateName)
      Preference.UIState.windowsMinimized.remove(savedStateName)
      Preference.UIState.saveCurrentOpenWindowList()
    }
  }

  private func doLaunchOrReopenAction() {
    let action: Preference.ActionAfterLaunch = Preference.enum(for: .actionAfterLaunch)
    Logger.log("Doing actionAfterLaunch: \(action)", level: .verbose)

    switch action {
    case .welcomeWindow:
      showWelcomeWindow()
    case .openPanel:
      showOpenFileWindow(isAlternativeAction: true)
    case .historyWindow:
      showHistoryWindow(self)
    case .none:
      break
    }
  }

  /// Returns `true` if any windows were restored; `false` otherwise.
  @discardableResult
  private func restoreWindowsFromPreviousLaunch() -> Bool {
    assert(DispatchQueue.isExecutingIn(.main))

    guard Preference.UIState.isRestoreEnabled else {
      Logger.log("Restore is disabled. Wll not restore windows")
      return false
    }

    if commandLineStatus.isCommandLine && !(Preference.bool(for: .enableAdvancedSettings) && Preference.bool(for: .enableRestoreUIStateForCmdLineLaunches)) {
      Logger.log("Restore is disabled for command-line launches. Wll not restore windows or save state for this launch")
      Preference.UIState.disableSaveAndRestoreUntilNextLaunch()
      return false
    }

    let pastLaunches: [Preference.UIState.LaunchState] = Preference.UIState.collectLaunchStateForRestore()
    Logger.log("Found \(pastLaunches.count) past launches to restore", level: .verbose)
    if pastLaunches.isEmpty {
      return false
    }

    let stopwatch = Utility.Stopwatch()

    let isRestoreApproved: Bool // false means delete restored state
    if Preference.bool(for: .isRestoreInProgress) {
      // If this flag is still set, the last restore probably failed. If it keeps failing, launch will be impossible.
      // Let user decide whether to try again or delete saved state.
      Logger.log("Looks like there was a previous restore which didn't complete (pref \(Preference.Key.isRestoreInProgress.rawValue)=Y). Asking user whether to retry or skip")
      isRestoreApproved = Utility.quickAskPanel("restore_prev_error", useCustomButtons: true)
    } else if Preference.bool(for: .alwaysAskBeforeRestoreAtLaunch) {
      Logger.log("Prompting user whether to restore app state, per pref", level: .verbose)
      isRestoreApproved = Utility.quickAskPanel("restore_confirm", useCustomButtons: true)
    } else {
      isRestoreApproved = true
    }

    if !isRestoreApproved {
      // Clear out old state. It may have been causing errors, or user wants to start new
      Logger.log("User denied restore. Clearing all saved launch state.")
      Preference.UIState.clearAllSavedLaunchState()
      Preference.set(false, for: .isRestoreInProgress)
      return false
    }

    // If too much time has passed (in particular if user took a long time to respond to confirmation dialog), consider the data stale.
    // Due to 1s delay in chosen strategy for verifying whether other instances are running, try not to repeat it twice.
    // Users who are quick with their user interface device probably know what they are doing and will be impatient.
    let pastLaunchesCache = stopwatch.secElapsed > Constants.TimeInterval.pastLaunchResponseTimeout ? nil : pastLaunches
    let savedWindowsBackToFront = Preference.UIState.consolidateSavedWindowsFromPastLaunches(pastLaunches: pastLaunchesCache)

    guard !savedWindowsBackToFront.isEmpty else {
      Logger.log("Will not restore windows: stored window list empty")
      return false
    }

    if savedWindowsBackToFront.count == 1 {
      let onlyWindow = savedWindowsBackToFront[0].saveName

      if onlyWindow == WindowAutosaveName.inspector {
        // Do not restore this on its own
        Logger.log("Will not restore windows: only open window was Inspector", level: .verbose)
        return false
      }

      let action: Preference.ActionAfterLaunch = Preference.enum(for: .actionAfterLaunch)
      if (onlyWindow == WindowAutosaveName.welcome && action == .welcomeWindow)
          || (onlyWindow == WindowAutosaveName.openURL && action == .openPanel)
          || (onlyWindow == WindowAutosaveName.playbackHistory && action == .historyWindow) {
        Logger.log("Will not restore windows: the only open window was identical to launch action (\(action))",
                   level: .verbose)
        // Skip the prompts below because they are just unnecessary nagging
        return false
      }
    }

    Logger.log("Starting restore of \(savedWindowsBackToFront.count) windows", level: .verbose)
    Preference.set(true, for: .isRestoreInProgress)

    // Show windows one by one, starting at back and iterating to front:
    for savedWindow in savedWindowsBackToFront {
      Logger.log("Starting restore of window: \(savedWindow.saveName)\(savedWindow.isMinimized ? " (minimized)" : "")", level: .verbose)

      let wc: NSWindowController
      switch savedWindow.saveName {
      case .playbackHistory:
        showHistoryWindow(self)
        wc = historyWindow
      case .welcome:
        showWelcomeWindow()
        wc = initialWindow
      case .preferences:
        showPreferencesWindow(self)
        wc = preferenceWindowController
      case .about:
        showAboutWindow(self)
        wc = aboutWindow
      case .openFile:
        // TODO: persist isAlternativeAction too
        showOpenFileWindow(isAlternativeAction: true)
        // No windowController for Open File window; will have to show it immediately
        // TODO: show with others
        continue
      case .openURL:
        // TODO: persist isAlternativeAction too
        showOpenURLWindow(isAlternativeAction: true)
        wc = openURLWindow
      case .inspector:
        // Do not show Inspector window. It doesn't support being drawn in the background, but it loads very quickly.
        // So just mark it as 'ready' and show with the rest when they are ready.
        wc = inspector
        startupState.wcsReady.insert(wc)
      case .videoFilter:
        showVideoFilterWindow(self)
        wc = vfWindow
      case .audioFilter:
        showAudioFilterWindow(self)
        wc = afWindow
      case .logViewer:
        showLogWindow(self)
        wc = logWindow
      case .playerWindow(let id):
        guard let player = PlayerCoreManager.shared.restoreFromPriorLaunch(playerID: id) else { continue }
        wc = player.windowController
      case .newFilter, .editFilter, .saveFilter:
        Logger.log("Restoring sheet window \(savedWindow.saveString) is not yet implemented; skipping", level: .debug)
        continue
      default:
        Logger.log("Cannot restore unrecognized autosave enum: \(savedWindow.saveName)", level: .error)
        continue
      }

      // Rebuild window maps as we go:
      if savedWindow.isMinimized {
        Preference.UIState.windowsMinimized.insert(savedWindow.saveName.string)
      } else {
        Preference.UIState.windowsOpen.insert(savedWindow.saveName.string)
      }

      if savedWindow.isMinimized {
        // Don't need to wait for wc
        wc.window?.miniaturize(self)
      } else {
        // Add to list of windows to wait for
        startupState.wcsToRestore.append(wc)
      }
    }

    return !startupState.wcsToRestore.isEmpty
  }

  func showWelcomeWindow() {
    Logger.log("Showing WelcomeWindow", level: .verbose)
    initialWindow.openWindow(self)
  }

  func showOpenFileWindow(isAlternativeAction: Bool) {
    Logger.log("Showing OpenFileWindow (isAlternativeAction: \(isAlternativeAction))", level: .verbose)
    isShowingOpenFileWindow = true
    let panel = NSOpenPanel()
    panel.setFrameAutosaveName(WindowAutosaveName.openFile.string)
    panel.title = NSLocalizedString("alert.choose_media_file.title", comment: "Choose Media File")
    panel.canCreateDirectories = false
    panel.canChooseFiles = true
    panel.canChooseDirectories = true
    panel.allowsMultipleSelection = true

    panel.begin(completionHandler: { [self] result in
      if result == .OK {  /// OK
        Logger.log("OpenFile: user chose \(panel.urls.count) files", level: .verbose)
        if Preference.bool(for: .recordRecentFiles) {
          let urls = panel.urls  // must call this on the main thread
          HistoryController.shared.queue.async {
            HistoryController.shared.noteNewRecentDocumentURLs(urls)
          }
        }
        let playerCore = PlayerCoreManager.shared.getActiveOrNewForMenuAction(isAlternative: isAlternativeAction)
        if playerCore.openURLs(panel.urls) == 0 {
          Logger.log("OpenFile: notifying user there is nothing to open", level: .verbose)
          Utility.showAlert("nothing_to_open")
        }
      } else {  /// Cancel
        Logger.log("OpenFile: user cancelled", level: .verbose)
      }
      // AppKit does not consider a panel to be a window, so it won't fire this. Must call ourselves:
      windowWillClose(panel)
      isShowingOpenFileWindow = false
    })
  }

  func showOpenURLWindow(isAlternativeAction: Bool) {
    Logger.log("Showing OpenURLWindow, isAltAction=\(isAlternativeAction.yn)", level: .verbose)
    openURLWindow.isAlternativeAction = isAlternativeAction
    openURLWindow.openWindow(self)
  }

  func showInspectorWindow() {
    Logger.log("Showing Inspector window", level: .verbose)
    inspector.openWindow(self)
  }

  func applicationShouldTerminateAfterLastWindowClosed(_ sender: NSApplication) -> Bool {
    assert(DispatchQueue.isExecutingIn(.main))
    guard !isTerminating else { return false }
    guard startupState.status == .doneOpening else { return false }

    /// Certain events (like when PIP is enabled) can result in this being called when it shouldn't.
    /// Another case is when the welcome window is closed prior to a new player window opening.
    /// For these reasons we must keep a list of windows which meet our definition of "open", which
    /// may not match Apple's definition which is more closely tied to `window.isVisible`.
    guard Preference.UIState.windowsOpen.isEmpty else {
      Logger.log("App will not terminate: \(Preference.UIState.windowsOpen.count) windows are still in open list: \(Preference.UIState.windowsOpen)", level: .verbose)
      return false
    }

    // OpenFile is an NSPanel, which AppKit considers not to be a window. Need to account for this ourselves.
    guard !isShowingOpenFileWindow else { return false }


    if Preference.ActionWhenNoOpenWindow(key: .actionWhenNoOpenWindow) == .quit {
      Preference.UIState.clearSavedStateForThisLaunch()
      Logger.log("Last window was closed. App will quit due to configured pref", level: .verbose)
      return true
    }

    Logger.log("Last window was closed. Will do configured action", level: .verbose)
    doActionWhenLastWindowWillClose()
    return false
  }

<<<<<<< HEAD
  private func windowWillClose(_ notification: Notification) {
    guard let window = notification.object as? NSWindow else { return }
    windowWillClose(window)
  }

  /// This method can be called multiple times safely because it always runs on the main thread and does not
  /// continue unless the window is found to be in an existing list
  func windowWillClose(_ window: NSWindow) {
    assert(DispatchQueue.isExecutingIn(.main))
    guard !isTerminating else { return }

    let windowName = window.savedStateName
    guard !windowName.isEmpty else { return }

    let wasOpen = Preference.UIState.windowsOpen.remove(windowName) != nil
    let wasMinimized = Preference.UIState.windowsMinimized.remove(windowName) != nil

    guard wasOpen || wasMinimized else {
      Logger.log("Window already closed, ignoring: \(windowName.quoted)", level: .verbose)
      return
    }

    Logger.log("Window will close: \(windowName)", level: .verbose)
    lastClosedWindowName = windowName

    /// Query for the list of open windows and save it (excluding the window which is about to close).
    /// Most cases are covered by saving when `windowDidBecomeMain` is called, but this covers the case where
    /// the user closes a window which is not in the foreground.
    Preference.UIState.saveCurrentOpenWindowList(excludingWindowName: window.savedStateName)

    if let player = (window.windowController as? PlayerWindowController)?.player {
      player.windowController.windowWillClose()
      // Player window was closed; need to remove some additional state
      player.clearSavedState()

      // Check whether this is the last player closed; show welcome or history window if configured.
      // Other windows like Settings may be open, and user shouldn't need to close them all to get back the welcome window.
      if player.isOnlyOpenPlayer {
        player.log.verbose("Window was last player window open: \(window.savedStateName.quoted)")
        doActionWhenLastWindowWillClose()
      }
    } else if window.isOnlyOpenWindow {
      doActionWhenLastWindowWillClose()
    }
  }

  private func doActionWhenLastWindowWillClose() {
    assert(DispatchQueue.isExecutingIn(.main))
    guard !isTerminating else { return }
    guard let noOpenWindowAction = Preference.ActionWhenNoOpenWindow(key: .actionWhenNoOpenWindow) else { return }
    Logger.log("ActionWhenNoOpenWindow: \(noOpenWindowAction). LastClosedWindowName: \(lastClosedWindowName.quoted)", level: .verbose)
    var shouldTerminate: Bool = false

    switch noOpenWindowAction {
    case .none:
      break
    case .quit:
      shouldTerminate = true
    case .sameActionAsLaunch:
      let launchAction: Preference.ActionAfterLaunch = Preference.enum(for: .actionAfterLaunch)
      var quitForAction: Preference.ActionAfterLaunch? = nil

      // Check if user just closed the window we are configured to open. If so, exit app instead of doing nothing
      if let closedWindowName = WindowAutosaveName(lastClosedWindowName) {
        switch closedWindowName {
        case .playbackHistory:
          quitForAction = .historyWindow
        case .openFile:
          quitForAction = .openPanel
        case .welcome:
          guard !Preference.UIState.windowsOpen.isEmpty else {
            return
          }
          quitForAction = .welcomeWindow
        default:
          quitForAction = nil
        }
      }

      if launchAction == quitForAction {
        Logger.log("Last window closed was the configured ActionWhenNoOpenWindow. Will quit instead of re-opening it.")
        shouldTerminate = true
      } else {
        switch launchAction {
        case .welcomeWindow:
          showWelcomeWindow()
        case .openPanel:
          showOpenFileWindow(isAlternativeAction: true)
        case .historyWindow:
          showHistoryWindow(self)
        case .none:
          break
        }
      }
    }

    if shouldTerminate {
      Logger.log("Clearing all state for this launch because all windows have closed!")
      Preference.UIState.clearSavedStateForThisLaunch()
      NSApp.terminate(nil)
    }
  }

  // MARK: Application termination

  @objc
  func shutdownDidTimeout() {
    timedOut = true
    if !PlayerCoreManager.shared.allPlayersShutdown {
      Logger.log("Timed out waiting for players to stop and shut down", level: .warning)
      // For debugging list players that have not terminated.
      for player in PlayerCoreManager.shared.playerCores {
        let label = player.label
        if !player.isShutDown {
          Logger.log("Player \(label) failed to shut down", level: .warning)
        }
      }
      // For debugging purposes we do not remove observers in case players stop or shutdown after
      // the timeout has fired as knowing that occurred maybe useful for debugging why the
      // termination sequence failed to complete on time.
      Logger.log("Not waiting for players to shut down; proceeding with application termination",
                 level: .warning)
    }
    if OnlineSubtitle.loggedIn {
      // The request to log out of the online subtitles provider has not completed. This should not
      // occur as the logout request uses a timeout that is shorter than the termination timeout to
      // avoid this occurring. Therefore if this message is logged something has gone wrong with the
      // shutdown code.
      Logger.log("Timed out waiting for log out of online subtitles provider to complete",
                 level: .warning)
    }
    Logger.log("Proceeding with application termination due to timeout", level: .warning)
    // Tell Cocoa to proceed with termination.
    NSApp.reply(toApplicationShouldTerminate: true)
  }

=======
>>>>>>> 3cde0e11
  func applicationShouldTerminate(_ sender: NSApplication) -> NSApplication.TerminateReply {
    Logger.log("App should terminate")

    // Save UI state first:
    for window in NSApp.windows {
      if let playerWindowController = window.windowController as? PlayerWindowController {
        PlayerSaveState.saveSynchronously(playerWindowController.player)
      }
    }
    Preference.UIState.saveCurrentOpenWindowList()

    isTerminating = true

    // Remove observers for IINA preferences.
    ObjcUtils.silenced {
      for key in self.observedPrefKeys {
        UserDefaults.standard.removeObserver(self, forKeyPath: key.rawValue)
      }
    }

    HistoryController.shared.stop()

    // Normally termination happens fast enough that the user does not have time to initiate
    // additional actions, however to be sure shutdown further input from the user.
    Logger.log("Disabling all menus")
    menuController.disableAllMenus()
    // Remove custom menu items added by IINA to the dock menu. AppKit does not allow the dock
    // supplied items to be changed by an application so there is no danger of removing them.
    // The menu items are being removed because setting the isEnabled property to false had no
    // effect under macOS 12.6.
    removeAllMenuItems(dockMenu)
    // If supported and enabled disable all remote media commands. This also removes IINA from
    // the Now Playing widget.
    if RemoteCommandController.useSystemMediaControl {
      Logger.log("Disabling remote commands")
      RemoteCommandController.disableAllCommands()
    }

    if Preference.UIState.isSaveEnabled {
      // unlock for new launch
      Logger.log("Updating status of \(Preference.UIState.launchName.quoted) to 'done' in prefs", level: .verbose)
      UserDefaults.standard.setValue(Preference.UIState.LaunchStatus.done.rawValue, forKey: Preference.UIState.launchName)
    }

    // The first priority was to shutdown any new input from the user. The second priority is to
    // send a logout request if logged into an online subtitles provider as that needs time to
    // complete.
    if OnlineSubtitle.loggedIn {
      // Force the logout request to timeout earlier than the overall termination timeout. This
      // request taking too long does not represent an error in the shutdown code, whereas the
      // intention of the overall termination timeout is to recover from some sort of hold up in the
      // shutdown sequence that should not occur.
      OnlineSubtitle.logout(timeout: terminationTimeout - 1)
    }

    // Close all windows. When a player window is closed it will send a stop command to mpv to stop
    // playback and unload the file.
    Logger.log("Closing all windows")
    for window in NSApp.windows {
      window.close()
    }

    // Check if there are any players that are not shutdown. If all players are already shutdown
    // then application termination can proceed immediately. This will happen if there is only one
    // player and shutdown was initiated by typing "q" in the player window. That sends a quit
    // command directly to mpv causing mpv and the player to shutdown before application
    // termination is initiated.
<<<<<<< HEAD
    let allPlayersShutdown = PlayerCoreManager.shared.allPlayersShutdown
    if allPlayersShutdown {
      Logger.log("All players have shut down")
=======
    allPlayersHaveShutdown = true
    for player in PlayerCore.playerCores {
      if player.info.state != .shutDown {
        allPlayersHaveShutdown = false
        break
      }
    }
    if allPlayersHaveShutdown {
      Logger.log("All players have shutdown")
>>>>>>> 3cde0e11
    } else {
      // Shutdown of player cores involves sending the stop and quit commands to mpv. Even though
      // these commands are sent to mpv using the synchronous API mpv executes them asynchronously.
      // This requires IINA to wait for mpv to finish executing these commands.
      Logger.log("Waiting for players to stop and shut down")
    }

    // Usually will have to wait for logout request to complete if logged into an online subtitle
    // provider.
    var canTerminateNow = allPlayersShutdown
    if OnlineSubtitle.loggedIn {
      canTerminateNow = false
      Logger.log("Waiting for logout of online subtitles provider to complete")
    }

    // If the user pressed Q and mpv initiated the termination then players will already be
    // shutdown and it may be possible to proceed with termination.
    if canTerminateNow {
      Logger.log("Proceeding with application termination")
      // Tell Cocoa that it is ok to immediately proceed with termination.
      return .terminateNow
    }

    // To ensure termination completes and the user is not required to force quit IINA, impose an
    // arbitrary timeout that forces termination to complete. The expectation is that this timeout
    // is never triggered. If a timeout warning is logged during termination then that needs to be
    // investigated.
<<<<<<< HEAD
    var timer: Timer
    if #available(macOS 10.12, *) {
      timer = Timer(timeInterval: terminationTimeout, repeats: false) { _ in
        // Once macOS 10.11 is no longer supported the contents of the method can be inlined in this
        // closure.
        self.shutdownDidTimeout()
      }
    } else {
      timer = Timer(timeInterval: terminationTimeout, target: self,
                    selector: #selector(self.shutdownDidTimeout), userInfo: nil, repeats: false)
=======
    let timer = Timer(timeInterval: terminationTimeout, repeats: false) { [unowned self] _ in
      timedOut = true
      if !allPlayersHaveShutdown {
        Logger.log("Timed out waiting for players to stop and shutdown", level: .warning)
        // For debugging list players that have not terminated.
        for player in PlayerCore.playerCores {
          let label = player.label ?? "unlabeled"
          if player.info.state == .stopping {
            Logger.log("Player \(label) failed to stop", level: .warning)
          } else if player.info.state == .shuttingDown {
            Logger.log("Player \(label) failed to shutdown", level: .warning)
          }
        }
        // For debugging purposes we do not remove observers in case players stop or shutdown after
        // the timeout has fired as knowing that occurred maybe useful for debugging why the
        // termination sequence failed to complete on time.
        Logger.log("Not waiting for players to shutdown; proceeding with application termination",
                   level: .warning)
      }
      if OnlineSubtitle.loggedIn {
        // The request to log out of the online subtitles provider has not completed. This should not
        // occur as the logout request uses a timeout that is shorter than the termination timeout to
        // avoid this occurring. Therefore if this message is logged something has gone wrong with the
        // shutdown code.
        Logger.log("Timed out waiting for log out of online subtitles provider to complete",
                   level: .warning)
      }
      Logger.log("Proceeding with application termination due to time out", level: .warning)
      // Tell Cocoa to proceed with termination.
      NSApp.reply(toApplicationShouldTerminate: true)
>>>>>>> 3cde0e11
    }

    RunLoop.main.add(timer, forMode: .common)

    // Establish an observer for a player core stopping.
    var observers: [NSObjectProtocol] = []

    observers.append(NotificationCenter.default.addObserver(forName: .iinaPlayerStopped, object: nil, queue: .main) { note in
      guard !self.timedOut else {
        // The player has stopped after IINA already timed out, gave up waiting for players to
        // shutdown, and told Cocoa to proceed with termination. AppKit will continue to process
        // queued tasks during application termination even after AppKit has called
        // applicationWillTerminate. So this observer can be called after IINA has told Cocoa to
        // proceed with termination. When the termination sequence times out IINA does not remove
        // observers as it may be useful for debugging purposes to know that a player stopped after
        // the timeout as that indicates the stopping was proceeding as opposed to being permanently
        // blocked. Log that this has occurred and take no further action as it is too late to
        // proceed with the normal termination sequence.  If the log file has already been closed
        // then the message will only be printed to the console.
        Logger.log("Player stopped after application termination timed out", level: .warning)
        return
      }
      guard let player = note.object as? PlayerCore else { return }
      player.log.verbose("Got iinaPlayerStopped. Requesting player shutdown")
      // Now that the player has stopped it is safe to instruct the player to terminate. IINA MUST
      // wait for the player to stop before instructing it to terminate because sending the quit
      // command to mpv while it is still asynchronously executing the stop command can result in a
      // watch later file that is missing information such as the playback position. See issue #3939
      // for details.
      player.shutdown()
    })

    /// Proceed with termination if all outstanding shutdown tasks have completed.
    ///
    /// This method is called when an observer receives a notification that a player has shutdown or an online subtitles provider logout
    /// request has completed. If there are no other termination tasks outstanding then this method will instruct AppKit to proceed with
    /// termination.
    func proceedWithTermination() {
<<<<<<< HEAD
      let allPlayersShutdown = PlayerCoreManager.shared.allPlayersShutdown
      let didSubtitleSvcLogOut = !OnlineSubtitle.loggedIn
      // All players have shut down.
      Logger.log("AllPlayersShutdown: \(allPlayersShutdown.yesno), OnlineSubtitleLoggedOut: \(didSubtitleSvcLogOut.yesno)")
      // If any player has not shut down then continue waiting.
      guard allPlayersShutdown && didSubtitleSvcLogOut else { return }
=======
      if !allPlayersHaveShutdown {
        // If any player has not shutdown then continue waiting.
        for player in PlayerCore.playerCores {
          guard player.info.state == .shutDown else { return }
        }
        allPlayersHaveShutdown = true
        // All players have shutdown.
        Logger.log("All players have shutdown")
      }
      guard !OnlineSubtitle.loggedIn else { return }
>>>>>>> 3cde0e11
      // All players have shutdown. No longer logged into an online subtitles provider.
      Logger.log("Proceeding with application termination")
      // No longer need the timer that forces termination to proceed.
      timer.invalidate()
      // No longer need the observers for players stopping and shutting down, along with the
      // observer for logout requests completing.
      ObjcUtils.silenced {
        observers.forEach {
          NotificationCenter.default.removeObserver($0)
        }
      }
      // Tell AppKit to proceed with termination.
      NSApp.reply(toApplicationShouldTerminate: true)
    }

    // Establish an observer for a player core shutting down.
    observers.append(NotificationCenter.default.addObserver(forName: .iinaPlayerShutdown, object: nil, queue: .main) { _ in
      Logger.log("Got iinaPlayerShutdown event")
      guard !self.timedOut else {
        // The player has shutdown after IINA already timed out, gave up waiting for players to
        // shutdown, and told Cocoa to proceed with termination. AppKit will continue to process
        // queued tasks during application termination even after AppKit has called
        // applicationWillTerminate. So this observer can be called after IINA has told Cocoa to
        // proceed with termination. When the termination sequence times out IINA does not remove
        // observers as it may be useful for debugging purposes to know that a player shutdown after
        // the timeout as that indicates shutdown was proceeding as opposed to being permanently
        // blocked. Log that this has occurred and take no further action as it is too late to
        // proceed with the normal termination sequence. If the log file has already been closed
        // then the message will only be printed to the console.
        Logger.log("Player shutdown completed after application termination timed out", level: .warning)
        return
      }
      proceedWithTermination()
    })

    // Establish an observer for logging out of the online subtitle provider.
    observers.append(NotificationCenter.default.addObserver(forName: .iinaLogoutCompleted, object: nil, queue: .main) { _ in
      guard !self.timedOut else {
        // The request to log out of the online subtitles provider has completed after IINA already
        // timed out, gave up waiting for players to shutdown, and told Cocoa to proceed with
        // termination. This should not occur as the logout request uses a timeout that is shorter
        // than the termination timeout to avoid this occurring. Therefore if this message is logged
        // something has gone wrong with the shutdown code.
        Logger.log(
          "Logout of online subtitles provider completed after application termination timed out",
          level: .warning)
        return
      }
      Logger.log("Got iinaLogoutCompleted notification", level: .verbose)
      proceedWithTermination()
    })

    // Instruct any players that are already stopped to start shutting down.
<<<<<<< HEAD
    for player in PlayerCoreManager.shared.playerCores {
      if !player.isShutDown {
        player.log.verbose("Requesting shutdown of player")
        player.shutdown()
      }
    }
    if let player = PlayerCoreManager.shared.demoPlayer {
      if !player.isShutDown {
        player.log.verbose("Requesting shutdown of demo player")
=======
    for player in PlayerCore.playerCores {
      if player.info.state == .idle {
>>>>>>> 3cde0e11
        player.shutdown()
      }
    }

    // Tell AppKit that it is ok to proceed with termination, but wait for our reply.
    return .terminateLater
  }

  func applicationShouldHandleReopen(_ sender: NSApplication, hasVisibleWindows: Bool) -> Bool {
    // Once termination starts subsystems such as mpv are being shutdown. Accessing mpv
    // once it has been instructed to shutdown can trigger a crash. MUST NOT permit
    // reopening once termination has started.
    guard !isTerminating else { return false }
    guard !hasVisibleWindows && !isShowingOpenFileWindow else { return true }
    Logger.log("Handle reopen")
    doLaunchOrReopenAction()
    return true
  }

  func applicationWillTerminate(_ notification: Notification) {
    Logger.log("App will terminate")
    Logger.closeLogFiles()

    ObjcUtils.silenced {
      self.observers.forEach {
        NotificationCenter.default.removeObserver($0)
      }
    }
  }

  func application(_ sender: NSApplication, openFiles filePaths: [String]) {
    Logger.log("application(openFiles:) called with: \(filePaths.map{$0.pii})")
    // if launched from command line, should ignore openFile during launch
    if startupState.shouldIgnoreOpenFile {
      startupState.shouldIgnoreOpenFile = false
      return
    }
    let urls = filePaths.map { URL(fileURLWithPath: $0) }
    
    // if installing a plugin package
    if let pluginPackageURL = urls.first(where: { $0.pathExtension == "iinaplgz" }) {
      Logger.log("Opening plugin URL: \(pluginPackageURL.absoluteString.pii.quoted)")
      showPreferencesWindow(self)
      preferenceWindowController.performAction(.installPlugin(url: pluginPackageURL))
      return
    }

    startupState.openFileCalled = true

    DispatchQueue.main.async { [self] in
      Logger.log("Opening \(urls.count) files")
      // open pending files
      let player = PlayerCoreManager.shared.getActiveOrCreateNew()
      startupState.wcForOpenFile = player.windowController
      if player.openURLs(urls) == 0 {
        abortWaitForPlayerStartup()

        Logger.log("Notifying user nothing was opened", level: .verbose)
        Utility.showAlert("nothing_to_open")
      }
    }
  }

  /// Method to opt-in to secure restorable state.
  ///
  /// From the `Restorable State` section of the [AppKit Release Notes for macOS 14](https://developer.apple.com/documentation/macos-release-notes/appkit-release-notes-for-macos-14#Restorable-State):
  ///
  /// Secure coding is automatically enabled for restorable state for applications linked on the macOS 14.0 SDK. Applications that
  /// target prior versions of macOS should implement `NSApplicationDelegate.applicationSupportsSecureRestorableState()`
  /// to return`true` so it’s enabled on all supported OS versions.
  ///
  /// This is about conformance to [NSSecureCoding](https://developer.apple.com/documentation/foundation/nssecurecoding)
  /// which protects against object substitution attacks. If an application does not implement this method then a warning will be emitted
  /// reporting secure coding is not enabled for restorable state.
  @available(macOS 12.0, *)
  @MainActor func applicationSupportsSecureRestorableState(_ app: NSApplication) -> Bool { true }

  // MARK: - Accept dropped string and URL on Dock icon

  @objc
  func droppedText(_ pboard: NSPasteboard, userData:String, error: NSErrorPointer) {
    Logger.log("Text dropped on app's Dock icon", level: .verbose)
    guard let url = pboard.string(forType: .string) else { return }

    guard let player = PlayerCore.active else { return }
    startupState.openFileCalled = true
    startupState.wcForOpenFile = player.windowController
    if player.openURLString(url) == 0 {
      abortWaitForPlayerStartup()
    }
  }

  private func abortWaitForPlayerStartup() {
    startupState.openFileCalled = false
    startupState.wcForOpenFile = nil
    showWindowsIfReady()
  }

  // MARK: - Dock menu

  func applicationDockMenu(_ sender: NSApplication) -> NSMenu? {
    return dockMenu
  }

  /// Remove all menu items in the given menu and any submenus.
  ///
  /// This method recursively descends through the entire tree of menu items removing all items.
  /// - Parameter menu: Menu to remove items from
  private func removeAllMenuItems(_ menu: NSMenu) {
    for item in menu.items {
      if item.hasSubmenu {
        removeAllMenuItems(item.submenu!)
      }
      menu.removeItem(item)
    }
  }

  // MARK: - URL Scheme

  @objc func handleURLEvent(event: NSAppleEventDescriptor, withReplyEvent replyEvent: NSAppleEventDescriptor) {
    guard let url = event.paramDescriptor(forKeyword: keyDirectObject)?.stringValue else { return }
    Logger.log("Handling URL event: \(url)")
    parsePendingURL(url)
  }

  /**
   Parses the pending iina:// url.
   - Parameter url: the pending URL.
   - Note:
   The iina:// URL scheme currently supports the following actions:

   __/open__
   - `url`: a url or string to open.
   - `new_window`: 0 or 1 (default) to indicate whether open the media in a new window.
   - `enqueue`: 0 (default) or 1 to indicate whether to add the media to the current playlist.
   - `full_screen`: 0 (default) or 1 to indicate whether open the media and enter fullscreen.
   - `pip`: 0 (default) or 1 to indicate whether open the media and enter pip.
   - `mpv_*`: additional mpv options to be passed. e.g. `mpv_volume=20`.
     Options starting with `no-` are not supported.
   */
  private func parsePendingURL(_ url: String) {
    Logger.log("Parsing URL \(url.pii)")
    guard let parsed = URLComponents(string: url) else {
      Logger.log("Cannot parse URL using URLComponents", level: .warning)
      return
    }
    
    if parsed.scheme != "iina" {
      // try to open the URL directly
      let player = PlayerCoreManager.shared.getActiveOrNewForMenuAction(isAlternative: false)
      startupState.openFileCalled = true
      startupState.wcForOpenFile = player.windowController
      if player.openURLString(url) == 0 {
        abortWaitForPlayerStartup()
      }
      return
    }
    
    // handle url scheme
    guard let host = parsed.host else { return }

    if host == "open" || host == "weblink" {
      // open a file or link
      guard let queries = parsed.queryItems else { return }
      let queryDict = [String: String](uniqueKeysWithValues: queries.map { ($0.name, $0.value ?? "") })

      // url
      guard let urlValue = queryDict["url"], !urlValue.isEmpty else {
        Logger.log("Cannot find parameter \"url\", stopped")
        return
      }

      // new_window
      let player: PlayerCore
      if let newWindowValue = queryDict["new_window"], newWindowValue == "1" {
        player = PlayerCoreManager.shared.getIdleOrCreateNew()
      } else {
        player = PlayerCoreManager.shared.getActiveOrNewForMenuAction(isAlternative: false)
      }

      startupState.openFileCalled = true
      startupState.wcForOpenFile = player.windowController

      // enqueue
      if let enqueueValue = queryDict["enqueue"], enqueueValue == "1",
         let lastActivePlayer = PlayerCore.lastActive,
         !lastActivePlayer.info.playlist.isEmpty {
        lastActivePlayer.addToPlaylist(urlValue)
        lastActivePlayer.sendOSD(.addToPlaylist(1))
      } else {
        if player.openURLString(urlValue) == 0 {
          abortWaitForPlayerStartup()
        }
      }

      // presentation options
      if let fsValue = queryDict["full_screen"], fsValue == "1" {
        // full_screeen
        player.mpv.setFlag(MPVOption.Window.fullscreen, true)
      } else if let pipValue = queryDict["pip"], pipValue == "1" {
        // pip
<<<<<<< HEAD
        if #available(macOS 10.12, *) {
          player.windowController.enterPIP()
        }
=======
        player.mainWindow.enterPIP()
>>>>>>> 3cde0e11
      }

      // mpv options
      for query in queries {
        if query.name.hasPrefix("mpv_") {
          let mpvOptionName = String(query.name.dropFirst(4))
          guard let mpvOptionValue = query.value else { continue }
          Logger.log("Setting \(mpvOptionName) to \(mpvOptionValue)")
          player.mpv.setString(mpvOptionName, mpvOptionValue)
        }
      }

      Logger.log("Finished URL scheme handling")
    }
  }

  // MARK: - Menu actions

  @IBAction func openFile(_ sender: AnyObject) {
    Logger.log("Menu - Open File")
    showOpenFileWindow(isAlternativeAction: sender.tag == AlternativeMenuItemTag)
  }

  @IBAction func openURL(_ sender: AnyObject) {
    Logger.log("Menu - Open URL")
    showOpenURLWindow(isAlternativeAction: sender.tag == AlternativeMenuItemTag)
  }

  /// Only used if `Preference.Key.enableCmdN` is set to `true`
  @IBAction func menuNewWindow(_ sender: Any) {
    showWelcomeWindow()
  }

  @IBAction func menuOpenScreenshotFolder(_ sender: NSMenuItem) {
    let screenshotPath = Preference.string(for: .screenshotFolder)!
    let absoluteScreenshotPath = NSString(string: screenshotPath).expandingTildeInPath
    let url = URL(fileURLWithPath: absoluteScreenshotPath, isDirectory: true)
      NSWorkspace.shared.open(url)
  }

  @IBAction func menuSelectAudioDevice(_ sender: NSMenuItem) {
    if let name = sender.representedObject as? String {
      PlayerCore.active?.setAudioDevice(name)
    }
  }

  @IBAction func showPreferencesWindow(_ sender: AnyObject) {
    Logger.log("Opening Preferences window", level: .verbose)
    preferenceWindowController.openWindow(self)
  }

  @IBAction func showVideoFilterWindow(_ sender: AnyObject) {
    Logger.log("Opening Video Filter window", level: .verbose)
    vfWindow.openWindow(self)
  }

  @IBAction func showAudioFilterWindow(_ sender: AnyObject) {
    Logger.log("Opening Audio Filter window", level: .verbose)
    afWindow.openWindow(self)
  }

  @IBAction func showAboutWindow(_ sender: AnyObject) {
    Logger.log("Opening About window", level: .verbose)
    aboutWindow.openWindow(self)
  }

  @IBAction func showHistoryWindow(_ sender: AnyObject) {
    Logger.log("Opening History window", level: .verbose)
    historyWindow.openWindow(self)
  }

  @IBAction func showLogWindow(_ sender: AnyObject) {
    Logger.log("Opening Log window", level: .verbose)
    logWindow.openWindow(self)
  }

  @IBAction func showHighlights(_ sender: AnyObject) {
    guideWindow.show(pages: [.highlights])
  }

  @IBAction func helpAction(_ sender: AnyObject) {
    NSWorkspace.shared.open(URL(string: AppData.wikiLink)!)
  }

  @IBAction func githubAction(_ sender: AnyObject) {
    NSWorkspace.shared.open(URL(string: AppData.githubLink)!)
  }

  @IBAction func websiteAction(_ sender: AnyObject) {
    NSWorkspace.shared.open(URL(string: AppData.websiteLink)!)
  }

  private func registerUserDefaultValues() {
    UserDefaults.standard.register(defaults: [String: Any](uniqueKeysWithValues: Preference.defaultPreference.map { ($0.0.rawValue, $0.1) }))
  }

  // MARK: - FFmpeg version parsing

  /// Extracts the major version number from the given FFmpeg encoded version number.
  ///
  /// This is a Swift implementation of the FFmpeg macro `AV_VERSION_MAJOR`.
  /// - Parameter version: Encoded version number in FFmpeg proprietary format.
  /// - Returns: The major version number
  private static func avVersionMajor(_ version: UInt32) -> UInt32 {
    version >> 16
  }

  /// Extracts the minor version number from the given FFmpeg encoded version number.
  ///
  /// This is a Swift implementation of the FFmpeg macro `AV_VERSION_MINOR`.
  /// - Parameter version: Encoded version number in FFmpeg proprietary format.
  /// - Returns: The minor version number
  private static func avVersionMinor(_ version: UInt32) -> UInt32 {
    (version & 0x00FF00) >> 8
  }

  /// Extracts the micro version number from the given FFmpeg encoded version number.
  ///
  /// This is a Swift implementation of the FFmpeg macro `AV_VERSION_MICRO`.
  /// - Parameter version: Encoded version number in FFmpeg proprietary format.
  /// - Returns: The micro version number
  private static func avVersionMicro(_ version: UInt32) -> UInt32 {
    version & 0xFF
  }

  /// Forms a string representation from the given FFmpeg encoded version number.
  ///
  /// FFmpeg returns the version number of its libraries encoded into an unsigned integer. The FFmpeg source
  /// `libavutil/version.h` describes FFmpeg's versioning scheme and provides C macros for operating on encoded
  /// version numbers. Since the macros can't be used in Swift code we've had to code equivalent functions in Swift.
  /// - Parameter version: Encoded version number in FFmpeg proprietary format.
  /// - Returns: A string containing the version number.
  private static func versionAsString(_ version: UInt32) -> String {
    let major = AppDelegate.avVersionMajor(version)
    let minor = AppDelegate.avVersionMinor(version)
    let micro = AppDelegate.avVersionMicro(version)
    return "\(major).\(minor).\(micro)"
  }

  // MARK: - Recent Documents

  /// Empties the recent documents list for the application.
  ///
  /// This is part of a workaround for macOS Sonoma clearing the list of recent documents. See the method
  /// `restoreRecentDocuments` and the issue [#4688](https://github.com/iina/iina/issues/4688) for more
  /// information..
  /// - Parameter sender: The object that initiated the clearing of the recent documents.
  @IBAction
  func clearRecentDocuments(_ sender: Any?) {
    HistoryController.shared.clearRecentDocuments(sender)
  }

}


struct CommandLineStatus {
  var isCommandLine = false
  var isStdin = false
  var openSeparateWindows = false
  var enterMusicMode = false
  var enterPIP = false
  var mpvArguments: [(String, String)] = []
  var iinaArguments: [(String, String)] = []
  var filenames: [String] = []

  mutating func parseArguments(_ args: [String]) {
    mpvArguments.removeAll()
    iinaArguments.removeAll()
    for arg in args {
      let splitted = arg.dropFirst(2).split(separator: "=", maxSplits: 1)
      let name = String(splitted[0])
      if (name.hasPrefix("mpv-")) {
        // mpv args
        let strippedName = String(name.dropFirst(4))
        if strippedName == "-" {
          isStdin = true
        } else {
          let argPair: (String, String)
          if splitted.count <= 1 {
            argPair = (strippedName, "yes")
          } else {
            argPair = (strippedName, String(splitted[1]))
          }
          mpvArguments.append(argPair)
        }
      } else {
        // other args
        if splitted.count <= 1 {
          iinaArguments.append((name, "yes"))
        } else {
          iinaArguments.append((name, String(splitted[1])))
        }
        if name == "stdin" {
          isStdin = true
        }
        if name == "separate-windows" {
          openSeparateWindows = true
        }
        if name == "music-mode" {
          enterMusicMode = true
        }
        if name == "pip" {
          enterPIP = true
        }
      }
    }
  }

  func applyMPVArguments(to playerCore: PlayerCore) {
    Logger.log("Setting mpv properties from arguments: \(mpvArguments)")
    for argPair in mpvArguments {
      if argPair.0 == "shuffle" && argPair.1 == "yes" {
        // Special handling for this one
        Logger.log("Found \"shuffle\" request in command-line args. Adding mpv hook to shuffle playlist")
        playerCore.addShufflePlaylistHook()
        continue
      }
      playerCore.mpv.setString(argPair.0, argPair.1)
    }
  }
}

class RemoteCommandController {
  static let remoteCommand = MPRemoteCommandCenter.shared()

  static var useSystemMediaControl: Bool = Preference.bool(for: .useMediaKeys)

  static func setup() {
    remoteCommand.playCommand.addTarget { _ in
      guard let player = PlayerCore.lastActive else { return .commandFailed }
      player.resume()
      return .success
    }
    remoteCommand.pauseCommand.addTarget { _ in
      guard let player = PlayerCore.lastActive else { return .commandFailed }
      player.pause()
      return .success
    }
    remoteCommand.togglePlayPauseCommand.addTarget { _ in
      guard let player = PlayerCore.lastActive else { return .commandFailed }
      player.togglePause()
      return .success
    }
    remoteCommand.stopCommand.addTarget { _ in
      guard let player = PlayerCore.lastActive else { return .commandFailed }
      player.stop()
      return .success
    }
    remoteCommand.nextTrackCommand.addTarget { _ in
      guard let player = PlayerCore.lastActive else { return .commandFailed }
      player.navigateInPlaylist(nextMedia: true)
      return .success
    }
    remoteCommand.previousTrackCommand.addTarget { _ in
      guard let player = PlayerCore.lastActive else { return .commandFailed }
      player.navigateInPlaylist(nextMedia: false)
      return .success
    }
    remoteCommand.changeRepeatModeCommand.addTarget { _ in
      guard let player = PlayerCore.lastActive else { return .commandFailed }
      player.nextLoopMode()
      return .success
    }
    remoteCommand.changeShuffleModeCommand.isEnabled = false
    // remoteCommand.changeShuffleModeCommand.addTarget {})
    remoteCommand.changePlaybackRateCommand.supportedPlaybackRates = [0.5, 1, 1.5, 2]
    remoteCommand.changePlaybackRateCommand.addTarget { event in
      guard let player = PlayerCore.lastActive else { return .commandFailed }
      player.setSpeed(Double((event as! MPChangePlaybackRateCommandEvent).playbackRate))
      return .success
    }
    remoteCommand.skipForwardCommand.preferredIntervals = [15]
    remoteCommand.skipForwardCommand.addTarget { event in
      guard let player = PlayerCore.lastActive else { return .commandFailed }
      player.seek(relativeSecond: (event as! MPSkipIntervalCommandEvent).interval, option: .defaultValue)
      return .success
    }
    remoteCommand.skipBackwardCommand.preferredIntervals = [15]
    remoteCommand.skipBackwardCommand.addTarget { event in
      guard let player = PlayerCore.lastActive else { return .commandFailed }
      player.seek(relativeSecond: -(event as! MPSkipIntervalCommandEvent).interval, option: .defaultValue)
      return .success
    }
    remoteCommand.changePlaybackPositionCommand.addTarget { event in
      guard let player = PlayerCore.lastActive else { return .commandFailed }
      player.seek(absoluteSecond: (event as! MPChangePlaybackPositionCommandEvent).positionTime)
      return .success
    }
  }

  static func disableAllCommands() {
    remoteCommand.playCommand.removeTarget(nil)
    remoteCommand.pauseCommand.removeTarget(nil)
    remoteCommand.togglePlayPauseCommand.removeTarget(nil)
    remoteCommand.stopCommand.removeTarget(nil)
    remoteCommand.nextTrackCommand.removeTarget(nil)
    remoteCommand.previousTrackCommand.removeTarget(nil)
    remoteCommand.changeRepeatModeCommand.removeTarget(nil)
    remoteCommand.changeShuffleModeCommand.removeTarget(nil)
    remoteCommand.changePlaybackRateCommand.removeTarget(nil)
    remoteCommand.skipForwardCommand.removeTarget(nil)
    remoteCommand.skipBackwardCommand.removeTarget(nil)
    remoteCommand.changePlaybackPositionCommand.removeTarget(nil)
  }
}<|MERGE_RESOLUTION|>--- conflicted
+++ resolved
@@ -383,23 +383,22 @@
     NSWindow.allowsAutomaticWindowTabbing = false
 
     JavascriptPlugin.loadGlobalInstances()
-    menuController.updatePluginMenu()
-    menuController.refreshBuiltInMenuItemBindings()
-
-    // Register to restore for successive launches. Set status to currently running so that it isn't restored immediately by the next launch
-    UserDefaults.standard.setValue(Preference.UIState.LaunchStatus.stillRunning.rawValue, forKey: Preference.UIState.launchName)
-    UserDefaults.standard.addObserver(self, forKeyPath: Preference.UIState.launchName, options: .new, context: nil)
-
-<<<<<<< HEAD
-    // Restore window state *before* hooking up the listener which saves state.
-    restoreWindowsFromPreviousLaunch()
-=======
+
     if RemoteCommandController.useSystemMediaControl {
       Logger.log("Setting up MediaPlayer integration")
       RemoteCommandController.setup()
       NowPlayingInfoManager.updateInfo(state: .unknown)
     }
->>>>>>> 3cde0e11
+
+    menuController.updatePluginMenu()
+    menuController.refreshBuiltInMenuItemBindings()
+
+    // Register to restore for successive launches. Set status to currently running so that it isn't restored immediately by the next launch
+    UserDefaults.standard.setValue(Preference.UIState.LaunchStatus.stillRunning.rawValue, forKey: Preference.UIState.launchName)
+    UserDefaults.standard.addObserver(self, forKeyPath: Preference.UIState.launchName, options: .new, context: nil)
+
+    // Restore window state *before* hooking up the listener which saves state.
+    restoreWindowsFromPreviousLaunch()
 
     if commandLineStatus.isCommandLine {
       startFromCommandLine()
@@ -433,25 +432,9 @@
         return
       }
 
-<<<<<<< HEAD
       if commandLineStatus.openSeparateWindows {
         validFileURLs.forEach { url in
           getNewPlayerCore().openURL(url)
-=======
-      if let pc = lastPlayerCore {
-        if commandLineStatus.enterMusicMode {
-          if commandLineStatus.enterPIP {
-            // PiP is not supported in music mode. Combining these options is not permitted and is
-            // rejected by iina-cli. The IINA executable must have been invoked directly with
-            // arguments.
-            Logger.log("Cannot specify both --music-mode and --pip", level: .error)
-            // Command line usage error.
-            exit(EX_USAGE)
-          }
-          pc.switchToMiniPlayer()
-        } else if commandLineStatus.enterPIP {
-          pc.mainWindow.enterPIP()
->>>>>>> 3cde0e11
         }
       } else {
         getNewPlayerCore().openURLs(validFileURLs)
@@ -470,7 +453,7 @@
           exit(EX_USAGE)
         }
         pc.enterMusicMode()
-      } else if #available(macOS 10.12, *), commandLineStatus.enterPIP {
+      } else if commandLineStatus.enterPIP {
         Logger.log("Entering PIP as specified via command line", level: .verbose)
         pc.windowController.enterPIP()
       }
@@ -909,6 +892,9 @@
     // OpenFile is an NSPanel, which AppKit considers not to be a window. Need to account for this ourselves.
     guard !isShowingOpenFileWindow else { return false }
 
+    if let activePlayer = PlayerCoreManager.shared.activePlayer, activePlayer.windowController.isWindowHidden {
+      return false
+    }
 
     if Preference.ActionWhenNoOpenWindow(key: .actionWhenNoOpenWindow) == .quit {
       Preference.UIState.clearSavedStateForThisLaunch()
@@ -921,7 +907,6 @@
     return false
   }
 
-<<<<<<< HEAD
   private func windowWillClose(_ notification: Notification) {
     guard let window = notification.object as? NSWindow else { return }
     windowWillClose(window)
@@ -1058,16 +1043,12 @@
     NSApp.reply(toApplicationShouldTerminate: true)
   }
 
-=======
->>>>>>> 3cde0e11
   func applicationShouldTerminate(_ sender: NSApplication) -> NSApplication.TerminateReply {
     Logger.log("App should terminate")
 
     // Save UI state first:
-    for window in NSApp.windows {
-      if let playerWindowController = window.windowController as? PlayerWindowController {
-        PlayerSaveState.saveSynchronously(playerWindowController.player)
-      }
+    for playerWindowController in NSApplication.playerWindows {
+      PlayerSaveState.saveSynchronously(playerWindowController.player)
     }
     Preference.UIState.saveCurrentOpenWindowList()
 
@@ -1127,21 +1108,9 @@
     // player and shutdown was initiated by typing "q" in the player window. That sends a quit
     // command directly to mpv causing mpv and the player to shutdown before application
     // termination is initiated.
-<<<<<<< HEAD
     let allPlayersShutdown = PlayerCoreManager.shared.allPlayersShutdown
     if allPlayersShutdown {
       Logger.log("All players have shut down")
-=======
-    allPlayersHaveShutdown = true
-    for player in PlayerCore.playerCores {
-      if player.info.state != .shutDown {
-        allPlayersHaveShutdown = false
-        break
-      }
-    }
-    if allPlayersHaveShutdown {
-      Logger.log("All players have shutdown")
->>>>>>> 3cde0e11
     } else {
       // Shutdown of player cores involves sending the stop and quit commands to mpv. Even though
       // these commands are sent to mpv using the synchronous API mpv executes them asynchronously.
@@ -1169,7 +1138,6 @@
     // arbitrary timeout that forces termination to complete. The expectation is that this timeout
     // is never triggered. If a timeout warning is logged during termination then that needs to be
     // investigated.
-<<<<<<< HEAD
     var timer: Timer
     if #available(macOS 10.12, *) {
       timer = Timer(timeInterval: terminationTimeout, repeats: false) { _ in
@@ -1180,38 +1148,6 @@
     } else {
       timer = Timer(timeInterval: terminationTimeout, target: self,
                     selector: #selector(self.shutdownDidTimeout), userInfo: nil, repeats: false)
-=======
-    let timer = Timer(timeInterval: terminationTimeout, repeats: false) { [unowned self] _ in
-      timedOut = true
-      if !allPlayersHaveShutdown {
-        Logger.log("Timed out waiting for players to stop and shutdown", level: .warning)
-        // For debugging list players that have not terminated.
-        for player in PlayerCore.playerCores {
-          let label = player.label ?? "unlabeled"
-          if player.info.state == .stopping {
-            Logger.log("Player \(label) failed to stop", level: .warning)
-          } else if player.info.state == .shuttingDown {
-            Logger.log("Player \(label) failed to shutdown", level: .warning)
-          }
-        }
-        // For debugging purposes we do not remove observers in case players stop or shutdown after
-        // the timeout has fired as knowing that occurred maybe useful for debugging why the
-        // termination sequence failed to complete on time.
-        Logger.log("Not waiting for players to shutdown; proceeding with application termination",
-                   level: .warning)
-      }
-      if OnlineSubtitle.loggedIn {
-        // The request to log out of the online subtitles provider has not completed. This should not
-        // occur as the logout request uses a timeout that is shorter than the termination timeout to
-        // avoid this occurring. Therefore if this message is logged something has gone wrong with the
-        // shutdown code.
-        Logger.log("Timed out waiting for log out of online subtitles provider to complete",
-                   level: .warning)
-      }
-      Logger.log("Proceeding with application termination due to time out", level: .warning)
-      // Tell Cocoa to proceed with termination.
-      NSApp.reply(toApplicationShouldTerminate: true)
->>>>>>> 3cde0e11
     }
 
     RunLoop.main.add(timer, forMode: .common)
@@ -1250,25 +1186,12 @@
     /// request has completed. If there are no other termination tasks outstanding then this method will instruct AppKit to proceed with
     /// termination.
     func proceedWithTermination() {
-<<<<<<< HEAD
       let allPlayersShutdown = PlayerCoreManager.shared.allPlayersShutdown
       let didSubtitleSvcLogOut = !OnlineSubtitle.loggedIn
       // All players have shut down.
       Logger.log("AllPlayersShutdown: \(allPlayersShutdown.yesno), OnlineSubtitleLoggedOut: \(didSubtitleSvcLogOut.yesno)")
       // If any player has not shut down then continue waiting.
       guard allPlayersShutdown && didSubtitleSvcLogOut else { return }
-=======
-      if !allPlayersHaveShutdown {
-        // If any player has not shutdown then continue waiting.
-        for player in PlayerCore.playerCores {
-          guard player.info.state == .shutDown else { return }
-        }
-        allPlayersHaveShutdown = true
-        // All players have shutdown.
-        Logger.log("All players have shutdown")
-      }
-      guard !OnlineSubtitle.loggedIn else { return }
->>>>>>> 3cde0e11
       // All players have shutdown. No longer logged into an online subtitles provider.
       Logger.log("Proceeding with application termination")
       // No longer need the timer that forces termination to proceed.
@@ -1322,7 +1245,6 @@
     })
 
     // Instruct any players that are already stopped to start shutting down.
-<<<<<<< HEAD
     for player in PlayerCoreManager.shared.playerCores {
       if !player.isShutDown {
         player.log.verbose("Requesting shutdown of player")
@@ -1332,10 +1254,6 @@
     if let player = PlayerCoreManager.shared.demoPlayer {
       if !player.isShutDown {
         player.log.verbose("Requesting shutdown of demo player")
-=======
-    for player in PlayerCore.playerCores {
-      if player.info.state == .idle {
->>>>>>> 3cde0e11
         player.shutdown()
       }
     }
@@ -1521,7 +1439,7 @@
 
       // enqueue
       if let enqueueValue = queryDict["enqueue"], enqueueValue == "1",
-         let lastActivePlayer = PlayerCore.lastActive,
+         let lastActivePlayer = PlayerCoreManager.shared.lastActivePlayer,
          !lastActivePlayer.info.playlist.isEmpty {
         lastActivePlayer.addToPlaylist(urlValue)
         lastActivePlayer.sendOSD(.addToPlaylist(1))
@@ -1537,13 +1455,7 @@
         player.mpv.setFlag(MPVOption.Window.fullscreen, true)
       } else if let pipValue = queryDict["pip"], pipValue == "1" {
         // pip
-<<<<<<< HEAD
-        if #available(macOS 10.12, *) {
-          player.windowController.enterPIP()
-        }
-=======
-        player.mainWindow.enterPIP()
->>>>>>> 3cde0e11
+        player.windowController.enterPIP()
       }
 
       // mpv options
