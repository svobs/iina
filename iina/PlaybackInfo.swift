--- conflicted
+++ resolved
@@ -37,57 +37,7 @@
 
   // MARK: - Playback lifecycle state
 
-  // TODO: - Change log level of state changed message to be .verbose once state is confirmed working.
-
-  /// The state the `PlayerCore` is in.
-  /// - Note: A computed property is used to prevent inappropriate state changes. When IINA terminates players that are actively
-  ///     playing will first be stopped and then shutdown. Once a player has stopped the mpv core will go idle. This happens
-  ///     asynchronously and could occur after the quit command has been sent to mpv. Thus we must be sure the state does not
-  ///     transition from `.shuttingDown` to `.idle`.
-  var state: PlayerState = .idle {
-    didSet {
-      guard state != oldValue else { return }
-      // Once the player is in the shuttingDown state it can only move to the shutDown state. Once
-      // in the shutDown state the state can't change.
-      guard oldValue != .loading || state != .idle,
-            oldValue != .shuttingDown || state == .shutDown, oldValue != .shutDown else {
-        player.log("Blocked attempt to change state from \(oldValue) to \(state)")
-        state = oldValue
-        return
-      }
-      player.log("State changed from \(oldValue) to \(state)")
-      switch state {
-      case .idle:
-        PlayerCore.checkStatusForSleep()
-      case .playing:
-        PlayerCore.checkStatusForSleep()
-        if player == PlayerCore.lastActive {
-          if RemoteCommandController.useSystemMediaControl {
-            NowPlayingInfoManager.updateInfo(state: .playing)
-          }
-          if player.mainWindow.pipStatus == .inPIP {
-            player.mainWindow.pip.playing = true
-          }
-        }
-      case .paused:
-        PlayerCore.checkStatusForSleep()
-        if player == PlayerCore.lastActive {
-          if RemoteCommandController.useSystemMediaControl {
-            NowPlayingInfoManager.updateInfo(state: .paused)
-          }
-          if player.mainWindow.pipStatus == .inPIP {
-            player.mainWindow.pip.playing = false
-          }
-        }
-      default: return
-      }
-    }
-  }
-<<<<<<< HEAD
-=======
-
-  var isSeeking: Bool = false
->>>>>>> 3cde0e11
+  var isIdle: Bool = true
 
   /// Is `true` only while restore from previous launch is still in progress; `false` otherwise.
   var isRestoring = false
@@ -128,7 +78,6 @@
     }
   }
 
-<<<<<<< HEAD
   var currentURL: URL? {
     return currentPlayback?.url
   }
@@ -172,13 +121,6 @@
   }
 
   // MARK: - Filters & Equalizers
-=======
-  var justStartedFile: Bool = false
-  var justOpenedFile: Bool = false
-  var shouldAutoLoadFiles: Bool = false
-  var isMatchingSubtitles = false
-  var disableOSDForFileLoading: Bool = false
->>>>>>> 3cde0e11
 
   var flipFilter: MPVFilter?
   var mirrorFilter: MPVFilter?
