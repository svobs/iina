--- conflicted
+++ resolved
@@ -75,7 +75,6 @@
                           knobRect.origin.y + 0.5 * (knobRect.height - knobHeight),
                           knobRect.width,
                           knobHeight)
-<<<<<<< HEAD
     let path = NSBezierPath(roundedRect: rect, xRadius: knobRadius, yRadius: knobRadius)
     let fillColor = isHighlighted ? knobActiveColor : knobColor
 
@@ -88,23 +87,12 @@
       shadow.shadowOffset = NSSize(width: 0, height: -0.5)
       shadow.set()
     }
-=======
->>>>>>> a36f90f8
 
     fillColor.setFill()
     path.fill()
     return path
   }
 
-<<<<<<< HEAD
-    if isLightTheme {
-      if let shadowColor = NSShadow().shadowColor {
-        path.lineWidth = 0.4
-        shadowColor.setStroke()
-        path.stroke()
-      }
-      NSGraphicsContext.restoreGraphicsState()
-=======
   private func drawKnobWithShadow(knobRect: NSRect) {
     NSGraphicsContext.saveGraphicsState()
 
@@ -120,7 +108,6 @@
       path.lineWidth = 0.4
       shadowColor.setStroke()
       path.stroke()
->>>>>>> a36f90f8
     }
     NSGraphicsContext.restoreGraphicsState()
   }
