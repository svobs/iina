//
//  PrefUIViewController.swift
//  iina
//
//  Created by lhc on 25/12/2016.
//  Copyright © 2016 lhc. All rights reserved.
//

import Cocoa

fileprivate let SizeWidthTag = 0
fileprivate let SizeHeightTag = 1
fileprivate let UnitPointTag = 0
fileprivate let UnitPercentTag = 1
fileprivate let SideLeftTag = 0
fileprivate let SideRightTag = 1
fileprivate let SideTopTag = 0
fileprivate let SideBottomTag = 1

@objcMembers
class PrefUIViewController: PreferenceViewController, PreferenceWindowEmbeddable {

  override var nibName: NSNib.Name {
    return NSNib.Name("PrefUIViewController")
  }

  var preferenceTabTitle: String {
    return NSLocalizedString("preference.ui", comment: "UI")
  }

  var preferenceTabImage: NSImage {
    return NSImage(named: NSImage.Name("pref_ui"))!
  }

  static var oscToolbarButtons: [Preference.ToolBarButton] {
    get {
      return (Preference.array(for: .controlBarToolbarButtons) as? [Int] ?? []).compactMap(Preference.ToolBarButton.init(rawValue:))
    }
  }

  override var sectionViews: [NSView] {
    return [sectionWindowView, sectionFullScreenView, sectionAppearanceView, sectionOSCView, sectionSidebarsView, sectionOSDView,
            sectionThumbnailView, sectionPictureInPictureView, sectionAccessibilityView]
  }

  private let toolbarSettingsSheetController = PrefOSCToolbarSettingsSheetController()

  @IBOutlet weak var aspectPresetsTokenField: AspectTokenField!
  @IBOutlet weak var cropPresetsTokenField: AspectTokenField!

  @IBOutlet weak var resetAspectPresetsButton: NSButton!
  @IBOutlet weak var resetCropPresetsButton: NSButton!

  @IBOutlet var sectionAppearanceView: NSView!
  @IBOutlet var sectionFullScreenView: NSView!
  @IBOutlet var sectionWindowView: NSView!
  @IBOutlet var sectionOSCView: NSView!
  @IBOutlet var sectionOSDView: NSView!
  @IBOutlet var sectionSidebarsView: NSView!
  @IBOutlet var sectionThumbnailView: NSView!
  @IBOutlet var sectionPictureInPictureView: NSView!
  @IBOutlet var sectionAccessibilityView: NSView!

  @IBOutlet weak var themeMenu: NSMenu!
  @IBOutlet weak var topBarPositionContainerView: NSView!
  @IBOutlet weak var showTopBarTriggerContainerView: NSView!
  @IBOutlet weak var windowPreviewImageView: NSImageView!
  @IBOutlet weak var oscBottomPlacementContainerView: NSView!
  @IBOutlet weak var oscSnapToCenterCheckboxContainerView: NSView!
  @IBOutlet weak var oscToolbarStackView: NSStackView!
  @IBOutlet weak var oscAutoHideTimeoutTextField: NSTextField!
  @IBOutlet weak var hideFadeableViewsOutsideWindowCheckBox: NSButton!

  @IBOutlet var leadingSidebarBox: NSBox!
  @IBOutlet var trailingSidebarBox: NSBox!

  @IBOutlet weak var resizeWindowWhenOpeningFileCheckbox: NSButton!
  @IBOutlet weak var resizeWindowTimingPopUpButton: NSPopUpButton!
  @IBOutlet weak var unparsedGeometryabel: NSTextField!
  @IBOutlet weak var mpvWindowSizeCollapseView: CollapseView!
  @IBOutlet weak var mpvWindowPositionCollapseView: CollapseView!
  @IBOutlet weak var windowSizeCheckBox: NSButton!
  @IBOutlet weak var simpleVideoSizeRadioButton: NSButton!
  @IBOutlet weak var mpvGeometryRadioButton: NSButton!
  @IBOutlet weak var spacer0: NSView!
  @IBOutlet weak var windowSizeTypePopUpButton: NSPopUpButton!
  @IBOutlet weak var windowSizeValueTextField: NSTextField!
  @IBOutlet weak var windowSizeUnitPopUpButton: NSPopUpButton!
  @IBOutlet weak var windowSizeBox: NSBox!
  @IBOutlet weak var windowPosCheckBox: NSButton!
  @IBOutlet weak var windowPosXOffsetTextField: NSTextField!
  @IBOutlet weak var windowPosXUnitPopUpButton: NSPopUpButton!
  @IBOutlet weak var windowPosXAnchorPopUpButton: NSPopUpButton!
  @IBOutlet weak var windowPosYOffsetTextField: NSTextField!
  @IBOutlet weak var windowPosYUnitPopUpButton: NSPopUpButton!
  @IBOutlet weak var windowPosYAnchorPopUpButton: NSPopUpButton!
  @IBOutlet weak var windowPosBox: NSBox!

  @IBOutlet weak var currentThumbCacheSizeTextField: NSTextField!

  @IBOutlet weak var pipDoNothing: NSButton!
  @IBOutlet weak var pipHideWindow: NSButton!
  @IBOutlet weak var pipMinimizeWindow: NSButton!

  private let observedPrefKeys: [Preference.Key] = [
    .enableAdvancedSettings,
    .showTopBarTrigger,
    .topBarPlacement,
    .bottomBarPlacement,
    .enableOSC,
    .oscPosition,
    .themeMaterial,
    .settingsTabGroupLocation,
    .playlistTabGroupLocation,
    .controlBarToolbarButtons,
    .oscBarToolbarIconSize,
    .oscBarToolbarIconSpacing,
    .useLegacyWindowedMode,
    .aspectRatioPanelPresets,
    .cropPanelPresets,
  ]

  override init(nibName nibNameOrNil: NSNib.Name?, bundle nibBundleOrNil: Bundle?) {
    super.init(nibName: nibNameOrNil, bundle: nibBundleOrNil)

    observedPrefKeys.forEach { key in
      UserDefaults.standard.addObserver(self, forKeyPath: key.rawValue, options: .new, context: nil)
    }

    // Set up key-value observing for changes to this view's properties:
    addObserver(self, forKeyPath: #keyPath(view.effectiveAppearance), options: [.old, .new], context: nil)
  }

  required init?(coder: NSCoder) {
    fatalError("init(coder:) has not been implemented")
  }

  deinit {
    ObjcUtils.silenced {
      for key in self.observedPrefKeys {
        UserDefaults.standard.removeObserver(self, forKeyPath: key.rawValue)
      }
      UserDefaults.standard.removeObserver(self, forKeyPath: #keyPath(view.effectiveAppearance))
    }
  }

  override func viewDidLoad() {
    super.viewDidLoad()

    updateAspectControlsFromPrefs()
    updateCropControlsFromPrefs()

    oscToolbarStackView.wantsLayer = true

    refreshSidebarSection()
    refreshTitleBarAndOSCSection(animate: false)
    updateOSCToolbarButtons()
<<<<<<< HEAD
    updateGeometryUI()
    updatePipBehaviorRelatedControls()

    let removeThemeMenuItemWithTag = { (tag: Int) in
      if let item = self.themeMenu.item(withTag: tag) {
        self.themeMenu.removeItem(item)
      }
    }
    if #available(macOS 10.14, *) {
      removeThemeMenuItemWithTag(Preference.Theme.mediumLight.rawValue)
      removeThemeMenuItemWithTag(Preference.Theme.ultraDark.rawValue)
    } else {
      removeThemeMenuItemWithTag(Preference.Theme.system.rawValue)
    }
=======
    setupGeometryRelatedControls()
    setupResizingRelatedControls()
    setupPipBehaviorRelatedControls()
>>>>>>> 3cde0e11
  }

  override func viewDidAppear() {
    super.viewDidAppear()

    updateThumbnailCacheStat()
  }

  private func updateThumbnailCacheStat() {
    AppDelegate.shared.preferenceWindowController.indexingQueue.async { [self] in
      let newString = "\(FloatingPointByteCountFormatter.string(fromByteCount: ThumbnailCacheManager.shared.getCacheSize(), countStyle: .binary))B"
      DispatchQueue.main.async { [self] in
        currentThumbCacheSizeTextField.stringValue = newString
      }
    }
  }

  private func updateAspectControlsFromPrefs() {
    let newAspects = Preference.string(for: .aspectRatioPanelPresets) ?? ""
    aspectPresetsTokenField.commaSeparatedValues = newAspects
    let defaultAspects = Preference.defaultPreference[.aspectRatioPanelPresets] as? String
    resetAspectPresetsButton.isHidden = (defaultAspects == newAspects)
  }

  private func updateCropControlsFromPrefs() {
    let newCropPresets = Preference.string(for: .cropPanelPresets) ?? ""
    cropPresetsTokenField.commaSeparatedValues = newCropPresets
    let defaultCropPresets = Preference.defaultPreference[.cropPanelPresets] as? String
    resetCropPresetsButton.isHidden = defaultCropPresets == newCropPresets
  }

  override func observeValue(forKeyPath keyPath: String?, of object: Any?, change: [NSKeyValueChangeKey: Any]?, context: UnsafeMutableRawPointer?) {
    guard let keyPath = keyPath, let _ = change else { return }

    switch keyPath {
    case PK.aspectRatioPanelPresets.rawValue:
      updateAspectControlsFromPrefs()
  case PK.cropPanelPresets.rawValue:
      updateCropControlsFromPrefs()
    case PK.showTopBarTrigger.rawValue,
      PK.enableOSC.rawValue,
      PK.topBarPlacement.rawValue,
      PK.bottomBarPlacement.rawValue,
      PK.oscPosition.rawValue,
      PK.useLegacyWindowedMode.rawValue,
      PK.themeMaterial.rawValue,
      PK.enableAdvancedSettings.rawValue:

      refreshTitleBarAndOSCSection()
      updateGeometryUI()
    case PK.settingsTabGroupLocation.rawValue, PK.playlistTabGroupLocation.rawValue:
      refreshSidebarSection()
    case PK.controlBarToolbarButtons.rawValue,
      PK.oscBarToolbarIconSize.rawValue,
      PK.oscBarToolbarIconSpacing.rawValue:

      updateOSCToolbarButtons()
    case #keyPath(view.effectiveAppearance):
      if Preference.enum(for: .themeMaterial) == Preference.Theme.system {
        // Refresh image in case dark mode changed
        let ib = PlayerWindowPreviewImageBuilder(self.view)
        windowPreviewImageView.image = ib.updateWindowPreviewImage()
      }
    default:
      break
    }
  }

  private func refreshSidebarSection() {
    let tabGroup1: Preference.SidebarLocation = Preference.enum(for: .settingsTabGroupLocation)
    let tabGroup2: Preference.SidebarLocation = Preference.enum(for: .playlistTabGroupLocation)
    let isUsingLeadingSidebar = tabGroup1 == .leadingSidebar || tabGroup2 == .leadingSidebar
    let isUsingTrailingSidebar = tabGroup1 == .trailingSidebar || tabGroup2 == .trailingSidebar
    setSubViews(of: leadingSidebarBox, enabled: isUsingLeadingSidebar)
    setSubViews(of: trailingSidebarBox, enabled: isUsingTrailingSidebar)
  }

  private func refreshTitleBarAndOSCSection(animate: Bool = true) {
    let ib = PlayerWindowPreviewImageBuilder(self.view)

    let titleBarIsOverlay = ib.hasTitleBar && ib.topBarPlacement == .insideViewport
    let oscIsOverlay = ib.oscEnabled && (ib.oscPosition == .floating ||
                                         (ib.oscPosition == .top && ib.topBarPlacement == .insideViewport) ||
                                         (ib.oscPosition == .bottom && ib.bottomBarPlacement == .insideViewport))
    let hasOverlay = titleBarIsOverlay || oscIsOverlay

    var viewHidePairs: [(NSView, Bool)] = []
    // Use animation where possible to make the transition less jarring
    NSAnimationContext.runAnimationGroup({context in
      context.duration = 0
      context.allowsImplicitAnimation = animate ? !AccessibilityPreferences.motionReductionEnabled : false
      context.timingFunction = CAMediaTimingFunction(name: .linear)

      oscAutoHideTimeoutTextField.isEnabled = hasOverlay
      hideFadeableViewsOutsideWindowCheckBox.isEnabled = hasOverlay
      windowPreviewImageView.image = ib.updateWindowPreviewImage()

      let oscIsFloating = ib.oscEnabled && ib.oscPosition == .floating

      if oscSnapToCenterCheckboxContainerView.isHidden != !oscIsFloating {
        viewHidePairs.append((oscSnapToCenterCheckboxContainerView, !oscIsFloating))
      }

      let oscIsBottom = ib.oscEnabled && ib.oscPosition == .bottom
      if oscBottomPlacementContainerView.isHidden != !oscIsBottom {
        viewHidePairs.append((oscBottomPlacementContainerView, !oscIsBottom))
      }

      let hasTopBar = ib.hasTopBar
      if topBarPositionContainerView.isHidden != !hasTopBar {
        viewHidePairs.append((topBarPositionContainerView, !hasTopBar))
      }

      let showTopBarTrigger = hasTopBar && ib.topBarPlacement == .insideViewport && Preference.isAdvancedEnabled
      if showTopBarTriggerContainerView.isHidden != !showTopBarTrigger {
        viewHidePairs.append((showTopBarTriggerContainerView, !showTopBarTrigger))
      }

      for (view, shouldHide) in viewHidePairs {
        for subview in view.subviews {
          subview.animator().isHidden = shouldHide
        }
      }

      // Need this to get proper slide effect
      oscBottomPlacementContainerView.superview?.layoutSubtreeIfNeeded()
    }, completionHandler: { [self] in
      oscAutoHideTimeoutTextField.isEnabled = hasOverlay
      hideFadeableViewsOutsideWindowCheckBox.isEnabled = hasOverlay
      windowPreviewImageView.image = ib.updateWindowPreviewImage()

      NSAnimationContext.runAnimationGroup({context in
        context.duration = animate ? AccessibilityPreferences.adjustedDuration(IINAAnimation.DefaultDuration) : 0
        context.allowsImplicitAnimation = animate ? !AccessibilityPreferences.motionReductionEnabled : false
        context.timingFunction = CAMediaTimingFunction(name: .linear)
        for (view, shouldHide) in viewHidePairs {
          view.animator().isHidden = shouldHide
        }
      }, completionHandler: {
      })
    })
  }

  @IBAction func saveAspectPresets(_ sender: AspectTokenField) {
    let csv = sender.commaSeparatedValues
    if Preference.string(for: .aspectRatioPanelPresets) != csv {
      Logger.log("Saving \(Preference.Key.aspectRatioPanelPresets.rawValue): \"\(csv)\"", level: .verbose)
      Preference.set(csv, for: .aspectRatioPanelPresets)
    }
  }

  @IBAction func saveCropPresets(_ sender: AspectTokenField) {
    let csv = sender.commaSeparatedValues
    if Preference.string(for: .cropPanelPresets) != csv {
      Logger.log("Saving \(Preference.Key.cropPanelPresets.rawValue): \"\(csv)\"", level: .verbose)
      Preference.set(csv, for: .cropPanelPresets)
    }
  }

  @IBAction func resetAspectPresets(_ sender: NSButton) {
    let defaultValue = Preference.defaultPreference[.aspectRatioPanelPresets]
    Preference.set(defaultValue, for: .aspectRatioPanelPresets)
  }

  @IBAction func resetCropPresets(_ sender: NSButton) {
    let defaultValue = Preference.defaultPreference[.cropPanelPresets]
    Preference.set(defaultValue, for: .cropPanelPresets)
  }

  @IBAction func setupPipBehaviorRelatedControls(_ sender: NSButton) {
    Preference.set(sender.tag, for: .windowBehaviorWhenPip)
  }

  private func updatePipBehaviorRelatedControls() {
    let pipBehaviorOption = Preference.enum(for: .windowBehaviorWhenPip) as Preference.WindowBehaviorWhenPip
    ([pipDoNothing, pipHideWindow, pipMinimizeWindow] as [NSButton])
      .first { $0.tag == pipBehaviorOption.rawValue }?.state = .on
  }

  @IBAction func customizeOSCToolbarAction(_ sender: Any) {
    toolbarSettingsSheetController.currentItemsView?.initItems(fromItems: PrefUIViewController.oscToolbarButtons)
    toolbarSettingsSheetController.currentButtonTypes = PrefUIViewController.oscToolbarButtons
    view.window?.beginSheet(toolbarSettingsSheetController.window!) { response in
      guard response == .OK else { return }
      let newItems = self.toolbarSettingsSheetController.currentButtonTypes
      let array = newItems.map { $0.rawValue }
      Preference.set(array, for: .controlBarToolbarButtons)
    }
  }

  private func updateOSCToolbarButtons() {
    oscToolbarStackView.views.forEach { oscToolbarStackView.removeView($0) }
    for buttonType in PrefUIViewController.oscToolbarButtons {
      let button = OSCToolbarButton()
      button.setStyle(buttonType: buttonType)
      oscToolbarStackView.addView(button, in: .trailing)
      oscToolbarStackView.spacing = 2 * button.iconPadding
      oscToolbarStackView.edgeInsets = .init(top: button.iconPadding, left: button.iconPadding, bottom: button.iconPadding, right: button.iconPadding)
      // Button is actually disabled so that its mouseDown goes to its superview instead
      button.isEnabled = false
      // But don't gray it out
      (button.cell! as! NSButtonCell).imageDimsWhenDisabled = false
    }
  }

  @IBAction func updateWindowResizeScheme(_ sender: AnyObject) {
    guard let scheme = Preference.ResizeWindowScheme(rawValue: sender.tag) else {
      let tag: String = String(sender.tag ?? -1)
      Logger.log("Could not find ResizeWindowScheme matching rawValue \(tag)", level: .error)
      return
    }
    Preference.set(scheme.rawValue, for: .resizeWindowScheme)
    updateGeometryUI()
  }

  // Called by a UI control. Updates prefs + any dependent UI controls
  @IBAction func updateGeometryValue(_ sender: AnyObject) {
    if resizeWindowWhenOpeningFileCheckbox.state == .off {
      Preference.set(Preference.ResizeWindowTiming.never.rawValue, for: .resizeWindowTiming)
      Preference.set("", for: .initialWindowSizePosition)

    } else {
      if let timing = Preference.ResizeWindowTiming(rawValue: resizeWindowTimingPopUpButton.selectedTag()) {
        Preference.set(timing.rawValue, for: .resizeWindowTiming)
      }

      var geometry = ""
      // size
      if windowSizeCheckBox.state == .on {
        // either width or height, but not both
        if windowSizeTypePopUpButton.selectedTag() == SizeHeightTag {
          geometry += "x"
        }

        let isPercentage = windowSizeUnitPopUpButton.selectedTag() == UnitPercentTag
        if isPercentage {
          geometry += normalizePercentage(windowSizeValueTextField.stringValue)
        } else {
          geometry += windowSizeValueTextField.stringValue
        }
      }
      // position
      if windowPosCheckBox.state == .on {
        // X
        geometry += windowPosXAnchorPopUpButton.selectedTag() == SideLeftTag ? "+" : "-"

        if windowPosXUnitPopUpButton.selectedTag() == UnitPercentTag {
          geometry += normalizePercentage(windowPosXOffsetTextField.stringValue)
        } else {
          geometry += normalizeSignedInteger(windowPosXOffsetTextField.stringValue)
        }

        // Y
        geometry += windowPosYAnchorPopUpButton.selectedTag() == SideTopTag ? "+" : "-"

        if windowPosYUnitPopUpButton.selectedTag() == UnitPercentTag {
          geometry += normalizePercentage(windowPosYOffsetTextField.stringValue)
        } else {
          geometry += normalizeSignedInteger(windowPosYOffsetTextField.stringValue)
        }
      }
      Logger.log("Saving pref \(Preference.Key.initialWindowSizePosition.rawValue.quoted) with geometry: \(geometry.quoted)")
      Preference.set(geometry, for: .initialWindowSizePosition)
    }

    updateGeometryUI()
  }

  private func normalizeSignedInteger(_ string: String) -> String {
    let intValue = Int(string) ?? 0
    return intValue < 0 ? "\(intValue)" : "+\(intValue)"
  }

  private func normalizePercentage(_ string: String) -> String {
    var sizeInt = Int(string) ?? 100
    sizeInt = max(0, sizeInt)
    sizeInt = min(sizeInt, 100)
    return "\(sizeInt)%"
  }

  // Updates UI from prefs
  private func updateGeometryUI() {
    let resizeOption = Preference.enum(for: .resizeWindowTiming) as Preference.ResizeWindowTiming
    let scheme: Preference.ResizeWindowScheme = Preference.enum(for: .resizeWindowScheme)

    let isAnyResizeEnabled: Bool
    switch resizeOption {
    case .never:
      resizeWindowWhenOpeningFileCheckbox.state = .off
      isAnyResizeEnabled = false
    case .always, .onlyWhenOpen:
      resizeWindowWhenOpeningFileCheckbox.state = .on
      isAnyResizeEnabled = true
      resizeWindowTimingPopUpButton.selectItem(withTag: resizeOption.rawValue)

      switch scheme {
      case .mpvGeometry:
        mpvGeometryRadioButton.state = .on
        simpleVideoSizeRadioButton.state = .off
      case .simpleVideoSizeMultiple:
        mpvGeometryRadioButton.state = .off
        simpleVideoSizeRadioButton.state = .on
      }
    }

    mpvGeometryRadioButton.isHidden = !isAnyResizeEnabled
    simpleVideoSizeRadioButton.superview?.isHidden = !isAnyResizeEnabled

    // mpv
    let isMpvGeometryEnabled = isAnyResizeEnabled && scheme == .mpvGeometry
    var isUsingMpvSize = false
    var isUsingMpvPos = false

    if isMpvGeometryEnabled {
      let geometryString = Preference.string(for: .initialWindowSizePosition) ?? ""
      if let geometry = MPVGeometryDef.parse(geometryString) {
        Logger.log("Parsed \(Preference.quoted(.initialWindowSizePosition))=\(geometryString.quoted) ➤ \(geometry)")
        unparsedGeometryabel.stringValue = "\"\(geometryString)\""
        // size
        if let h = geometry.h {
          isUsingMpvSize = true
          windowSizeTypePopUpButton.selectItem(withTag: SizeHeightTag)
          windowSizeUnitPopUpButton.selectItem(withTag: geometry.hIsPercentage ? UnitPercentTag : UnitPointTag)
          windowSizeValueTextField.stringValue = h
        } else if let w = geometry.w {
          isUsingMpvSize = true
          windowSizeTypePopUpButton.selectItem(withTag: SizeWidthTag)
          windowSizeUnitPopUpButton.selectItem(withTag: geometry.wIsPercentage ? UnitPercentTag : UnitPointTag)
          windowSizeValueTextField.stringValue = w
        }
        // position
        if var x = geometry.x, var y = geometry.y {
          let xSign = geometry.xSign ?? "+"
          let ySign = geometry.ySign ?? "+"
          x = x.hasPrefix("+") ? String(x.dropFirst()) : x
          y = y.hasPrefix("+") ? String(y.dropFirst()) : y
          isUsingMpvPos = true
          windowPosXAnchorPopUpButton.selectItem(withTag: xSign == "+" ? SideLeftTag : SideRightTag)
          windowPosXOffsetTextField.stringValue = x
          windowPosXUnitPopUpButton.selectItem(withTag: geometry.xIsPercentage ? UnitPercentTag : UnitPointTag)
          windowPosYAnchorPopUpButton.selectItem(withTag: ySign == "+" ? SideTopTag : SideBottomTag)
          windowPosYOffsetTextField.stringValue = y
          windowPosYUnitPopUpButton.selectItem(withTag: geometry.yIsPercentage ? UnitPercentTag : UnitPointTag)
        }
      } else {
        if !geometryString.isEmpty {
          Logger.log("Failed to parse string \(geometryString.quoted) from \(Preference.quoted(.initialWindowSizePosition)) pref", level: .error)
        }
        unparsedGeometryabel.stringValue = ""
      }
    }
    unparsedGeometryabel.isHidden = !(Preference.isAdvancedEnabled && isMpvGeometryEnabled)
    spacer0.isHidden = !isMpvGeometryEnabled
    mpvWindowSizeCollapseView.isHidden = !isMpvGeometryEnabled
    mpvWindowPositionCollapseView.isHidden = !isMpvGeometryEnabled
    windowSizeCheckBox.state = isUsingMpvSize ? .on : .off
    windowPosCheckBox.state = isUsingMpvPos ? .on : .off
    mpvWindowSizeCollapseView.setCollapsed(!isUsingMpvSize, animated: true)
    mpvWindowPositionCollapseView.setCollapsed(!isUsingMpvPos, animated: true)
  }

  private func setSubViews(of view: NSBox, enabled: Bool) {
    view.contentView?.subviews.forEach { ($0 as? NSControl)?.isEnabled = enabled }
  }

  @IBAction func disableAnimationsHelpAction(_ sender: Any) {
    NSWorkspace.shared.open(URL(string: AppData.disableAnimationsHelpLink)!)
  }
}

@objc(IntEqualsZeroTransformer) class IntEqualsZeroTransformer: ValueTransformer {

  static override func allowsReverseTransformation() -> Bool {
    return false
  }

  static override func transformedValueClass() -> AnyClass {
    return NSNumber.self
  }

  override func transformedValue(_ value: Any?) -> Any? {
    guard let number = value as? NSNumber else { return nil }
    return number == 0
  }
}

@objc(IntEqualsOneTransformer) class IntEqualsOneTransformer: IntEqualsZeroTransformer {

  override func transformedValue(_ value: Any?) -> Any? {
    guard let number = value as? NSNumber else { return nil }
    return number == 1
  }
}

@objc(IntEqualsTwoTransformer) class IntEqualsTwoTransformer: IntEqualsZeroTransformer {

  override func transformedValue(_ value: Any?) -> Any? {
    guard let number = value as? NSNumber else { return nil }
    return number == 2
  }
}

@objc(IntNotEqualsOneTransformer) class IntNotEqualsOneTransformer: IntEqualsZeroTransformer {

  override func transformedValue(_ value: Any?) -> Any? {
    guard let number = value as? NSNumber else { return nil }
    return number != 1
  }
}

@objc(IntNotEqualsTwoTransformer) class IntNotEqualsTwoTransformer: IntEqualsZeroTransformer {

  override func transformedValue(_ value: Any?) -> Any? {
    guard let number = value as? NSNumber else { return nil }
    return number != 2
  }
}


@objc(ResizeTimingTransformer) class ResizeTimingTransformer: ValueTransformer {

  static override func allowsReverseTransformation() -> Bool {
    return false
  }

  static override func transformedValueClass() -> AnyClass {
    return NSNumber.self
  }

  override func transformedValue(_ value: Any?) -> Any? {
    guard let timing = value as? Int else { return nil }
    return timing != Preference.ResizeWindowTiming.never.rawValue
  }
}

@objc(InverseResizeTimingTransformer) class InverseResizeTimingTransformer: ValueTransformer {

  static override func allowsReverseTransformation() -> Bool {
    return false
  }

  static override func transformedValueClass() -> AnyClass {
    return NSNumber.self
  }

  override func transformedValue(_ value: Any?) -> Any? {
    guard let timing = value as? Int else { return nil }
    return timing == Preference.ResizeWindowTiming.never.rawValue
  }
}


class PlayerWindowPreviewView: NSView {

  override func awakeFromNib() {
    self.wantsLayer = true
    self.layer?.cornerRadius = 6
    self.layer?.masksToBounds = true
    self.layer?.borderWidth = 1
    self.layer?.borderColor = CGColor(gray: 0.6, alpha: 0.5)
  }

}<|MERGE_RESOLUTION|>--- conflicted
+++ resolved
@@ -155,7 +155,6 @@
     refreshSidebarSection()
     refreshTitleBarAndOSCSection(animate: false)
     updateOSCToolbarButtons()
-<<<<<<< HEAD
     updateGeometryUI()
     updatePipBehaviorRelatedControls()
 
@@ -164,17 +163,8 @@
         self.themeMenu.removeItem(item)
       }
     }
-    if #available(macOS 10.14, *) {
-      removeThemeMenuItemWithTag(Preference.Theme.mediumLight.rawValue)
-      removeThemeMenuItemWithTag(Preference.Theme.ultraDark.rawValue)
-    } else {
-      removeThemeMenuItemWithTag(Preference.Theme.system.rawValue)
-    }
-=======
-    setupGeometryRelatedControls()
-    setupResizingRelatedControls()
-    setupPipBehaviorRelatedControls()
->>>>>>> 3cde0e11
+    removeThemeMenuItemWithTag(Preference.Theme.mediumLight.rawValue)
+    removeThemeMenuItemWithTag(Preference.Theme.ultraDark.rawValue)
   }
 
   override func viewDidAppear() {
