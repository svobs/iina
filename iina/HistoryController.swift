--- conflicted
+++ resolved
@@ -48,7 +48,6 @@
     }
   }
 
-<<<<<<< HEAD
   func stop() {
     log.debug("Stopping watchdog for watch-later dir")
     folderMonitor.stopMonitoring()
@@ -57,7 +56,7 @@
   private func saveHistoryToFile() {
     do {
       log.verbose("Saving playback history to file \(plistURL.path.pii.quoted)")
-      let data = try NSKeyedArchiver.archivedData(withRootObject: history, requiringSecureCoding: false)
+      let data = try NSKeyedArchiver.archivedData(withRootObject: history, requiringSecureCoding: true)
       try data.write(to: plistURL)
     } catch {
       log.error("Failed to save playback history to file \(plistURL.path.pii.quoted): \(error)")
@@ -66,38 +65,17 @@
 
     log.verbose("Saved history; posting iinaHistoryUpdated")
     NotificationCenter.default.post(Notification(name: .iinaHistoryUpdated))
-=======
-  private func read() {
+  }
+
+  private func readHistoryFromFile() {
     // Avoid logging a scary error if the file does not exist.
     guard FileManager.default.fileExists(atPath: plistURL.path) else { return }
-    do {
-      let data = try Data(contentsOf: plistURL)
-      let object = try NSKeyedUnarchiver.unarchivedObject(ofClasses: [NSArray.self, PlaybackHistory.self],
-                                                          from: data)
-      history = object as? [PlaybackHistory] ?? []
-    } catch {
-      Logger.log("Failed to read playback history file \(plistURL.path): \(error)", level: .error)
-    }
-  }
-
-  func save() {
-    do {
-      let data = try NSKeyedArchiver.archivedData(withRootObject: history, requiringSecureCoding: true)
-      try data.write(to: plistURL)
-      NotificationCenter.default.post(Notification(name: .iinaHistoryUpdated))
-    } catch {
-      Logger.log("Failed to save playback history to file \(plistURL.path): \(error)", level: .error)
-    }
->>>>>>> 5c39b7d6
-  }
-
-  private func readHistoryFromFile() {
+
     do {
       log.verbose("Reading playback history file \(plistURL.path.pii.quoted)")
       let data = try Data(contentsOf: plistURL)
-      let unarchiver = try NSKeyedUnarchiver(forReadingFrom: data)
-      unarchiver.requiresSecureCoding = false
-      let deserData = try unarchiver.decodeTopLevelObject(of: [PlaybackHistory.self], forKey: NSKeyedArchiveRootObjectKey)
+      let deserData = try NSKeyedUnarchiver.unarchivedObject(ofClasses: [NSArray.self, PlaybackHistory.self],
+                                                          from: data)
       guard let historyItemList = deserData as? [PlaybackHistory] else {
         log.error("Failed deserialize PlaybackHistory array from file \(plistURL.path.pii.quoted)!")
         return
