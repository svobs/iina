--- conflicted
+++ resolved
@@ -53,15 +53,12 @@
 /* Class = "NSMenuItem"; title = "Do nothing"; ObjectID = "JfZ-D8-aF2"; */
 "JfZ-D8-aF2.title" = "Do nothing";
 
-<<<<<<< HEAD
-=======
 /* Class = "NSButtonCell"; title = "Black out other monitors while in full screen"; ObjectID = "KYi-0W-zOr"; */
 "KYi-0W-zOr.title" = "Black out other monitors while in full screen";
 
 /* Class = "NSTextFieldCell"; title = "Still prevents system from sleeping."; ObjectID = "Kdk-iC-e1C"; */
 "Kdk-iC-e1C.title" = "Still prevents system from sleeping.";
 
->>>>>>> 5c39b7d6
 /* Class = "NSButtonCell"; title = "Switch to \"music mode\" automatically when playing an audio file"; ObjectID = "KfL-r7-Uav"; */
 "KfL-r7-Uav.title" = "Switch to \"music mode\" automatically when playing an audio file";
 
