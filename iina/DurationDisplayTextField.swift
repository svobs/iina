--- conflicted
+++ resolved
@@ -51,6 +51,7 @@
       }
       stringValue = "-\(remaining.stringRepresentationWithPrecision(precision))"
     }
+    baseWritingDirection = .leftToRight
     self.stringValue = stringValue
   }
 
@@ -92,11 +93,7 @@
     let precision = UInt(sender.tag)
     DurationDisplayTextField.precision = precision
     Preference.set(Int(precision), for: .timeDisplayPrecision)
-<<<<<<< HEAD
     PlayerCoreManager.playerCores.forEach { core in
-=======
-    PlayerCore.playerCores.forEach { core in
->>>>>>> 83b6725c
       core.refreshSyncUITimer()
     }
   }
