//
//  PlaybackHistory.swift
//  iina
//
//  Created by lhc on 28/4/2017.
//  Copyright © 2017 lhc. All rights reserved.
//

import Cocoa

fileprivate let KeyUrl = "IINAPHUrl"
fileprivate let KeyName = "IINAPHNme"
fileprivate let KeyMpvMd5 = "IINAPHMpvmd5"
fileprivate let KeyPlayed = "IINAPHPlayed"
fileprivate let KeyAddedDate = "IINAPHDate"
fileprivate let KeyDuration = "IINAPHDuration"

<<<<<<< HEAD
class PlaybackHistory: NSObject, NSCoding, NSSecureCoding {
  static var supportsSecureCoding: Bool { false }
=======
/// An entry in the playback history file.
/// - Important: This class conforms to [NSSecureCoding](https://developer.apple.com/documentation/foundation/nssecurecoding).
///     When making changes be certain the requirements for secure coding are not violated by the changes.
class PlaybackHistory: NSObject, NSSecureCoding {

  /// Indicate this class supports secure coding.
  static var supportsSecureCoding: Bool { true }
>>>>>>> 5c39b7d6

  let url: URL
  let name: String
  let mpvMd5: String

  let played: Bool
  let addedDate: Date

  let duration: VideoTime
  var mpvProgress: VideoTime?

  required init?(coder aDecoder: NSCoder) {
    guard
      let url = aDecoder.decodeObject(of: NSURL.self, forKey: KeyUrl),
      let name = aDecoder.decodeObject(of: NSString.self, forKey: KeyName),
      let md5 = aDecoder.decodeObject(of: NSString.self, forKey: KeyMpvMd5),
      let date = aDecoder.decodeObject(of: NSDate.self, forKey: KeyAddedDate)
    else {
      return nil
    }

    let played = aDecoder.decodeBool(forKey: KeyPlayed)
    let duration = aDecoder.decodeDouble(forKey: KeyDuration)

    self.url = url as URL
    self.name = name as String
    self.mpvMd5 = md5 as String
    self.played = played
    self.addedDate = date as Date
    self.duration = VideoTime(duration)

    self.mpvProgress = nil
  }

  init(url: URL, duration: Double, name: String? = nil) {
    self.url = url
    self.name = name ?? url.lastPathComponent
    self.mpvMd5 = Utility.mpvWatchLaterMd5(url.path)
    self.played = true
    self.addedDate = Date()
    self.duration = VideoTime(duration)
  }

  // This is a long-running operation. Load this asynchronously
  @discardableResult
  func loadProgressFromWatchLater() -> Bool {
    let progress = Utility.playbackProgressFromWatchLater(mpvMd5)
    self.mpvProgress = progress
    return progress != nil
  }

  func encode(with aCoder: NSCoder) {
    aCoder.encode(url, forKey: KeyUrl)
    aCoder.encode(name, forKey: KeyName)
    aCoder.encode(mpvMd5, forKey: KeyMpvMd5)
    aCoder.encode(played, forKey: KeyPlayed)
    aCoder.encode(addedDate, forKey: KeyAddedDate)
    aCoder.encode(duration.second, forKey: KeyDuration)
  }

}<|MERGE_RESOLUTION|>--- conflicted
+++ resolved
@@ -15,10 +15,6 @@
 fileprivate let KeyAddedDate = "IINAPHDate"
 fileprivate let KeyDuration = "IINAPHDuration"
 
-<<<<<<< HEAD
-class PlaybackHistory: NSObject, NSCoding, NSSecureCoding {
-  static var supportsSecureCoding: Bool { false }
-=======
 /// An entry in the playback history file.
 /// - Important: This class conforms to [NSSecureCoding](https://developer.apple.com/documentation/foundation/nssecurecoding).
 ///     When making changes be certain the requirements for secure coding are not violated by the changes.
@@ -26,11 +22,10 @@
 
   /// Indicate this class supports secure coding.
   static var supportsSecureCoding: Bool { true }
->>>>>>> 5c39b7d6
 
-  let url: URL
-  let name: String
-  let mpvMd5: String
+  var url: URL
+  var name: String
+  var mpvMd5: String
 
   let played: Bool
   let addedDate: Date
