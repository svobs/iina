//
//  AboutWindowController.swift
//  iina
//
//  Created by lhc on 31/12/2016.
//  Copyright © 2016 lhc. All rights reserved.
//

import Cocoa
import Just

fileprivate extension NSUserInterfaceItemIdentifier {
  static let dataSourceItem = NSUserInterfaceItemIdentifier(rawValue: "dataSourceItem")
}

struct Contributor: Decodable {
  let username: String
  let avatarURL: String

  enum CodingKeys: String, CodingKey {
    case username = "login"
    case avatarURL = "avatar_url"
  }
}

class AboutWindowController: IINAWindowController, NSWindowDelegate {

  override var windowNibName: NSNib.Name {
    return NSNib.Name("AboutWindowController")
  }

  @IBOutlet weak var windowBackgroundBox: NSBox!
  @IBOutlet weak var iconImageView: NSImageView!
  @IBOutlet weak var iinaLabel: NSTextField! {
    didSet {
      iinaLabel.font = NSFont.systemFont(ofSize: 32, weight: .light)
    }
  }
  @IBOutlet weak var versionLabel: NSTextField!
  @IBOutlet weak var mpvVersionLabel: NSTextField!
  @IBOutlet weak var ffmpegVersionLabel: NSTextField!
  @IBOutlet weak var buildBranchButton: NSButton!
  @IBOutlet weak var buildDateLabel: NSTextField!

  @IBOutlet var detailTextView: NSTextView!
  @IBOutlet var creditsTextView: NSTextView!

  @IBOutlet weak var licenseButton: AboutWindowButton!
  @IBOutlet weak var contributorsButton: AboutWindowButton!
  @IBOutlet weak var creditsButton: AboutWindowButton!
  @IBOutlet weak var tabView: NSTabView!
  @IBOutlet weak var contributorsCollectionView: NSCollectionView!
  @IBOutlet weak var contributorsFooterView: NSVisualEffectView!
  @IBOutlet weak var contributorsFooterImage: NSImageView!

  private lazy var contributors = getContributors()

  init() {
    super.init(window: nil)
    self.windowFrameAutosaveName = WindowAutosaveName.about.string
  }

  required init?(coder: NSCoder) {
    fatalError("init(coder:) has not been implemented")
  }

  override func windowDidLoad() {
    super.windowDidLoad()

    window?.titlebarAppearsTransparent = true
    window?.titleVisibility = .hidden

    windowBackgroundBox.fillColor = .windowBackgroundColor
    iconImageView.image = NSApp.applicationIconImage

    let (version, build) = InfoDictionary.shared.version
    versionLabel.stringValue = "\(version) Build \(build)"

    mpvVersionLabel.stringValue = PlayerCore.active.mpv.mpvVersion
    ffmpegVersionLabel.stringValue = "FFmpeg \(String(cString: av_version_info()))"

    // Use a localized date for the build date.
    let toString = DateFormatter()
    toString.dateStyle = .medium
    toString.timeStyle = .medium

    switch InfoDictionary.shared.buildType {
    case .nightly:
      if let buildDate = InfoDictionary.shared.buildDate,
         let buildSHA = InfoDictionary.shared.shortCommitSHA {
<<<<<<< HEAD
        buildDateLabel.stringValue = buildDate
=======
        buildDateLabel.stringValue = toString.string(from: buildDate)
        buildDateLabel.isHidden = false
>>>>>>> 5c39b7d6
        buildBranchButton.title = "NIGHTLY " + buildSHA
        buildBranchButton.action = #selector(self.openCommitLink)
      }
    case .debug:
      if let buildDate = InfoDictionary.shared.buildDate,
         let buildBranch = InfoDictionary.shared.buildBranch,
         let buildSHA = InfoDictionary.shared.shortCommitSHA {
<<<<<<< HEAD
        buildDateLabel.stringValue = buildDate
=======
        buildDateLabel.stringValue = toString.string(from: buildDate)
        buildDateLabel.isHidden = false
>>>>>>> 5c39b7d6
        buildBranchButton.title = buildBranch + " " + buildSHA
        buildBranchButton.action = #selector(self.openCommitLink)
      }
    default:
      buildDateLabel.isHidden = true
      buildBranchButton.isHidden = true
    }

    if let contrubutionFile = Bundle.main.path(forResource: "Contribution", ofType: "rtf") {
      detailTextView.readRTFD(fromFile: contrubutionFile)
      detailTextView.textColor = NSColor.secondaryLabelColor
    }

    if let creditsFile = Bundle.main.path(forResource: "Credits", ofType: "rtf") {
      creditsTextView.readRTFD(fromFile: creditsFile)
      creditsTextView.textColor = NSColor.secondaryLabelColor
    }

    contributorsCollectionView.dataSource = self
    contributorsCollectionView.backgroundColors = [.clear]
    contributorsCollectionView.register(AboutWindowContributorAvatarItem.self, forItemWithIdentifier: .dataSourceItem)

    let image = NSImage(size: contributorsFooterView.frame.size)
    let rect = CGRect(origin: .zero, size: contributorsFooterView.frame.size)
    image.lockFocus()
    let loc: [CGFloat] = [0, 0.3, 0.6, 0.8, 1]
    let colors: [CGFloat] = [1, 0.95, 0.8, 0.05, 0]
    let gradient = NSGradient(colors: colors.map { NSColor(white: 0.925, alpha: $0) }, atLocations: loc, colorSpace: .deviceGray)
    gradient!.draw(in: rect, angle: 90)
    image.unlockFocus()
    if #available(macOS 10.14, *) {
      contributorsFooterView.material = .windowBackground
      contributorsFooterView.maskImage = image
    } else {
      contributorsFooterView.isHidden = true
      contributorsFooterImage.image = image
      contributorsFooterImage.isHidden = false
    }

    contributorsCollectionView.enclosingScrollView?.contentInsets.bottom = contributorsFooterView.frame.height * loc[colors.firstIndex(of: 0)! - 1]
  }

  @objc func openCommitLink() {
    guard let commitSHA = InfoDictionary.shared.buildCommit else { return }
    NSWorkspace.shared.open(.init(string: "\(AppData.githubLink)/commit/\(commitSHA)")!)
  }

  @IBAction func sectionBtnAction(_ sender: NSButton) {
    tabView.selectTabViewItem(at: sender.tag)
    [licenseButton, contributorsButton, creditsButton].forEach {
      $0?.state = $0 == sender ? .on : .off
      $0?.updateState()
    }
  }

  @IBAction func contributorsBtnAction(_ sender: Any) {
    NSWorkspace.shared.open(URL(string: AppData.contributorsLink)!)
  }

  @IBAction func translatorsBtnAction(_ sender: Any) {
    NSWorkspace.shared.open(URL(string: AppData.crowdinMembersLink)!)
  }
}

extension AboutWindowController: NSCollectionViewDataSource {
  func collectionView(_ collectionView: NSCollectionView, numberOfItemsInSection section: Int) -> Int {
    return contributors.count
  }

  func collectionView(_ collectionView: NSCollectionView, itemForRepresentedObjectAt indexPath: IndexPath) -> NSCollectionViewItem {
    let item = contributorsCollectionView.makeItem(withIdentifier: .dataSourceItem, for: indexPath) as! AboutWindowContributorAvatarItem
    item.imageView?.image = nil
    guard let contributor = contributors[at: indexPath.item] else { return item }
    item.avatarURL = contributor.avatarURL
    return item
  }

  private func getContributors() -> [Contributor] {
    // This method will be called only once when `self.contributors` is needed,
    // i.e. when `contributorsCollectionView` is being initialized.
    loadContributors(from: "https://api.github.com/repos/iina/iina/contributors")
    return []
  }

  private func loadContributors(from url: String) {
    Just.get(url, asyncCompletionHandler: { response in
      let prevCount = self.contributors.count
      guard let data = response.content,
        let contributors = try? JSONDecoder().decode([Contributor].self, from: data) else {
          return
      }
      self.contributors.append(contentsOf: contributors)
      // avoid possible crash
      guard self.contributors.count > prevCount else { return }
      let insertIndices = ([Int](prevCount..<self.contributors.count)).map {
        IndexPath(item: $0, section: 0)
      }
      DispatchQueue.main.sync {
        self.contributorsCollectionView.insertItems(at: Set(insertIndices))
      }
      if let nextURL = response.links["next"]?["url"] {
        self.loadContributors(from: nextURL)
      }
    })
  }
}

fileprivate extension NSUserInterfaceItemIdentifier {
  static let langColumn = NSUserInterfaceItemIdentifier("LangColumn")
  static let langCell = NSUserInterfaceItemIdentifier("LangCell")
  static let translatorColumn = NSUserInterfaceItemIdentifier("TranslatorColumn")
  static let translatorCell = NSUserInterfaceItemIdentifier("TranslatorCell")
}

fileprivate let identifierMap: [NSUserInterfaceItemIdentifier: NSUserInterfaceItemIdentifier] = [
  .langColumn: .langCell,
  .translatorColumn: .translatorCell
]

class AboutWindowButton: NSButton {

  override func awakeFromNib() {
    wantsLayer = true
    layer?.cornerRadius = 4
    updateState()
  }

  func updateState() {
    if let cell = self.cell as? NSButtonCell {
      if #available(macOS 10.14, *) {
        cell.backgroundColor = state == .on ? .controlAccentColor : .clear
      } else {
        layer?.backgroundColor = state == .on ? CGColor(red: 0.188, green: 0.482, blue: 0.965, alpha: 1) : .clear
      }
    }
    // Workground for macOS 10.13-
    // For some reason the text alignment setting will lost after setting in layer
    // Remove paragraph settings when dropping macOS 10.13 support
    let paragraph = NSMutableParagraphStyle()
    paragraph.alignment = .center
    attributedTitle = NSAttributedString(string: title,
                                         attributes: [.foregroundColor: state == .on ? NSColor.white : NSColor.labelColor, .paragraphStyle: paragraph])
  }
}<|MERGE_RESOLUTION|>--- conflicted
+++ resolved
@@ -88,12 +88,8 @@
     case .nightly:
       if let buildDate = InfoDictionary.shared.buildDate,
          let buildSHA = InfoDictionary.shared.shortCommitSHA {
-<<<<<<< HEAD
-        buildDateLabel.stringValue = buildDate
-=======
         buildDateLabel.stringValue = toString.string(from: buildDate)
         buildDateLabel.isHidden = false
->>>>>>> 5c39b7d6
         buildBranchButton.title = "NIGHTLY " + buildSHA
         buildBranchButton.action = #selector(self.openCommitLink)
       }
@@ -101,12 +97,8 @@
       if let buildDate = InfoDictionary.shared.buildDate,
          let buildBranch = InfoDictionary.shared.buildBranch,
          let buildSHA = InfoDictionary.shared.shortCommitSHA {
-<<<<<<< HEAD
-        buildDateLabel.stringValue = buildDate
-=======
         buildDateLabel.stringValue = toString.string(from: buildDate)
         buildDateLabel.isHidden = false
->>>>>>> 5c39b7d6
         buildBranchButton.title = buildBranch + " " + buildSHA
         buildBranchButton.action = #selector(self.openCommitLink)
       }
