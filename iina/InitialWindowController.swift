//
//  InitialWindowController.swift
//  iina
//
//  Created by lhc on 27/6/2017.
//  Copyright © 2017 lhc. All rights reserved.
//

import Cocoa

fileprivate extension NSUserInterfaceItemIdentifier {
  static let openFile = NSUserInterfaceItemIdentifier("openFile")
  static let openURL = NSUserInterfaceItemIdentifier("openURL")
  static let resumeLast = NSUserInterfaceItemIdentifier("resumeLast")
}

fileprivate extension NSColor {
  static let initialWindowActionButtonBackground = NSColor(named: .initialWindowActionButtonBackground)!
  static let initialWindowActionButtonBackgroundHover = NSColor(named: .initialWindowActionButtonBackgroundHover)!
  static let initialWindowActionButtonBackgroundPressed = NSColor(named: .initialWindowActionButtonBackgroundPressed)!
  static let initialWindowLastFileBackground = NSColor(named: .initialWindowLastFileBackground)!
  static let initialWindowLastFileBackgroundHover = NSColor(named: .initialWindowLastFileBackgroundHover)!
  static let initialWindowLastFileBackgroundPressed = NSColor(named: .initialWindowLastFileBackgroundPressed)!
  static let initialWindowBetaLabel = NSColor(named: .initialWindowBetaLabel)!
  static let initialWindowNightlyLabel = NSColor(named: .initialWindowNightlyLabel)!
  static let initialWindowDebugLabel = NSColor(named: .initialWindowDebugLabel)!
}

fileprivate class GrayHighlightRowView: NSTableRowView {
  
  override func drawSelection(in dirtyRect: NSRect) {
    if self.selectionHighlightStyle != .none {
      let selectionRect = NSInsetRect(self.bounds, 0, 0)
      NSColor.initialWindowLastFileBackground.setFill()
      let selectionPath = NSBezierPath.init(roundedRect: selectionRect, xRadius: 4, yRadius: 4)
      selectionPath.fill()
    }
  }

  func setHoverHighlight() {
    self.wantsLayer = true
    self.layer?.cornerRadius = 6
    self.layer?.backgroundColor = NSColor.initialWindowActionButtonBackgroundHover.cgColor
  }

  func unsetHoverHighlight() {
    self.wantsLayer = true
    self.layer?.cornerRadius = 6
    self.layer?.backgroundColor = NSColor.initialWindowActionButtonBackground.cgColor
  }
}

class InitialWindowController: IINAWindowController, NSWindowDelegate {

  override var windowNibName: NSNib.Name {
    return NSNib.Name("InitialWindowController")
  }

  var isFirstLoad = true

  @IBOutlet weak var recentFilesTableView: NSTableView!
  @IBOutlet weak var appIcon: NSImageView!
  @IBOutlet weak var versionLabel: NSTextField!
  @IBOutlet weak var visualEffectView: NSVisualEffectView!
  @IBOutlet weak var leftOverlayView: NSView!
  @IBOutlet weak var mainView: NSView!
  @IBOutlet weak var betaIndicatorView: BetaIndicatorView!
  @IBOutlet weak var betaTextField: NSTextField!
  @IBOutlet weak var lastFileContainerView: InitialWindowViewActionButton!
  @IBOutlet weak var lastFileIcon: NSImageView!
  @IBOutlet weak var lastFileNameLabel: NSTextField!
  @IBOutlet weak var lastPositionLabel: NSTextField!
  @IBOutlet weak var recentFilesTableTopConstraint: NSLayoutConstraint!

  private let observedPrefKeys: [Preference.Key] = [.themeMaterial]
  private var currentlyHoveredRow: GrayHighlightRowView?

  override func observeValue(forKeyPath keyPath: String?, of object: Any?, change: [NSKeyValueChangeKey : Any]?, context: UnsafeMutableRawPointer?) {
    guard let keyPath = keyPath else { return }

    switch keyPath {

    case Preference.Key.themeMaterial.rawValue:
      setMaterial()

    default:
      return
    }
  }

  fileprivate var recentDocuments: [URL] = []
  fileprivate var lastPlaybackURL: URL?

  init() {
    super.init(window: nil)
    self.windowFrameAutosaveName = WindowAutosaveName.welcome.string
  }

  required init?(coder: NSCoder) {
    fatalError("init(coder:) has not been implemented")
  }

  override func openWindow(_ sender: Any?) {
    guard let _ = window else { return }

    /// If welcome window is shown at startup, recentDocuments may not be finished loading.
    /// We want to wait until recentDocuments are done loading before displaying the window.
    assert(isWindowLoaded, "Expected WelcomeWindow to be loaded!")

    if isFirstLoad {
      /// Enquque in `HistoryController.shared.queue` to establish a happens-after relationship with recentDocuments load:
      HistoryController.shared.queue.async {
        DispatchQueue.main.async {
          let sw = Utility.Stopwatch()
          self.reloadData()
          self.isFirstLoad = false
          Logger.log("Total time for WelcomeWindow initial reload: \(sw) ms. Showing window", level: .verbose)
          super.openWindow(sender)
        }
      }
    } else {
      Logger.log("Opening WelcomeWindow", level: .verbose)
      super.openWindow(sender)
    }
  }

  override func windowDidLoad() {
    Logger.log("WelcomeWindow windowDidLoad starting", level: .verbose)
    super.windowDidLoad()

    window?.isMovableByWindowBackground = true

    window?.contentView?.registerForDraggedTypes([.nsFilenames, .nsURL, .string])

    mainView.wantsLayer = true

    let infoDict = InfoDictionary.shared
    let (version, build) = infoDict.version

    betaTextField.stringValue = infoDict.buildType.description

    switch infoDict.buildType {
    case .release:
      versionLabel.stringValue = version
    case .beta:
      versionLabel.stringValue = "\(version) (build \(build))"
      betaIndicatorView.isHidden = false
    case .nightly:
      versionLabel.stringValue = "\(version)+g\(InfoDictionary.shared.shortCommitSHA ?? "")"
      betaIndicatorView.isHidden = false
    case .debug:
      versionLabel.stringValue = "\(version)+g\(InfoDictionary.shared.shortCommitSHA ?? "")"
      betaIndicatorView.isHidden = false
    }

    recentFilesTableView.delegate = self
    recentFilesTableView.dataSource = self
    recentFilesTableView.action = #selector(self.onTableClicked)
    recentFilesTableView.addTrackingArea(NSTrackingArea(rect: recentFilesTableView.bounds,
                                        options: [.activeInKeyWindow, .mouseMoved], owner: self, userInfo: nil))
    recentFilesTableView.addTrackingArea(NSTrackingArea(rect: recentFilesTableView.bounds,
                                                        options: [.activeInKeyWindow, .mouseEnteredAndExited], owner: self, userInfo: nil))

    setMaterial()

    observedPrefKeys.forEach { key in
      UserDefaults.standard.addObserver(self, forKeyPath: key.rawValue, options: .new, context: nil)
    }

    NotificationCenter.default.addObserver(forName: .recentDocumentsDidChange, object: nil, queue: .main) { [self] _ in
      Logger.log("WelcomeWindow received recentDocumentsDidChange; will reload data")
      reloadData()
    }

    Logger.log("WelcomeWindow windowDidLoad done", level: .verbose)
  }

<<<<<<< HEAD
  private func setMaterial() {
    guard let window = window else { return }
    if #available(macOS 10.14, *) {
      let theme: Preference.Theme = Preference.enum(for: .themeMaterial)
      window.appearance = NSAppearance(iinaTheme: theme)
      if #available(macOS 10.16, *) {
        let gradientLayer = CAGradientLayer()
        gradientLayer.colors = window.effectiveAppearance.isDark ?
          [NSColor.black.withAlphaComponent(0.4).cgColor, NSColor.black.withAlphaComponent(0).cgColor] :
          [NSColor.black.withAlphaComponent(0.1).cgColor, NSColor.black.withAlphaComponent(0).cgColor]
        leftOverlayView.wantsLayer = true
        leftOverlayView.layer = gradientLayer
      }
    } else {
      window.appearance = NSAppearance(named: .vibrantDark)
      mainView.layer?.backgroundColor = CGColor(gray: 0.1, alpha: 1)
      visualEffectView.material = .ultraDark
=======
  private func setMaterial(_ theme: Preference.Theme?) {
    guard let window = window, let theme = theme else { return }
    window.appearance = NSAppearance(iinaTheme: theme)
    if #available(macOS 10.16, *) {
      let gradientLayer = CAGradientLayer()
      gradientLayer.colors = window.effectiveAppearance.isDark ?
        [NSColor.black.withAlphaComponent(0.4).cgColor, NSColor.black.withAlphaComponent(0).cgColor] :
        [NSColor.black.withAlphaComponent(0.1).cgColor, NSColor.black.withAlphaComponent(0).cgColor]
      leftOverlayView.wantsLayer = true
      leftOverlayView.layer = gradientLayer
>>>>>>> 3cde0e11
    }
  }

  fileprivate func openInNewPlayer(_ url: URL) {
    PlayerCoreManager.shared.getIdleOrCreateNew().openURL(url)
  }

  @objc func onTableClicked() {
    openRecentItemFromTable(recentFilesTableView.clickedRow)
  }

  private func openRecentItemFromTable(_ rowIndex: Int) {
    if let url = recentDocuments[at: rowIndex] {
      Logger.log("Opening recentDocuments[\(rowIndex)] in new player window", level: .verbose)
      openInNewPlayer(url)
    }
  }

  private func refreshLastFileDisplay() {
    if let lastFile = lastPlaybackURL {
      // if last file exists
      lastFileContainerView.isHidden = false
      lastFileContainerView.normalBackground = NSColor.initialWindowLastFileBackground
      lastFileContainerView.hoverBackground = NSColor.initialWindowLastFileBackgroundHover
      lastFileContainerView.pressedBackground = NSColor.initialWindowLastFileBackgroundPressed
      lastFileIcon.image = #imageLiteral(resourceName: "history")
      lastFileNameLabel.stringValue = lastFile.lastPathComponent
      let lastPosition = Preference.double(for: .iinaLastPlayedFilePosition)
      lastPositionLabel.stringValue = VideoTime(lastPosition).stringRepresentation
      recentFilesTableTopConstraint.constant = 42
    } else {
      lastFileContainerView.isHidden = true
      recentFilesTableTopConstraint.constant = 24
    }
  }

  private func getLastPlaybackIfValid() -> URL? {
    guard Preference.bool(for: .recordRecentFiles) && Preference.bool(for: .resumeLastPosition),
          let lastFile = Preference.url(for: .iinaLastPlayedFilePath) else {
      return nil
    }

    guard FileManager.default.fileExists(atPath: lastFile.path) else {
      Logger.log("File does not exist at lastPlaybackURL: \(lastFile.path.pii.quoted)")
      return nil
    }
    return lastFile
  }

  func reloadData() {
    assert(DispatchQueue.isExecutingIn(.main))
    guard isWindowLoaded else { return }

    // Reload data:

    let sw = Utility.Stopwatch()
    let recentsUnfiltered = Preference.bool(for: .enableRecentDocumentsWorkaround) ? HistoryController.shared.cachedRecentDocumentURLs : NSDocumentController.shared.recentDocumentURLs
    /// Make sure to resolve symlinks in `lastPlaybackURL`
    lastPlaybackURL = getLastPlaybackIfValid()?.resolvingSymlinksInPath() ?? nil
    if let lastURL = lastPlaybackURL {

      // Need to call resolvingSymlinksInPath() on both sides, because it changes "/private/var" to "/var" as a special case,
      // even though "/var" points to "/private/var" (i.e. it changes it the opposite direction from what is expected).
      // This is probably a kludge on Apple's part to avoid breaking legacy FreeBSD code.
      recentDocuments = recentsUnfiltered.filter { $0.resolvingSymlinksInPath() != lastURL }
    } else {
      recentDocuments = recentsUnfiltered
    }

    Logger.log("[ReloadWelcomeWindow] finished resolving \(recentDocuments.count) recentDocuments in \(sw) ms")

    // Refresh UI:

    refreshLastFileDisplay()
    recentFilesTableView.reloadData()

    if lastFileContainerView.isHidden && recentFilesTableView.numberOfRows > 0 {
      recentFilesTableView.selectRowIndexes(IndexSet(integer: 0), byExtendingSelection: false)
    }

    // Debug logging:
    if Logger.isEnabled(.verbose) {
      let last = lastPlaybackURL?.path.pii.quoted ?? "nil"
      Logger.log("[ReloadWelcomeWindow] Recents displayed: \(recentDocuments.count) of \(recentsUnfiltered.count); lastPlaybackURL=\(last)", level: .verbose)

      for (index, url) in recentDocuments.enumerated() {
        Logger.log("Recents[\(index)]: \(url.path.pii.quoted)", level: .verbose)
      }
    }
  }

  // MARK: - Window delegate

  // Video is about to start playing in a new window, but welcome window needs to be closed first.
  // Need to add special logic around `close()` so that it doesn't think the last window is being closed, and decide to quit.
  func closePriorToOpeningPlayerWindow() {
    Logger.log("Welcome window closing prior to opening player window", level: .verbose)
    self.close()
  }
}

extension InitialWindowController: NSTableViewDelegate, NSTableViewDataSource {

  func tableView(_ tableView: NSTableView, rowViewForRow row: Int) -> NSTableRowView? {
    // uses custom highlight for table row
    return GrayHighlightRowView()
  }

  func tableViewSelectionDidChange(_ notification: Notification) {
    updateLastFileButtonHighlight()
  }

  func numberOfRows(in tableView: NSTableView) -> Int {
    return recentDocuments.count
  }

  func tableView(_ tableView: NSTableView, objectValueFor tableColumn: NSTableColumn?, row: Int) -> Any? {
    let url = recentDocuments[row]
    return [
      "filename": url.lastPathComponent,
      "docIcon": NSWorkspace.shared.icon(forFile: url.path)
    ] as [String: Any]
  }

  // facilitates highlight on hover
  override func mouseMoved(with event: NSEvent) {
    let mouseLocation = event.locationInWindow
    let point = recentFilesTableView.convert(mouseLocation, from: nil)
    let rowIndex = recentFilesTableView.row(at: point)

    if rowIndex >= 0 {
      guard let rowView = recentFilesTableView.rowView(atRow: rowIndex, makeIfNecessary: false) as? GrayHighlightRowView else {
        return
      }

      if (currentlyHoveredRow == rowView) {
        return
      }

      rowView.setHoverHighlight()
      currentlyHoveredRow?.unsetHoverHighlight()
      currentlyHoveredRow = rowView
    } else {
      currentlyHoveredRow?.unsetHoverHighlight()
      currentlyHoveredRow = nil
    }
  }

  override func mouseExited(with event: NSEvent) {
    currentlyHoveredRow?.unsetHoverHighlight()
    currentlyHoveredRow = nil
  }

  override func keyDown(with event: NSEvent) {
    let keyChar = KeyCodeHelper.keyMap[event.keyCode]?.0
    switch keyChar {
      case "ENTER", "KP_ENTER":  // RETURN or (keypad ENTER)
        if recentFilesTableView.selectedRow >= 0 {
          // If user selected a row in the table using the keyboard, use that
          openRecentItemFromTable(recentFilesTableView.selectedRow)
        } else if let lastURL = lastPlaybackURL {
          // If no row selected in table, most recent file button is selected. Use that if it exists
          Logger.log("Opening lastPlaybackURL in new player window", level: .verbose)
          openInNewPlayer(lastURL)
        } else if recentFilesTableView.numberOfRows > 0 {
          // Most recent file no longer exists? Try to load next one
          openRecentItemFromTable(0)
        }
      case "DOWN":  // DOWN arrow
        if recentDocuments.count == 0 || (recentFilesTableView.selectedRow >= recentFilesTableView.numberOfRows - 1) {
          super.keyDown(with: event)  // invalid command: beep at user
        } else {
          // default: let recentFilesTableView handle it
          recentFilesTableView.keyDown(with: event)
        }
      case "UP":  // UP arrow
        if !lastFileContainerView.isHidden {   // recent file btn is displayed?
          if recentFilesTableView.selectedRow == -1 {  // ...and recent file btn already highlighted?
            super.keyDown(with: event)  // invalid command: beep at user
            return
          } else if recentFilesTableView.selectedRow == 0 {  // ... top row of table is highlighted?
            // yes: deselect all rows of table. This will fire selectionChanged which will highlight lastFileContainerView
            recentFilesTableView.selectRowIndexes(IndexSet(), byExtendingSelection: false)
            return
          }
        } else if recentFilesTableView.selectedRow == 0 || recentDocuments.isEmpty {
          super.keyDown(with: event)  // invalid command: beep at user
          return
        }
        // default: let recentFilesTableView handle it
        recentFilesTableView.keyDown(with: event)
      default:
        super.keyDown(with: event)
    }
  }

  func updateLastFileButtonHighlight() {
    if recentFilesTableView.selectedRow >= 0 {
      // remove "LastFle" button highlight
      lastFileContainerView.layer?.backgroundColor = NSColor.initialWindowActionButtonBackground.cgColor
    } else {
      // re-highlight "LastFle" button
      lastFileContainerView.layer?.backgroundColor = NSColor.initialWindowLastFileBackground.cgColor
    }
  }

}


class InitialWindowContentView: NSView {

  var player: PlayerCore {
    return PlayerCoreManager.shared.getIdleOrCreateNew()
  }

  override func draggingEntered(_ sender: NSDraggingInfo) -> NSDragOperation {
    return player.acceptFromPasteboard(sender)
  }

  override func performDragOperation(_ sender: NSDraggingInfo) -> Bool {
    return player.openFromPasteboard(sender)
  }

}


class InitialWindowViewActionButton: NSView {

  var normalBackground = NSColor.initialWindowActionButtonBackground {
    didSet {
      self.layer?.backgroundColor = normalBackground.cgColor
    }
  }
  var hoverBackground = NSColor.initialWindowActionButtonBackgroundHover
  var pressedBackground = NSColor.initialWindowActionButtonBackgroundPressed

  var action: Selector?

  override func awakeFromNib() {
    self.wantsLayer = true
    self.layer?.cornerRadius = 6  // Round highlights
    self.layer?.backgroundColor = normalBackground.cgColor
    self.addTrackingArea(NSTrackingArea(rect: self.bounds, options: [.activeInKeyWindow, .mouseEnteredAndExited], owner: self, userInfo: nil))
  }

  override func mouseEntered(with event: NSEvent) {
    if let windowController = window?.windowController as? InitialWindowController {
      if windowController.recentFilesTableView.selectedRow >= 0 {
        self.layer?.backgroundColor = NSColor.initialWindowActionButtonBackgroundHover.cgColor
      } else {
        self.layer?.backgroundColor = hoverBackground.cgColor
      }
    }
  }

  override func mouseExited(with event: NSEvent) {
    self.layer?.backgroundColor = normalBackground.cgColor
    if let windowController = window?.windowController as? InitialWindowController {
      windowController.updateLastFileButtonHighlight()
    }
  }

  override func mouseDown(with event: NSEvent) {
    self.layer?.backgroundColor = pressedBackground.cgColor
    if self.identifier == .openFile {
      Logger.log("User clicked the Open File button", level: .verbose)
      AppDelegate.shared.openFile(self)
    } else if self.identifier == .openURL {
      Logger.log("User clicked the Open URL button", level: .verbose)
      AppDelegate.shared.openURL(self)
    } else {

      // Make sure to load the same file which is displayed: get from window controller.
      // Do not load from prefs because that may have changed since the window was opened (by another IINA instance, most likely)
      if let windowController = window?.windowController as? InitialWindowController,
         let lastURL = windowController.lastPlaybackURL {
        Logger.log("Opening lastPlaybackURL by default for mouse click", level: .verbose)
        PlayerCoreManager.shared.getIdleOrCreateNew().openURL(lastURL)
      }
    }
  }

  override func mouseUp(with event: NSEvent) {
    self.layer?.backgroundColor = hoverBackground.cgColor
  }

}


class BetaIndicatorView: NSView {

  @IBOutlet var betaPopover: NSPopover!
  @IBOutlet var announcementLabel: NSTextField!
  @IBOutlet var text1: NSTextField!
  @IBOutlet var text2: NSTextField!

  override func awakeFromNib() {
    let buildType = InfoDictionary.shared.buildType
    switch buildType {
    case .nightly:
      self.layer?.backgroundColor = NSColor.initialWindowNightlyLabel.cgColor
    case .beta:
      self.layer?.backgroundColor = NSColor.initialWindowBetaLabel.cgColor
    case .debug:
      self.layer?.backgroundColor = NSColor.initialWindowDebugLabel.cgColor
    default:
      break
    }

    announcementLabel.stringValue = String(format: NSLocalizedString("initial.announcement", comment: "Version announcement"), buildType.rawValue)
    text1.setHTMLValue(NSLocalizedString("initial." + buildType.rawValue.lowercased() + ".desc", comment: "Build type desc"))
    text2.setHTMLValue(NSLocalizedString("initial.bug_report", comment: "Bug report desc"))

    self.layer?.cornerRadius = 4
    self.addTrackingArea(NSTrackingArea(rect: self.bounds, options: [.activeInKeyWindow, .mouseEnteredAndExited], owner: self, userInfo: nil))
  }

  override func mouseEntered(with event: NSEvent) {
    guard InfoDictionary.shared.buildType != .debug else { return }
    NSCursor.pointingHand.push()
  }

  override func mouseExited(with event: NSEvent) {
    guard InfoDictionary.shared.buildType != .debug else { return }
    NSCursor.pop()
  }

  override func mouseUp(with event: NSEvent) {
    guard InfoDictionary.shared.buildType != .debug else { return }
    if betaPopover.isShown {
      betaPopover.close()
    } else {
      betaPopover.show(relativeTo: self.bounds, of: self, preferredEdge: .maxX)
    }
  }

}<|MERGE_RESOLUTION|>--- conflicted
+++ resolved
@@ -175,27 +175,9 @@
     Logger.log("WelcomeWindow windowDidLoad done", level: .verbose)
   }
 
-<<<<<<< HEAD
   private func setMaterial() {
     guard let window = window else { return }
-    if #available(macOS 10.14, *) {
-      let theme: Preference.Theme = Preference.enum(for: .themeMaterial)
-      window.appearance = NSAppearance(iinaTheme: theme)
-      if #available(macOS 10.16, *) {
-        let gradientLayer = CAGradientLayer()
-        gradientLayer.colors = window.effectiveAppearance.isDark ?
-          [NSColor.black.withAlphaComponent(0.4).cgColor, NSColor.black.withAlphaComponent(0).cgColor] :
-          [NSColor.black.withAlphaComponent(0.1).cgColor, NSColor.black.withAlphaComponent(0).cgColor]
-        leftOverlayView.wantsLayer = true
-        leftOverlayView.layer = gradientLayer
-      }
-    } else {
-      window.appearance = NSAppearance(named: .vibrantDark)
-      mainView.layer?.backgroundColor = CGColor(gray: 0.1, alpha: 1)
-      visualEffectView.material = .ultraDark
-=======
-  private func setMaterial(_ theme: Preference.Theme?) {
-    guard let window = window, let theme = theme else { return }
+    let theme: Preference.Theme = Preference.enum(for: .themeMaterial)
     window.appearance = NSAppearance(iinaTheme: theme)
     if #available(macOS 10.16, *) {
       let gradientLayer = CAGradientLayer()
@@ -204,7 +186,6 @@
         [NSColor.black.withAlphaComponent(0.1).cgColor, NSColor.black.withAlphaComponent(0).cgColor]
       leftOverlayView.wantsLayer = true
       leftOverlayView.layer = gradientLayer
->>>>>>> 3cde0e11
     }
   }
 
