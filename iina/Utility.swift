//
//  Utility.swift
//  iina
//
//  Created by lhc on 8/7/16.
//  Copyright © 2016 lhc. All rights reserved.
//

import Cocoa
import UniformTypeIdentifiers

typealias PK = Preference.Key

class Utility {

  static let supportedFileExt: [MPVTrack.TrackType: [String]] = [
    .video: ["mkv", "mp4", "avi", "m4v", "mov", "3gp", "ts", "mts", "m2ts", "wmv", "flv", "f4v", "asf", "webm", "rm", "rmvb", "qt", "dv", "mpg", "mpeg", "mxf", "vob", "gif", "ogv", "ogm"],
    .audio: ["mp3", "aac", "mka", "dts", "flac", "ogg", "oga", "mogg", "m4a", "ac3", "opus", "wav", "wv", "aiff", "aif", "ape", "tta", "tak"],
    .sub: ["utf", "utf8", "utf-8", "idx", "sub", "srt", "smi", "rt", "ssa", "aqt", "jss", "js", "ass", "mks", "vtt", "sup", "scc", "lrc"]
  ]
  static let playableFileExt = supportedFileExt[.video]! + supportedFileExt[.audio]!
  static let singleFilePlaylistExt = ["cue"]
  static let multipleFilePlaylistExt = ["m3u", "m3u8", "pls"]
  static let playlistFileExt = singleFilePlaylistExt + multipleFilePlaylistExt
  static let blacklistExt = supportedFileExt[.sub]! + multipleFilePlaylistExt
  static let lut3dExt = ["3dl", "cube", "dat", "m3d"]

  enum ValidationResult {
    case ok
    case valueIsEmpty
    case valueAlreadyExists
    case custom(String)
  }

  typealias InputValidator<T> = (T) -> ValidationResult

  // MARK: - Logs, alerts

  @available(*, deprecated, message: "showAlert(message:alertStyle:) is deprecated, use showAlert(_ key:comment:arguments:alertStyle:) instead")
  static func showAlert(message: String, alertStyle: NSAlert.Style = .critical) {
    assert(DispatchQueue.isExecutingIn(.main))
    let alert = NSAlert()
    switch alertStyle {
    case .critical:
      alert.messageText = NSLocalizedString("alert.title_error", comment: "Error")
    case .informational:
      alert.messageText = NSLocalizedString("alert.title_info", comment: "Information")
    case .warning:
      alert.messageText = NSLocalizedString("alert.title_warning", comment: "Warning")
    @unknown default:
      assertionFailure("Unknown \(type(of: alertStyle)) \(alertStyle)")
    }
    alert.informativeText = message
    alert.alertStyle = alertStyle
    alert.runModal()
  }

  static func showAlert(_ key: String, comment: String? = nil, arguments: [CVarArg]? = nil, style: NSAlert.Style = .critical, 
                        sheetWindow: NSWindow? = nil, suppressionKey: PK? = nil, logAlert: Bool = true) {
    let alert = NSAlert()
    if let suppressionKey = suppressionKey {
      // This alert includes a suppression button that allows the user to suppress the alert.
      // Do not show the alert if it has been suppressed.
      guard !Preference.bool(for: suppressionKey) else { return }
      alert.showsSuppressionButton = true
    }

    switch style {
    case .critical:
      alert.messageText = NSLocalizedString("alert.title_error", comment: "Error")
    case .informational:
      alert.messageText = NSLocalizedString("alert.title_info", comment: "Information")
    case .warning:
      alert.messageText = NSLocalizedString("alert.title_warning", comment: "Warning")
    @unknown default:
      assertionFailure("Unknown \(type(of: style)) \(style)")
    }

    var format: String
    if let stringComment = comment {
      format = NSLocalizedString("alert." + key, comment: stringComment)
    } else {
      format = NSLocalizedString("alert." + key, comment: key)
    }

    if let stringArguments = arguments {
      alert.informativeText = String(format: format, arguments: stringArguments)
    } else {
      alert.informativeText = String(format: format)
    }

    if logAlert {
      Logger.log("Showing alert: \"\(alert.informativeText)\"")
    }

    alert.alertStyle = style
    if let sheetWindow = sheetWindow {
      alert.beginSheetModal(for: sheetWindow)
    } else {
      alert.runModal()
    }

    // If the user asked for this alert to be suppressed set the associated preference.
    if let suppressionButton = alert.suppressionButton, suppressionButton.state == .on {
      Preference.set(true, for: suppressionKey!)
    }
  }

  // MARK: - Panels, Alerts

  /**
   Pop up an ask panel.
   - Parameters:
     - key: A localization key. "alert.`key`.title" will be used as alert title, and "alert.`key`.message" will be the informative text.
     - titleComment: (Optional) Comment for title key.
     - messageComment: (Optional) Comment for message key.
     - sheetWindow: (Optional) The window on which to display the sheet; if this value is nil then run modal.
     - callback: (Optional) Completion handler used by sheet modal.
   - Returns: Whether user dismissed the panel by clicking OK, discardable when using sheet.
   */
  @discardableResult
  static func quickAskPanel(_ key: String, titleComment: String? = nil, messageComment: String? = nil, titleArgs: [CVarArg]? = nil, messageArgs: [CVarArg]? = nil, alertStyle: NSAlert.Style? = nil, useCustomButtons: Bool = false, sheetWindow: NSWindow? = nil, callback: ((NSApplication.ModalResponse) -> Void)? = nil) -> Bool {
    let panel = NSAlert()
    let titleKey = "alert." + key + ".title"
    let messageKey = "alert." + key + ".message"
    let titleFormat = NSLocalizedString(titleKey, comment: titleComment ?? titleKey)
    let messageFormat = NSLocalizedString(messageKey, comment: messageComment ?? messageKey)
    if let args = titleArgs {
      panel.messageText = String(format: titleFormat, arguments: args)
    } else {
      panel.messageText = titleFormat
    }
    if let args = messageArgs {
      panel.informativeText = String(format: messageFormat, arguments: args)
    } else {
      panel.informativeText = messageFormat
    }

    if let alertStyle {
      panel.alertStyle = alertStyle
    }

    let ok = NSLocalizedString(useCustomButtons ? "alert.\(key).ok" : "general.ok", comment: "OK")
    let cancel = NSLocalizedString(useCustomButtons ? "alert.\(key).cancel" : "general.cancel", comment: "Cancel")
    panel.addButton(withTitle: ok)
    panel.addButton(withTitle: cancel)

    if let sheetWindow = sheetWindow {
      panel.beginSheetModal(for: sheetWindow, completionHandler: callback)
      return false
    } else {
      return panel.runModal() == .alertFirstButtonReturn
    }
  }

  /// `key` == localization key
  static func buildThreeButtonAskPanel(_ key: String, msgArgs: [String], alertStyle: NSAlert.Style? = nil) -> NSAlert {
    let panel = NSAlert()
    let titleKey = "alert.\(key).title"
    let messageKey = "alert.\(key).message"
    let titleFormat = NSLocalizedString(titleKey, comment: titleKey)
    let messageFormat = NSLocalizedString(messageKey, comment: messageKey)
    panel.messageText = String(format: titleFormat)
    panel.informativeText = String(format: messageFormat, arguments: msgArgs)
    if let alertStyle {
      panel.alertStyle = alertStyle
    }

    let okBtnTitle = NSLocalizedString("alert.\(key).ok", comment: "OK")
    panel.addButton(withTitle: okBtnTitle)
    let middleBtnTitle = NSLocalizedString("alert.\(key).middle", comment: "Middle")
    panel.addButton(withTitle: middleBtnTitle)
    let cancelBtnTitle = NSLocalizedString("alert.\(key).cancel", comment: "Cancel")
    panel.addButton(withTitle: cancelBtnTitle)

    return panel
  }

  /**
   Pop up an open panel.
   - Parameters:
     - title: Title of the panel.
     - chooseDir: Chooses directories or not; if false, then only choose files.
     - dir: (Optional) Base directory.
     - sheetWindow: (Optional) The window on which to display the sheet.
     - callback: (Optional) Completion handler.
   */
  static func quickOpenPanel(title: String, chooseDir: Bool, dir: URL? = nil, sheetWindow: NSWindow? = nil, allowedFileTypes: [String]? = nil, callback: @escaping (URL) -> Void) {
    let panel = NSOpenPanel()
    panel.title = title
    panel.canCreateDirectories = false
    panel.canChooseFiles = !chooseDir
    panel.canChooseDirectories = chooseDir
    panel.resolvesAliases = true
    panel.allowedFileTypes = allowedFileTypes
    panel.allowsMultipleSelection = false
    panel.level = .modalPanel
    if let dir = dir {
      panel.directoryURL = dir
    }
    let handler: (NSApplication.ModalResponse) -> Void = { result in
      if result == .OK, let url = panel.url {
        callback(url)
      }
    }
    if let sheetWindow = sheetWindow {
      panel.beginSheetModal(for: sheetWindow, completionHandler: handler)
    } else {
      panel.begin(completionHandler: handler)
    }
  }

  /**
   Pop up an open panel.
   - Parameters
     - title: Title of the panel.
     - dir: (Optional) Base directory.
     - sheetWindow: (Optional) The window on which to display the sheet.
     - callback: (Optional) Completion handler.
   */
  static func quickMultipleOpenPanel(title: String, dir: URL? = nil, canChooseDir: Bool, callback: @escaping ([URL]) -> Void) {
    let panel = NSOpenPanel()
    panel.title = title
    panel.canCreateDirectories = false
    panel.canChooseFiles = true
    panel.canChooseDirectories = canChooseDir
    panel.resolvesAliases = true
    panel.allowsMultipleSelection = true
    if let dir = dir {
      panel.directoryURL = dir
    }
    panel.begin() { result in
      if result == .OK {
        callback(panel.urls)
      }
    }
  }

  /**
   Pop up a save panel.
   */
  static func quickSavePanel(title: String, filename: String? = nil, types: [String]? = nil,
                             sheetWindow: NSWindow? = nil, callback: @escaping (URL) -> Void) {
    let panel = NSSavePanel()
    panel.title = title
    panel.canCreateDirectories = true
    panel.allowedFileTypes = types
    if filename != nil {
      panel.nameFieldStringValue = filename!
    }
    let handler: (NSApplication.ModalResponse) -> Void = { result in
      if result == .OK, let url = panel.url {
        callback(url)
      }
    }
    if let sheetWindow = sheetWindow {
      panel.beginSheetModal(for: sheetWindow, completionHandler: handler)
    } else {
      panel.begin(completionHandler: handler)
    }
  }

  /**
   Pop up a prompt panel.
   - parameters:
     - key: A localization key. "alert.`key`.title" will be used as alert title, and "alert.`key`.message" will be the informative text.
     - titleComment: (Optional) Comment for title key.
     - messageComment: (Optional) Comment for message key.
     - sheetWindow: (Optional) The window on which to display the sheet.
     - callback: (Optional) Completion handler.
   - Returns: Whether user dismissed the panel by clicking OK. Only works when using `.modal` mode.
   */
  @discardableResult
  static func quickPromptPanel(_ key: String, titleComment: String? = nil, messageComment: String? = nil,
                               inputValue: String? = nil, validator: InputValidator<String>? = nil,
                               sheetWindow: NSWindow? = nil, callback: @escaping (String) -> Void) -> Bool {
    let panel = NSAlert()
    let titleKey = "alert." + key + ".title"
    let messageKey = "alert." + key + ".message"
    panel.messageText = NSLocalizedString(titleKey, comment: titleComment ?? titleKey)
    panel.informativeText = NSLocalizedString(messageKey, comment: messageComment ?? messageKey)

    // accessory view
    let input = NSTextField(frame: NSRect(x: 0, y: 0, width: 240, height: 16))
    input.translatesAutoresizingMaskIntoConstraints = false
    input.lineBreakMode = .byClipping
    input.usesSingleLineMode = true
    input.cell?.isScrollable = true
    if let inputValue = inputValue {
      input.stringValue = inputValue
    }
    let stackView = NSStackView(frame: NSRect(x: 0, y: 0, width: 240, height: 20))
    stackView.orientation = .vertical
    stackView.alignment = .centerX
    stackView.addArrangedSubview(input)

    // buttons
    let okButton = panel.addButton(withTitle: NSLocalizedString("general.ok", comment: "OK"))
    let _ = panel.addButton(withTitle: NSLocalizedString("general.cancel", comment: "Cancel"))
    panel.window.initialFirstResponder = input

    // validation
    var observer: NSObjectProtocol?
    if let validator = validator {
      let label = NSTextField(labelWithString: "label")
      label.textColor = .secondaryLabelColor
      label.font = .systemFont(ofSize: NSFont.smallSystemFontSize)
      stackView.addArrangedSubview(label)
      stackView.frame = NSRect(x: 0, y: 0, width: 240, height: 42)

      let validateInput = {
        switch validator(input.stringValue) {
        case .ok:
          okButton.isEnabled = true
          label.stringValue = ""
        case .valueIsEmpty:
          okButton.isEnabled = false
          label.stringValue = NSLocalizedString("input.value_is_empty", comment: "Value is empty.")
        case .valueAlreadyExists:
          okButton.isEnabled = false
          label.stringValue = NSLocalizedString("input.already_exists", comment: "Value already exists.")
        case .custom(let message):
          label.stringValue = message
          okButton.isEnabled = false
        }
      }
      observer = NotificationCenter.default.addObserver(forName: NSControl.textDidChangeNotification, object: input, queue: .main) { _ in
        validateInput()
      }
      validateInput()
    }

    stackView.translatesAutoresizingMaskIntoConstraints = true
    panel.accessoryView = stackView

    if let sheetWindow = sheetWindow {
      panel.beginSheetModal(for: sheetWindow) { response in
        if response == .alertFirstButtonReturn {
          callback(input.stringValue)
        }
        if let observer = observer {
          NotificationCenter.default.removeObserver(observer)
        }
      }
    } else {
      if panel.runModal() == .alertFirstButtonReturn {
        callback(input.stringValue)
        if let observer = observer {
          NotificationCenter.default.removeObserver(observer)
        }
        return true
      }
    }
    return false
  }

  /**
   Pop up a username and password panel.
   - parameters:
     - key: A localization key. "alert.`key`.title" will be used as alert title, and "alert.`key`.message" will be the informative text.
     - titleComment: (Optional) Comment for title key.
     - messageComment: (Optional) Comment for message key.
   - Returns: Whether user dismissed the panel by clicking OK.
   */
  static func quickUsernamePasswordPanel(_ key: String, titleComment: String? = nil, messageComment: String? = nil, sheetWindow: NSWindow? = nil, callback: @escaping (String, String) -> Void) {
    let quickLabel: (String, Int) -> NSTextField = { title, yPos in
      let label = NSTextField(frame: NSRect(x: 0, y: yPos, width: 240, height: 14))
      label.font = NSFont.systemFont(ofSize: NSFont.smallSystemFontSize)
      label.stringValue = title
      label.drawsBackground = false
      label.isBezeled = false
      label.isSelectable = false
      label.isEditable = false
      return label
    }
    let panel = NSAlert()
    let titleKey = "alert." + key + ".title"
    let messageKey = "alert." + key + ".message"
    panel.messageText = NSLocalizedString(titleKey, comment: titleComment ?? titleKey)
    panel.informativeText = NSLocalizedString(messageKey, comment: messageComment ?? messageKey)
    let view = NSView(frame: NSRect(x: 0, y: 0, width: 240, height: 82))
    view.addSubview(quickLabel(NSLocalizedString("general.username", comment: "Username") + ":", 68))
    let input = NSTextField(frame: NSRect(x: 0, y: 42, width: 240, height: 24))
    input.lineBreakMode = .byClipping
    input.usesSingleLineMode = true
    input.cell?.isScrollable = true
    view.addSubview(input)
    view.addSubview(quickLabel(NSLocalizedString("general.password", comment: "Password") + ":", 26))
    let pwField = NSSecureTextField(frame: NSRect(x: 0, y: 0, width: 240, height: 24))
    view.addSubview(pwField)
    input.nextKeyView = pwField
    panel.accessoryView = view
    panel.addButton(withTitle: NSLocalizedString("general.ok", comment: "OK"))
    panel.addButton(withTitle: NSLocalizedString("general.cancel", comment: "Cancel"))
    panel.window.initialFirstResponder = input
    if let sheetWindow = sheetWindow {
      panel.beginSheetModal(for: sheetWindow) { response in
        if response == .alertFirstButtonReturn {
          callback(input.stringValue, pwField.stringValue)
        }
      }
    } else {
      let response = panel.runModal()
      if response == .alertFirstButtonReturn {
        callback(input.stringValue, pwField.stringValue)
      }
    }
  }

  /**
   Pop up a font picker panel.
   - parameters:
     - callback: A closure accepting the font name.
   */
  static func quickFontPickerWindow(callback: @escaping (String?) -> Void) {
    let appDelegate = AppDelegate.shared
    appDelegate.fontPicker.finishedPicking = callback
    appDelegate.fontPicker.showWindow(self)
  }

  // MARK: - App functions

  static func createDirIfNotExist(url: URL) {
    let path = url.path
    // check exist
    if !FileManager.default.fileExists(atPath: path) {
      do {
        Logger.log("Creating directory: \(url.path.pii.quoted)")
      try FileManager.default.createDirectory(at: url, withIntermediateDirectories: true, attributes: nil)
      } catch {
        Logger.fatal("Cannot create directory: \(url)")
      }
    }
  }

  static func createFileIfNotExist(url: URL) {
    let path = url.path
    // check exist
    if !FileManager.default.fileExists(atPath: path) {
      FileManager.default.createFile(atPath: url.path, contents: nil, attributes: nil)
    }
  }

  static private let allTypes: [MPVTrack.TrackType] = [.video, .audio, .sub]

  static func mediaType(forExtension ext: String) -> MPVTrack.TrackType? {
    return allTypes.first { supportedFileExt[$0]!.contains(ext.lowercased()) }
  }

  static func buildConfFilePath(for userConfName: String) -> String {
    return Utility.userInputConfDirURL.appendingPathComponent(userConfName).appendingPathExtension(Constants.InputConf.fileExtension).path
  }

  static let appSupportDirUrl: URL = {
    // get path
    let asPath = FileManager.default.urls(for: .applicationSupportDirectory, in: .userDomainMask)
    Logger.ensure(asPath.count >= 1, "Cannot get path to Application Support directory")
    let bundleID = Bundle.main.bundleIdentifier!
    let appAsUrl = asPath.first!.appendingPathComponent(bundleID)
    createDirIfNotExist(url: appAsUrl)
    return appAsUrl
  }()

  static let userInputConfDirURL: URL = {
    let url = Utility.appSupportDirUrl.appendingPathComponent(AppData.userInputConfFolder, isDirectory: true)
    createDirIfNotExist(url: url)
    return url
  }()

  static let watchLaterURL: URL = {
    let url = Utility.appSupportDirUrl.appendingPathComponent(AppData.watchLaterFolder, isDirectory: true)
    createDirIfNotExist(url: url)
    Logger.log("Watch Later directory: \(url.path.pii.quoted)")
    return url
  }()

  static let pluginsURL: URL = {
    let url = Utility.appSupportDirUrl.appendingPathComponent(AppData.pluginsFolder, isDirectory: true)
    createDirIfNotExist(url: url)
    return url
  }()

  static let binariesURL: URL = {
    let url = Utility.appSupportDirUrl.appendingPathComponent(AppData.binariesFolder, isDirectory: true)
    createDirIfNotExist(url: url)
    return url
  }()

  static let cacheURL: URL = {
    let cachesPath = FileManager.default.urls(for: .cachesDirectory, in: .userDomainMask)
    Logger.ensure(cachesPath.count >= 1, "Cannot get path to Caches directory")
    let bundleID = Bundle.main.bundleIdentifier!
    let appCachesUrl = cachesPath.first!.appendingPathComponent(bundleID, isDirectory: true)
    return appCachesUrl
  }()

  static let thumbnailCacheURL: URL = {
    let appThumbnailCacheUrl = cacheURL.appendingPathComponent(AppData.thumbnailCacheFolder, isDirectory: true)
    createDirIfNotExist(url: appThumbnailCacheUrl)
    Logger.log("Thumbnail cache directory: \(appThumbnailCacheUrl.path.pii.quoted)")
    return appThumbnailCacheUrl
  }()

  static let screenshotCacheURL: URL = {
    let url = cacheURL.appendingPathComponent(AppData.screenshotCacheFolder, isDirectory: true)
    createDirIfNotExist(url: url)
    return url
  }()

  static let playbackHistoryURL: URL = {
    return Utility.appSupportDirUrl.appendingPathComponent(AppData.historyFile, isDirectory: false)
  }()

  static let tempDirURL: URL = URL(fileURLWithPath: NSTemporaryDirectory(), isDirectory: true)

  static let exeDirURL: URL = URL(fileURLWithPath: Bundle.main.executablePath!).deletingLastPathComponent()


  // MARK: - Util functions

  static func setBoldTitle(for button: NSButton, _ active: Bool) {
    button.attributedTitle = NSAttributedString(string: button.title,
                                                attributes: FontAttributes(font: active ? .systemBold : .system, size: .system, align: .center).value)
  }

  static func toDisplaySubScale(fromRealSubScale realScale: Double) -> Double {
    return realScale >= 1 ? realScale : -1 / realScale
  }

  static func format(_ unit: Unit, _ unitCount: Int, _ format: UnitActionFormat) -> String {
    // 3 forms: if count==0, count==1, or count>1
    if unitCount == 0 {
      return format.none
    }
    if unitCount == 1 {  // single
      return String(format: format.single, unit.singular)
    }
    // multiple
    return String(format: format.multiple, unitCount, unit.plural)
  }

  static func quickConstraints(_ constraints: [String], _ views: [String: NSView]) {
    constraints.forEach { c in
      let cc = NSLayoutConstraint.constraints(withVisualFormat: c, options: [], metrics: nil, views: views)
      NSLayoutConstraint.activate(cc)
    }
  }

  /// See `mp_get_playback_resume_config_filename` in mpv/configfiles.c
  static func mpvWatchLaterMd5(_ filename: String) -> String {
    // mp_is_url
    // if(!Regex.mpvURL.matches(filename)) {
      // ignore_path_in_watch_later_config
    // }
    // handle dvd:// and bd://
    return filename.md5
  }

  /// Returns saved playback progress (in seconds) or `nil` if not found in `watch-later` data.
  static func playbackProgressFromWatchLater(_ mpvMd5: String) -> Double? {
    // No point in loading/showing this if it's not used
    guard Preference.bool(for: .resumeLastPosition) else { return nil }

    let fileURL = Utility.watchLaterURL.appendingPathComponent(mpvMd5)
    if let reader = StreamReader(path: fileURL.path),
      let firstLine = reader.nextLine(),
      firstLine.hasPrefix("start="),
      let progressString = firstLine.components(separatedBy: "=").last,
      let progress = Double(progressString) {
      return progress
    } else {
      return nil
    }
  }

  static func getLatestScreenshot(from path: String) -> URL? {
    let folder = URL(fileURLWithPath: NSString(string: path).expandingTildeInPath)
    guard let contents = try? FileManager.default.contentsOfDirectory(
      at: folder,
      includingPropertiesForKeys: [.creationDateKey],
      options: .skipsSubdirectoryDescendants),
          !contents.isEmpty else { return nil }
    return contents.filter { $0.creationDate != nil }.max { $0.creationDate! < $1.creationDate! }
  }

  /// Make sure the block is executed on the main thread. Be careful since it uses `sync`. Keep the block minimal.
  @discardableResult
  static func executeOnMainThread<T>(block: () -> T) -> T {
    if Thread.isMainThread {
      return block()
    } else {
      return DispatchQueue.main.sync {
        block()
      }
    }
  }

  static func icon(for url: URL) -> NSImage {
    if #available(macOS 11.0, *) {
      if let uttype = UTType.types(tag: url.pathExtension, tagClass: .filenameExtension, conformingTo: nil).first {
        return NSWorkspace.shared.icon(for: uttype)
      } else {
        return NSWorkspace.shared.icon(for: .data)
      }
    } else {
      return NSWorkspace.shared.icon(forFileType: url.pathExtension)
    }
  }

<<<<<<< HEAD
=======

>>>>>>> a36f90f8
  // MARK: - Util classes

  class Stopwatch: CustomStringConvertible {
    let startTime: CFAbsoluteTime
    init() {
      startTime = CFAbsoluteTimeGetCurrent()
    }

    var secElapsed: Double {
      return CFAbsoluteTimeGetCurrent() - startTime
    }

    var msElapsed: Double {
      return secElapsed * 1000
    }

    var secElapsedString: String {
      return "\(secElapsed.stringMaxFrac2)s"
    }

    var description: String {
      return msElapsed.stringMaxFrac2
    }
  }

  class AlertInfo {
    let key: String
    let comment: String?
    let args: [CVarArg]?
    let style: NSAlert.Style

    init(key: String, comment: String? = nil, args: [CVarArg]? = nil, _ style: NSAlert.Style = .critical) {
      self.key = key
      self.comment = comment
      self.args = args
      self.style = style
    }
  }

  class FontAttributes {
    struct AttributeType {
      enum Align {
        case left
        case center
        case right
      }
      enum Size {
        case system
        case small
        case mini
        case pt(Float)
      }
      enum Font {
        case system
        case systemBold
        case name(String)
      }
    }

    var align: AttributeType.Align
    var size: AttributeType.Size
    var font: AttributeType.Font

    init(font: AttributeType.Font, size: AttributeType.Size, align: AttributeType.Align) {
      self.font = font
      self.size = size
      self.align = align
    }

    var value : [NSAttributedString.Key : Any]? {
      get {
        let f: NSFont?
        let s: CGFloat
        let a = NSMutableParagraphStyle()
        switch self.size {
        case .system:
          s = NSFont.systemFontSize
        case .small:
          s = NSFont.systemFontSize(for: .small)
        case .mini:
          s = NSFont.systemFontSize(for: .mini)
        case .pt(let point):
          s = CGFloat(point)
        }
        switch self.font {
        case .system:
          f = NSFont.systemFont(ofSize: s)
        case .systemBold:
          f = NSFont.boldSystemFont(ofSize: s)
        case .name(let n):
          f = NSFont(name: n, size: s)
        }
        switch self.align {
        case .left:
          a.alignment = .left
        case .center:
          a.alignment = .center
        case .right:
          a.alignment = .right
        }
        if let f = f {
          NSFont.systemFont(ofSize: NSFont.systemFontSize)
          return [
            .font: f,
            .paragraphStyle: a
          ]
        } else {
          return nil
        }
      }
    }
  }


  // http://stackoverflow.com/questions/31701326/

  struct ShortCodeGenerator {

    private static let base62chars = [Character]("0123456789ABCDEFGHIJKLMNOPQRSTUVWXYZabcdefghijklmnopqrstuvwxyz")
    private static let maxBase : UInt32 = 62

    static func getCode(withBase base: UInt32 = maxBase, length: Int) -> String {
      var code = ""
      for _ in 0..<length {
        let random = Int(arc4random_uniform(min(base, maxBase)))
        code.append(base62chars[random])
      }
      return code
    }
  }

  static func resolvePaths(_ paths: [String]) -> [String] {
    return paths.map { (try? URL(resolvingAliasFileAt: URL(fileURLWithPath: $0)))?.path ?? $0 }
  }

  static func resolveURLs(_ urls: [URL]) -> [URL] {
    return urls.map { (try? URL(resolvingAliasFileAt: $0)) ?? $0 }
  }
}

// http://stackoverflow.com/questions/33294620/
func rawPointerOf<T : AnyObject>(obj : T) -> UnsafeRawPointer {
  return UnsafeRawPointer(Unmanaged.passUnretained(obj).toOpaque())
}

func mutableRawPointerOf<T : AnyObject>(obj : T) -> UnsafeMutableRawPointer {
  return UnsafeMutableRawPointer(Unmanaged.passUnretained(obj).toOpaque())
}


func bridge<T : AnyObject>(ptr : UnsafeRawPointer) -> T {
  return Unmanaged<T>.fromOpaque(ptr).takeUnretainedValue()
}

func bridgeRetained<T : AnyObject>(obj : T) -> UnsafeRawPointer {
  return UnsafeRawPointer(Unmanaged.passRetained(obj).toOpaque())
}

func bridgeTransfer<T : AnyObject>(ptr : UnsafeRawPointer) -> T {
  return Unmanaged<T>.fromOpaque(ptr).takeRetainedValue()
}

enum LoopMode {
  case off
  case file
  case playlist

  func next() -> LoopMode {
    switch self {
    case .off:      return .file
    case .file:     return .playlist
    default:        return .off
    }
  }
}<|MERGE_RESOLUTION|>--- conflicted
+++ resolved
@@ -607,10 +607,7 @@
     }
   }
 
-<<<<<<< HEAD
-=======
-
->>>>>>> a36f90f8
+  
   // MARK: - Util classes
 
   class Stopwatch: CustomStringConvertible {
