//
//  Utility.swift
//  iina
//
//  Created by lhc on 8/7/16.
//  Copyright © 2016 lhc. All rights reserved.
//

import Cocoa
import UniformTypeIdentifiers

typealias PK = Preference.Key

class Utility {

  static let supportedFileExt: [MPVTrack.TrackType: [String]] = [
    .video: ["mkv", "mp4", "avi", "m4v", "mov", "3gp", "ts", "mts", "m2ts", "wmv", "flv", "f4v", "asf", "webm", "rm", "rmvb", "qt", "dv", "mpg", "mpeg", "mxf", "vob", "gif", "ogv", "ogm"],
    .audio: ["mp3", "aac", "mka", "dts", "flac", "ogg", "oga", "mogg", "m4a", "ac3", "opus", "wav", "wv", "aiff", "aif", "ape", "tta", "tak"],
    .sub: ["utf", "utf8", "utf-8", "idx", "sub", "srt", "smi", "rt", "ssa", "aqt", "jss", "js", "ass", "mks", "vtt", "sup", "scc", "lrc"]
  ]
  static let playableFileExt = supportedFileExt[.video]! + supportedFileExt[.audio]!
  static let singleFilePlaylistExt = ["cue"]
  static let multipleFilePlaylistExt = ["m3u", "m3u8", "pls"]
  static let playlistFileExt = singleFilePlaylistExt + multipleFilePlaylistExt
  static let blacklistExt = supportedFileExt[.sub]! + multipleFilePlaylistExt
  static let lut3dExt = ["3dl", "cube", "dat", "m3d"]

  enum ValidationResult {
    case ok
    case valueIsEmpty
    case valueAlreadyExists
    case custom(String)
  }

  typealias InputValidator<T> = (T) -> ValidationResult

  // MARK: - Logs, alerts
<<<<<<< HEAD

  @available(*, deprecated, message: "showAlert(message:alertStyle:) is deprecated, use showAlert(_ key:comment:arguments:alertStyle:) instead")
  static func showAlert(message: String, alertStyle: NSAlert.Style = .critical) {
    assert(DispatchQueue.isExecutingIn(.main))
    let alert = NSAlert()
    switch alertStyle {
    case .critical:
      alert.messageText = NSLocalizedString("alert.title_error", comment: "Error")
    case .informational:
      alert.messageText = NSLocalizedString("alert.title_info", comment: "Information")
    case .warning:
      alert.messageText = NSLocalizedString("alert.title_warning", comment: "Warning")
    @unknown default:
      assertionFailure("Unknown \(type(of: alertStyle)) \(alertStyle)")
    }
    alert.informativeText = message
    alert.alertStyle = alertStyle
    alert.runModal()
  }

  static func showAlert(_ key: String, comment: String? = nil, arguments: [CVarArg]? = nil, style: NSAlert.Style = .critical, 
                        sheetWindow: NSWindow? = nil, suppressionKey: PK? = nil, logAlert: Bool = true) {
=======
  static func showAlert(_ key: String, comment: String? = nil, arguments: [CVarArg]? = nil, style: NSAlert.Style = .critical, sheetWindow: NSWindow? = nil, suppressionKey: PK? = nil, disableMenus: Bool = false) {
>>>>>>> 193917dc
    let alert = NSAlert()
    if let suppressionKey = suppressionKey {
      // This alert includes a suppression button that allows the user to suppress the alert.
      // Do not show the alert if it has been suppressed.
      guard !Preference.bool(for: suppressionKey) else { return }
      alert.showsSuppressionButton = true
    }

    switch style {
    case .critical:
      alert.messageText = NSLocalizedString("alert.title_error", comment: "Error")
    case .informational:
      alert.messageText = NSLocalizedString("alert.title_info", comment: "Information")
    case .warning:
      alert.messageText = NSLocalizedString("alert.title_warning", comment: "Warning")
    @unknown default:
      assertionFailure("Unknown \(type(of: style)) \(style)")
    }

    var format: String
    if let stringComment = comment {
      format = NSLocalizedString("alert." + key, comment: stringComment)
    } else {
      format = NSLocalizedString("alert." + key, comment: key)
    }

    if let stringArguments = arguments {
      alert.informativeText = String(format: format, arguments: stringArguments)
    } else {
      alert.informativeText = String(format: format)
    }

    if logAlert {
      Logger.log("Showing alert: \"\(alert.informativeText)\"")
    }

    alert.alertStyle = style

    // If an alert occurs early during startup when the first player core is being created then
    // menus must be disabled while the alert is shown as opening certain menus will cause the menu
    // controller to attempt to access the player core while it is being initialized resulting in a
    // crash. See issue #5250.
    if disableMenus {
      AppDelegate.shared.menuController.disableAllMenus()
    }
    if let sheetWindow = sheetWindow {
      alert.beginSheetModal(for: sheetWindow)
    } else {
      alert.runModal()
    }
    if disableMenus {
      AppDelegate.shared.menuController.enableAllMenus()
    }

    // If the user asked for this alert to be suppressed set the associated preference.
    if let suppressionButton = alert.suppressionButton, suppressionButton.state == .on {
      Preference.set(true, for: suppressionKey!)
    }
  }

  // MARK: - Panels, Alerts

  /**
   Pop up an ask panel.
   - Parameters:
     - key: A localization key. "alert.`key`.title" will be used as alert title, and "alert.`key`.message" will be the informative text.
     - titleComment: (Optional) Comment for title key.
     - messageComment: (Optional) Comment for message key.
     - sheetWindow: (Optional) The window on which to display the sheet; if this value is nil then run modal.
     - callback: (Optional) Completion handler used by sheet modal.
   - Returns: Whether user dismissed the panel by clicking OK, discardable when using sheet.
   */
  @discardableResult
  static func quickAskPanel(_ key: String, titleComment: String? = nil, messageComment: String? = nil, titleArgs: [CVarArg]? = nil, messageArgs: [CVarArg]? = nil, alertStyle: NSAlert.Style? = nil, useCustomButtons: Bool = false, sheetWindow: NSWindow? = nil, callback: ((NSApplication.ModalResponse) -> Void)? = nil) -> Bool {
    let panel = NSAlert()
    let titleKey = "alert." + key + ".title"
    let messageKey = "alert." + key + ".message"
    let titleFormat = NSLocalizedString(titleKey, comment: titleComment ?? titleKey)
    let messageFormat = NSLocalizedString(messageKey, comment: messageComment ?? messageKey)
    if let args = titleArgs {
      panel.messageText = String(format: titleFormat, arguments: args)
    } else {
      panel.messageText = titleFormat
    }
    if let args = messageArgs {
      panel.informativeText = String(format: messageFormat, arguments: args)
    } else {
      panel.informativeText = messageFormat
    }

    if let alertStyle {
      panel.alertStyle = alertStyle
    }

    let ok = NSLocalizedString(useCustomButtons ? "alert.\(key).ok" : "general.ok", comment: "OK")
    let cancel = NSLocalizedString(useCustomButtons ? "alert.\(key).cancel" : "general.cancel", comment: "Cancel")
    panel.addButton(withTitle: ok)
    panel.addButton(withTitle: cancel)

    if let sheetWindow = sheetWindow {
      panel.beginSheetModal(for: sheetWindow, completionHandler: callback)
      return false
    } else {
      return panel.runModal() == .alertFirstButtonReturn
    }
  }

  /// `key` == localization key
  static func buildThreeButtonAskPanel(_ key: String, msgArgs: [String], alertStyle: NSAlert.Style? = nil) -> NSAlert {
    let panel = NSAlert()
    let titleKey = "alert.\(key).title"
    let messageKey = "alert.\(key).message"
    let titleFormat = NSLocalizedString(titleKey, comment: titleKey)
    let messageFormat = NSLocalizedString(messageKey, comment: messageKey)
    panel.messageText = String(format: titleFormat)
    panel.informativeText = String(format: messageFormat, arguments: msgArgs)
    if let alertStyle {
      panel.alertStyle = alertStyle
    }

    let okBtnTitle = NSLocalizedString("alert.\(key).ok", comment: "OK")
    panel.addButton(withTitle: okBtnTitle)
    let middleBtnTitle = NSLocalizedString("alert.\(key).middle", comment: "Middle")
    panel.addButton(withTitle: middleBtnTitle)
    let cancelBtnTitle = NSLocalizedString("alert.\(key).cancel", comment: "Cancel")
    panel.addButton(withTitle: cancelBtnTitle)

    return panel
  }

  /**
   Pop up an open panel.
   - Parameters:
     - title: Title of the panel.
     - chooseDir: Chooses directories or not; if false, then only choose files.
     - dir: (Optional) Base directory.
     - sheetWindow: (Optional) The window on which to display the sheet.
     - callback: (Optional) Completion handler.
   */
  static func quickOpenPanel(title: String, chooseDir: Bool, dir: URL? = nil, sheetWindow: NSWindow? = nil, allowedFileTypes: [String]? = nil, callback: @escaping (URL) -> Void) {
    let panel = NSOpenPanel()
    panel.title = title
    panel.canCreateDirectories = false
    panel.canChooseFiles = !chooseDir
    panel.canChooseDirectories = chooseDir
    panel.resolvesAliases = true
    panel.allowedFileTypes = allowedFileTypes
    panel.allowsMultipleSelection = false
    panel.level = .modalPanel
    if let dir = dir {
      panel.directoryURL = dir
    }
    let handler: (NSApplication.ModalResponse) -> Void = { result in
      if result == .OK, let url = panel.url {
        callback(url)
      }
    }
    if let sheetWindow = sheetWindow {
      panel.beginSheetModal(for: sheetWindow, completionHandler: handler)
    } else {
      panel.begin(completionHandler: handler)
    }
  }

  /**
   Pop up an open panel.
   - Parameters
     - title: Title of the panel.
     - dir: (Optional) Base directory.
     - sheetWindow: (Optional) The window on which to display the sheet.
     - callback: (Optional) Completion handler.
   */
  static func quickMultipleOpenPanel(title: String, dir: URL? = nil, canChooseDir: Bool, callback: @escaping ([URL]) -> Void) {
    let panel = NSOpenPanel()
    panel.title = title
    panel.canCreateDirectories = false
    panel.canChooseFiles = true
    panel.canChooseDirectories = canChooseDir
    panel.resolvesAliases = true
    panel.allowsMultipleSelection = true
    if let dir = dir {
      panel.directoryURL = dir
    }
    panel.begin() { result in
      if result == .OK {
        callback(panel.urls)
      }
    }
  }

  /// Pop up a Save As panel.
  static func quickSavePanel(title: String, filename: String? = nil,
                             allowedFileExtensions: [String]? = nil,
                             sheetWindow: NSWindow? = nil, callback: @escaping (URL) -> Void) {
    let panel = NSSavePanel()
    panel.title = title
    panel.canCreateDirectories = true
    panel.allowedFileTypes = allowedFileExtensions
    if filename != nil {
      panel.nameFieldStringValue = filename!
    }
    let handler: (NSApplication.ModalResponse) -> Void = { result in
      if result == .OK, let url = panel.url {
        callback(url)
      }
    }
    if let sheetWindow = sheetWindow {
      panel.beginSheetModal(for: sheetWindow, completionHandler: handler)
    } else {
      panel.begin(completionHandler: handler)
    }
  }

  /**
   Pop up a prompt panel.
   - parameters:
     - key: A localization key. "alert.`key`.title" will be used as alert title, and "alert.`key`.message" will be the informative text.
     - titleComment: (Optional) Comment for title key.
     - messageComment: (Optional) Comment for message key.
     - sheetWindow: (Optional) The window on which to display the sheet.
     - callback: (Optional) Completion handler.
   - Returns: Whether user dismissed the panel by clicking OK. Only works when using `.modal` mode.
   */
  @discardableResult
  static func quickPromptPanel(_ key: String, titleComment: String? = nil, messageComment: String? = nil,
                               inputValue: String? = nil, validator: InputValidator<String>? = nil,
                               sheetWindow: NSWindow? = nil, callback: @escaping (String) -> Void) -> Bool {
    let panel = NSAlert()
    let titleKey = "alert." + key + ".title"
    let messageKey = "alert." + key + ".message"
    panel.messageText = NSLocalizedString(titleKey, comment: titleComment ?? titleKey)
    panel.informativeText = NSLocalizedString(messageKey, comment: messageComment ?? messageKey)

    // accessory view
    let input = NSTextField(frame: NSRect(x: 0, y: 0, width: 240, height: 16))
    input.translatesAutoresizingMaskIntoConstraints = false
    input.lineBreakMode = .byClipping
    input.usesSingleLineMode = true
    input.cell?.isScrollable = true
    if let inputValue = inputValue {
      input.stringValue = inputValue
    }
    let stackView = NSStackView(frame: NSRect(x: 0, y: 0, width: 240, height: 20))
    stackView.orientation = .vertical
    stackView.alignment = .centerX
    stackView.addArrangedSubview(input)

    // buttons
    let okButton = panel.addButton(withTitle: NSLocalizedString("general.ok", comment: "OK"))
    let _ = panel.addButton(withTitle: NSLocalizedString("general.cancel", comment: "Cancel"))
    panel.window.initialFirstResponder = input

    // validation
    var observer: NSObjectProtocol?
    if let validator = validator {
      let label = NSTextField(labelWithString: "label")
      label.textColor = .secondaryLabelColor
      label.font = .systemFont(ofSize: NSFont.smallSystemFontSize)
      stackView.addArrangedSubview(label)
      stackView.frame = NSRect(x: 0, y: 0, width: 240, height: 42)

      let validateInput = {
        switch validator(input.stringValue) {
        case .ok:
          okButton.isEnabled = true
          label.stringValue = ""
        case .valueIsEmpty:
          okButton.isEnabled = false
          label.stringValue = NSLocalizedString("input.value_is_empty", comment: "Value is empty.")
        case .valueAlreadyExists:
          okButton.isEnabled = false
          label.stringValue = NSLocalizedString("input.already_exists", comment: "Value already exists.")
        case .custom(let message):
          label.stringValue = message
          okButton.isEnabled = false
        }
      }
      observer = NotificationCenter.default.addObserver(forName: NSControl.textDidChangeNotification, object: input, queue: .main) { _ in
        validateInput()
      }
      validateInput()
    }

    stackView.translatesAutoresizingMaskIntoConstraints = true
    panel.accessoryView = stackView

    if let sheetWindow = sheetWindow {
      panel.beginSheetModal(for: sheetWindow) { response in
        if response == .alertFirstButtonReturn {
          callback(input.stringValue)
        }
        if let observer = observer {
          NotificationCenter.default.removeObserver(observer)
        }
      }
    } else {
      if panel.runModal() == .alertFirstButtonReturn {
        callback(input.stringValue)
        if let observer = observer {
          NotificationCenter.default.removeObserver(observer)
        }
        return true
      }
    }
    return false
  }

  /**
   Pop up a username and password panel.
   - parameters:
     - key: A localization key. "alert.`key`.title" will be used as alert title, and "alert.`key`.message" will be the informative text.
     - titleComment: (Optional) Comment for title key.
     - messageComment: (Optional) Comment for message key.
   - Returns: Whether user dismissed the panel by clicking OK.
   */
  static func quickUsernamePasswordPanel(_ key: String, titleComment: String? = nil, messageComment: String? = nil, sheetWindow: NSWindow? = nil, callback: @escaping (String, String) -> Void) {
    let quickLabel: (String, Int) -> NSTextField = { title, yPos in
      let label = NSTextField(frame: NSRect(x: 0, y: yPos, width: 240, height: 14))
      label.font = NSFont.systemFont(ofSize: NSFont.smallSystemFontSize)
      label.stringValue = title
      label.drawsBackground = false
      label.isBezeled = false
      label.isSelectable = false
      label.isEditable = false
      return label
    }
    let panel = NSAlert()
    let titleKey = "alert." + key + ".title"
    let messageKey = "alert." + key + ".message"
    panel.messageText = NSLocalizedString(titleKey, comment: titleComment ?? titleKey)
    panel.informativeText = NSLocalizedString(messageKey, comment: messageComment ?? messageKey)
    let view = NSView(frame: NSRect(x: 0, y: 0, width: 240, height: 82))
    view.addSubview(quickLabel(NSLocalizedString("general.username", comment: "Username") + ":", 68))
    let input = NSTextField(frame: NSRect(x: 0, y: 42, width: 240, height: 24))
    input.lineBreakMode = .byClipping
    input.usesSingleLineMode = true
    input.cell?.isScrollable = true
    view.addSubview(input)
    view.addSubview(quickLabel(NSLocalizedString("general.password", comment: "Password") + ":", 26))
    let pwField = NSSecureTextField(frame: NSRect(x: 0, y: 0, width: 240, height: 24))
    view.addSubview(pwField)
    input.nextKeyView = pwField
    panel.accessoryView = view
    panel.addButton(withTitle: NSLocalizedString("general.ok", comment: "OK"))
    panel.addButton(withTitle: NSLocalizedString("general.cancel", comment: "Cancel"))
    panel.window.initialFirstResponder = input
    if let sheetWindow = sheetWindow {
      panel.beginSheetModal(for: sheetWindow) { response in
        if response == .alertFirstButtonReturn {
          callback(input.stringValue, pwField.stringValue)
        }
      }
    } else {
      let response = panel.runModal()
      if response == .alertFirstButtonReturn {
        callback(input.stringValue, pwField.stringValue)
      }
    }
  }

  /**
   Pop up a font picker panel.
   - parameters:
     - callback: A closure accepting the font name.
   */
  static func quickFontPickerWindow(callback: @escaping (String?) -> Void) {
    let appDelegate = AppDelegate.shared
    appDelegate.fontPicker.finishedPicking = callback
    appDelegate.fontPicker.showWindow(self)
  }

  // MARK: - App functions

  static func createDirIfNotExist(url: URL) {
    let path = url.path
    // check exist
    if !FileManager.default.fileExists(atPath: path) {
      do {
        Logger.log("Creating directory: \(url.path.pii.quoted)")
      try FileManager.default.createDirectory(at: url, withIntermediateDirectories: true, attributes: nil)
      } catch {
        Logger.fatal("Cannot create directory: \(url)")
      }
    }
  }

  static func createFileIfNotExist(url: URL) {
    let path = url.path
    // check exist
    if !FileManager.default.fileExists(atPath: path) {
      FileManager.default.createFile(atPath: url.path, contents: nil, attributes: nil)
    }
  }

  static private let allTypes: [MPVTrack.TrackType] = [.video, .audio, .sub]

  static func mediaType(forExtension ext: String) -> MPVTrack.TrackType? {
    return allTypes.first { supportedFileExt[$0]!.contains(ext.lowercased()) }
  }

  static func buildConfFilePath(for userConfName: String) -> String {
    return Utility.userInputConfDirURL.appendingPathComponent(userConfName).appendingPathExtension(Constants.InputConf.fileExtension).path
  }

  static let appSupportDirUrl: URL = {
    // get path
    let asPath = FileManager.default.urls(for: .applicationSupportDirectory, in: .userDomainMask)
    Logger.ensure(asPath.count >= 1, "Cannot get path to Application Support directory")
    let bundleID = Bundle.main.bundleIdentifier!
    let appAsUrl = asPath.first!.appendingPathComponent(bundleID)
    createDirIfNotExist(url: appAsUrl)
    return appAsUrl
  }()

  static let userInputConfDirURL: URL = {
    let url = Utility.appSupportDirUrl.appendingPathComponent(AppData.userInputConfFolder, isDirectory: true)
    createDirIfNotExist(url: url)
    return url
  }()

  static let watchLaterURL: URL = {
    let url = Utility.appSupportDirUrl.appendingPathComponent(AppData.watchLaterFolder, isDirectory: true)
    createDirIfNotExist(url: url)
    Logger.log("Watch Later directory: \(url.path.pii.quoted)")
    return url
  }()

  static let pluginsURL: URL = {
    let url = Utility.appSupportDirUrl.appendingPathComponent(AppData.pluginsFolder, isDirectory: true)
    createDirIfNotExist(url: url)
    return url
  }()

  static let binariesURL: URL = {
    let url = Utility.appSupportDirUrl.appendingPathComponent(AppData.binariesFolder, isDirectory: true)
    createDirIfNotExist(url: url)
    return url
  }()

  static let cacheURL: URL = {
    let cachesPath = FileManager.default.urls(for: .cachesDirectory, in: .userDomainMask)
    Logger.ensure(cachesPath.count >= 1, "Cannot get path to Caches directory")
    let bundleID = Bundle.main.bundleIdentifier!
    let appCachesUrl = cachesPath.first!.appendingPathComponent(bundleID, isDirectory: true)
    return appCachesUrl
  }()

  static let thumbnailCacheURL: URL = {
    let appThumbnailCacheUrl = cacheURL.appendingPathComponent(AppData.thumbnailCacheFolder, isDirectory: true)
    createDirIfNotExist(url: appThumbnailCacheUrl)
    Logger.log("Thumbnail cache directory: \(appThumbnailCacheUrl.path.pii.quoted)")
    return appThumbnailCacheUrl
  }()

  static let screenshotCacheURL: URL = {
    let url = cacheURL.appendingPathComponent(AppData.screenshotCacheFolder, isDirectory: true)
    createDirIfNotExist(url: url)
    return url
  }()

  static let playbackHistoryURL: URL = {
    return Utility.appSupportDirUrl.appendingPathComponent(AppData.historyFile, isDirectory: false)
  }()

  static let tempDirURL: URL = URL(fileURLWithPath: NSTemporaryDirectory(), isDirectory: true)

  static let exeDirURL: URL = URL(fileURLWithPath: Bundle.main.executablePath!).deletingLastPathComponent()


  // MARK: - Util functions

  static func setBoldTitle(for button: NSButton, _ active: Bool) {
    button.attributedTitle = NSAttributedString(string: button.title,
                                                attributes: FontAttributes(font: active ? .systemBold : .system, size: .system, align: .center).value)
  }

  static func toDisplaySubScale(fromRealSubScale realScale: Double) -> Double {
    return realScale >= 1 ? realScale : -1 / realScale
  }

  static func format(_ unit: Unit, _ unitCount: Int, _ format: UnitActionFormat) -> String {
    // 3 forms: if count==0, count==1, or count>1
    if unitCount == 0 {
      return format.none
    }
    if unitCount == 1 {  // single
      return String(format: format.single, unit.singular)
    }
    // multiple
    return String(format: format.multiple, unitCount, unit.plural)
  }

  static func quickConstraints(_ constraints: [String], _ views: [String: NSView]) {
    constraints.forEach { c in
      let cc = NSLayoutConstraint.constraints(withVisualFormat: c, options: [], metrics: nil, views: views)
      NSLayoutConstraint.activate(cc)
    }
  }

  /// See `mp_get_playback_resume_config_filename` in mpv/configfiles.c
  static func mpvWatchLaterMd5(_ filename: String) -> String {
    // mp_is_url
    // if(!Regex.mpvURL.matches(filename)) {
      // ignore_path_in_watch_later_config
    // }
    // handle dvd:// and bd://
    return filename.md5
  }

  /// Returns saved playback progress (in seconds) or `nil` if not found in `watch-later` data.
  static func playbackProgressFromWatchLater(_ mpvMd5: String) -> Double? {
    // No point in loading/showing this if it's not used
    guard Preference.bool(for: .resumeLastPosition) else { return nil }

    let fileURL = Utility.watchLaterURL.appendingPathComponent(mpvMd5)
    if let reader = StreamReader(path: fileURL.path),
      let firstLine = reader.nextLine(),
      firstLine.hasPrefix("start="),
      let progressString = firstLine.components(separatedBy: "=").last,
      let progress = Double(progressString) {
      return progress
    } else {
      return nil
    }
  }

  static func getLatestScreenshot(from path: String) -> URL? {
    let folder = URL(fileURLWithPath: NSString(string: path).expandingTildeInPath)
    guard let contents = try? FileManager.default.contentsOfDirectory(
      at: folder,
      includingPropertiesForKeys: [.creationDateKey],
      options: .skipsSubdirectoryDescendants),
          !contents.isEmpty else { return nil }
    return contents.filter { $0.creationDate != nil }.max { $0.creationDate! < $1.creationDate! }
  }

  /// Make sure the block is executed on the main thread. Be careful since it uses `sync`. Keep the block minimal.
  @discardableResult
  static func executeOnMainThread<T>(block: () -> T) -> T {
    if Thread.isMainThread {
      return block()
    } else {
      return DispatchQueue.main.sync {
        block()
      }
    }
  }

  static func icon(for url: URL?, optimizingForHeight height: CGFloat) -> NSImage {
    let baseIcon = icon(for: url)
    return baseIcon.getBestRepresentation(height: height)
  }

  static func icon(for url: URL?) -> NSImage {
    if #available(macOS 11.0, *) {
      if let url, let uttype = UTType.types(tag: url.pathExtension, tagClass: .filenameExtension, conformingTo: nil).first {
        return NSWorkspace.shared.icon(for: uttype)
      }
      return NSWorkspace.shared.icon(for: .data)
    } else {
      return NSWorkspace.shared.icon(forFileType: url?.pathExtension ?? "")
    }
  }

  // MARK: - Util classes

  class Stopwatch: CustomStringConvertible {
    let startTime: CFAbsoluteTime
    init() {
      startTime = CFAbsoluteTimeGetCurrent()
    }

    var secElapsed: Double {
      return CFAbsoluteTimeGetCurrent() - startTime
    }

    var msElapsed: Double {
      return secElapsed * 1000
    }

    var secElapsedString: String {
      return "\(secElapsed.stringMaxFrac2)s"
    }

    var description: String {
      return msElapsed.stringMaxFrac2
    }
  }

  class AlertInfo {
    let key: String
    let comment: String?
    let args: [CVarArg]?
    let style: NSAlert.Style

    init(key: String, comment: String? = nil, args: [CVarArg]? = nil, _ style: NSAlert.Style = .critical) {
      self.key = key
      self.comment = comment
      self.args = args
      self.style = style
    }
  }

  class FontAttributes {
    struct AttributeType {
      enum Align {
        case left
        case center
        case right
      }
      enum Size {
        case system
        case small
        case mini
        case pt(Float)
      }
      enum Font {
        case system
        case systemBold
        case name(String)
      }
    }

    var align: AttributeType.Align
    var size: AttributeType.Size
    var font: AttributeType.Font

    init(font: AttributeType.Font, size: AttributeType.Size, align: AttributeType.Align) {
      self.font = font
      self.size = size
      self.align = align
    }

    var value : [NSAttributedString.Key : Any]? {
      get {
        let f: NSFont?
        let s: CGFloat
        let a = NSMutableParagraphStyle()
        switch self.size {
        case .system:
          s = NSFont.systemFontSize
        case .small:
          s = NSFont.systemFontSize(for: .small)
        case .mini:
          s = NSFont.systemFontSize(for: .mini)
        case .pt(let point):
          s = CGFloat(point)
        }
        switch self.font {
        case .system:
          f = NSFont.systemFont(ofSize: s)
        case .systemBold:
          f = NSFont.boldSystemFont(ofSize: s)
        case .name(let n):
          f = NSFont(name: n, size: s)
        }
        switch self.align {
        case .left:
          a.alignment = .left
        case .center:
          a.alignment = .center
        case .right:
          a.alignment = .right
        }
        if let f = f {
          NSFont.systemFont(ofSize: NSFont.systemFontSize)
          return [
            .font: f,
            .paragraphStyle: a
          ]
        } else {
          return nil
        }
      }
    }
  }


  // http://stackoverflow.com/questions/31701326/

  struct ShortCodeGenerator {

    private static let base62chars = [Character]("0123456789ABCDEFGHIJKLMNOPQRSTUVWXYZabcdefghijklmnopqrstuvwxyz")
    private static let maxBase : UInt32 = 62

    static func getCode(withBase base: UInt32 = maxBase, length: Int) -> String {
      var code = ""
      for _ in 0..<length {
        let random = Int(arc4random_uniform(min(base, maxBase)))
        code.append(base62chars[random])
      }
      return code
    }
  }

  static func resolvePaths(_ paths: [String]) -> [String] {
    return paths.map { (try? URL(resolvingAliasFileAt: URL(fileURLWithPath: $0)))?.path ?? $0 }
  }

  static func resolveURLs(_ urls: [URL]) -> [URL] {
    return urls.map { (try? URL(resolvingAliasFileAt: $0)) ?? $0 }
  }
}

// http://stackoverflow.com/questions/33294620/
func rawPointerOf<T : AnyObject>(obj : T) -> UnsafeRawPointer {
  return UnsafeRawPointer(Unmanaged.passUnretained(obj).toOpaque())
}

func mutableRawPointerOf<T : AnyObject>(obj : T) -> UnsafeMutableRawPointer {
  return UnsafeMutableRawPointer(Unmanaged.passUnretained(obj).toOpaque())
}


func bridge<T : AnyObject>(ptr : UnsafeRawPointer) -> T {
  return Unmanaged<T>.fromOpaque(ptr).takeUnretainedValue()
}

func bridgeRetained<T : AnyObject>(obj : T) -> UnsafeRawPointer {
  return UnsafeRawPointer(Unmanaged.passRetained(obj).toOpaque())
}

func bridgeTransfer<T : AnyObject>(ptr : UnsafeRawPointer) -> T {
  return Unmanaged<T>.fromOpaque(ptr).takeRetainedValue()
}

enum LoopMode {
  case off
  case file
  case playlist

  func next() -> LoopMode {
    switch self {
    case .off:      return .file
    case .file:     return .playlist
    default:        return .off
    }
  }
}<|MERGE_RESOLUTION|>--- conflicted
+++ resolved
@@ -35,32 +35,7 @@
   typealias InputValidator<T> = (T) -> ValidationResult
 
   // MARK: - Logs, alerts
-<<<<<<< HEAD
-
-  @available(*, deprecated, message: "showAlert(message:alertStyle:) is deprecated, use showAlert(_ key:comment:arguments:alertStyle:) instead")
-  static func showAlert(message: String, alertStyle: NSAlert.Style = .critical) {
-    assert(DispatchQueue.isExecutingIn(.main))
-    let alert = NSAlert()
-    switch alertStyle {
-    case .critical:
-      alert.messageText = NSLocalizedString("alert.title_error", comment: "Error")
-    case .informational:
-      alert.messageText = NSLocalizedString("alert.title_info", comment: "Information")
-    case .warning:
-      alert.messageText = NSLocalizedString("alert.title_warning", comment: "Warning")
-    @unknown default:
-      assertionFailure("Unknown \(type(of: alertStyle)) \(alertStyle)")
-    }
-    alert.informativeText = message
-    alert.alertStyle = alertStyle
-    alert.runModal()
-  }
-
-  static func showAlert(_ key: String, comment: String? = nil, arguments: [CVarArg]? = nil, style: NSAlert.Style = .critical, 
-                        sheetWindow: NSWindow? = nil, suppressionKey: PK? = nil, logAlert: Bool = true) {
-=======
-  static func showAlert(_ key: String, comment: String? = nil, arguments: [CVarArg]? = nil, style: NSAlert.Style = .critical, sheetWindow: NSWindow? = nil, suppressionKey: PK? = nil, disableMenus: Bool = false) {
->>>>>>> 193917dc
+  static func showAlert(_ key: String, comment: String? = nil, arguments: [CVarArg]? = nil, style: NSAlert.Style = .critical, sheetWindow: NSWindow? = nil, suppressionKey: PK? = nil, disableMenus: Bool = false, logAlert: Bool = true) {
     let alert = NSAlert()
     if let suppressionKey = suppressionKey {
       // This alert includes a suppression button that allows the user to suppress the alert.
