//
//  Utility.swift
//  iina
//
//  Created by lhc on 8/7/16.
//  Copyright © 2016 lhc. All rights reserved.
//

import Cocoa

typealias PK = Preference.Key

class Utility {

  static let supportedFileExt: [MPVTrack.TrackType: [String]] = [
    .video: ["mkv", "mp4", "avi", "m4v", "mov", "3gp", "ts", "mts", "m2ts", "wmv", "flv", "f4v", "asf", "webm", "rm", "rmvb", "qt", "dv", "mpg", "mpeg", "mxf", "vob", "gif", "ogv", "ogm"],
    .audio: ["mp3", "aac", "mka", "dts", "flac", "ogg", "oga", "mogg", "m4a", "ac3", "opus", "wav", "wv", "aiff", "aif", "ape", "tta", "tak"],
    .sub: ["utf", "utf8", "utf-8", "idx", "sub", "srt", "smi", "rt", "ssa", "aqt", "jss", "js", "ass", "mks", "vtt", "sup", "scc", "lrc"]
  ]
  static let playableFileExt = supportedFileExt[.video]! + supportedFileExt[.audio]!
  static let singleFilePlaylistExt = ["cue"]
  static let multipleFilePlaylistExt = ["m3u", "m3u8", "pls"]
  static let playlistFileExt = singleFilePlaylistExt + multipleFilePlaylistExt
  static let blacklistExt = supportedFileExt[.sub]! + multipleFilePlaylistExt
  static let lut3dExt = ["3dl", "cube", "dat", "m3d"]

  enum ValidationResult {
    case ok
    case valueIsEmpty
    case valueAlreadyExists
    case custom(String)
  }

  typealias InputValidator<T> = (T) -> ValidationResult

  // MARK: - Logs, alerts
<<<<<<< HEAD

  @available(*, deprecated, message: "showAlert(message:alertStyle:) is deprecated, use showAlert(_ key:comment:arguments:alertStyle:) instead")
  static func showAlert(message: String, alertStyle: NSAlert.Style = .critical) {
    assert(DispatchQueue.isExecutingIn(.main))
    let alert = NSAlert()
    switch alertStyle {
    case .critical:
      alert.messageText = NSLocalizedString("alert.title_error", comment: "Error")
    case .informational:
      alert.messageText = NSLocalizedString("alert.title_info", comment: "Information")
    case .warning:
      alert.messageText = NSLocalizedString("alert.title_warning", comment: "Warning")
    @unknown default:
      assertionFailure("Unknown \(type(of: alertStyle)) \(alertStyle)")
    }
    alert.informativeText = message
    alert.alertStyle = alertStyle
    alert.runModal()
  }

  static func showAlert(_ key: String, comment: String? = nil, arguments: [CVarArg]? = nil, style: NSAlert.Style = .critical, 
                        sheetWindow: NSWindow? = nil, suppressionKey: PK? = nil, logAlert: Bool = true) {
=======
  static func showAlert(_ key: String, comment: String? = nil, arguments: [CVarArg]? = nil, style: NSAlert.Style = .critical, sheetWindow: NSWindow? = nil, suppressionKey: PK? = nil) {
>>>>>>> 7cf013bc
    let alert = NSAlert()
    if let suppressionKey = suppressionKey {
      // This alert includes a suppression button that allows the user to suppress the alert.
      // Do not show the alert if it has been suppressed.
      guard !Preference.bool(for: suppressionKey) else { return }
      alert.showsSuppressionButton = true
    }

    switch style {
    case .critical:
      alert.messageText = NSLocalizedString("alert.title_error", comment: "Error")
    case .informational:
      alert.messageText = NSLocalizedString("alert.title_info", comment: "Information")
    case .warning:
      alert.messageText = NSLocalizedString("alert.title_warning", comment: "Warning")
    @unknown default:
      assertionFailure("Unknown \(type(of: style)) \(style)")
    }

    var format: String
    if let stringComment = comment {
      format = NSLocalizedString("alert." + key, comment: stringComment)
    } else {
      format = NSLocalizedString("alert." + key, comment: key)
    }

    if let stringArguments = arguments {
      alert.informativeText = String(format: format, arguments: stringArguments)
    } else {
      alert.informativeText = String(format: format)
    }

    if logAlert {
      Logger.log("Showing alert: \"\(alert.informativeText)\"")
    }

    alert.alertStyle = style
    if let sheetWindow = sheetWindow {
      alert.beginSheetModal(for: sheetWindow)
    } else {
      alert.runModal()
    }

    // If the user asked for this alert to be suppressed set the associated preference.
    if let suppressionButton = alert.suppressionButton, suppressionButton.state == .on {
      Preference.set(true, for: suppressionKey!)
    }
  }

  // MARK: - Panels, Alerts

  /**
   Pop up an ask panel.
   - Parameters:
     - key: A localization key. "alert.`key`.title" will be used as alert title, and "alert.`key`.message" will be the informative text.
     - titleComment: (Optional) Comment for title key.
     - messageComment: (Optional) Comment for message key.
     - sheetWindow: (Optional) The window on which to display the sheet; if this value is nil then run modal.
     - callback: (Optional) Completion handler used by sheet modal.
   - Returns: Whether user dismissed the panel by clicking OK, discardable when using sheet.
   */
  @discardableResult
  static func quickAskPanel(_ key: String, titleComment: String? = nil, messageComment: String? = nil, titleArgs: [CVarArg]? = nil, messageArgs: [CVarArg]? = nil, alertStyle: NSAlert.Style? = nil, useCustomButtons: Bool = false, sheetWindow: NSWindow? = nil, callback: ((NSApplication.ModalResponse) -> Void)? = nil) -> Bool {
    let panel = NSAlert()
    let titleKey = "alert." + key + ".title"
    let messageKey = "alert." + key + ".message"
    let titleFormat = NSLocalizedString(titleKey, comment: titleComment ?? titleKey)
    let messageFormat = NSLocalizedString(messageKey, comment: messageComment ?? messageKey)
    if let args = titleArgs {
      panel.messageText = String(format: titleFormat, arguments: args)
    } else {
      panel.messageText = titleFormat
    }
    if let args = messageArgs {
      panel.informativeText = String(format: messageFormat, arguments: args)
    } else {
      panel.informativeText = messageFormat
    }

    if let alertStyle {
      panel.alertStyle = alertStyle
    }

    let ok = NSLocalizedString(useCustomButtons ? "alert.\(key).ok" : "general.ok", comment: "OK")
    let cancel = NSLocalizedString(useCustomButtons ? "alert.\(key).cancel" : "general.cancel", comment: "Cancel")
    panel.addButton(withTitle: ok)
    panel.addButton(withTitle: cancel)

    if let sheetWindow = sheetWindow {
      panel.beginSheetModal(for: sheetWindow, completionHandler: callback)
      return false
    } else {
      return panel.runModal() == .alertFirstButtonReturn
    }
  }

  /// `key` == localization key
  static func buildThreeButtonAskPanel(_ key: String, msgArgs: [String], alertStyle: NSAlert.Style? = nil) -> NSAlert {
    let panel = NSAlert()
    let titleKey = "alert.\(key).title"
    let messageKey = "alert.\(key).message"
    let titleFormat = NSLocalizedString(titleKey, comment: titleKey)
    let messageFormat = NSLocalizedString(messageKey, comment: messageKey)
    panel.messageText = String(format: titleFormat)
    panel.informativeText = String(format: messageFormat, arguments: msgArgs)
    if let alertStyle {
      panel.alertStyle = alertStyle
    }

    let okBtnTitle = NSLocalizedString("alert.\(key).ok", comment: "OK")
    panel.addButton(withTitle: okBtnTitle)
    let middleBtnTitle = NSLocalizedString("alert.\(key).middle", comment: "Middle")
    panel.addButton(withTitle: middleBtnTitle)
    let cancelBtnTitle = NSLocalizedString("alert.\(key).cancel", comment: "Cancel")
    panel.addButton(withTitle: cancelBtnTitle)

    return panel
  }

  /**
   Pop up an open panel.
   - Parameters:
     - title: Title of the panel.
     - chooseDir: Chooses directories or not; if false, then only choose files.
     - dir: (Optional) Base directory.
     - sheetWindow: (Optional) The window on which to display the sheet.
     - callback: (Optional) Completion handler.
   */
  static func quickOpenPanel(title: String, chooseDir: Bool, dir: URL? = nil, sheetWindow: NSWindow? = nil, allowedFileTypes: [String]? = nil, callback: @escaping (URL) -> Void) {
    let panel = NSOpenPanel()
    panel.title = title
    panel.canCreateDirectories = false
    panel.canChooseFiles = !chooseDir
    panel.canChooseDirectories = chooseDir
    panel.resolvesAliases = true
    panel.allowedFileTypes = allowedFileTypes
    panel.allowsMultipleSelection = false
    panel.level = .modalPanel
    if let dir = dir {
      panel.directoryURL = dir
    }
    let handler: (NSApplication.ModalResponse) -> Void = { result in
      if result == .OK, let url = panel.url {
        callback(url)
      }
    }
    if let sheetWindow = sheetWindow {
      panel.beginSheetModal(for: sheetWindow, completionHandler: handler)
    } else {
      panel.begin(completionHandler: handler)
    }
  }

  /**
   Pop up an open panel.
   - Parameters
     - title: Title of the panel.
     - dir: (Optional) Base directory.
     - sheetWindow: (Optional) The window on which to display the sheet.
     - callback: (Optional) Completion handler.
   */
  static func quickMultipleOpenPanel(title: String, dir: URL? = nil, canChooseDir: Bool, callback: @escaping ([URL]) -> Void) {
    let panel = NSOpenPanel()
    panel.title = title
    panel.canCreateDirectories = false
    panel.canChooseFiles = true
    panel.canChooseDirectories = canChooseDir
    panel.resolvesAliases = true
    panel.allowsMultipleSelection = true
    if let dir = dir {
      panel.directoryURL = dir
    }
    panel.begin() { result in
      if result == .OK {
        callback(panel.urls)
      }
    }
  }

  /**
   Pop up a save panel.
   */
  static func quickSavePanel(title: String, filename: String? = nil, types: [String]? = nil,
                             sheetWindow: NSWindow? = nil, callback: @escaping (URL) -> Void) {
    let panel = NSSavePanel()
    panel.title = title
    panel.canCreateDirectories = true
    panel.allowedFileTypes = types
    if filename != nil {
      panel.nameFieldStringValue = filename!
    }
    let handler: (NSApplication.ModalResponse) -> Void = { result in
      if result == .OK, let url = panel.url {
        callback(url)
      }
    }
    if let sheetWindow = sheetWindow {
      panel.beginSheetModal(for: sheetWindow, completionHandler: handler)
    } else {
      panel.begin(completionHandler: handler)
    }
  }

  /**
   Pop up a prompt panel.
   - parameters:
     - key: A localization key. "alert.`key`.title" will be used as alert title, and "alert.`key`.message" will be the informative text.
     - titleComment: (Optional) Comment for title key.
     - messageComment: (Optional) Comment for message key.
     - sheetWindow: (Optional) The window on which to display the sheet.
     - callback: (Optional) Completion handler.
   - Returns: Whether user dismissed the panel by clicking OK. Only works when using `.modal` mode.
   */
  @discardableResult
  static func quickPromptPanel(_ key: String, titleComment: String? = nil, messageComment: String? = nil,
                               inputValue: String? = nil, validator: InputValidator<String>? = nil,
                               sheetWindow: NSWindow? = nil, callback: @escaping (String) -> Void) -> Bool {
    let panel = NSAlert()
    let titleKey = "alert." + key + ".title"
    let messageKey = "alert." + key + ".message"
    panel.messageText = NSLocalizedString(titleKey, comment: titleComment ?? titleKey)
    panel.informativeText = NSLocalizedString(messageKey, comment: messageComment ?? messageKey)

    // accessory view
    let input = NSTextField(frame: NSRect(x: 0, y: 0, width: 240, height: 16))
    input.translatesAutoresizingMaskIntoConstraints = false
    input.lineBreakMode = .byClipping
    input.usesSingleLineMode = true
    input.cell?.isScrollable = true
    if let inputValue = inputValue {
      input.stringValue = inputValue
    }
    let stackView = NSStackView(frame: NSRect(x: 0, y: 0, width: 240, height: 20))
    stackView.orientation = .vertical
    stackView.alignment = .centerX
    stackView.addArrangedSubview(input)

    // buttons
    let okButton = panel.addButton(withTitle: NSLocalizedString("general.ok", comment: "OK"))
    let _ = panel.addButton(withTitle: NSLocalizedString("general.cancel", comment: "Cancel"))
    panel.window.initialFirstResponder = input

    // validation
    var observer: NSObjectProtocol?
    if let validator = validator {
      let label = NSTextField(labelWithString: "label")
      label.textColor = .secondaryLabelColor
      label.font = .systemFont(ofSize: NSFont.smallSystemFontSize)
      stackView.addArrangedSubview(label)
      stackView.frame = NSRect(x: 0, y: 0, width: 240, height: 42)

      let validateInput = {
        switch validator(input.stringValue) {
        case .ok:
          okButton.isEnabled = true
          label.stringValue = ""
        case .valueIsEmpty:
          okButton.isEnabled = false
          label.stringValue = NSLocalizedString("input.value_is_empty", comment: "Value is empty.")
        case .valueAlreadyExists:
          okButton.isEnabled = false
          label.stringValue = NSLocalizedString("input.already_exists", comment: "Value already exists.")
        case .custom(let message):
          label.stringValue = message
          okButton.isEnabled = false
        }
      }
      observer = NotificationCenter.default.addObserver(forName: NSControl.textDidChangeNotification, object: input, queue: .main) { _ in
        validateInput()
      }
      validateInput()
    }

    stackView.translatesAutoresizingMaskIntoConstraints = true
    panel.accessoryView = stackView

    if let sheetWindow = sheetWindow {
      panel.beginSheetModal(for: sheetWindow) { response in
        if response == .alertFirstButtonReturn {
          callback(input.stringValue)
        }
        if let observer = observer {
          NotificationCenter.default.removeObserver(observer)
        }
      }
    } else {
      if panel.runModal() == .alertFirstButtonReturn {
        callback(input.stringValue)
        if let observer = observer {
          NotificationCenter.default.removeObserver(observer)
        }
        return true
      }
    }
    return false
  }

  /**
   Pop up a username and password panel.
   - parameters:
     - key: A localization key. "alert.`key`.title" will be used as alert title, and "alert.`key`.message" will be the informative text.
     - titleComment: (Optional) Comment for title key.
     - messageComment: (Optional) Comment for message key.
   - Returns: Whether user dismissed the panel by clicking OK.
   */
  static func quickUsernamePasswordPanel(_ key: String, titleComment: String? = nil, messageComment: String? = nil, sheetWindow: NSWindow? = nil, callback: @escaping (String, String) -> Void) {
    let quickLabel: (String, Int) -> NSTextField = { title, yPos in
      let label = NSTextField(frame: NSRect(x: 0, y: yPos, width: 240, height: 14))
      label.font = NSFont.systemFont(ofSize: NSFont.smallSystemFontSize)
      label.stringValue = title
      label.drawsBackground = false
      label.isBezeled = false
      label.isSelectable = false
      label.isEditable = false
      return label
    }
    let panel = NSAlert()
    let titleKey = "alert." + key + ".title"
    let messageKey = "alert." + key + ".message"
    panel.messageText = NSLocalizedString(titleKey, comment: titleComment ?? titleKey)
    panel.informativeText = NSLocalizedString(messageKey, comment: messageComment ?? messageKey)
    let view = NSView(frame: NSRect(x: 0, y: 0, width: 240, height: 82))
    view.addSubview(quickLabel(NSLocalizedString("general.username", comment: "Username") + ":", 68))
    let input = NSTextField(frame: NSRect(x: 0, y: 42, width: 240, height: 24))
    input.lineBreakMode = .byClipping
    input.usesSingleLineMode = true
    input.cell?.isScrollable = true
    view.addSubview(input)
    view.addSubview(quickLabel(NSLocalizedString("general.password", comment: "Password") + ":", 26))
    let pwField = NSSecureTextField(frame: NSRect(x: 0, y: 0, width: 240, height: 24))
    view.addSubview(pwField)
    input.nextKeyView = pwField
    panel.accessoryView = view
    panel.addButton(withTitle: NSLocalizedString("general.ok", comment: "OK"))
    panel.addButton(withTitle: NSLocalizedString("general.cancel", comment: "Cancel"))
    panel.window.initialFirstResponder = input
    if let sheetWindow = sheetWindow {
      panel.beginSheetModal(for: sheetWindow) { response in
        if response == .alertFirstButtonReturn {
          callback(input.stringValue, pwField.stringValue)
        }
      }
    } else {
      let response = panel.runModal()
      if response == .alertFirstButtonReturn {
        callback(input.stringValue, pwField.stringValue)
      }
    }
  }

  /**
   Pop up a font picker panel.
   - parameters:
     - callback: A closure accepting the font name.
   */
  static func quickFontPickerWindow(callback: @escaping (String?) -> Void) {
    let appDelegate = AppDelegate.shared
    appDelegate.fontPicker.finishedPicking = callback
    appDelegate.fontPicker.showWindow(self)
  }

  // MARK: - App functions

  static func createDirIfNotExist(url: URL) {
    let path = url.path
    // check exist
    if !FileManager.default.fileExists(atPath: path) {
      do {
        Logger.log("Creating directory: \(url.path.pii.quoted)")
      try FileManager.default.createDirectory(at: url, withIntermediateDirectories: true, attributes: nil)
      } catch {
        Logger.fatal("Cannot create directory: \(url)")
      }
    }
  }

  static func createFileIfNotExist(url: URL) {
    let path = url.path
    // check exist
    if !FileManager.default.fileExists(atPath: path) {
      FileManager.default.createFile(atPath: url.path, contents: nil, attributes: nil)
    }
  }

  static private let allTypes: [MPVTrack.TrackType] = [.video, .audio, .sub]

  static func mediaType(forExtension ext: String) -> MPVTrack.TrackType? {
    return allTypes.first { supportedFileExt[$0]!.contains(ext.lowercased()) }
  }

  static func buildConfFilePath(for userConfName: String) -> String {
    return Utility.userInputConfDirURL.appendingPathComponent(userConfName).appendingPathExtension(AppData.confFileExtension).path
  }

  static let appSupportDirUrl: URL = {
    // get path
    let asPath = FileManager.default.urls(for: .applicationSupportDirectory, in: .userDomainMask)
    Logger.ensure(asPath.count >= 1, "Cannot get path to Application Support directory")
    let bundleID = Bundle.main.bundleIdentifier!
    let appAsUrl = asPath.first!.appendingPathComponent(bundleID)
    createDirIfNotExist(url: appAsUrl)
    return appAsUrl
  }()

  static let userInputConfDirURL: URL = {
    let url = Utility.appSupportDirUrl.appendingPathComponent(AppData.userInputConfFolder, isDirectory: true)
    createDirIfNotExist(url: url)
    return url
  }()

  static let watchLaterURL: URL = {
    let url = Utility.appSupportDirUrl.appendingPathComponent(AppData.watchLaterFolder, isDirectory: true)
    createDirIfNotExist(url: url)
    Logger.log("Watch Later directory: \(url.path.pii.quoted)")
    return url
  }()

  static let pluginsURL: URL = {
    let url = Utility.appSupportDirUrl.appendingPathComponent(AppData.pluginsFolder, isDirectory: true)
    createDirIfNotExist(url: url)
    return url
  }()

  static let binariesURL: URL = {
    let url = Utility.appSupportDirUrl.appendingPathComponent(AppData.binariesFolder, isDirectory: true)
    createDirIfNotExist(url: url)
    return url
  }()

  static let cacheURL: URL = {
    let cachesPath = FileManager.default.urls(for: .cachesDirectory, in: .userDomainMask)
    Logger.ensure(cachesPath.count >= 1, "Cannot get path to Caches directory")
    let bundleID = Bundle.main.bundleIdentifier!
    let appCachesUrl = cachesPath.first!.appendingPathComponent(bundleID, isDirectory: true)
    return appCachesUrl
  }()

  static let thumbnailCacheURL: URL = {
    let appThumbnailCacheUrl = cacheURL.appendingPathComponent(AppData.thumbnailCacheFolder, isDirectory: true)
    createDirIfNotExist(url: appThumbnailCacheUrl)
    Logger.log("Thumbnail cache directory: \(appThumbnailCacheUrl.path.pii.quoted)")
    return appThumbnailCacheUrl
  }()

  static let screenshotCacheURL: URL = {
    let url = cacheURL.appendingPathComponent(AppData.screenshotCacheFolder, isDirectory: true)
    createDirIfNotExist(url: url)
    return url
  }()

  static let playbackHistoryURL: URL = {
    return Utility.appSupportDirUrl.appendingPathComponent(AppData.historyFile, isDirectory: false)
  }()

  static let tempDirURL: URL = URL(fileURLWithPath: NSTemporaryDirectory(), isDirectory: true)

  static let exeDirURL: URL = URL(fileURLWithPath: Bundle.main.executablePath!).deletingLastPathComponent()


  // MARK: - Util functions

  static func setBoldTitle(for button: NSButton, _ active: Bool) {
    button.attributedTitle = NSAttributedString(string: button.title,
                                                attributes: FontAttributes(font: active ? .systemBold : .system, size: .system, align: .center).value)
  }

  static func toDisplaySubScale(fromRealSubScale realScale: Double) -> Double {
    return realScale >= 1 ? realScale : -1 / realScale
  }

  static func format(_ unit: Unit, _ unitCount: Int, _ format: UnitActionFormat) -> String {
    // 3 forms: if count==0, count==1, or count>1
    if unitCount == 0 {
      return format.none
    }
    if unitCount == 1 {  // single
      return String(format: format.single, unit.singular)
    }
    // multiple
    return String(format: format.multiple, unitCount, unit.plural)
  }

  static func quickConstraints(_ constraints: [String], _ views: [String: NSView]) {
    constraints.forEach { c in
      let cc = NSLayoutConstraint.constraints(withVisualFormat: c, options: [], metrics: nil, views: views)
      NSLayoutConstraint.activate(cc)
    }
  }

  /// See `mp_get_playback_resume_config_filename` in mpv/configfiles.c
  static func mpvWatchLaterMd5(_ filename: String) -> String {
    // mp_is_url
    // if(!Regex.mpvURL.matches(filename)) {
      // ignore_path_in_watch_later_config
    // }
    // handle dvd:// and bd://
    return filename.md5
  }

  /// Returns saved playback progress (in seconds) or `nil` if not found in `watch-later` data.
  static func playbackProgressFromWatchLater(_ mpvMd5: String) -> Double? {
    // No point in loading/showing this if it's not used
    guard Preference.bool(for: .resumeLastPosition) else { return nil }

    let fileURL = Utility.watchLaterURL.appendingPathComponent(mpvMd5)
    if let reader = StreamReader(path: fileURL.path),
      let firstLine = reader.nextLine(),
      firstLine.hasPrefix("start="),
      let progressString = firstLine.components(separatedBy: "=").last,
      let progress = Double(progressString) {
      return progress
    } else {
      return nil
    }
  }

  static func getLatestScreenshot(from path: String) -> URL? {
    let folder = URL(fileURLWithPath: NSString(string: path).expandingTildeInPath)
    guard let contents = try? FileManager.default.contentsOfDirectory(
      at: folder,
      includingPropertiesForKeys: [.creationDateKey],
      options: .skipsSubdirectoryDescendants),
          !contents.isEmpty else { return nil }
    return contents.filter { $0.creationDate != nil }.max { $0.creationDate! < $1.creationDate! }
  }

  /// Make sure the block is executed on the main thread. Be careful since it uses `sync`. Keep the block mininal.
  @discardableResult
  static func executeOnMainThread<T>(block: () -> T) -> T {
    if Thread.isMainThread {
      return block()
    } else {
      return DispatchQueue.main.sync {
        block()
      }
    }
  }

  // MARK: - Util classes

  class Stopwatch: CustomStringConvertible {
    let startTime: CFAbsoluteTime
    init() {
      startTime = CFAbsoluteTimeGetCurrent()
    }

    var secElapsed: Double {
      return CFAbsoluteTimeGetCurrent() - startTime
    }

    var msElapsed: Double {
      return secElapsed * 1000
    }

    var secElapsedString: String {
      return "\(secElapsed.stringMaxFrac2)s"
    }

    var description: String {
      return msElapsed.stringMaxFrac2
    }
  }

  class AlertInfo {
    let key: String
    let comment: String?
    let args: [CVarArg]?
    let style: NSAlert.Style

    init(key: String, comment: String? = nil, args: [CVarArg]? = nil, _ style: NSAlert.Style = .critical) {
      self.key = key
      self.comment = comment
      self.args = args
      self.style = style
    }
  }

  class FontAttributes {
    struct AttributeType {
      enum Align {
        case left
        case center
        case right
      }
      enum Size {
        case system
        case small
        case mini
        case pt(Float)
      }
      enum Font {
        case system
        case systemBold
        case name(String)
      }
    }

    var align: AttributeType.Align
    var size: AttributeType.Size
    var font: AttributeType.Font

    init(font: AttributeType.Font, size: AttributeType.Size, align: AttributeType.Align) {
      self.font = font
      self.size = size
      self.align = align
    }

    var value : [NSAttributedString.Key : Any]? {
      get {
        let f: NSFont?
        let s: CGFloat
        let a = NSMutableParagraphStyle()
        switch self.size {
        case .system:
          s = NSFont.systemFontSize
        case .small:
          s = NSFont.systemFontSize(for: .small)
        case .mini:
          s = NSFont.systemFontSize(for: .mini)
        case .pt(let point):
          s = CGFloat(point)
        }
        switch self.font {
        case .system:
          f = NSFont.systemFont(ofSize: s)
        case .systemBold:
          f = NSFont.boldSystemFont(ofSize: s)
        case .name(let n):
          f = NSFont(name: n, size: s)
        }
        switch self.align {
        case .left:
          a.alignment = .left
        case .center:
          a.alignment = .center
        case .right:
          a.alignment = .right
        }
        if let f = f {
          NSFont.systemFont(ofSize: NSFont.systemFontSize)
          return [
            .font: f,
            .paragraphStyle: a
          ]
        } else {
          return nil
        }
      }
    }
  }


  // http://stackoverflow.com/questions/31701326/

  struct ShortCodeGenerator {

    private static let base62chars = [Character]("0123456789ABCDEFGHIJKLMNOPQRSTUVWXYZabcdefghijklmnopqrstuvwxyz")
    private static let maxBase : UInt32 = 62

    static func getCode(withBase base: UInt32 = maxBase, length: Int) -> String {
      var code = ""
      for _ in 0..<length {
        let random = Int(arc4random_uniform(min(base, maxBase)))
        code.append(base62chars[random])
      }
      return code
    }
  }

  static func resolvePaths(_ paths: [String]) -> [String] {
    return paths.map { (try? URL(resolvingAliasFileAt: URL(fileURLWithPath: $0)))?.path ?? $0 }
  }

  static func resolveURLs(_ urls: [URL]) -> [URL] {
    return urls.map { (try? URL(resolvingAliasFileAt: $0)) ?? $0 }
  }
}

// http://stackoverflow.com/questions/33294620/
func rawPointerOf<T : AnyObject>(obj : T) -> UnsafeRawPointer {
  return UnsafeRawPointer(Unmanaged.passUnretained(obj).toOpaque())
}

func mutableRawPointerOf<T : AnyObject>(obj : T) -> UnsafeMutableRawPointer {
  return UnsafeMutableRawPointer(Unmanaged.passUnretained(obj).toOpaque())
}


func bridge<T : AnyObject>(ptr : UnsafeRawPointer) -> T {
  return Unmanaged<T>.fromOpaque(ptr).takeUnretainedValue()
}

func bridgeRetained<T : AnyObject>(obj : T) -> UnsafeRawPointer {
  return UnsafeRawPointer(Unmanaged.passRetained(obj).toOpaque())
}

func bridgeTransfer<T : AnyObject>(ptr : UnsafeRawPointer) -> T {
  return Unmanaged<T>.fromOpaque(ptr).takeRetainedValue()
}

enum LoopMode {
  case off
  case file
  case playlist

  func next() -> LoopMode {
    switch self {
    case .off:      return .file
    case .file:     return .playlist
    default:        return .off
    }
  }
}<|MERGE_RESOLUTION|>--- conflicted
+++ resolved
@@ -34,7 +34,6 @@
   typealias InputValidator<T> = (T) -> ValidationResult
 
   // MARK: - Logs, alerts
-<<<<<<< HEAD
 
   @available(*, deprecated, message: "showAlert(message:alertStyle:) is deprecated, use showAlert(_ key:comment:arguments:alertStyle:) instead")
   static func showAlert(message: String, alertStyle: NSAlert.Style = .critical) {
@@ -57,9 +56,6 @@
 
   static func showAlert(_ key: String, comment: String? = nil, arguments: [CVarArg]? = nil, style: NSAlert.Style = .critical, 
                         sheetWindow: NSWindow? = nil, suppressionKey: PK? = nil, logAlert: Bool = true) {
-=======
-  static func showAlert(_ key: String, comment: String? = nil, arguments: [CVarArg]? = nil, style: NSAlert.Style = .critical, sheetWindow: NSWindow? = nil, suppressionKey: PK? = nil) {
->>>>>>> 7cf013bc
     let alert = NSAlert()
     if let suppressionKey = suppressionKey {
       // This alert includes a suppression button that allows the user to suppress the alert.
