--- conflicted
+++ resolved
@@ -14,23 +14,9 @@
   weak var player: PlayerCore!
   var link: CVDisplayLink?
 
-<<<<<<< HEAD
   var log: Logger.Subsystem {
     return player.log
   }
-=======
-  lazy var videoLayer: ViewLayer = {
-    let layer = ViewLayer(self)
-    return layer
-  }()
-
-  @Atomic var isUninited = false
-
-  var draggingTimer: Timer?
-
-  // whether auto show playlist is triggered
-  var playlistShown: Bool = false
->>>>>>> 58b44d1f
 
   var videoLayer: GLVideoLayer {
     return layer as! GLVideoLayer
@@ -56,7 +42,6 @@
   init(frame: CGRect, player: PlayerCore) {
     self.player = player
     super.init(frame: frame)
-    wantsLayer = true
 
     translatesAutoresizingMaskIntoConstraints = false
 
@@ -64,14 +49,10 @@
     registerForDraggedTypes([.nsFilenames, .nsURL, .string])
   }
 
-<<<<<<< HEAD
   convenience init(player: PlayerCore) {
-    self.init(frame: NSRect(origin: CGPointZero, size: AppData.minVideoSize))
-    self.player = player
-  }
-
-=======
->>>>>>> 58b44d1f
+    self.init(frame: NSRect(origin: CGPointZero, size: AppData.minVideoSize), player: player)
+  }
+
   required init?(coder: NSCoder) {
     fatalError("init(coder:) has not been implemented")
   }
@@ -102,10 +83,9 @@
     uninit()
   }
 
+  /// Called when property `self.wantsLayer` is set to `true`.
   override func makeBackingLayer() -> CALayer {
-    let layer = GLVideoLayer()
-    layer.colorspace = VideoView.SRGB
-    layer.videoView = self
+    let layer = GLVideoLayer(self)
     return layer
   }
 
@@ -117,6 +97,7 @@
   @discardableResult
   func refreshContentsScale() -> Bool {
     guard let window else { return false }
+    guard player.isActive else { return false }
     let oldScaleFactor = videoLayer.contentsScale
     let newScaleFactor = window.backingScaleFactor
     if oldScaleFactor != newScaleFactor {
@@ -477,15 +458,11 @@
       }
     }
 
-    let screenColorSpace = player.mainWindow.window?.screen?.colorSpace
+    let screenColorSpace = self.window?.screen?.colorSpace
     let sdrColorSpace = screenColorSpace?.cgColorSpace ?? VideoView.SRGB
     if videoLayer.colorspace != sdrColorSpace {
-      let name: String = {
-        if let name = sdrColorSpace.name { return name as String }
-        if let screenColorSpace, let name = screenColorSpace.localizedName { return name }
-        return "Unspecified"
-      }()
-      log("Setting layer color space to \(name)")
+      let name = sdrColorSpace.name as? String ?? screenColorSpace?.localizedName ?? "Unspecified"
+      log.debug("Setting layer color space to \(name)")
       videoLayer.colorspace = sdrColorSpace
       player.mpv.setString(MPVOption.GPURendererOptions.targetTrc, "auto")
       player.mpv.setString(MPVOption.GPURendererOptions.targetPrim, "auto")
@@ -627,17 +604,7 @@
 
     guard player.info.hdrEnabled else { return nil }
 
-<<<<<<< HEAD
     hdrSubsystem.debug("Using HDR color space instead of ICC profile")
-=======
-    if videoLayer.colorspace?.name == name {
-      logHDR("HDR mode already enabled, skipping")
-      return true
-    }
-
-    logHDR("Will activate HDR color space instead of using ICC profile")
-
->>>>>>> 58b44d1f
     videoLayer.colorspace = CGColorSpace(name: name!)
 
     mpv.setString(MPVOption.GPURendererOptions.iccProfile, "")
