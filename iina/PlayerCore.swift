--- conflicted
+++ resolved
@@ -362,11 +362,7 @@
     }
 
     plugins = JavascriptPlugin.plugins.compactMap { pluginMap[$0.identifier] }
-<<<<<<< HEAD
-    windowController.quickSettingView.updatePluginTabs()
-=======
-    mainWindow.pluginView.updatePluginTabs()
->>>>>>> 193917dc
+    windowController.pluginView.updatePluginTabs()
   }
 
   // MARK: - Control
