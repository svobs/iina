//
//  PlayerCore.swift
//  iina
//
//  Created by lhc on 8/7/16.
//  Copyright © 2016 lhc. All rights reserved.
//

import Cocoa
import MediaPlayer

class PlayerCore: NSObject {
  /// Should always be updated in mpv DQ
  enum LifecycleState: Int, StateEnum {
    case notYetStarted = 1

    case started

    /// Whether stopping of this player has been initiated.
    case stopping

    /// Whether mpv playback has stopped and the media has been unloaded.
    case stopped

    /// Whether shutdown of this player has been initiated.
    case shuttingDown

    /// Whether shutdown of this player has completed (mpv has shutdown).
    case shutDown

    func isAtLeast(_ minState: LifecycleState) -> Bool {
      return rawValue >= minState.rawValue
    }

    func isNotYet(_ state: LifecycleState) -> Bool {
      return rawValue < state.rawValue
    }
  }

  // MARK: - Multiple instances

  /// TODO: make `lastActive` and `active` Optional, so creating an uncessary player randomly at startup isn't needed

  /// - Important: Code referencing this property **must** be run on the main thread as getting the value of this property _may_
  ///              result in a reference the `active` property and that requires use of the main thread.
  static var lastActive: PlayerCore? {
    get {
      return PlayerCoreManager.shared.lastActivePlayer
    }
    set {
      PlayerCoreManager.shared.lastActivePlayer = newValue
    }
  }

  /// - Important: Code referencing this property **must** be run on the main thread because it references
  ///              [NSApplication.windowController`](https://developer.apple.com/documentation/appkit/nsapplication/1428723-mainwindow)
  static var active: PlayerCore? {
    return PlayerCoreManager.shared.activePlayer
  }

  static var mouseLocationAtLastOpen: NSPoint? = nil

  // MARK: - Fields

  let subsystem: Logger.Subsystem
  unowned var log: Logger.Subsystem { self.subsystem }
  var label: String
  let isDemoPlayer: Bool
  var isAudioOnly: Bool { return isDemoPlayer }

  // At launch, wait until all windows are open before resuming video
  var pendingResumeWhenShowingWindow: Bool = false

  @Atomic var saveTicketCounter: Int = 0
  @Atomic private var thumbnailReloadTicketCounter: Int = 0

  // Plugins
  var isManagedByPlugin = false
  var userLabel: String?
  var disableUI = false
  var disableWindowAnimation = false

  var touchBarSupport: TouchBarSupport!

  private var subFileMonitor: FileMonitor? = nil

  /// `true` if this Mac is _known to_ have a  [Touch Bar](https://support.apple.com/guide/mac-help/use-the-touch-bar-mchlbfd5b039/mac).
  ///
  /// In order to adhere to energy efficiency best practices IINA should stop the timer that synchronizes the UI when it is not needed.
  /// As one job of the timer is to update the Touch Bar on Macs that have one, IINA needs information such as:
  /// - Does this host have a Touch Bar?
  /// - Is the Touch Bar configured to show app controls?
  /// - Is the Touch Bar awake?
  /// - Is the host being operated in closed clamshell mode?
  ///
  /// This is the kind of information needed to avoid running the timer and updating controls that are not visible. Unfortunately in the
  /// documentation for [NSTouchBar](https://developer.apple.com/documentation/appkit/nstouchbar) Apple
  /// indicates "There’s no need, and no API, for your app to know whether or not there’s a Touch Bar available". So this property is
  /// set based off whether `AppKit` has requested that a `NSTouchBar` object be created by calling
  /// [MakeTouchBar](https://developer.apple.com/documentation/appkit/nsresponder/2544690-maketouchbar).
  /// This property is used to avoid running the timer on Macs that do not have a Touch Bar. It also may avoid running the timer when a
  /// MacBook with a Touch Bar is being operated in closed clamshell mode as `AppKit` will not call `MakeTouchBar` when the
  /// Touch Bar is asleep.
  var needsTouchBar = false

  /// A dispatch queue for auto load feature.
  static let backgroundQueue = DispatchQueue.newDQ(label: "IINAPlayerCoreTask", qos: .background)
  static let playlistQueue = DispatchQueue.newDQ(label: "IINAPlaylistTask", qos: .utility)
  static let thumbnailQueue = DispatchQueue.newDQ(label: "IINAPlayerCoreThumbnailTask", qos: .utility)

  /**
   This ticket will be increased each time before a new task being submitted to `backgroundQueue`.

   Each task holds a copy of ticket value at creation, so that a previous task will perceive and
   quit early if new tasks is awaiting.

   **See also**:

   `autoLoadFilesInCurrentFolder(ticket:)`
   */
  @Atomic var backgroundQueueTicket = 0
  @Atomic var thumbnailQueueTicket = 0

  // Ticket for sync UI update request
  @Atomic private var syncUITicketCounter: Int = 0

  // Windows

  var windowController: PlayerWindowController!

  var window: PlayerWindow {
    return windowController.window as! PlayerWindow
  }

  var mpv: MPVController!
  var videoView: VideoView!

  var keyBindingContext: PlayerInputContext!

  var plugins: [JavascriptPluginInstance] = []
  private var pluginMap: [String: JavascriptPluginInstance] = [:]
  var events = EventController()

  var info: PlaybackInfo

  /// Convenience accessor. Also exists to avoid refactoring legacy code
  var videoGeo: VideoGeometry {
    return windowController.geo.video
  }

  var syncUITimer: Timer?

  var isUsingMpvOSD = false

  var state: LifecycleState = .notYetStarted {
    didSet {
      log.verbose("Updated lifecycleState to \(state)")
    }
  }

  var isActive: Bool {
    return state.isAtLeast(.started) && state.isNotYet(.stopping)
  }

  var isShuttingDown: Bool {
    state.isAtLeast(.shuttingDown)
  }

  var isShutDown: Bool {
    state.isAtLeast(.shutDown)
  }

  var isStopping: Bool {
    state.isAtLeast(.stopping)
  }

  var isStopped: Bool {
    state.isAtLeast(.stopped)
  }

  var isInMiniPlayer: Bool {
    return windowController.isInMiniPlayer
  }

  var isFullScreen: Bool {
    return windowController.isFullScreen
  }

  var isInInteractiveMode: Bool {
    return windowController.isInInteractiveMode
  }

  var receivedEndFileWhileLoading: Bool = false

  /// Set this to `true` if user changes "music mode" status manually. This disables `autoSwitchToMusicMode`
  /// functionality for the duration of this player even if the preference is `true`. But if they manually change the
  /// "music mode" status again, change this to `false` so that the preference is honored again.
  var overrideAutoMusicMode = false

  /// Need this when reusing the window, so that we know that if in full screen, it was set by a previous window session,
  /// and not by a user cmd (although that would be a better way to detect it - should investigate tracking mpv args)
  var didEnterFullScreenViaUserToggle = false

  var isSearchingOnlineSubtitle = false

  /// For supporting mpv `--shuffle` arg, to shuffle playlist when launching from command line
  @Atomic private var shufflePending = false

  var isShowVideoPendingInMiniPlayer: Bool = false
  var miniPlayerShowVideoTimer: Timer? = nil

  // test seeking
  var triedUsingExactSeekForCurrentFile: Bool = false
  var useExactSeekForCurrentFile: Bool = true

  var isPlaylistVisible: Bool {
    isInMiniPlayer ? windowController.miniPlayer.isPlaylistVisible : windowController.isShowing(sidebarTab: .playlist)
  }

  var isOnlyOpenPlayer: Bool {
    for player in PlayerCoreManager.shared.playerCores {
      if player != self && player.windowController.isOpen {
        return false
      }
    }
    return true
  }

  /// The A loop point established by the [mpv](https://mpv.io/manual/stable/) A-B loop command.
  var abLoopA: Double {
    /// Returns the value of the A loop point, a timestamp in seconds if set, otherwise returns zero.
    /// - Note: The value of the A loop point is not required by mpv to be before the B loop point.
    /// - Returns:value of the mpv option `ab-loop-a`
    get { mpv.getDouble(MPVOption.PlaybackControl.abLoopA) }
    /// Sets the value of the A loop point as an absolute timestamp in seconds.
    ///
    /// The loop points of the mpv A-B loop command can be adjusted at runtime. This method updates the A loop point. Setting a
    /// loop point to zero disables looping, so this method will adjust the value so it is not equal to zero in order to require use of the
    /// A-B command to disable looping.
    /// - Precondition: The A loop point must have already been established using the A-B loop command otherwise the attempt
    ///     to change the loop point will be ignored.
    /// - Note: The value of the A loop point is not required by mpv to be before the B loop point.
    set {
      guard info.abLoopStatus == .aSet || info.abLoopStatus == .bSet else { return }
      mpv.setDouble(MPVOption.PlaybackControl.abLoopA, max(AppData.minLoopPointTime, newValue))
    }
  }

  /// The B loop point established by the [mpv](https://mpv.io/manual/stable/) A-B loop command.
  var abLoopB: Double {
    /// Returns the value of the B loop point, a timestamp in seconds if set, otherwise returns zero.
    /// - Note: The value of the B loop point is not required by mpv to be after the A loop point.
    /// - Returns:value of the mpv option `ab-loop-b`
    get { mpv.getDouble(MPVOption.PlaybackControl.abLoopB) }
    /// Sets the value of the B loop point as an absolute timestamp in seconds.
    ///
    /// The loop points of the mpv A-B loop command can be adjusted at runtime. This method updates the B loop point. Setting a
    /// loop point to zero disables looping, so this method will adjust the value so it is not equal to zero in order to require use of the
    /// A-B command to disable looping.
    /// - Precondition: The B loop point must have already been established using the A-B loop command otherwise the attempt
    ///     to change the loop point will be ignored.
    /// - Note: The value of the B loop point is not required by mpv to be after the A loop point.
    set {
      guard info.abLoopStatus == .bSet else { return }
      mpv.setDouble(MPVOption.PlaybackControl.abLoopB, max(AppData.minLoopPointTime, newValue))
    }
  }

  var isABLoopActive: Bool {
    abLoopA != 0 && abLoopB != 0 && mpv.getString(MPVOption.PlaybackControl.abLoopCount) != "0"
  }

  init(_ label: String, isDemoPlayer: Bool = false) {
    let log = Logger.subsystem(forPlayerID: label)
    log.debug("PlayerCore \(label) init")
    self.label = label
    self.subsystem = log
    self.info = PlaybackInfo(log: log)
    self.isDemoPlayer = isDemoPlayer
    super.init()
    self.videoView = VideoView(player: self)
    self.mpv = MPVController(playerCore: self)
<<<<<<< HEAD
    self.keyBindingContext = PlayerInputContext(playerCore: self)
    self.windowController = PlayerWindowController(playerCore: self)
    self.touchBarSupport = TouchBarSupport(playerCore: self)
=======
    self.mainWindow = MainWindowController(playerCore: self)
    self.miniPlayer = MiniPlayerWindowController(playerCore: self)
    self.initialWindow = InitialWindowController(playerCore: self)
    self._touchBarSupport = TouchBarSupport(playerCore: self)
    TouchBarSettings.shared.addObserver(self, forKey: .PresentationModeFnModes)
    TouchBarSettings.shared.addObserver(self, forKey: .PresentationModeGlobal)
    TouchBarSettings.shared.addObserver(self, forKey: .PresentationModePerApp)
>>>>>>> 91a7a9e5
  }

  // MARK: - Plugins

  static func reloadPluginForAll(_ plugin: JavascriptPlugin) {
    PlayerCoreManager.shared.playerCores.forEach { $0.reloadPlugin(plugin) }
    AppDelegate.shared.menuController?.updatePluginMenu()
  }

  private func loadPlugins() {
    pluginMap.removeAll()
    plugins = JavascriptPlugin.plugins.compactMap { plugin in
      guard plugin.enabled else { return nil }
      let instance = JavascriptPluginInstance(player: self, plugin: plugin)
      pluginMap[plugin.identifier] = instance
      return instance
    }
  }

  func reloadPlugin(_ plugin: JavascriptPlugin, forced: Bool = false) {
    let id = plugin.identifier
    if let _ = pluginMap[id] {
      if plugin.enabled {
        // no need to reload, unless forced
        guard forced else { return }
        pluginMap[id] = JavascriptPluginInstance(player: self, plugin: plugin)
      } else {
        pluginMap.removeValue(forKey: id)
      }
    } else {
      guard plugin.enabled else { return }
      pluginMap[id] = JavascriptPluginInstance(player: self, plugin: plugin)
    }

    plugins = JavascriptPlugin.plugins.compactMap { pluginMap[$0.identifier] }
    windowController.quickSettingView.updatePluginTabs()
  }

  // MARK: - Control

  /**
   Open a list of urls. If there are more than one urls, add the remaining ones to
   playlist and disable auto loading.

   - Returns: `nil` if no further action is needed, like opened a BD Folder; otherwise the count of playable files.
     `0` if no playable files were found & the player window was not opened.
   */
  @discardableResult
  func openURLs(_ urls: [URL], shouldAutoLoadPlaylist: Bool = true, mpvRestoreWorkItem: (() -> Void)? = nil) -> Int? {
    assert(DispatchQueue.isExecutingIn(.main))

    guard !urls.isEmpty else { return 0 }
    log.debug("OpenURLs (autoLoadPL=\(shouldAutoLoadPlaylist.yn)): \(urls.map{Playback.path(from: $0).pii})")
    // Reset:
    info.shouldAutoLoadFiles = shouldAutoLoadPlaylist

    PlayerCore.mouseLocationAtLastOpen = NSEvent.mouseLocation

    let urls = Utility.resolveURLs(urls)

    // Handle folder URL (to support mpv shuffle, etc), BD folders and m3u / m3u8 files first.
    // For these cases, mpv will load/build the playlist and notify IINA when it can be retrieved.
    if urls.count == 1 {

      let loneURL = urls[0]
      if isBDFolder(loneURL)
          || Utility.playlistFileExt.contains(loneURL.absoluteString.lowercasedPathExtension) {

        info.shouldAutoLoadFiles = false
        openPlayerWindow(urls, mpvRestoreWorkItem: mpvRestoreWorkItem)
        return nil
      }
    }
    // Else open multiple URL args...

    // Filter URL args for playable files (video/audio), because mpv will "play" image files, text files (anything?)
    let playableFiles = getPlayableFiles(in: urls)
    let count = playableFiles.count

    log.verbose("Found \(count) playable files for \(urls.count) requested URLs")
    // check playable files count
    guard count > 0 else {
      return 0
    }

    if shouldAutoLoadPlaylist {
      info.shouldAutoLoadFiles = (count == 1)
    }

    // open the first file
    openPlayerWindow(playableFiles, mpvRestoreWorkItem: mpvRestoreWorkItem)
    return count
  }

  @discardableResult
  func openURL(_ url: URL) -> Int? {
    return openURLs([url])
  }

  /// Returns number of playable URLs opened. If `0`, no player window was opened.
  @discardableResult
  func openURLString(_ str: String) -> Int? {
    if str == "-" {
      info.shouldAutoLoadFiles = false  // reset
      openPlayerWindow([URL(string: "stdin")!])
      return 1
    }
    if str.first == "/" {
      return openURL(URL(fileURLWithPath: str))
    } else {
      // For apps built with Xcode 15 or later the behavior of the URL initializer has changed when
      // running under macOS Sonoma or later. The behavior now matches URLComponents and will
      // automatically percent encode characters. Must not apply percent encoding to the string
      // passed to the URL initializer if the new new behavior is active.
      var performPercentEncoding = true
#if compiler(>=5.9)
      if #available(macOS 14, *) {
        performPercentEncoding = false
      }
#endif
      var pstr = str
      if performPercentEncoding {
        guard let encoded = str.addingPercentEncoding(withAllowedCharacters: .urlAllowed) else {
          log.error("Cannot add percent encoding for \(str)")
          return 0
        }
        pstr = encoded
      }
      guard let url = URL(string: pstr) else {
        log.error("Cannot parse url for \(pstr)")
        return 0
      }
      return openURL(url)
    }
  }

  /// Loads the first URL into the player, and adds any remaining URLs to playlist.
  /// The caller must ensure that `urls` is *never* empty!
  private func openPlayerWindow(_ urls: [URL], mpvRestoreWorkItem: (() -> Void)? = nil) {
    assert(DispatchQueue.isExecutingIn(.main))

    guard urls.count > 0 else {
      log.fatalError("Cannot open player window: empty url list!")
    }

    let playback = Playback(url: urls[0])

    if playback.isNetworkResource {
      windowController.close()
      AppDelegate.shared.openURLWindow.showLoadingScreen(playerCore: self)
    }

    /// Need to use `sync` so that:
    /// 1. Prev use of mpv core can finish stopping / drain queue
    /// 2. `currentPlayback` is guaranteed to update before returning, so that `PlayerCore.activeOrNew` does not return same player
    mpv.queue.sync { [self] in
      let path = playback.path
      info.currentPlayback = playback
      log.debug("Opening PlayerWindow for \(path.pii.quoted), isStopped=\(isStopped.yn)")

      info.hdrEnabled = Preference.bool(for: .enableHdrSupport)

      // Reset state flags
      if state == .stopping || state == .stopped {
        state = .started
      }

      // Load into cache while in mpv queue first
      MediaMetaCache.shared.ensureVideoMetaIsCached(forURL: info.currentURL, log)

      DispatchQueue.main.async { [self] in
        if !info.isRestoring {
          windowController.osd.clearQueuedOSDs()
        }

        /// This doesn't apply to restore. That is handled in `mpvRestoreWorkItem`.
        let pauseUntilWindowOpen = !windowController.isOpen

        windowController.openWindow(nil)

        mpv.queue.async { [self] in
          // Send load file command
          mpv.command(.loadfile, args: [path])

          if info.isRestoring, let mpvRestoreWorkItem {
            mpvRestoreWorkItem()
            return
          } else if pauseUntilWindowOpen {
            mpv.setFlag(MPVOption.PlaybackControl.pause, true)
            pendingResumeWhenShowingWindow = !Preference.bool(for: .pauseWhenOpen)
          }

          // Not restoring

          if urls.count > 1 {
            log.verbose("Adding \(urls.count - 1) files to playlist. Autoload=\(info.shouldAutoLoadFiles.yn)")
            _addToPlaylist(urls: urls[1..<urls.count], silent: true)
            postNotification(.iinaPlaylistChanged)
          } else {
            // Only one entry in playlist, but still need to pull it from mpv
            _reloadPlaylist()
          }

          if Preference.bool(for: .enablePlaylistLoop) {
            mpv.setString(MPVOption.PlaybackControl.loopPlaylist, "inf")
          }
          if Preference.bool(for: .enableFileLoop) {
            mpv.setString(MPVOption.PlaybackControl.loopFile, "inf")
          }
          
          if Preference.bool(for: .autoRepeat) {
            let loopMode = Preference.DefaultRepeatMode(rawValue: Preference.integer(for: .defaultRepeatMode))
            setLoopMode(loopMode == .file ? .file : .playlist)
          }
        }
      }
    }
  }

  // Does nothing if already started
  func start() {
    guard state == .notYetStarted else { return }

    log.verbose("Player start")

    startMPV()
    /// This will create & add the `GLVideoLayer` if it was not already init:
    videoView.wantsLayer = true
    loadPlugins()
    if isAudioOnly {
      log.debug("Player is audio only. Will not init video")
    } else {
      initVideo()
    }
    state = .started
  }

  private func startMPV() {
    // set path for youtube-dl
    let oldPath = String(cString: getenv("PATH")!)
    var path = Utility.exeDirURL.path + ":" + oldPath
    if let customYtdlPath = Preference.string(for: .ytdlSearchPath), !customYtdlPath.isEmpty {
      path = customYtdlPath + ":" + path
    }
    setenv("PATH", path, 1)
    log.debug("Set env path to \(path.pii)")

    // set http proxy
    if let proxy = Preference.string(for: .httpProxy), !proxy.isEmpty {
      setenv("http_proxy", "http://" + proxy, 1)
      log.debug("Set env http_proxy to \(proxy.pii)")
    }

    mpv.mpvInit()
    events.emit(.mpvInitialized)

    if !getAudioDevices().contains(where: { $0["name"] == Preference.string(for: .audioDevice)! }) {
      log.verbose("Defaulting mpv audioDevice to 'auto'")
      setAudioDevice("auto")
    }
  }

  private func initVideo() {
    log.verbose("Init video")

    // init mpv render context.
    mpv.mpvInitRendering()
    videoView.startDisplayLink()
  }

  func saveState() {
    PlayerSaveState.save(self)
  }

  func clearSavedState() {
    UIState.shared.clearPlayerSaveState(forPlayerID: label)
  }

  /// Initiate shutdown of this player.
  ///
  /// This method is intended to only be used during application termination. Once shutdown has been initiated player methods
  /// **must not** be called.
  /// - Important: As a part of shutting down the player this method sends a quit command to mpv. Even though the command is
  ///     sent to mpv using the synchronous API mpv executes the quit command asynchronously. The player is not fully shutdown
  ///     until mpv finishes executing the quit command and shuts down.
  /// - Note: If the user clicks on `Quit` right after starting to play a video then the background task may still be running and
  ///     loading files into the playlist and adding subtitles. If that is the case then the background task **must be** stopped before
  ///     sending a `quit` command to mpv. If the background task is allowed to access mpv after a `quit` command has been
  ///     sent mpv could crash. The `stop` method takes care of instructing the background task to stop and will wait for it to stop
  ///     before sending a `stop` command to mpv. _However_ mpv will stop on its own if the end of the video is reached. When
  ///     that happens while IINA is quitting then this method may be called with the background task still running. If the background
  ///     task is still running this method only changes the player state. When the background task ends it will notice that shutting
  ///     down was in progress and will call this method again to continue the process of shutting down..
  func shutdown() {
    assert(DispatchQueue.isExecutingIn(.main))
    guard state.isNotYet(.shuttingDown) else {
      log.verbose("Player is already shutting down")
      return
    }
    guard state.isAtLeast(.started) else {
      log.debug("Player was never started")
      mpvHasShutdown()
      return
    }
    log.debug("Shutting down player")
    state = .shuttingDown
    savePlaybackPosition() // Save state to mpv watch-later (if enabled)
    refreshSyncUITimer()   // Shut down timer
    mpv.mpvQuit()
  }

  /// Respond to the mpv core shutting down.
  /// - Important: Normally shutdown of the mpv core occurs after IINA has sent a `quit` command to the mpv core and that
  ///     asynchronous command completes. _However_ this can also occur when the user uses mpv's IPC interface to send a quit
  ///     command directly to mpv. Accessing a mpv core after it has shutdown is not permitted by mpv and can trigger a crash.
  ///     When IINA is in control of the termination sequence it is able to prevent access to the mpv core. For example, observers are
  ///     removed before sending the `quit` command. But when shutdown is initiated by mpv the actions IINA takes before
  ///     shutting down mpv are bypassed. This means a mpv initiated shutdown can't be made fully deterministic as there are inherit
  ///     windows of vulnerability that can not be fully closed. IINA has no choice but to support a mpv initiated shutdown as best it
  ///     can.
  func mpvHasShutdown() {
    assert(DispatchQueue.isExecutingIn(.main))
    let isMPVInitiated = state.isNotYet(.shuttingDown)
    let suffix = isMPVInitiated ? " (initiated by mpv)" : ""
    log.debug("Player has shut down\(suffix)")
    // If mpv shutdown was initiated by mpv then the player state has not been saved.
    if isMPVInitiated {
      state = .shuttingDown  // Make sure to indicate shutdown before calling `refreshSyncUITimer`
      savePlaybackPosition() // Save state to mpv watch-later (if enabled)
      refreshSyncUITimer()   // Shut down timer
      mpv.removeObservers()
    }
    videoView.uninit()       // Shut down DisplayLink. Has its own lock.

    mpv.queue.sync { [self] in  // run in queue to avoid race condition when handling events in queue, which checks mpv!=nil
      mpv.mpvDestroy()
    }
    state = .shutDown
    PlayerCoreManager.shared.removePlayer(withLabel: label)
    postNotification(.iinaPlayerShutdown)
    if isMPVInitiated {
      // Initiate application termination. AppKit requires this be done from the main thread,
      // however the main dispatch queue must not be used to avoid blocking the queue as per
      // instructions from Apple.
      RunLoop.main.perform(inModes: [.common]) {
        guard !AppDelegate.shared.isTerminating else { return }
        NSApp.terminate(nil)
      }
    }
  }

  func enterMusicMode(automatically: Bool = false, withNewVidGeo newVidGeo: VideoGeometry? =  nil) {
    log.debug("Switch to mini player, automatically=\(automatically)")
    if !automatically {
      // Toggle manual override
      overrideAutoMusicMode = !overrideAutoMusicMode
      log.verbose("Changed overrideAutoMusicMode to \(overrideAutoMusicMode)")
    }
    windowController.enterMusicMode(withNewVidGeo: newVidGeo)
    events.emit(.musicModeChanged, data: true)
  }

  func exitMusicMode(automatically: Bool = false, withNewVidGeo newVidGeo: VideoGeometry? =  nil) {
    log.debug("Switch to normal window from mini player, automatically=\(automatically)")
    if !automatically {
      overrideAutoMusicMode = !overrideAutoMusicMode
      log.verbose("Changed overrideAutoMusicMode to \(overrideAutoMusicMode)")
    }
    windowController.exitMusicMode(withNewVidGeo: newVidGeo)
    windowController.updateTitle()

    events.emit(.musicModeChanged, data: false)
  }

  // MARK: - MPV commands

  func togglePause() {
    info.isPaused ? resume() : pause()
  }

  /// Pause playback.
  ///
  /// - Important: Setting the `pause` property will cause `mpv` to emit a `MPV_EVENT_PROPERTY_CHANGE` event. The
  ///     event will still be emitted even if the `mpv` core is idle. If the setting `Pause when machine goes to sleep` is
  ///     enabled then `PlayerWindowController` will call this method in response to a
  ///     `NSWorkspace.willSleepNotification`. That happens even if the window is closed and the player is idle. In
  ///     response the event handler in `MPVController` will call `VideoView.displayIdle`. The suspicion is that calling this
  ///     method results in a call to `CVDisplayLinkCreateWithActiveCGDisplays` which fails because the display is
  ///     asleep. Thus `setFlag` **must not** be called if the `mpv` core is idle or stopping. See issue
  ///     [#4520](https://github.com/iina/iina/issues/4520)
  func pause() {
    assert(DispatchQueue.isExecutingIn(.main))
    let isNormalSpeed = info.playSpeed == 1
    mpv.queue.async { [self] in
      guard !info.isIdle, !isStopping else { return }
      /// Set this so that callbacks will fire even though `info.isPaused` was already set
      info.pauseStateWasChangedLocally = true
      mpv.setFlag(MPVOption.PlaybackControl.pause, true)
    }
    if !isNormalSpeed && Preference.bool(for: .resetSpeedWhenPaused) {
      setSpeed(1, forceResume: false)
    }
    windowController.updatePlayButtonAndSpeedUI()
  }

  private func _resume() {
    assert(DispatchQueue.isExecutingIn(mpv.queue))
    // Restart playback when reached EOF
    if mpv.getFlag(MPVProperty.eofReached) && Preference.bool(for: .resumeFromEndRestartsPlayback) {
      _seek(0, absolute: true, option: .exact)
    }
    mpv.setFlag(MPVOption.PlaybackControl.pause, false)
  }

  func resume() {
    mpv.queue.async { [self] in
      /// Set this so that callbacks will fire even though `info.isPaused` was already set
      info.pauseStateWasChangedLocally = true
      _resume()
    }
    windowController.updatePlayButtonAndSpeedUI()
  }

  /// Stop playback and unload the media.
  ///
  /// This method is called when a window closes. The player may be:
  /// - In one of the "active" states
  /// - In the `idle` state
  /// - In the `shutdown` state
  func stop() {
    assert(DispatchQueue.isExecutingIn(.main))

    mpv.queue.async { [self] in
      guard state.isNotYet(.stopping) else {
        log.debug("Stop called, but state is already \(state); aborting redundant stop call")
        return
      }

      log.verbose("Stop called")

      stopWatchingSubFile()

      /// call this BEFORE setting state to `.stopping`
      savePlaybackPosition() // Save state to mpv watch-later (if enabled)

      state = .stopping

      DispatchQueue.main.async { [self] in
        videoView.stopDisplayLink()
      }

      // If the user immediately closes the player window it is possible the background task may still
      // be working to load subtitles. Invalidate the ticket to get that task to abandon the work.
      $backgroundQueueTicket.withLock { $0 += 1 }
      $thumbnailQueueTicket.withLock { $0 += 1 }

      // Reset playback state
      info.playbackPositionSec = nil
      info.playbackDurationSec = nil
      info.playlist = []

      info.$matchedSubs.withLock { $0.removeAll() }

      // Do not send a stop command to mpv if it is already stopped. This happens when quitting is
      // initiated directly through mpv.
      guard state.isNotYet(.stopped) else { return }
      log.debug("Stopping playback")

      // Do not enqueue after window is closed (and info.currentPlayback is nil)
      sendOSD(.stop)
      DispatchQueue.main.async { [self] in
        refreshSyncUITimer()
      }
      mpv.command(.stop, level: .verbose)

      if state.rawValue < LifecycleState.stopped.rawValue {
        state = .stopped
      }
    }
  }

  /// Playback has stopped and the media has been unloaded.
  ///
  /// This method is called by `MPVController` when mpv emits an event indicating the asynchronous mpv `stop` command
  /// has completed executing.
  func playbackStopped() {
    log.debug("Playback has stopped")
    assert(DispatchQueue.isExecutingIn(mpv.queue))
    /// Do not set `isStopped` here. This method seems to get called when it shouldn't (e.g., when changing current pos in playlist)

    DispatchQueue.main.async { [self] in
      postNotification(.iinaPlayerStopped)
    }
  }

  func toggleMute(_ set: Bool? = nil) {
    mpv.queue.async { [self] in
      let newState = set ?? !mpv.getFlag(MPVOption.Audio.mute)
      mpv.setFlag(MPVOption.Audio.mute, newState)
    }
  }

  // Seek %
  func seek(percent: Double, forceExact: Bool = false) {
    mpv.queue.async { [self] in
      var percent = percent
      // mpv will play next file automatically when seek to EOF.
      // We clamp to a Range to ensure that we don't try to seek to 100%.
      // however, it still won't work for videos with large keyframe interval.
      if let duration = info.playbackDurationSec,
         duration > 0 {
        percent = percent.clamped(to: 0..<100)
      }
      let useExact = forceExact ? true : Preference.bool(for: .useExactSeek)
      let seekMode = useExact ? "absolute-percent+exact" : "absolute-percent"
      mpv.command(.seek, args: ["\(percent)", seekMode], checkError: false)
    }
  }

  // Seek Relative
  func seek(relativeSecond: Double, option: Preference.SeekOption) {
    seek(relativeSecond, absolute: false, option: option)
  }

  private func seek(_ time: Double, absolute: Bool, option: Preference.SeekOption) {
    mpv.queue.async { [self] in
      _seek(time, absolute: absolute, option: option)
    }
  }

  private func _seek(_ time: Double, absolute: Bool, option: Preference.SeekOption) {
    assert(DispatchQueue.isExecutingIn(mpv.queue))
    guard isActive else { return }
    let kind = absolute ? "absolute" : "relative"

    switch option {
    case .keyframes:
      mpv.command(.seek, args: ["\(time)", "\(kind)+keyframes"], checkError: false)

    case .exact:
      mpv.command(.seek, args: ["\(time)", "\(kind)+exact"], checkError: false)

    case .auto:
      // for each file , try use exact and record interval first
      if !triedUsingExactSeekForCurrentFile {
        mpv.recordedSeekTimeListener = { [unowned self] interval in
          // if seek time < 0.05, then can use exact
          self.useExactSeekForCurrentFile = interval < 0.05
        }
        mpv.needRecordSeekTime = true
        triedUsingExactSeekForCurrentFile = true
      }
      let seekMode = useExactSeekForCurrentFile ? "\(kind)+exact" : kind
      mpv.command(.seek, args: ["\(time)", seekMode], checkError: false)
    }
  }

  // Seek Absolute
  func seek(absoluteSecond: Double, forceExact: Bool = true) {
    let useExact = forceExact ? true : Preference.bool(for: .useExactSeek)
    seek(absoluteSecond, absolute: true, option: useExact ? .exact : .defaultValue)
  }

  func seek(absoluteSecond: Double, option: Preference.SeekOption) {
    seek(absoluteSecond, absolute: true, option: option)
  }

  func frameStep(backwards: Bool) {
    // When playback is paused the display link is stopped in order to avoid wasting energy on
    // It must be running when stepping to avoid slowdowns caused by mpv waiting for IINA to call
    // mpv_render_report_swap.
    videoView.displayActive()
    mpv.queue.async { [self] in
      if backwards {
        mpv.command(.frameBackStep)
      } else {
        mpv.command(.frameStep)
      }
    }
  }

  /// Takes a screenshot, attempting to augment mpv's `screenshot` command with additional functionality & control, for example
  /// the ability to save to clipboard instead of or in addition to file, and displaying the screenshot's thumbnail via the OSD.
  /// Returns `true` if a command was sent to mpv; `false` if no command was sent.
  ///
  /// If the prefs for `Preference.Key.screenshotSaveToFile` and `Preference.Key.screenshotCopyToClipboard` are both `false`,
  /// this function does nothing and returns `false`.
  ///
  /// ## Determining screenshot flags
  /// If `keyBinding` is present, it should contain an mpv `screenshot` command. If its action includes any flags, they will be
  /// used. If `keyBinding` is not present or its command has no flags, the value for `Preference.Key.screenshotIncludeSubtitle` will
  /// be used to determine the flags:
  /// - If `true`, the command `screenshot subtitles` will be sent to mpv.
  /// - If `false`, the command `screenshot video` will be sent to mpv.
  ///
  /// Note: IINA overrides mpv's behavior in some ways:
  /// 1. As noted above, if the stored values for `Preference.Key.screenshotSaveToFile` and `Preference.Key.screenshotCopyToClipboard` are
  /// set to false, all screenshot commands will be ignored.
  /// 2. When no flags are given with `screenshot`: instead of defaulting to `subtitles` as mpv does, IINA will use the value for
  /// `Preference.Key.screenshotIncludeSubtitle` to decide between `subtitles` or `video`.
  @discardableResult
  func screenshot(fromKeyBinding keyBinding: KeyMapping? = nil) -> Bool {
    assert(DispatchQueue.isExecutingIn(.main))
    
    let saveToFile = Preference.bool(for: .screenshotSaveToFile)
    let saveToClipboard = Preference.bool(for: .screenshotCopyToClipboard)
    guard saveToFile || saveToClipboard else {
      log.debug("Ignoring screenshot request: all forms of screenshots are disabled in prefs")
      return false
    }

    guard let vid = info.vid, vid > 0 else {
      log.debug("Ignoring screenshot request: no video stream is being played")
      return false
    }

    log.debug("Screenshot requested by user\(keyBinding == nil ? "" : " (rawAction: \(keyBinding!.rawAction?.quoted ?? "nil"))")")

    var commandFlags: [String] = []

    if let keyBinding {
      var canUseIINAScreenshot = true

      guard let rawAction = keyBinding.rawAction, let action = keyBinding.action,
            let commandName = keyBinding.action?.first, commandName == MPVCommand.screenshot.rawValue else {
        log.error("Cannot take screenshot: unexpected first token in key binding action: \(keyBinding.rawAction?.quoted ?? "nil")")
        return false
      }
      if action.count > 1 {
        commandFlags = action[1].split(separator: "+").map{String($0)}

        for flag in commandFlags {
          switch flag {
          case "window", "subtitles", "video":
            // These are supported
            break
          case "each-frame":
            // Option is not currently supported by IINA's screenshot command
            canUseIINAScreenshot = false
          default:
            // Unexpected flag. Let mpv decide how to handle
            log.warn("Unrecognized flag for mpv 'screenshot' command: '\(flag)'")
            canUseIINAScreenshot = false
          }
        }
      }

      if !canUseIINAScreenshot {
        let returnValue = mpv.command(rawString: rawAction)
        return returnValue == 0
      }
    }

    if commandFlags.isEmpty {
      let includeSubtitles = Preference.bool(for: .screenshotIncludeSubtitle)
      commandFlags.append(includeSubtitles ? "subtitles" : "video")
    }

    mpv.queue.async { [self] in
      guard isActive else { return }
      mpv.asyncCommand(.screenshot, args: commandFlags, replyUserdata: MPVController.UserData.screenshot)
    }
    return true
  }

  /// Initializes and returns an image object with the contents of the specified URL.
  ///
  /// At this time, the normal [NSImage](https://developer.apple.com/documentation/appkit/nsimage/1519907-init)
  /// initializer will fail to create an image object if the image file was encoded in [JPEG XL](https://jpeg.org/jpegxl/) format.
  /// In older versions of macOS this will also occur if the image file was encoded in [WebP](https://en.wikipedia.org/wiki/WebP/)
  /// format. As these are supported formats for screenshots this method will fall back to using FFmpeg to create the `NSImage` if
  /// the normal initializer fails to return an object.
  /// - Parameter url: The URL identifying the image.
  /// - Returns: An initialized `NSImage` object or `nil` if the method cannot create an image representation from the contents
  ///       of the specified URL.
  private func createImage(_ url: URL) -> NSImage? {
    if let image = NSImage(contentsOf: url) {
      return image
    }
    // The following internal property was added to provide a way to disable the FFmpeg image
    // decoder should a problem be discovered by users running old versions of macOS.
    guard Preference.bool(for: .enableFFmpegImageDecoder) else { return nil }
    Logger.log("Using FFmpeg to decode screenshot: \(url)")
    return FFmpegController.createNSImage(withContentsOf: url)
  }

  func screenshotCallback() {
    let saveToFile = Preference.bool(for: .screenshotSaveToFile)
    let saveToClipboard = Preference.bool(for: .screenshotCopyToClipboard)
    guard saveToFile || saveToClipboard else { return }
    Logger.log("Screenshot done: saveToFile=\(saveToFile), saveToClipboard=\(saveToClipboard)", level: .verbose)

    guard let imageFolder = mpv.getString(MPVOption.Screenshot.screenshotDir) else { return }
    guard let lastScreenshotURL = Utility.getLatestScreenshot(from: imageFolder) else { return }

    defer {
      if !saveToFile {
        try? FileManager.default.removeItem(at: lastScreenshotURL)
      }
    }

    guard let screenshotImage = NSImage(contentsOf: lastScreenshotURL) else {
      sendOSD(.screenshot)
      if !saveToFile {
        try? FileManager.default.removeItem(at: lastScreenshotURL)
      }
      return
    }
    if saveToClipboard {
      NSPasteboard.general.clearContents()
      NSPasteboard.general.writeObjects([screenshotImage])
    }
    guard Preference.bool(for: .screenshotShowPreview) else {
      sendOSD(.screenshot)
      if !saveToFile {
        try? FileManager.default.removeItem(at: lastScreenshotURL)
      }
      return
    }

    DispatchQueue.main.async { [self] in
      let osdViewController = ScreenshootOSDView()
      // Shrink to some fraction of the currently displayed video
      let relativeSize = windowController.videoView.frame.size * 0.3
      let previewImageSize = screenshotImage.size.shrink(toSize: relativeSize)
      osdViewController.setImage(screenshotImage,
                       size: previewImageSize,
                       fileURL: saveToFile ? lastScreenshotURL : nil)

      sendOSD(.screenshot, forcedTimeout: 5, accessoryViewController: osdViewController)
    }
  }

  /// Invoke the [mpv](https://mpv.io/manual/stable/) A-B loop command.
  ///
  /// The A-B loop command cycles mpv through these states:
  /// - Cleared (looping disabled)
  /// - A loop point set
  /// - B loop point set (looping enabled)
  ///
  /// When the command is first invoked it sets the A loop point to the timestamp of the current frame. When the command is invoked
  /// a second time it sets the B loop point to the timestamp of the current frame, activating looping and causing mpv to seek back to
  /// the A loop point. When the command is invoked again both loop points are cleared (set to zero) and looping stops.
  func abLoop() {
    mpv.queue.async { [self] in
      // may subject to change
      let returnValue = mpv.command(.abLoop)
      guard returnValue == 0 else { return }

      syncAbLoop()
      sendOSD(.abLoop(info.abLoopStatus))
    }
  }

  /// Synchronize IINA with the state of the [mpv](https://mpv.io/manual/stable/) A-B loop command.
  func syncAbLoop() {
    assert(DispatchQueue.isExecutingIn(mpv.queue))
    guard isActive else { return }

    // Obtain the values of the ab-loop-a and ab-loop-b options representing the A & B loop points.
    let a = abLoopA
    let b = abLoopB
    if a == 0 {
      if b == 0 {
        // Neither point is set, the feature is disabled.
        info.abLoopStatus = .cleared
      } else {
        // The B loop point is set without the A loop point having been set. This is allowed by mpv
        // but IINA is not supposed to allow mpv to get into this state, so something has gone
        // wrong. This is an internal error. Log it and pretend that just the A loop point is set.
        log.error("Unexpected A-B loop state, ab-loop-a is \(a) ab-loop-b is \(b)")
        info.abLoopStatus = .aSet
      }
    } else {
      // A loop point has been set. B loop point must be set as well to activate looping.
      info.abLoopStatus = b == 0 ? .aSet : .bSet
    }
    // The play slider has knobs representing the loop points, make insure the slider is in sync.
    windowController?.syncPlaySliderABLoop()
    log.verbose("Synchronized info.abLoopStatus \(info.abLoopStatus)")
  }

  func togglePlaylistLoop() {
    mpv.queue.async { [self] in
      guard isActive else { return }
      let loopMode = getLoopMode()
      if loopMode == .playlist {
        setLoopMode(.off)
      } else {
        setLoopMode(.playlist)
      }
    }
  }

  func toggleFileLoop() {
    mpv.queue.async { [self] in
      guard isActive else { return }
      let loopMode = getLoopMode()
      if loopMode == .file {
        setLoopMode(.off)
      } else {
        setLoopMode(.file)
      }
    }
  }

  func getLoopMode() -> LoopMode {
    assert(DispatchQueue.isExecutingIn(mpv.queue))
    let loopFileStatus = mpv.getString(MPVOption.PlaybackControl.loopFile)
    guard loopFileStatus != "inf" else { return .file }
    if let loopFileStatus = loopFileStatus, let count = Int(loopFileStatus), count != 0 {
      return .file
    }
    let loopPlaylistStatus = mpv.getString(MPVOption.PlaybackControl.loopPlaylist)
    guard loopPlaylistStatus != "inf", loopPlaylistStatus != "force" else { return .playlist }
    guard let loopPlaylistStatus = loopPlaylistStatus, let count = Int(loopPlaylistStatus) else {
      return .off
    }
    return count == 0 ? .off : .playlist
  }

  private func setLoopMode(_ newMode: LoopMode) {
    assert(DispatchQueue.isExecutingIn(mpv.queue))
    guard isActive else { return }
    switch newMode {
    case .playlist:
      mpv.setString(MPVOption.PlaybackControl.loopPlaylist, "inf")
      mpv.setString(MPVOption.PlaybackControl.loopFile, "no")
    case .file:
      mpv.setString(MPVOption.PlaybackControl.loopFile, "inf")
    case .off:
      mpv.setString(MPVOption.PlaybackControl.loopPlaylist, "no")
      mpv.setString(MPVOption.PlaybackControl.loopFile, "no")
    }
  }

  func nextLoopMode() {
    mpv.queue.async { [self] in
      guard isActive else { return }
      setLoopMode(getLoopMode().next())
    }
  }

  func toggleShuffle() {
    mpv.queue.async { [self] in
      guard isActive else { return }
      mpv.command(.playlistShuffle)
      _reloadPlaylist()
    }
  }

  func setVolume(_ volume: Double) {
    mpv.queue.async { [self] in
      let constrainedVolume = volume.clamped(to: 0...Preference.double(for: .maxVolume))
      info.volume = constrainedVolume
      // Always show OSD to acknowledge input, even if volume did not change:
      sendOSD(.volume(Int(constrainedVolume)))
      mpv.setDouble(MPVOption.Audio.volume, constrainedVolume)
      // Save default for future players:
      Preference.set(constrainedVolume, for: .softVolume)
    }
  }

  func _setTrack(_ index: Int, forType trackType: MPVTrack.TrackType, silent: Bool = false) {
    log.verbose("Setting \(trackType) track to \(index)")
    assert(DispatchQueue.isExecutingIn(mpv.queue))
    guard isActive else { return }

    let name: String
    switch trackType {
    case .audio:
      name = MPVOption.TrackSelection.aid
    case .video:
      name = MPVOption.TrackSelection.vid
    case .sub:
      name = MPVOption.TrackSelection.sid
    case .secondSub:
      name = MPVOption.Subtitles.secondarySid
    }
    mpv.setInt(name, index)
    reloadSelectedTracks(silent: silent)
  }

  func setTrack(_ index: Int, forType: MPVTrack.TrackType, silent: Bool = false) {
    mpv.queue.async { [self] in
      _setTrack(index, forType: forType, silent: silent)
    }
  }

  /// Set playback speed.
  /// If `forceResume` is `true`, then always resume if paused; if `false`, never resume if paused;
  /// if `nil`, then resume if paused based on pref setting.
  func setSpeed(_ speed: Double, forceResume: Bool? = nil) {
    let speedTrunc = speed.truncatedTo6()
    info.playSpeed = speedTrunc  // set preemptively to keep UI in sync
    mpv.queue.async { [self] in
      guard isActive else { return }
      log.verbose("Setting speed to \(speedTrunc)")
      mpv.setDouble(MPVOption.PlaybackControl.speed, speedTrunc)

      /// If `resetSpeedWhenPaused` is enabled, then speed is reset to 1x when pausing.
      /// This will create a subconscious link in the user's mind between "pause" -> "unset speed".
      /// Try to stay consistent by linking the contrapositive together: "set speed" -> "play".
      /// The intuition should be most apparent when using the speed slider in Quick Settings.
      if info.isPaused {
        if forceResume == true {
          _resume()
        } else if forceResume == nil && Preference.bool(for: .resetSpeedWhenPaused) {
          _resume()
        }
      }
    }
  }

  /// Called with `MPVOption.PlaybackControl.pause` changed
  func pausedStateDidChange(to paused: Bool) {
    guard info.isPaused != paused || info.pauseStateWasChangedLocally else { return }
    
    info.isPaused = paused
    info.pauseStateWasChangedLocally = false

    DispatchQueue.main.async { [self] in
      if !paused {
        if state == .stopping || state == .stopped {
          state = .started
        }
      }
      windowController.updatePlayButtonAndSpeedUI()
      refreshSyncUITimer() // needed to get latest playback position
      if let pos = info.playbackPositionSec, let dur = info.playbackDurationSec {
        let osdMsg: OSDMessage = paused ? .pause(playbackPositionSec: pos, playbackDurationSec: dur) :
          .resume(playbackPositionSec: pos, playbackDurationSec: dur)
        sendOSD(osdMsg)
      }
      saveState()  // record the pause state
      if paused {
        videoView.displayIdle()
      } else {  // resume
        videoView.displayActive()
      }
      if windowController.pipStatus == .inPIP {
        windowController.pip.playing = !paused
      }

      if windowController.loaded, !isFullScreen && Preference.bool(for: .alwaysFloatOnTop) {
        windowController.setWindowFloatingOnTop(!paused)
      }
    }
  }

  func speedDidChange(to speed: CGFloat) {
    info.playSpeed = speed
    sendOSD(.speed(speed))
    saveState()  // record the new speed
    DispatchQueue.main.async { [self] in
      windowController.updatePlayButtonAndSpeedUI()
    }
  }

  /// Called when `MPVOption.Video.videoRotate` changed
  func userRotationDidChange(to userRotation: Int) {
    assert(DispatchQueue.isExecutingIn(mpv.queue))

    windowController.applyVideoGeoTransform("userRotation", { [self] videoGeo in
      guard userRotation != videoGeo.userRotation else { return nil }
      log.verbose("[applyVideoGeo] Applying userRotation: \(userRotation)")
      // Update window geometry
      sendOSD(.rotation(userRotation))
      return videoGeo.clone(userRotation: userRotation)

    }, then: { [self] in
      reloadQuickSettingsView()

      // Thumb rotation needs updating:
      reloadThumbnails(forMedia: info.currentPlayback)
      saveState()
    })
  }

  /// Set video's aspect ratio. The param may be one of:
  /// 1. Target aspect ratio. This came from user input, either from a button, menu, or text entry.
  /// This can be either in colon notation (e.g., "16:10") or decimal ("2.333333").
  /// 2. Actual aspect ratio (like `info.videoAspect`, but that is applied *after* video rotation). After the target aspect
  /// is applied to the raw video dimensions, the resulting dimensions must be rounded to their nearest integer values
  /// (because of reasons). So when the aspect is recalculated from the new dimensions, the result may be slightly different.
  ///
  /// This method ensures that the following components are synced to the given aspect ratio:
  /// 1. mpv `video-aspect-override` property
  /// 2. Player window geometry / displayed video size
  /// 3. Quick Settings controls & menu item checkmarks
  ///
  /// To hopefully avoid precision problems, `mpvAspectString` is used for comparisons across data sources.
  func setVideoAspectOverride(_ aspect: String) {
    mpv.queue.async { [self] in
      _setVideoAspectOverride(aspect)
    }
  }

  // FIXME: use mpv aspect-name where possible instead!
  func _setVideoAspectOverride(_ aspectString: String) {
    log.verbose("Got request to set videoAspectOverride to: \(aspectString.quoted)")
    assert(DispatchQueue.isExecutingIn(mpv.queue))

    let aspectLabel: String = Aspect.bestLabelFor(aspectString)

    windowController.applyVideoGeoTransform("aspectOverride", { [self] videoGeo in
      guard videoGeo.userAspectLabel != aspectLabel else { return nil }

      // Send update to mpv
      mpv.queue.async { [self] in
        let mpvValue = Aspect.mpvVideoAspectOverride(fromAspectLabel: aspectLabel)
        log.verbose("Setting mpv video-aspect-override to: \(mpvValue.quoted)")
        mpv.setString(MPVOption.Video.videoAspectOverride, mpvValue)
      }

      // FIXME: Default aspect needs i18n
      sendOSD(.aspect(aspectLabel))

      // Change video size:
      log.verbose("[applyVideoGeo:transform] changing userAspectLabel: \(videoGeo.userAspectLabel.quoted) → \(aspectLabel.quoted)")
      return videoGeo.clone(userAspectLabel: aspectLabel)

    }, then: { [self] in
      // Update controls in UI. Need to always execute this, so that clicking on the video default aspect
      // immediately changes the selection to "Default".
      reloadQuickSettingsView()
    })
  }

  func updateMPVWindowScale(using windowGeo: PWinGeometry) {
    guard windowGeo.mode == .windowed || (windowGeo.mode == .musicMode && windowGeo.videoSize.height > 0) else {
      return
    }
    mpv.queue.async { [self] in
      let desiredVideoScale = windowGeo.mpvVideoScale()
      guard desiredVideoScale > 0.0 else {
        log.verbose("UpdateMPVWindowScale: desiredVideoScale is 0; aborting")
        return
      }
      let currentVideoScale = mpv.getVideoScale()

      if desiredVideoScale != currentVideoScale {
        // Setting the window-scale property seems to result in a small hiccup during playback.
        // Not sure if this is an mpv limitation
        log.verbose("Updating mpv window-scale from videoSize \(windowGeo.videoSize) (changing videoScale: \(currentVideoScale) → \(desiredVideoScale))")

        let backingScaleFactor = NSScreen.getScreenOrDefault(screenID: windowGeo.screenID).backingScaleFactor
        let adjustedVideoScale = (desiredVideoScale * backingScaleFactor).truncatedTo6()
        log.verbose("Adjusted videoScale from windowGeo (\(desiredVideoScale)) * BSF (\(backingScaleFactor)) → sending mpv \(adjustedVideoScale)")
        mpv.setDouble(MPVProperty.windowScale, adjustedVideoScale)

      } else {
        log.verbose("Skipping update to mpv window-scale: no change from existing (\(currentVideoScale))")
      }
    }
  }

  func setVideoRotate(_ userRotation: Int) {
    mpv.queue.async { [self] in
      guard AppData.rotations.firstIndex(of: userRotation)! >= 0 else {
        log.error("Invalid value for videoRotate, ignoring: \(userRotation)")
        return
      }

      log.verbose("Setting videoRotate to: \(userRotation)°")
      mpv.setInt(MPVOption.Video.videoRotate, userRotation)
    }
  }

  func setFlip(_ enable: Bool) {
    mpv.queue.async { [self] in
      Logger.log("Setting flip to: \(enable)°", level: .verbose, subsystem: subsystem)
      if enable {
        guard info.flipFilter == nil else {
          Logger.log("Cannot enable flip: there is already a filter present", level: .error, subsystem: subsystem)
          return
        }
        let vf = MPVFilter.flip()
        vf.label = Constants.FilterLabel.flip
        let _ = addVideoFilter(vf)
      } else {
        guard let vf = info.flipFilter else {
          Logger.log("Cannot disable flip: no filter is present", level: .error, subsystem: subsystem)
          return
        }
        let _ = removeVideoFilter(vf)
      }
    }
  }

  func setMirror(_ enable: Bool) {
    mpv.queue.async { [self] in
      Logger.log("Setting mirror to: \(enable)°", level: .verbose, subsystem: subsystem)
      if enable {
        guard info.mirrorFilter == nil else {
          Logger.log("Cannot enable mirror: there is already a mirror filter present", level: .error, subsystem: subsystem)
          return
        }
        let vf = MPVFilter.mirror()
        vf.label = Constants.FilterLabel.mirror
        let _ = addVideoFilter(vf)
      } else {
        guard let vf = info.mirrorFilter else {
          Logger.log("Cannot disable mirror: no mirror filter is present", level: .error, subsystem: subsystem)
          return
        }
        let _ = removeVideoFilter(vf)
      }
    }
  }

  func toggleDeinterlace(_ enable: Bool) {
    mpv.queue.async { [self] in
      mpv.setFlag(MPVOption.Video.deinterlace, enable)
    }
  }

  func toggleHardwareDecoding(_ enable: Bool) {
    let value = Preference.HardwareDecoderOption(rawValue: Preference.integer(for: .hardwareDecoder))?.mpvString ?? "auto"
    mpv.queue.async { [self] in
      mpv.setString(MPVOption.Video.hwdec, enable ? value : "no")
    }
  }

  enum VideoEqualizerType {
    case brightness, contrast, saturation, gamma, hue
  }

  func setVideoEqualizer(forOption option: VideoEqualizerType, value: Int) {
    let optionName: String
    switch option {
    case .brightness:
      optionName = MPVOption.Equalizer.brightness
    case .contrast:
      optionName = MPVOption.Equalizer.contrast
    case .saturation:
      optionName = MPVOption.Equalizer.saturation
    case .gamma:
      optionName = MPVOption.Equalizer.gamma
    case .hue:
      optionName = MPVOption.Equalizer.hue
    }
    mpv.queue.async { [self] in
      mpv.command(.set, args: [optionName, value.description])
    }
  }

  func loadExternalVideoFile(_ url: URL) {
    mpv.queue.async { [self] in
      let urlPath = Playback.path(from: url)
      let code = mpv.command(.videoAdd, args: [urlPath], checkError: false)
      if code < 0 {
        log.error("Unsupported video: \(urlPath)")
        DispatchQueue.main.async {
          Utility.showAlert("unsupported_audio")
        }
      }
    }
  }

  func loadExternalAudioFile(_ url: URL) {
    mpv.queue.async { [self] in
      let urlPath = Playback.path(from: url)
      let code = mpv.command(.audioAdd, args: [urlPath], checkError: false)
      if code < 0 {
        log.error("Unsupported audio: \(urlPath)")
        DispatchQueue.main.async {
          Utility.showAlert("unsupported_audio")
        }
      }
    }
  }

  func toggleSubVisibility(_ set: Bool? = nil) {
    mpv.queue.async { [self] in
      let newState = set ?? !info.isSubVisible
      mpv.setFlag(MPVOption.Subtitles.subVisibility, newState)
    }
  }

  func toggleSecondSubVisibility(_ set: Bool? = nil) {
    mpv.queue.async { [self] in
      let newState = set ?? !info.isSecondSubVisible
      mpv.setFlag(MPVOption.Subtitles.secondarySubVisibility, newState)
    }
  }

  func loadExternalSubFile(_ url: URL, delay: Bool = false) {
    mpv.queue.async { [self] in
      guard isActive else { return }
      if let track = info.findExternalSubTrack(withURL: url) {
        mpv.command(.subReload, args: [String(track.id)], checkError: false)
        return
      }

      /// Use `auto` flag to override the default:
      /// ```<select>  Select the subtitle immediately (default).
      ///    <auto>    Don't select the subtitle. (Or in some special situations, let the default stream
      ///              selection mechanism decide.)```
      let urlPath = Playback.path(from: url)
      let code = mpv.command(.subAdd, args: [urlPath, "auto"], checkError: false)
      if code < 0 {
        let errorDesc = String(cString: mpv_error_string(code))
        log.error("Failed to load sub (error \(code): \(errorDesc)) \(urlPath.pii.quoted)")
        // if another modal panel is shown, popping up an alert now will cause some infinite loop.
        if delay {
          DispatchQueue.main.asyncAfter(deadline: DispatchTime.now() + 0.5) {
            Utility.showAlert("unsupported_sub")
          }
        } else {
          DispatchQueue.main.async {
            Utility.showAlert("unsupported_sub")
          }
        }
      }
    }
  }

  func reloadAllSubs() {
    mpv.queue.async { [self] in
      guard isActive else { return }
      let currentSubName = info.currentTrack(.sub)?.externalFilename
      for subTrack in info.subTracks {
        let code = mpv.command(.subReload, args: ["\(subTrack.id)"], checkError: false)
        if code < 0 {
          log.error("Failed reloading subtitles: error code \(code)")
        }
      }
      guard reloadTrackInfo() else { return }
      if let currentSub = info.subTracks.first(where: {$0.externalFilename == currentSubName}) {
        setTrack(currentSub.id, forType: .sub)
      }

      DispatchQueue.main.async { [self] in
        windowController?.quickSettingView.reload()
      }
    }
  }

  func setAudioDelay(_ delay: Double) {
    mpv.queue.async { [self] in
      mpv.setDouble(MPVOption.Audio.audioDelay, delay)
    }
  }

  func setSubDelay(_ delay: Double, forPrimary: Bool = true) {
    mpv.queue.async { [self] in
      let option = forPrimary ? MPVOption.Subtitles.subDelay : MPVOption.Subtitles.secondarySubDelay
      mpv.setDouble(option, delay)
    }
  }

  func playlistMove(_ from: Int, to: Int) {
    mpv.queue.async { [self] in
      _playlistMove(from, to: to)
      _reloadPlaylist()
    }
  }

  func playlistMove(_ srcRows: IndexSet, to dstRow: Int) {
    mpv.queue.async { [self] in
      log.debug("Playlist Drag & Drop: \(srcRows) → \(dstRow)")
      // Drag & drop within playlistTableView
      var oldIndexOffset = 0, newIndexOffset = 0
      for oldIndex in srcRows {
        if oldIndex < dstRow {
          _playlistMove(oldIndex + oldIndexOffset, to: dstRow)
          oldIndexOffset -= 1
        } else {
          _playlistMove(oldIndex, to: dstRow + newIndexOffset)
          newIndexOffset += 1
        }
      }
      _reloadPlaylist()
    }
  }

  private func _playlistMove(_ from: Int, to: Int) {
    mpv.command(.playlistMove, args: ["\(from)", "\(to)"], level: .verbose)
  }

  func playNextInPlaylist(_ playlistItemIndexes: IndexSet) {
    mpv.queue.async { [self] in
      let current = mpv.getInt(MPVProperty.playlistPos)
      var ob = 0  // index offset before current playing item
      var mc = 1  // moved item count, +1 because move to next item of current played one
      for item in playlistItemIndexes {
        if item == current { continue }
        if item < current {
          _playlistMove(item + ob, to: current + mc + ob)
          ob -= 1
        } else {
          _playlistMove(item, to: current + mc + ob)
        }
        mc += 1
      }
      _reloadPlaylist(silent: false)
    }
  }

  /// Adds all the media in `pathList` to the current playlist.
  /// This checks whether the currently playing item is in the list, so that it may end up in the middle of the playlist.
  /// Also note that each item in `pathList` may be either a file path or a network URL.
  func _addToPlaylist(pathListIncludingCurrent pathList: [String]) {
    assert(DispatchQueue.isExecutingIn(mpv.queue))

    _reloadPlaylist(silent: true)

    var addedCurrentItem = false

    for path in pathList {
      guard !isStopping else { return }
      if path == info.currentPlayback?.path {
        addedCurrentItem = true
      } else if addedCurrentItem {
        _addToPlaylist(path)
      } else {
        let count = mpv.getInt(MPVProperty.playlistCount)
        let current = mpv.getInt(MPVProperty.playlistPos)
        _addToPlaylist(path)
        let err = mpv.command(.playlistMove, args: ["\(count)", "\(current)"], checkError: false)
        if err != 0 {
          log.error("Error \(err) when auto-adding files into playlist")
          if err == MPV_ERROR_COMMAND.rawValue {
            return
          }
        }
      }
    }
    _reloadPlaylist()
  }

  func addToPlaylist(_ path: String, silent: Bool = false) {
    mpv.queue.async { [self] in
      _addToPlaylist(path)
      _reloadPlaylist(silent: silent)
    }
  }

  func addToPlaylist(urls: any Collection<URL>, silent: Bool = false) {
    guard !urls.isEmpty else { return }
    mpv.queue.async { [self] in
      _addToPlaylist(urls: urls, silent: silent)
    }
  }

  func _addToPlaylist(urls: any Collection<URL>, silent: Bool = false) {
    _reloadPlaylist(silent: true)  // get up-to-date list first
    for url in urls {
      let urlPath = Playback.path(from: url)
      _addToPlaylist(urlPath)
    }

    _reloadPlaylist(silent: silent)
    if !silent {
      sendOSD(.addToPlaylist(urls.count))
    }
  }

  func addToPlaylist(paths: [String], at index: Int = -1) {
    mpv.queue.async { [self] in
      _reloadPlaylist(silent: true)
      for path in paths {
        _addToPlaylist(path)
      }
      let playlist = info.playlist
      if index <= playlist.count && index >= 0 {
        let previousCount = playlist.count
        for i in 0..<paths.count {
          _playlistMove(previousCount + i, to: index + i)
        }
      }
      _reloadPlaylist()
      saveState()  // save playlist URLs to prefs
    }
  }

  func _addToPlaylist(_ urlPath: String) {
    log.debug("Appending to mpv playlist: \(urlPath.pii.quoted)")
    mpv.command(.loadfile, args: [urlPath, "append"])
  }

  func playlistRemove(_ index: Int) {
    mpv.queue.async { [self] in
      log.verbose("Will remove row \(index) from playlist")
      _playlistRemove(index)
      _reloadPlaylist()
    }
  }

  func playlistRemove(_ indexSet: IndexSet) {
    mpv.queue.async { [self] in
      log.verbose("Will remove rows \(indexSet.map{$0}) from playlist")
      var count = 0
      for i in indexSet {
        _playlistRemove(i - count)
        count += 1
      }
      _reloadPlaylist()
    }
  }

  private func _playlistRemove(_ index: Int) {
    log.verbose("Removing row \(index) from playlist")
    mpv.command(.playlistRemove, args: [index.description])
  }

  func clearPlaylist() {
    mpv.queue.async { [self] in
      log.verbose("Sending 'playlist-clear' cmd to mpv")
      mpv.command(.playlistClear)
      _reloadPlaylist()
    }
  }

  func playFile(_ path: String) {
    mpv.queue.async { [self] in
      info.shouldAutoLoadFiles = true
      mpv.command(.loadfile, args: [path, "replace"])
      mpv.queue.async { [self] in
        _reloadPlaylist()
        saveState()
      }
    }
  }

  func playFileInPlaylist(_ pos: Int) {
    mpv.queue.async { [self] in
      log.verbose("Changing mpv playlist-pos to \(pos)")
      mpv.setInt(MPVProperty.playlistPos, pos)
      saveState()
    }
  }

  func navigateInPlaylist(nextMedia: Bool) {
    mpv.queue.async { [self] in
      mpv.command(nextMedia ? .playlistNext : .playlistPrev, checkError: false)
    }
  }

  @discardableResult
  func playChapter(_ pos: Int) -> MPVChapter? {
    log.verbose("Seeking to chapter \(pos)")
    let chapters = info.chapters
    guard pos < chapters.count else {
      return nil
    }
    let chapter = chapters[pos]
    mpv.queue.async { [self] in
      mpv.command(.seek, args: ["\(chapter.startTime)", "absolute"])
      _resume()
    }
    return chapter
  }

  func setAudioEq(fromGains gains: [Double]) {
    let freqList = [32, 64, 125, 250, 500, 1000, 2000, 4000, 8000, 16000]
    let paramString = freqList.enumerated().map { (index, freq) in
      "equalizer=f=\(freq):t=h:width=\(Double(freq) / 1.224744871):g=\(gains[index])"
    }.joined(separator: ",")
    let filter = MPVFilter(name: "lavfi", label: Constants.FilterLabel.audioEq, paramString: "[\(paramString)]")
    addAudioFilter(filter)
    info.audioEqFilter = filter
  }

  func removeAudioEqFilter() {
    if let filter = info.audioEqFilter {
      removeAudioFilter(filter)
      info.audioEqFilter = nil
    }
  }

  /// Add a video filter given as a `MPVFilter` object.
  ///
  /// This method will prompt the user to change IINA's video preferences if hardware decoding is set to `auto`.
  /// - Parameter filter: The filter to add.
  /// - Returns: `true` if the filter was successfully added, `false` otherwise.
  /// Can run on either mpv or main DispatchQueue.
  // TODO: refactor to execute mpv commands only on mpv queue
  func addVideoFilter(_ filter: MPVFilter) -> Bool {
    let success = addVideoFilter(filter.stringFormat)
    if !success {
      log.verbose("Video filter \(filter.stringFormat) was not added")
    }
    return success
  }

  /// Add a video filter given as a string.
  ///
  /// This method will prompt the user to change IINA's video preferences if hardware decoding is set to `auto`.
  /// - Parameter filter: The filter to add.
  /// - Returns: `true` if the filter was successfully added, `false` otherwise.
  func addVideoFilter(_ filter: String) -> Bool {
    Logger.log("Adding video filter \(filter.quoted)...", subsystem: subsystem)

    // check hwdec
    let hwdec = mpv.getString(MPVProperty.hwdec)
    if hwdec == "auto" {
      let askHwdec: (() -> Bool) = { [self] in
        let panel = NSAlert()
        panel.messageText = NSLocalizedString("alert.title_warning", comment: "Warning")
        panel.informativeText = NSLocalizedString("alert.filter_hwdec.message", comment: "")
        panel.addButton(withTitle: NSLocalizedString("alert.filter_hwdec.turn_off", comment: "Turn off hardware decoding"))
        panel.addButton(withTitle: NSLocalizedString("alert.filter_hwdec.use_copy", comment: "Switch to Auto(Copy)"))
        panel.addButton(withTitle: NSLocalizedString("alert.filter_hwdec.abort", comment: "Abort"))
        switch panel.runModal() {
        case .alertFirstButtonReturn:  // turn off
          mpv.setString(MPVProperty.hwdec, "no")
          Preference.set(Preference.HardwareDecoderOption.disabled.rawValue, for: .hardwareDecoder)
          return true
        case .alertSecondButtonReturn:
          mpv.setString(MPVProperty.hwdec, "auto-copy")
          Preference.set(Preference.HardwareDecoderOption.autoCopy.rawValue, for: .hardwareDecoder)
          return true
        default:
          return false
        }
      }

      // if not on main thread, post the alert in main thread
      if Thread.isMainThread {
        if !askHwdec() { return false }
      } else {
        var result = false
        DispatchQueue.main.sync {
          result = askHwdec()
        }
        if !result { return false }
      }
    }

    // try apply filter
    var didSucceed = true
    didSucceed = mpv.command(.vf, args: ["add", filter], checkError: false) >= 0
    log.debug("Add filter: \(didSucceed ? "Succeeded" : "Failed")")

    if didSucceed, let vf = MPVFilter(rawString: filter) {
      if Thread.isMainThread {
        mpv.queue.async { [self] in
          setPlaybackInfoFilter(vf)
        }
      } else {
        assert(DispatchQueue.isExecutingIn(mpv.queue))
        setPlaybackInfoFilter(vf)
      }
    }

    return didSucceed
  }

  private func logRemoveFilter(type: String, result: Bool, name: String) {
    if !result {
      log.warn("Failed to remove \(type) filter \(name)")
    } else {
      log.debug("Successfully removed \(type) filter \(name)")
    }
  }

  /// Remove a video filter based on its position in the list of filters.
  ///
  /// Removing a filter based on its position within the filter list is the preferred way to do it as per discussion with the mpv project.
  /// - Parameter filter: The filter to be removed, required only for logging.
  /// - Parameter index: The index of the filter to be removed.
  /// - Returns: `true` if the filter was successfully removed, `false` otherwise.
  func removeVideoFilter(_ filter: MPVFilter, _ index: Int) -> Bool {
    return removeVideoFilter(filter.stringFormat, index)
  }

  /// Remove a video filter based on its position in the list of filters.
  ///
  /// Removing a filter based on its position within the filter list is the preferred way to do it as per discussion with the mpv project.
  /// - Parameter filter: The filter to be removed, required only for logging.
  /// - Parameter index: The index of the filter to be removed.
  /// - Returns: `true` if the filter was successfully removed, `false` otherwise.
  func removeVideoFilter(_ filter: String, _ index: Int) -> Bool {
    Logger.log("Removing video filter \(filter)...", subsystem: subsystem)
    assert(DispatchQueue.isExecutingIn(mpv.queue))
    let result = mpv.removeFilter(MPVProperty.vf, index)
    logRemoveFilter(type: "video", result: result, name: filter)
    return result
  }

  /// Remove a video filter given as a `MPVFilter` object.
  ///
  /// If the filter is not labeled then removing using a `MPVFilter` object can be problematic if the filter has multiple parameters.
  /// Filters that support multiple parameters have more than one valid string representation due to there being no requirement on the
  /// order in which those parameters are given in a filter. If the order of parameters in the string representation of the filter IINA uses in
  /// the command sent to mpv does not match the order mpv expects the remove command will not find the filter to be removed. For
  /// this reason the remove methods that identify the filter to be removed based on its position in the filter list are the preferred way to
  /// remove a filter.
  /// - Parameter filter: The filter to remove.
  /// - Returns: `true` if the filter was successfully removed, `false` otherwise.
  @discardableResult
  func removeVideoFilter(_ filter: MPVFilter, verify: Bool = true, notify: Bool = true) -> Bool {
    assert(DispatchQueue.isExecutingIn(mpv.queue))
    
    let filterString: String
    if let label = filter.label {
      // Has label: we care most about these
      // The vf remove command will return 0 even if the filter didn't exist in mpv. So need to do this check ourselves.
      let filterExists = mpv.getFilters(MPVProperty.vf).compactMap({$0.label}).contains(label)
      guard filterExists else {
        log.debug("Cannot remove video filter: could not find filter with label \(label.quoted) in mpv list")
        return false
      }
      
      log.debug("Removing video filter \(label.quoted) (\(filter.stringFormat.quoted))...")
      filterString = "@" + label
    } else {
      log.debug("Removing video filter (\(filter.stringFormat.quoted))...")
      filterString = filter.stringFormat
    }

    guard removeVideoFilter(filterString) else {
      return false
    }

    /// `getVideoFilters` will ensure various filter caches will stay up to date
    let didRemoveSuccessfully = !getVideoFilters().compactMap({$0.label}).contains(label)
    guard !verify || didRemoveSuccessfully else {
      log.error("Failed to remove video filter \(label.quoted): filter still present after vf remove!")
      return false
    }
    if notify {
      postNotification(.iinaVFChanged)
    }
    return true
  }

  /// Remove a video filter given as a string.
  ///
  /// If the filter is not labeled then removing using a string can be problematic if the filter has multiple parameters. Filters that support
  /// multiple parameters have more than one valid string representation due to there being no requirement on the order in which those
  /// parameters are given in a filter. If the order of parameters in the string representation of the filter IINA uses in the command sent to
  /// mpv does not match the order mpv expects the remove command will not find the filter to be removed. For this reason the remove
  /// methods that identify the filter to be removed based on its position in the filter list are the preferred way to remove a filter.
  /// - Parameter filter: The filter to remove.
  /// - Returns: `true` if the filter was successfully removed, `false` otherwise.
  func removeVideoFilter(_ filterString: String) -> Bool {
    // Just pretend it succeeded if no error
    let didError = mpv.command(.vf, args: ["remove", filterString], checkError: false) != 0
    log.debug(didError ? "Error executing vf-remove" : "No error returned by vf-remove")
    return !didError
  }

  /// Add an audio filter given as a `MPVFilter` object.
  /// - Parameter filter: The filter to add.
  /// - Returns: `true` if the filter was successfully added, `false` otherwise.
  @discardableResult
  func addAudioFilter(_ filter: MPVFilter) -> Bool { addAudioFilter(filter.stringFormat) }

  /// Add an audio filter given as a string.
  /// - Parameter filter: The filter to add.
  /// - Returns: `true` if the filter was successfully added, `false` otherwise.
  @discardableResult
  func addAudioFilter(_ filter: String) -> Bool {
    log.debug("Adding audio filter \(filter)...")
    var result = true
    result = mpv.command(.af, args: ["add", filter], checkError: false) >= 0
    Logger.log(result ? "Succeeded" : "Failed", subsystem: self.subsystem)
    return result
  }

  /// Remove an audio filter based on its position in the list of filters.
  ///
  /// Removing a filter based on its position within the filter list is the preferred way to do it as per discussion with the mpv project.
  /// - Parameter filter: The filter to be removed, required only for logging.
  /// - Parameter index: The index of the filter to be removed.
  /// - Returns: `true` if the filter was successfully removed, `false` otherwise.
  func removeAudioFilter(_ filter: MPVFilter, _ index: Int) -> Bool {
    removeAudioFilter(filter.stringFormat, index)
  }

  /// Remove an audio filter based on its position in the list of filters.
  ///
  /// Removing a filter based on its position within the filter list is the preferred way to do it as per discussion with the mpv project.
  /// - Parameter filter: The filter to be removed, required only for logging.
  /// - Parameter index: The index of the filter to be removed.
  /// - Returns: `true` if the filter was successfully removed, `false` otherwise.
  func removeAudioFilter(_ filter: String, _ index: Int) -> Bool {
    log.debug("Removing audio filter \(filter)...")
    let result = mpv.removeFilter(MPVProperty.af, index)
    logRemoveFilter(type: "audio", result: result, name: filter)
    return result
  }

  /// Remove an audio filter given as a `MPVFilter` object.
  ///
  /// If the filter is not labeled then removing using a `MPVFilter` object can be problematic if the filter has multiple parameters.
  /// Filters that support multiple parameters have more than one valid string representation due to there being no requirement on the
  /// order in which those parameters are given in a filter. If the order of parameters in the string representation of the filter IINA uses in
  /// the command sent to mpv does not match the order mpv expects the remove command will not find the filter to be removed. For
  /// this reason the remove methods that identify the filter to be removed based on its position in the filter list are the preferred way to
  /// remove a filter.
  /// - Parameter filter: The filter to remove.
  /// - Returns: `true` if the filter was successfully removed, `false` otherwise.
  @discardableResult
  func removeAudioFilter(_ filter: MPVFilter) -> Bool { removeAudioFilter(filter.stringFormat) }

  /// Remove an audio filter given as a string.
  ///
  /// If the filter is not labeled then removing using a string can be problematic if the filter has multiple parameters. Filters that support
  /// multiple parameters have more than one valid string representation due to there being no requirement on the order in which those
  /// parameters are given in a filter. If the order of parameters in the string representation of the filter IINA uses in the command sent to
  /// mpv does not match the order mpv expects the remove command will not find the filter to be removed. For this reason the remove
  /// methods that identify the filter to be removed based on its position in the filter list are the preferred way to remove a filter.
  /// - Parameter filter: The filter to remove.
  /// - Returns: `true` if the filter was successfully removed, `false` otherwise.
  @discardableResult
  func removeAudioFilter(_ filter: String) -> Bool {
    Logger.log("Removing audio filter \(filter)...", subsystem: subsystem)
    let returnCode = mpv.command(.af, args: ["remove", filter], checkError: false) >= 0
    Logger.log(returnCode ? "Succeeded" : "Failed", subsystem: self.subsystem)
    return returnCode
  }

  func getAudioDevices() -> [[String: String]] {
    let raw = mpv.getNode(MPVProperty.audioDeviceList)
    if let list = raw as? [[String: String]] {
      return list
    } else {
      return []
    }
  }

  func setAudioDevice(_ name: String) {
    mpv.queue.async { [self] in
      log.verbose("Seting mpv audioDevice to \(name.pii.quoted)")
      mpv.setString(MPVProperty.audioDevice, name)
    }
  }

  /** Scale is a double value in (0, 100] */
  func setSubScale(_ scale: Double) {
    assert(scale > 0.0, "Invalid sub scale: \(scale)")
    mpv.queue.async { [self] in
      Preference.set(scale, for: .subScale)
      mpv.setDouble(MPVOption.Subtitles.subScale, scale)
    }
  }

  func setSubPos(_ pos: Int, forPrimary: Bool = true) {
    mpv.queue.async { [self] in
      if forPrimary {
        Preference.set(pos, for: .subPos)
      }
      let option = forPrimary ? MPVOption.Subtitles.subPos : MPVOption.Subtitles.secondarySubPos
      mpv.setInt(option, pos)
    }
  }

  func setSubTextColor(_ colorString: String) {
    mpv.queue.async { [self] in
      Preference.set(colorString, for: .subTextColorString)
      mpv.setString("options/" + MPVOption.Subtitles.subColor, colorString)
    }
  }

  func setSubFont(_ font: String) {
    mpv.queue.async { [self] in
      Preference.set(font, for: .subTextFont)
      mpv.setString(MPVOption.Subtitles.subFont, font)
    }
  }

  func setSubTextSize(_ fontSize: Double) {
    mpv.queue.async { [self] in
      Preference.set(fontSize, for: .subTextSize)
      mpv.setDouble("options/" + MPVOption.Subtitles.subFontSize, fontSize)
    }
  }

  func setSubTextBold(_ isBold: Bool) {
    mpv.queue.async { [self] in
      Preference.set(isBold, for: .subBold)
      mpv.setFlag("options/" + MPVOption.Subtitles.subBold, isBold)
    }
  }

  func setSubTextBorderColor(_ colorString: String) {
    mpv.queue.async { [self] in
      Preference.set(colorString, for: .subBorderColorString)
      mpv.setString("options/" + MPVOption.Subtitles.subBorderColor, colorString)
    }
  }

  func setSubTextBorderSize(_ size: Double) {
    mpv.queue.async { [self] in
      Preference.set(size, for: .subBorderSize)
      mpv.setDouble("options/" + MPVOption.Subtitles.subBorderSize, size)
    }
  }

  func setSubTextBgColor(_ colorString: String) {
    mpv.queue.async { [self] in
      Preference.set(colorString, for: .subBgColorString)
      mpv.setString("options/" + MPVOption.Subtitles.subBackColor, colorString)
    }
  }

  func setSubEncoding(_ encoding: String) {
    mpv.queue.async { [self] in
      mpv.setString(MPVOption.Subtitles.subCodepage, encoding)
      info.subEncoding = encoding
    }
  }

  private func saveToLastPlayedFile(_ url: URL?, duration: Double?, position: Double?) {
    guard Preference.bool(for: .resumeLastPosition) else { return }
    guard let url else {
      log.warn("Cannot save iinaLastPlayedFilePath or iinaLastPlayedFilePosition: url is nil!")
      return
    }
    // FIXME: remove `iinaLastPlayedFilePath` and `iinaLastPlayedFilePosition` - they are not compatible with welcome window list
    Preference.set(url, for: .iinaLastPlayedFilePath)
    // Write to cache directly (rather than calling `refreshCachedVideoProgress`).
    // If user only closed the window but didn't quit the app, this can make sure playlist displays the correct progress.
    MediaMetaCache.shared.setCachedMediaDurationAndProgress(url, duration: duration, progress: position)
    if let position = info.playbackPositionSec {
      Logger.log("Saving iinaLastPlayedFilePosition: \(position) sec", level: .verbose, subsystem: subsystem)
      Preference.set(position, for: .iinaLastPlayedFilePosition)
    } else {
      log.warn("Writing 0 to iinaLastPlayedFilePosition cuz no position found")
      Preference.set(0.0, for: .iinaLastPlayedFilePosition)
    }
  }

  /// mpv `watch-later` + `saveToLastPlayedFile()` (above)
  func savePlaybackPosition() {
    guard !isDemoPlayer else { return }
    guard Preference.bool(for: .resumeLastPosition) else { return }

    // The player must be active to be able to save the watch later configuration.
    if isActive {
      log.debug("Write watch later config")
      mpv.command(.writeWatchLaterConfig, level: .verbose)
    }
    saveToLastPlayedFile(info.currentURL, duration: info.playbackDurationSec, position: info.playbackPositionSec)

    // The rest of the stuff below relates to UI updates and should be cancelled if shutting down.
    guard !isShuttingDown else { return }

    // Ensure playlist is updated in real time
    postFileHistoryUpdateNotification()

    // Ensure Playback History window is updated in real time
    if Preference.bool(for: .recordPlaybackHistory) {
      HistoryController.shared.async { [self] in
        guard !isShuttingDown else { return }
        /// this will reload the `mpvProgress` field from the `watch-later` config files
        guard let historyItem = HistoryController.shared.history.first(where: {$0.url == info.currentURL}) else { return }
        historyItem.loadProgressFromWatchLater()
      }
    }
  }

  func getMPVGeometry() -> MPVGeometryDef? {
    let geometry = mpv.getString(MPVOption.Window.geometry) ?? ""
    let parsed = MPVGeometryDef.parse(geometry)
    if let parsed = parsed {
      Logger.log("Got geometry from mpv: \(parsed)", level: .verbose, subsystem: subsystem)
    } else {
      Logger.log("Got nil for mpv geometry!", level: .verbose, subsystem: subsystem)
    }
    return parsed
  }

  /// Uses an mpv `on_before_start_file` hook to honor mpv's `shuffle` command via IINA CLI.
  ///
  /// There is currently no way to remove an mpv hook once it has been added, so to minimize potential impact and/or side effects
  /// when not in use:
  /// 1. Only add the mpv hook if `--mpv-shuffle` (or equivalent) is specified. Because this decision only happens at launch,
  /// there is no risk of adding the hook more than once per player.
  /// 2. Use `shufflePending` to decide if it needs to run again. Set to `false` after use, and check its value as early as possible.
  func addShufflePlaylistHook() {
    $shufflePending.withLock{ $0 = true }

    func callback(next: @escaping () -> Void) {
      var mustShuffle = false
      $shufflePending.withLock{ shufflePending in
        if shufflePending {
          mustShuffle = true
          shufflePending = false
        }
      }

      guard mustShuffle else {
        log.verbose("Triggered on_before_start_file hook, but no shuffle needed")
        next()
        return
      }

      DispatchQueue.main.async { [self] in
        log.debug("Running on_before_start_file hook: shuffling playlist")
        mpv.command(.playlistShuffle)
        /// will cancel this file load sequence (so `fileLoaded` will not be called), then will start loading item at index 0
        mpv.command(.playlistPlayIndex, args: ["0"])
        next()
      }
    }

    mpv.addHook(MPVHook.onBeforeStartFile, hook: MPVHookValue(withBlock: callback))
  }

  // MARK: - Listeners

  /// A [MPV_EVENT_START_FILE](https://mpv.io/manual/stable/#command-interface-mpv-event-start-file) was received.
  func fileStarted(path: String, playlistPos: Int) {
    assert(DispatchQueue.isExecutingIn(mpv.queue))
    guard !isStopping else { return }

    guard let playbackFromPath = Playback(urlPath: path, playlistPos: playlistPos, state: .started) else {
      log.error("FileStarted: failed to create media from path \(path.pii.quoted)")
      return
    }
    let playback: Playback
    if let existingPlayback = info.currentPlayback, existingPlayback.url == playbackFromPath.url {
      guard existingPlayback.state.isNotYet(.started) else {
        log.warn("FileStarted: found existing playback for \(existingPlayback.url.absoluteString.pii.quoted), but state is unexpected; aborting (expected: 'started', found: \(existingPlayback.state.rawValue))")
        return
      }
      playback = existingPlayback
      // update existing entry
      existingPlayback.playlistPos = playbackFromPath.playlistPos
      existingPlayback.state = playbackFromPath.state
      log.verbose("FileStarted: existing playbackPath=\(path.pii.quoted),  PL#=\(playbackFromPath.playlistPos)")
    } else {
      // New media, perhaps initiated by mpv
      log.verbose("FileStarted: new playbackPath=\(path.pii.quoted), PL#=\(playbackFromPath.playlistPos)")
      info.currentPlayback = playbackFromPath
      playback = playbackFromPath
    }
    if let parentPlaylist = mpv.getString(MPVProperty.playlistPath) {
      // TODO!
      playback.parentPlaylist = parentPlaylist
    }

    // Stop watchers from prev media (if any)
    stopWatchingSubFile()

    DispatchQueue.main.async { [self] in
      // Check this inside main DispatchQueue
      if isPlaylistVisible {
        // TableView whole table reload is very expensive. No need to reload entire playlist; just the two changed rows:
        windowController.playlistView.refreshNowPlayingIndex(setNewIndexTo: playlistPos)
      }

      if RemoteCommandController.useSystemMediaControl {
        NowPlayingInfoManager.updateInfo(state: .playing, withTitle: true)
      }
    }

    // set "date last opened" attribute
    if let url = info.currentURL, url.isFileURL, !info.isMediaOnRemoteDrive {
      // the required data is a timespec struct
      var ts = timespec()
      let time = Date().timeIntervalSince1970
      ts.tv_sec = Int(time)
      ts.tv_nsec = Int(time.truncatingRemainder(dividingBy: 1) * 1_000_000_000)
      let data = Data(bytesOf: ts)
      // set the attribute; the key is undocumented
      let name = "com.apple.lastuseddate#PS"
      url.withUnsafeFileSystemRepresentation { fileSystemPath in
        let _ = data.withUnsafeBytes {
          setxattr(fileSystemPath, name, $0.baseAddress, data.count, 0, 0)
        }
      }
    }

    // Cannot restore playlist until after fileStarted event & mpv has a position for current item
    if info.isRestoring, let priorState = info.priorState,
       let playlistPathList = priorState.properties[PlayerSaveState.PropName.playlistPaths.rawValue] as? [String] {
      log.debug("Restoring \(playlistPathList.count) items into playlist")
      _addToPlaylist(pathListIncludingCurrent: playlistPathList)

      /// Launches background task which scans video files and collects video size metadata using ffmpeg
      PlayerCore.backgroundQueue.async { [self] in
        MediaMetaCache.shared.fillInVideoSizes(info.currentVideosInfo, onBehalfOf: self)
      }
    }

    sendOSD(.fileStart(playback.displayName, ""))

    events.emit(.fileStarted)
  }

  /// Called via mpv hook `on_load`, right before file is loaded.
  func fileWillLoad() {
    /// Currently this method is only used to honor `--shuffle` arg via iina-cli
    guard shufflePending else { return }
    shufflePending = false

    Logger.log("Shuffling playlist", subsystem: subsystem)
    mpv.command(.playlistShuffle)
    /// will cancel this file load sequence (so `fileLoaded` will not be called), then will start loading item at index 0
    mpv.command(.playlistPlayIndex, args: ["0"])
  }


  /// A [MPV_EVENT_FILE_LOADED](https://mpv.io/manual/stable/#command-interface-mpv-event-file-loaded) was received.
  ///
  /// This function is called right after file loaded, triggered by mpv `fileLoaded` notification.
  /// We should now be able to get track info from mpv and can start rendering the video in the final size.
  func fileLoaded() {
    assert(DispatchQueue.isExecutingIn(mpv.queue))

    // note: player may be "stopped" here
    guard !isStopping else { return }

    // If restoring, playback was already paused (and will not be unpaused until window is ready to show)
    if !info.isRestoring {
      let pause = Preference.bool(for: .pauseWhenOpen)
      mpv.setFlag(MPVOption.PlaybackControl.pause, pause)
    }
    log.verbose("FileLoaded path=\(info.currentPlayback?.path.pii.quoted ?? "nil")")

    let duration = mpv.getDouble(MPVProperty.duration)
    info.playbackDurationSec = duration
    if let path = mpv.getString(MPVProperty.path) {
      if let url = Playback.url(fromPath: path) {
        MediaMetaCache.shared.setCachedMediaDuration(url, duration)
      } else {
        log.error("Could not create URL for path, skipping: \(path)")
      }
    }
    let playbackPosition = mpv.getDouble(MPVProperty.timePos)
    info.playbackPositionSec = playbackPosition

    triedUsingExactSeekForCurrentFile = false
    // Playback will move directly from stopped to loading when transitioning to the next file in
    // the playlist.
    if state == .stopping || state == .stopped {
      state = .started
    }

    guard let currentPlayback = info.currentPlayback else {
      log.debug("FileLoaded: aborting - currentPlayback was nil")
      return
    }

    guard !mpv.isStale() else {
      log.debug("FileLoaded: aborting - mpv is stale")
      return
    }

    guard currentPlayback.state.isNotYet(.loaded) else {
      log.warn("FileLoaded: aborting - state of \(currentPlayback.path.pii.quoted) is \(currentPlayback.state.description.quoted)")
      return
    }

    if currentPlayback.isNetworkResource {
      DispatchQueue.main.async {
        let openURLWindow = IINA.AppDelegate.shared.openURLWindow
        if openURLWindow.playerCore == self {
          openURLWindow.closeAfterSuccess()
        }
      }
    }

    // Kick off thumbnails load/gen - it can happen in background
    reloadThumbnails(forMedia: currentPlayback)

    checkUnsyncedWindowOptions()
    if !reloadTrackInfo() {
      // TODO: can this ever happen here?! May need to terminate player if so
      log.error("No tracks returned by mpv!")
    }

    // Cache these vars to keep them constant for background tasks
    let isRestoring = info.isRestoring
    let priorState = info.priorState

    // Sync tracks
    if isRestoring, let priorState {
      if priorState.string(for: .playPosition) != nil {
        /// Need to manually clear this, because mpv will try to seek to this time when any item in playlist 
        /// is started. Run this on the mpv queue to ensure proper ordering.
        log.verbose("Clearing mpv 'start' option now that restore is complete")
        mpv.setString(MPVOption.PlaybackControl.start, AppData.mpvArgNone)
      }

      /// Will complete restore when `applyVideoGeoTransform` is done
    }
    // Set this *before* reloading track selections! They will check state
    currentPlayback.state = .loaded

    reloadSelectedTracks(silent: true)
    _reloadPlaylist()  // Need to do this when opening a playlist!
    _reloadChapters()
    syncAbLoop()
    // Done syncing tracks

    // Use cached video info (if it is available) to set the correct video geometry right away and without waiting for mpv.
    // This is optional but provides a better viewer experience.
    let ffMeta = MediaMetaCache.shared.getOrReadVideoMeta(forURL: currentPlayback.url, log)
    windowController.applyVideoGeoAtFileOpen(ffMeta, currentPlayback: currentPlayback, info.currentMediaAudioStatus)

    // Launch auto-load tasks on background thread
    $backgroundQueueTicket.withLock { $0 += 1 }
    let shouldAutoLoadFiles = info.shouldAutoLoadFiles
    let currentTicket = backgroundQueueTicket
    PlayerCore.backgroundQueue.asyncAfter(deadline: DispatchTime.now() + Constants.TimeInterval.autoLoadDelay) { [self] in
      fileLoaded_backgroundQueueWork(for: currentPlayback, currentTicket: currentTicket,
                                     shouldAutoLoadFiles: shouldAutoLoadFiles,
                                     isRestoring: isRestoring, priorState: priorState)
    }

    // History thread: update history given new playback URL
    if let url = info.currentURL {
      HistoryController.shared.async { [self] in
        fileLoaded_historyQueueWork(for: url, durationSec: info.playbackDurationSec ?? 0.0)
      }
    }
  }

  // History task via history queue
  private func fileLoaded_historyQueueWork(for url: URL, durationSec: Double) {

    // 1. Update main history list
    HistoryController.shared.add(url, duration: durationSec)

    // 2. IINA's [ancient] "resume last playback" feature
    // Add this now, or else welcome window will fall out of sync with history list
    saveToLastPlayedFile(url, duration: durationSec, position: info.playbackPositionSec)

    if Preference.bool(for: .recordRecentFiles) {
      // 3. Workaround for File > Recent Documents getting cleared when it shouldn't
      if Preference.bool(for: .trackAllFilesInRecentOpenMenu) {
        HistoryController.shared.noteNewRecentDocumentURL(url)
      } else {
        /// This will get called by `noteNewRecentDocumentURL`. But if it's not called, need to call it
        /// so that welcome window is notified when `iinaLastPlayedFilePosition`, etc. are changed
        HistoryController.shared.postNotification(Notification(name: .recentDocumentsDidChange))
      }
    }
    HistoryController.shared.postNotification(Notification(name: .iinaHistoryUpdated))
    postFileHistoryUpdateNotification()
  }

  /// Auto load via background queue
  private func fileLoaded_backgroundQueueWork(for currentPlayback: Playback,
                                              currentTicket: Int,
                                              shouldAutoLoadFiles: Bool,
                                              isRestoring: Bool, priorState: PlayerSaveState?) {
    assert(DispatchQueue.isExecutingIn(PlayerCore.backgroundQueue))

    // add files in same folder
    if shouldAutoLoadFiles {
      log.debug("Started auto load of files in current folder, isRestoring=\(isRestoring.yn)")
      self.autoLoadFilesInCurrentFolder(ticket: currentTicket)
    }
    // auto load matched subtitles
    if let matchedSubs = self.info.getMatchedSubs(currentPlayback.path) {
      log.debug("Found \(matchedSubs.count) external subs for current file")
      for sub in matchedSubs {
        guard currentTicket == self.backgroundQueueTicket else { return }
        self.loadExternalSubFile(sub)
      }
      if !isRestoring {
        // set sub to the first one
        // TODO: why?
        log.debug("Setting subtitle track to because an external sub was found")
        guard currentTicket == self.backgroundQueueTicket, self.mpv.mpv != nil else { return }
        self.setTrack(1, forType: .sub)
      }
    }

    self.autoSearchOnlineSub()

    // Set SID & S2ID now that all subs are available
    if isRestoring, let priorState {
      if let priorSID = priorState.int(for: .sid) {
        setTrack(priorSID, forType: .sub, silent: true)
      }
      if let priorS2ID = priorState.int(for: .s2id) {
        setTrack(priorS2ID, forType: .secondSub, silent: true)
      }
    }
    log.debug("Auto load done")
  }

  func fileEnded(dueToStopCommand: Bool) {
    // if receive end-file when loading file, might be error
    // wait for idle
    if !info.isFileLoaded {
      if !dueToStopCommand {
        receivedEndFileWhileLoading = true
      }
    } else {
      info.shouldAutoLoadFiles = false
    }
    if dueToStopCommand {
      playbackStopped()
    }
  }

  func afChanged() {
    guard !isStopping else { return }
    _ = getAudioFilters()
    saveState()
    reloadQuickSettingsView()
    postNotification(.iinaAFChanged)
  }

  func aidChanged(silent: Bool = false) {
    assert(DispatchQueue.isExecutingIn(mpv.queue))
    guard !info.isRestoring, !isStopping else { return }
    let aid = Int(mpv.getInt(MPVOption.TrackSelection.aid))
    guard aid != info.aid else { return }
    guard info.isFileLoaded else {
      log.verbose("Audio track changed to \(aid) but file is not loaded; ignoring")
      return
    }
    info.aid = aid

    log.verbose("Audio track changed to: \(aid)")
    syncUI(.volume)
    postNotification(.iinaAIDChanged)
    if !silent {
      if let audioTrack = info.currentTrack(.audio) {
        sendOSD(.audioTrack(audioTrack, info.volume))
      } else {
        // Do not show volume if no audio track:
        sendOSD(.track(.noneAudioTrack))
      }
    }
  }

  func chapterChanged() {
    guard isActive else { return }
    let chapter = Int(mpv.getInt(MPVProperty.chapter))
    info.chapter = chapter
    log.verbose("Δ mpv prop: `chapter` = \(info.chapter)")
    syncUI(.chapterList)
    postNotification(.iinaMediaTitleChanged)
  }

  func fullscreenChanged() {
    guard windowController.loaded, !isStopping else { return }
    let fs = mpv.getFlag(MPVOption.Window.fullscreen)
    if fs != isFullScreen {
      windowController.toggleWindowFullScreen()
    }
  }

  func idleActiveChanged() {
    let isFileLoaded = info.isFileLoaded
    let eofWhileLoading = receivedEndFileWhileLoading
    log.verbose("Got mpv 'idle-active' (isFileLoaded=\(isFileLoaded.yn) eofLoading=\(eofWhileLoading.yn) playerState=\(state))")
    /// Make sure to check that `info.currentPlayback != nil` before outputting error
    if eofWhileLoading, let playback = info.currentPlayback, playback.state.isNotYet(.loaded) {
      log.error("Received fileEnded + 'idle-active' from mpv while loading \(playback.path.pii.quoted). Will display alert to user and close window")
      DispatchQueue.main.async { [self] in
        Utility.showAlert("error_open_name", arguments: [playback.path.quoted])
        let openURLWindow = AppDelegate.shared.openURLWindow
        if openURLWindow.playerCore == self, openURLWindow.window?.isOpen == true {
          openURLWindow.failedToLoadURL()
        }
        _closeWindow()
      }
    } else if isFileLoaded || state.isAtLeast(.stopping) {
      // Check for stopping status also. Sometimes libmpv doesn't post stop message.
      closeWindow()
    }
    info.isIdle = true
    receivedEndFileWhileLoading = false
  }

  func mediaTitleChanged() {
    guard isActive else { return }
    DispatchQueue.main.async { [self] in
      guard windowController.isOpen else { return }
      postNotification(.iinaMediaTitleChanged)
    }
  }

  func reloadQuickSettingsView() {
    DispatchQueue.main.async { [self] in
      guard windowController.loaded else { return }
      guard !isStopping else { return }

      // Easiest place to put this - need to call it when setting equalizers
      videoView.displayActive(temporary: info.isPaused)
      windowController.quickSettingView.reload()
    }
  }

  func seeking() {
    log.trace("Seeking")
    DispatchQueue.main.async { [self] in
      // When playback is paused the display link may be shutdown in order to not waste energy.
      // It must be running when seeking to avoid slowdowns caused by mpv waiting for IINA to call
      // mpv_render_report_swap.
      videoView.displayActive()
    }

    if let pos = info.playbackPositionSec, let dur = info.playbackDurationSec {
      sendOSD(.seek(playbackPositionSec: pos, playbackDurationSec: dur))
    }
  }

  func ontopChanged() {
    assert(DispatchQueue.isExecutingIn(mpv.queue))
    guard windowController.loaded else { return }
    let ontop = mpv.getFlag(MPVOption.Window.ontop)
    log.verbose("Δ mpv prop: 'ontop' = \(ontop.yesno)")
    if ontop != windowController.isOnTop {
      DispatchQueue.main.async { [self] in
        windowController.setWindowFloatingOnTop(ontop)
      }
    }
  }

  func playbackRestarted() {
    assert(DispatchQueue.isExecutingIn(mpv.queue))
    log.debug("Playback restarted")

    info.isIdle = false

    DispatchQueue.main.async { [self] in
      windowController.updateUI()

      // When playback is paused the display link may be shutdown in order to not waste energy.
      // The display link will be restarted while seeking. If playback is paused shut it down
      // again.
      if info.isPaused {
        videoView.displayIdle()
      }

      if RemoteCommandController.useSystemMediaControl {
        NowPlayingInfoManager.updateInfo()
      }

      // End of seeking? Set short timer to hide seek time & thumbnail
      windowController.resetSeekTimeAndThumbnailTimer()
    }

    saveState()
  }

  func refreshEdrMode() {
    DispatchQueue.main.async { [self] in
      guard isActive else { return }
      guard windowController.loaded else { return }
      videoView.refreshEdrMode()
    }
  }

  func sidChanged(silent: Bool = false) {
    assert(DispatchQueue.isExecutingIn(mpv.queue))
    guard !info.isRestoring, !isStopping else { return }
    let sid = Int(mpv.getInt(MPVOption.TrackSelection.sid))
    guard info.isFileLoaded else {
      log.verbose("SID changed to \(sid) but file is not loaded; ignoring")
      return
    }
    guard sid != info.sid else { return }
    info.sid = sid

    log.verbose("SID changed to \(sid)")
    if !silent {
      sendOSD(.track(info.currentTrack(.sub) ?? .noneSubTrack))
    }
    startWatchingSubFile()
    postNotification(.iinaSIDChanged)
    saveState()
  }

  func secondarySidChanged(silent: Bool = false) {
    assert(DispatchQueue.isExecutingIn(mpv.queue))
    guard !info.isRestoring, !isStopping else { return }
    let ssid = Int(mpv.getInt(MPVOption.Subtitles.secondarySid))
    guard info.isFileLoaded else {
      log.verbose("SSID changed to \(ssid) but file is not loaded; ignoring")
      return
    }
    guard ssid != info.secondSid else { return }
    info.secondSid = ssid

    log.verbose("SSID changed to \(ssid)")
    if !silent {
      sendOSD(.track(info.currentTrack(.secondSub) ?? .noneSecondSubTrack))
    }
    postNotification(.iinaSIDChanged)
    saveState()
    reloadQuickSettingsView()
  }

  func subScaleChanged(_ subScale: Double) {
    let displayValue = subScale >= 1 ? subScale : -1/subScale
    let subScale = displayValue.clamped(to: 0.1...10).roundedTo2()
    info.subScale = subScale
    sendOSD(.subScale(subScale))
    saveState()
    reloadQuickSettingsView()
  }

  func subVisibilityChanged(_ visible: Bool) {
    assert(DispatchQueue.isExecutingIn(mpv.queue))
    guard info.isSubVisible != visible else { return }
    info.isSubVisible = visible
    sendOSD(visible ? .subVisible : .subHidden)
    saveState()
    postNotification(.iinaSubVisibilityChanged)
  }

  func secondSubVisibilityChanged(_ visible: Bool) {
    assert(DispatchQueue.isExecutingIn(mpv.queue))
    guard info.isSecondSubVisible != visible else { return }
    info.isSecondSubVisible = visible
    sendOSD(visible ? .secondSubVisible : .secondSubHidden)
    saveState()
    postNotification(.iinaSecondSubVisibilityChanged)
  }

  func subDelayChanged(_ delay: Double) {
    assert(DispatchQueue.isExecutingIn(mpv.queue))
    info.subDelay = delay
    sendOSD(.subDelay(delay))
    saveState()
    reloadQuickSettingsView()
  }

  func secondarySubDelayChanged(_ delay: Double) {
    assert(DispatchQueue.isExecutingIn(mpv.queue))
    info.sub2Delay = delay
    sendOSD(.secondSubDelay(delay))
    saveState()
    reloadQuickSettingsView()
  }

  func subPosChanged(_ position: Double) {
    assert(DispatchQueue.isExecutingIn(mpv.queue))
    info.subPos = position
    sendOSD(.subPos(position))
    saveState()
    reloadQuickSettingsView()
  }

  func secondarySubPosChanged(_ position: Double) {
    assert(DispatchQueue.isExecutingIn(mpv.queue))
    info.sub2Pos = position
    sendOSD(.secondSubPos(position))
    saveState()
    reloadQuickSettingsView()
  }

  func trackListChanged() {
    assert(DispatchQueue.isExecutingIn(mpv.queue))
    // No need to process track list changes if playback is being stopped. Must not process track
    // list changes if mpv is terminating as accessing mpv once shutdown has been initiated can
    // trigger a crash.
    guard !isStopping else { return }
    guard info.isFileLoaded else { return }
    log.debug("Track list changed")
    guard reloadTrackInfo() else { return }
    reloadSelectedTracks()
    log.verbose("Posting iinaTracklistChanged vid=\(optString(info.vid)) aid=\(optString(info.aid)) sid=\(optString(info.sid))")
    postNotification(.iinaTracklistChanged)
  }

  private func optString(_ num: Int?) -> String {
    if let num = num {
      return String(num)
    }
    return "nil"
  }

  func vfChanged() {
    assert(DispatchQueue.isExecutingIn(mpv.queue))
    guard !isStopping else { return }
    _ = getVideoFilters()
    postNotification(.iinaVFChanged)

    saveState()
    reloadQuickSettingsView()
  }

  func vidChanged(silent: Bool = false, forceIfNoChange: Bool = false) {
    assert(DispatchQueue.isExecutingIn(mpv.queue))
    guard !info.isRestoring, !isStopping else { return }
    let vid = Int(mpv.getInt(MPVOption.TrackSelection.vid))
    let didChange = vid != info.vid
    guard didChange || forceIfNoChange else { return }
    guard info.isFileLoaded else {
      log.verbose("Video track changed to \(vid) but file is not loaded; ignoring")
      return
    }
    
#if DEBUG
    if vid == 0 {
      log.verbose("Video track is 0!")
    }
#endif

    if didChange {
      info.vid = vid
      postNotification(.iinaVIDChanged)
    }

    /// Show default album art if loaded and vid is 0.
    let isFileReady = info.isFileLoadedAndSized
    // Check state so that we don't duplicate work. Don't change in miniPlayer if videoView not visible
    let showDefaultArt: Bool?
    if isFileReady && (!isInMiniPlayer || windowController.miniPlayer.isVideoVisible || isShowVideoPendingInMiniPlayer) {
      showDefaultArt = info.shouldShowDefaultArt
    } else {
      showDefaultArt = nil  // don't change existing visibility
    }

    // Show OSD in music mode (if configured) when actually changing tracks, but not while toggling videoView visibility
    if !silent && (!isInMiniPlayer || (windowController.miniPlayer.isVideoVisible && !isShowVideoPendingInMiniPlayer)) {
      sendOSD(.track(info.currentTrack(.video) ?? .noneVideoTrack))
    }

    /// This will refresh album art display.
    /// Do this first, before `applyVideoVisibility`, for a nicer animation.
    DispatchQueue.main.async { [self] in
      windowController.animationPipeline.submitInstantTask { [self] in
        if isShowVideoPendingInMiniPlayer {
          isShowVideoPendingInMiniPlayer = false
          windowController.miniPlayer.applyVideoVisibility(to: true, showDefaultArt: showDefaultArt)

        } else if let showDefaultArt {
          log.verbose("Video track changed to \(vid): calling showDefaultArt=\(showDefaultArt.yn)")
          windowController.updateDefaultArtVisibility(to: showDefaultArt)
        }
      }
    }
  }

  /// In music mode, when toggling album art on, we wait for `vidChanged` to get called before showing the art.
  /// But it will not be called if there is no change (i.e. there are no video tracks at all).
  /// We can bridge the gap by setting a timer which will call `vidChanged`.
  @objc func showVideoViewAfterVidChange() {
    guard isShowVideoPendingInMiniPlayer else { return }
    miniPlayerShowVideoTimer?.invalidate()
    guard isInMiniPlayer && !windowController.miniPlayer.isVideoVisible else { return }

    log.verbose("Forcing show of default album art")
    mpv.queue.async { [self] in
      vidChanged(silent: true, forceIfNoChange: true)
    }
  }

  ///  `showMiniPlayerVideo` is only used if `enable` is true.
  ///  Does nothing if already in the target state
  func setVideoTrackEnabled(_ enable: Bool, showMiniPlayerVideo: Bool = false) {
    assert(DispatchQueue.isExecutingIn(.main))
    log.verbose("Setting video track enabled=\(enable.yesno), showMiniPlayerVideo=\(showMiniPlayerVideo.yesno)")

    if enable {
      if info.isVideoTrackSelected {
        if showMiniPlayerVideo {
          // Don't wait; execute now
          windowController.miniPlayer.applyVideoVisibility(to: true, showDefaultArt: false)
        }
      } else {
        // No video track selected. Change to first video track found:
        if showMiniPlayerVideo {
          isShowVideoPendingInMiniPlayer = true
          let hasVideoTrack = !info.videoTracks.isEmpty
          if hasVideoTrack {
            let cycleVideoTrackTimeout: TimeInterval = 1.0
            log.verbose("Will show music mode video after cycle video track (cycle timeout: \(cycleVideoTrackTimeout)s)")
            miniPlayerShowVideoTimer = Timer.scheduledTimer(timeInterval: cycleVideoTrackTimeout,
                                                            target: self, selector: #selector(self.showVideoViewAfterVidChange),
                                                            userInfo: nil, repeats: false)
          } else {
            // No tracks, so will not get a response from cycle command.
            // Just finish immediately and show default album art
            showVideoViewAfterVidChange()
            return
          }
        }
        guard isActive else { return }
        log.verbose("Sending mpv request to select video track 1")
        setTrack(1, forType: .video, silent: true)
      }
    } else {  // disable
      // Change video track to None
      guard isActive else { return }
      log.verbose("Sending request to mpv: set video track to 0")
      setTrack(0, forType: .video, silent: true)
    }
  }

  func windowScaleChanged() {
    assert(DispatchQueue.isExecutingIn(mpv.queue))
    guard windowController.loaded else { return }
    // Ignore if magnifying - will mess up our animation. Will submit window-scale anyway at end of magnify
    guard !windowController.isMagnifying else { return }
    let isAlreadySized = info.currentPlayback?.state.isAtLeast(.loaded) ?? false
    guard isAlreadySized else { return }

    let cachedVideoScale: CGFloat
    if windowController.currentLayout.mode == .musicMode {
      cachedVideoScale = windowController.musicModeGeo.toPWinGeometry().mpvVideoScale()
    } else {
      cachedVideoScale = windowController.windowedModeGeo.mpvVideoScale()
    }
    let newVideoScale = mpv.getVideoScale()
    let needsUpdate = abs(newVideoScale - cachedVideoScale) > 10e-10
    guard needsUpdate else {
      log.verbose("Δ mpv prop: 'window-scale'; videoScale \(newVideoScale) not changed")
      return
    }

    log.verbose("Δ mpv prop: 'window-scale', \(cachedVideoScale) → \(newVideoScale)")
    DispatchQueue.main.async { [self] in
      log.verbose("Calling setVideoScale → \(newVideoScale)x")
      windowController.setVideoScale(newVideoScale)
    }
  }

  private func autoSearchOnlineSub() {
    if Preference.bool(for: .autoSearchOnlineSub) &&
      !info.isNetworkResource && info.subTracks.isEmpty &&
      (info.playbackDurationSec ?? 0.0) >= Preference.double(for: .autoSearchThreshold) * 60 {
      windowController.menuFindOnlineSub(.dummy)
    }
  }

  /**
   Add files in the same folder to playlist.
   It basically follows the following steps:
   - Get all files in current folder. Group and sort videos and audios, and add them to playlist.
   - Scan subtitles from search paths, combined with subs got in previous step.
   - Try match videos and subs by series and filename.
   - For unmatched videos and subs, perform fuzzy (but slow, O(n^2)) match for them.

   **Remark**:

   This method is expected to be executed in `backgroundQueue` (see `backgroundQueueTicket`).
   Therefore accesses to `self.info` and mpv playlist must be guarded.
   */
  private func autoLoadFilesInCurrentFolder(ticket: Int) {
    AutoFileMatcher(player: self, ticket: ticket).startMatching()
  }

  private func startWatchingSubFile() {
    guard let currentSubTrack = info.currentTrack(.sub) else { return }
    guard let externalFilename = currentSubTrack.externalFilename else {
      log.verbose("Sub \(currentSubTrack.id) is not an external file")
      return
    }

    // Stop previous watch (if any)
    stopWatchingSubFile()

    let subURL = URL(fileURLWithPath: externalFilename)
    let fileMonitor = FileMonitor(url: subURL)
    fileMonitor.fileDidChange = { [self] in
      let code = mpv.command(.subReload, args: ["\(currentSubTrack.id)"], checkError: false)
      if code < 0 {
        log.error("Failed reloading sub track \(currentSubTrack.id): error code \(code)")
      }
    }
    subFileMonitor = fileMonitor
    log.verbose("Starting FS watch of sub file \(subURL.path.pii.quoted)")
    fileMonitor.startMonitoring()
  }

  private func stopWatchingSubFile() {
    guard let subFileMonitor else { return }

    log.verbose("Stopping FS watch of sub file \(Playback.path(from: subFileMonitor.url).pii.quoted)")
    subFileMonitor.stopMonitoring()
    self.subFileMonitor = nil
  }

  /**
   Checks unsynchronized window options, such as those set via mpv before window loaded.

   These options currently include fullscreen and ontop.
   */
  private func checkUnsyncedWindowOptions() {
    guard windowController.loaded else { return }

    syncFullScreenState()
    let ontop = mpv.getFlag(MPVOption.Window.ontop)
    if ontop != windowController.isOnTop {
      log.verbose("IINA OnTop state (\(windowController.isOnTop.yn)) does not match mpv (\(ontop.yn)). Will change to match mpv state")
      DispatchQueue.main.async {
        self.windowController.setWindowFloatingOnTop(ontop, updateOnTopStatus: false)
      }
    }
  }

  func syncFullScreenState() {
    guard windowController.loaded else { return }
    let mpvFS = mpv.getFlag(MPVOption.Window.fullscreen)
    let iinaFS = windowController.isFullScreen
    log.verbose("IINA FullScreen state: \(iinaFS.yn), mpv: \(mpvFS.yn)")
    if mpvFS != iinaFS {
      if mpvFS && didEnterFullScreenViaUserToggle {
        didEnterFullScreenViaUserToggle = false
        mpv.setFlag(MPVOption.Window.fullscreen, false)
      } else {
        DispatchQueue.main.async { [self] in
          if mpvFS {
            windowController.enterFullScreen()
          } else {
            windowController.exitFullScreen()
          }
        }
      }
    }
  }

  // MARK: - Sync with UI in PlayerWindow

<<<<<<< HEAD
  var lastTimerSummary = ""  // for reducing log volume
  /// Call this when `syncUITimer` may need to be started, stopped, or needs its interval changed. It will figure out the correct action.
  /// Just need to make sure that any state variables (e.g., `info.isPaused`, `isInMiniPlayer`, the vars checked by `windowController.isUITimerNeeded()`,
  /// etc.) are set *before* calling this method, not after, so that it makes the correct decisions.
  func refreshSyncUITimer(logMsg: String = "") {
=======
  /// Assess the need for the timer that synchronizes the UI and start or stop it as needed.
  ///
  /// Call this when `syncUITimer` may need to be started, stopped, or needs its interval changed. It will figure out the correct action.
  ///
  /// This method is required to adhere to the best practices in the [Energy Efficiency Guide for Mac Apps](https://developer.apple.com/library/archive/documentation/Performance/Conceptual/power_efficiency_guidelines_osx/UsingEfficientGraphics.html#//apple_ref/doc/uid/TP40013929-CH27-SW1)
  /// that call for an app to avoid needless energy use. [Minimizing Timer Usage](https://developer.apple.com/library/archive/documentation/Performance/Conceptual/power_efficiency_guidelines_osx/Timers.html#//apple_ref/doc/uid/TP40013929-CH5-SW1) is one of the recommended best practices.
  /// - Important: Make sure that any state variables (e.g., `info.isPaused`, `isInMiniPlayer`,  etc.) are set *before*
  ///     calling this method, not after, so that it makes the correct decisions.
  func refreshSyncUITimer() {
>>>>>>> 91a7a9e5
    // Check if timer should start/restart
    assert(DispatchQueue.isExecutingIn(.main))

    let useTimer: Bool
    if state.isAtLeast(.stopping) {
      useTimer = false
<<<<<<< HEAD
    } else if info.isPaused {
      // Follow energy efficiency best practices and ensure IINA is absolutely idle when the
      // video is paused to avoid wasting energy with needless processing. If paused shutdown
      // the timer that synchronizes the UI and the high priority display link thread.
=======
    } else if info.state == .paused {
      // Ensure IINA is absolutely idle when the video is paused.
>>>>>>> 91a7a9e5
      useTimer = false
    } else if needsTouchBar && TouchBarSettings.shared.showAppControls || isInMiniPlayer {
      // The timer can't be stopped if the mini player is being used as it always displays the OSC
      // or if the timer is updating the information being displayed in the Touch Bar.
      useTimer = true
    } else if info.isNetworkResource {
      // May need to show, hide, or update buffering indicator at any time.
      useTimer = true
    } else {
<<<<<<< HEAD
      useTimer = windowController.isUITimerNeeded()
=======
      // Need if fadeable views or OSD are visible.
      useTimer = mainWindow.isUITimerNeeded()
>>>>>>> 91a7a9e5
    }

    let timerConfig = AppData.syncTimerConfig

    /// Invalidate existing timer:
    /// - if no longer needed
    /// - if still needed but need to change the `timeInterval`
    var wasTimerRunning = false
    var timerRestartNeeded = false
    if let existingTimer = self.syncUITimer, existingTimer.isValid {
      wasTimerRunning = true
      if useTimer {
        if timerConfig.interval == existingTimer.timeInterval {
          /// Don't restart the existing timer if not needed, because restarting will ignore any time it has
          /// already spent waiting, and could in theory result in a small visual jump (more so for long intervals).
        } else {
          timerRestartNeeded = true
        }
      }

      if !useTimer || timerRestartNeeded {
        log.verbose("Invalidating SyncUITimer")
        existingTimer.invalidate()
        self.syncUITimer = nil
      }
    }

    if Logger.isEnabled(.verbose) {
      var summary: String = ""
      if wasTimerRunning {
        if useTimer {
          summary = timerRestartNeeded ? "restarting" : "running"
        } else {
          summary = "didStop"
        }
      } else {  // timer was not running
        summary = useTimer ? "starting" : "notNeeded"
      }
      if summary != lastTimerSummary {
        lastTimerSummary = summary
        if useTimer {
          summary += ", every \(timerConfig.interval)s"
        }
        let logMsg = logMsg.isEmpty ? logMsg : "\(logMsg)- "
        log.verbose("\(logMsg)SyncUITimer \(summary), paused:\(info.isPaused.yn) net:\(info.isNetworkResource.yn) mini:\(isInMiniPlayer.yn) touchBar:\(needsTouchBar.yn) state:\(state)")
      }
    }

    guard useTimer && (timerRestartNeeded || !wasTimerRunning) else {
      return
    }

    // Timer will start

    if !wasTimerRunning {
      // Do not wait for first redraw
      windowController.updateUI()
    }

    log.verbose("Scheduling SyncUITimer")
    syncUITimer = Timer.scheduledTimer(
      timeInterval: timerConfig.interval,
      target: self,
      selector: #selector(fireSyncUITimer),
      userInfo: nil,
      repeats: true
    )
    /// This defaults to 0 ("no tolerance"). But after profiling, it was found that granting a tolerance of `timeInterval * 0.1` (10%)
    /// resulted in an ~8% redunction in CPU time used by UI sync.
    syncUITimer?.tolerance = timerConfig.tolerance
  }

  @objc func fireSyncUITimer() {
    syncUITicketCounter += 1
    let syncUITicket = syncUITicketCounter

    DispatchQueue.main.async { [self] in
      windowController.animationPipeline.submitInstantTask { [self] in
        guard syncUITicket == syncUITicketCounter else {
          return
        }
        windowController.updateUI()
      }
    }
  }

  private var lastSaveTime = Date().timeIntervalSince1970

  func updatePlaybackTimeInfo() {
    guard state.isAtLeast(.started), state.isNotYet(.stopping) else {
      log.verbose("syncUITime: not syncing")
      return
    }

    let isNetworkStream = info.isNetworkResource
    if isNetworkStream {
      info.playbackDurationSec = mpv.getDouble(MPVProperty.duration)
    }
    // When the end of a video file is reached mpv does not update the value of the property
    // time-pos, leaving it reflecting the position of the last frame of the video. This is
    // especially noticeable if the onscreen controller time labels are configured to show
    // milliseconds. Adjust the position if the end of the file has been reached.
    let eofReached = mpv.getFlag(MPVProperty.eofReached)
    let playbackPositionSec: Double
    if eofReached, let duration = info.playbackDurationSec {
      playbackPositionSec = duration
    } else {
      playbackPositionSec = mpv.getDouble(MPVProperty.timePos)
    }
    info.playbackPositionSec = playbackPositionSec

    info.constrainVideoPosition()
    if isNetworkStream {
      // Update cache info
      info.pausedForCache = mpv.getFlag(MPVProperty.pausedForCache)
      if let demuxerCacheState = mpv.getNode(MPVProperty.demuxerCacheState) as? [String: Any] {
        if let seekableRanges = demuxerCacheState["seekable-ranges"] as? [[String: Any]] {
          for seekableRange in seekableRanges {
            if let rangeStart = seekableRange["start"] as? Double, let rangeEnd = seekableRange["end"] as? Double {
              if playbackPositionSec >= rangeStart && playbackPositionSec <= rangeEnd {
                // TODO: display these regions in the bar
//                Logger.log("SEEKABLE! YAY")
              }
            }
          }

        }
        if let cacheUsed = demuxerCacheState["fw-bytes"] as? Int {
          info.cacheUsed = cacheUsed
        }
      }
      info.cacheSpeed = mpv.getInt(MPVProperty.cacheSpeed)
      info.cacheTime = mpv.getDouble(MPVProperty.demuxerCacheTime)
      info.bufferingState = mpv.getInt(MPVProperty.cacheBufferingState)
    } else if Preference.bool(for: .showCachedRangesInSlider) {
      info.cacheTime = mpv.getDouble(MPVProperty.demuxerCacheTime)
    } else {
      info.cacheTime = 0
    }

    // Ensure user can resume playback by periodically saving
    let now = Date().timeIntervalSince1970
    let secSinceLastSave = now - lastSaveTime
    if secSinceLastSave >= AppData.playTimeSaveStateIntervalSec {
      if log.isTraceEnabled {
        log.trace("Another \(AppData.playTimeSaveStateIntervalSec)s has passed: saving player state")
      }
      saveState()
      lastSaveTime = now
    }
  }

  // difficult to use option set
  enum SyncUIOption {
    case volume
    case muteButton
    case chapterList
    case playlist
    case loop
  }

  func syncUI(_ option: SyncUIOption) {
    // if window not loaded, ignore
    guard windowController.loaded else { return }
    log.verbose("Syncing UI \(option)")

    switch option {

    case .volume, .muteButton:
      DispatchQueue.main.async { [self] in
        windowController.updateVolumeUI()
      }

    case .chapterList:
      DispatchQueue.main.async { [self] in
        // this should avoid sending reload when table view is not ready
        if isInMiniPlayer ? windowController.miniPlayer.isPlaylistVisible : windowController.isShowing(sidebarTab: .chapters) {
          windowController.playlistView.chapterTableView.reloadData()
        }
      }

    case .playlist:
      DispatchQueue.main.async {
        if self.isPlaylistVisible {
          self.windowController.playlistView.playlistTableView.reloadData()
        }
      }

    case .loop:
      DispatchQueue.main.async {
        self.windowController.playlistView.updateLoopBtnStatus()
      }
    }

    // All of the above reflect a state change. Save it:
    saveState()
  }

  func canShowOSD() -> Bool {
    /// Note: use `loaded` (querying `isWindowLoaded` will initialize windowController unexpectedly)
    if !windowController.loaded || !Preference.bool(for: .enableOSD) || isUsingMpvOSD || info.isRestoring || isInInteractiveMode {
      return false
    }
    if isInMiniPlayer && !Preference.bool(for: .enableOSDInMusicMode) {
      return false
    }

    return true
  }

  func sendOSD(_ msg: OSDMessage, autoHide: Bool = true, forcedTimeout: Double? = nil,
               accessoryViewController: NSViewController? = nil, external: Bool = false) {
    if log.isVerboseEnabled, case .debug = msg {
      log.verbose("DebugOSD: \(msg)")
    }

    /// Check `isFileLoadedAndSized` early to prevent race condition
    let disableOSDForFileLoading: Bool = !info.isFileLoadedAndSized
    if disableOSDForFileLoading && !external {
      switch msg {
      case .fileStart,
          .resumeFromWatchLater,
          .debug:
        break
      default:
        return
      }
    }

    windowController.displayOSD(msg, autoHide: autoHide, forcedTimeout: forcedTimeout, accessoryViewController: accessoryViewController, isExternal: external)
  }

  func hideOSD() {
    DispatchQueue.main.async {
      self.windowController.hideOSD()
    }
  }

  func closeWindow() {
    DispatchQueue.main.async { [self] in
      _closeWindow()
    }
  }

  /// Closes the window & ensures its state is properly updated.
  ///
  /// After closing the window, calls `AppDelegate.shared.windowWillClose` explicitly (AppKit should always call
  /// it via` NotificationCenter`, but this will dispel all doubt).
  /// This function can safely be called more than once without danger of side effects.
  private func _closeWindow() {
    assert(DispatchQueue.isExecutingIn(.main))
    stop()
    window.postWindowMustCancelShow()
    log.verbose("Closing window")
    windowController.close()
    /// `windowController.close()` doesn't always fire notification (e.g., if the window is ordered out).
    /// Call manually to ensure things execute:
    AppDelegate.shared.windowWillClose(window)
  }

  func reloadThumbnails(forMedia currentPlayback: Playback?) {
    guard let currentPlayback else {
      log.debug("Cannot generate thumbnails: no file active")
      return
    }
    DispatchQueue.main.asyncAfter(deadline: .now() + Constants.TimeInterval.thumbnailRegenerationDelay) { [self] in
      guard !info.isNetworkResource, let url = info.currentURL, let mpvMD5 = info.mpvMd5 else {
        log.debug("Thumbnails reload stopped because cannot get file path")
        clearExistingThumbnails(for: currentPlayback)
        return
      }
      guard Preference.bool(for: .enableThumbnailPreview) else {
        log.verbose("Thumbnails reload stopped because thumbnails are disabled by user")
        clearExistingThumbnails(for: currentPlayback)
        return
      }
      if !Preference.bool(for: .enableThumbnailForRemoteFiles) && info.isMediaOnRemoteDrive {
        log.debug("Thumbnails reload stopped because file is on a mounted remote drive")
        clearExistingThumbnails(for: currentPlayback)
        return
      }
      if isInMiniPlayer && !Preference.bool(for: .enableThumbnailForMusicMode) {
        log.verbose("Thumbnails reload stopped because user has not enabled for music mode")
        clearExistingThumbnails(for: currentPlayback)
        return
      }

      let reloadTicket: Int = $thumbnailReloadTicketCounter.withLock {
        $0 += 1
        return $0
      }

      // Run the following in the background at lower priority, so the UI is not slowed down
      PlayerCore.thumbnailQueue.asyncAfter(deadline: .now() + 0.5) { [self] in
        guard reloadTicket == thumbnailReloadTicketCounter else { return }
        guard !isStopping else { return }
        log.debug("Reloading thumbnails (tkt \(reloadTicket))")

        var queueTicket: Int = 0
        $thumbnailQueueTicket.withLock {
          $0 += 1  // this will cancel any previous thumbnail loads for this player
          queueTicket = $0
        }

        // Generate thumbnails using video's original dimensions, before aspect ratio correction.
        // We will adjust aspect ratio & rotation when we display the thumbnail, similar to how mpv works.
        let videoGeo = videoGeo
        let videoSizeRaw = videoGeo.videoSizeRaw

        let thumbnailWidth = SingleMediaThumbnailsLoader.determineWidthOfThumbnail(from: videoSizeRaw, log: log)

        if let oldThumbs = currentPlayback.thumbnails {
          if !oldThumbs.isCancelled, oldThumbs.mediaFilePath == url.path,
             thumbnailWidth == oldThumbs.thumbnailWidth,
             videoGeo.totalRotation == oldThumbs.rotationDegrees {
            log.debug("Already loaded \(oldThumbs.thumbnails.count) thumbnails (\(oldThumbs.thumbnailsProgress * 100.0)%) for file (\(thumbnailWidth)px, \(videoGeo.totalRotation)°). Nothing to do")
            return
          } else {
            clearExistingThumbnails(for: currentPlayback)
          }
        }

        let newMediaThumbnailLoader = SingleMediaThumbnailsLoader(self, queueTicket: queueTicket, mediaFilePath: url.path, mediaFilePathMD5: mpvMD5,
                                                                  thumbnailWidth: thumbnailWidth, rotationDegrees: videoGeo.totalRotation)
        currentPlayback.thumbnails = newMediaThumbnailLoader
        guard queueTicket == thumbnailQueueTicket else { return }
        newMediaThumbnailLoader.loadThumbnails()
      }
    }
  }

  private func clearExistingThumbnails(for currentPlayback: Playback) {
    if currentPlayback.thumbnails != nil {
      currentPlayback.thumbnails = nil
    }
    touchBarSupport.touchBarPlaySlider?.resetCachedThumbnails()
  }

  func makeTouchBar() -> NSTouchBar {
    log.debug("Activating Touch Bar")
    needsTouchBar = true
    // The timer that synchronizes the UI is shutdown to conserve energy when the OSC is hidden.
    // However the timer can't be stopped if it is needed to update the information being displayed
    // in the touch bar. If currently playing make sure the timer is running.
    refreshSyncUITimer()
    return touchBarSupport.touchBar
  }

  func refreshTouchBarSlider() {
    DispatchQueue.main.async {
      self.touchBarSupport.touchBarPlaySlider?.needsDisplay = true
    }
  }

  // MARK: - Getting info

  func reloadTrackInfo() -> Bool {
    assert(DispatchQueue.isExecutingIn(mpv.queue))
    log.trace("Reloading tracklist from mpv")

    let trackCount = mpv.getInt(MPVProperty.trackListCount)
    guard trackCount > 0 else {
      log.verbose("No tracks returned by mpv's trackListCount; ignoring")
      return false
    }

    var audioTracks: [MPVTrack] = []
    var videoTracks: [MPVTrack] = []
    var subTracks: [MPVTrack] = []

    for index in 0..<trackCount {
      // get info for each track
      guard let trackType = mpv.getString(MPVProperty.trackListNType(index)) else { continue }
      let track = MPVTrack(id: mpv.getInt(MPVProperty.trackListNId(index)),
                           type: MPVTrack.TrackType(rawValue: trackType)!,
                           isDefault: mpv.getFlag(MPVProperty.trackListNDefault(index)),
                           isForced: mpv.getFlag(MPVProperty.trackListNForced(index)),
                           isSelected: mpv.getFlag(MPVProperty.trackListNSelected(index)),
                           isExternal: mpv.getFlag(MPVProperty.trackListNExternal(index)))
      track.srcId = mpv.getInt(MPVProperty.trackListNSrcId(index))
      track.title = mpv.getString(MPVProperty.trackListNTitle(index))
      track.lang = mpv.getString(MPVProperty.trackListNLang(index))
      track.codec = mpv.getString(MPVProperty.trackListNCodec(index))
      track.externalFilename = mpv.getString(MPVProperty.trackListNExternalFilename(index))
      track.isAlbumart = mpv.getString(MPVProperty.trackListNAlbumart(index)) == "yes"
      track.decoderDesc = mpv.getString(MPVProperty.trackListNDecoderDesc(index))
      track.demuxW = mpv.getInt(MPVProperty.trackListNDemuxW(index))
      track.demuxH = mpv.getInt(MPVProperty.trackListNDemuxH(index))
      track.demuxFps = mpv.getDouble(MPVProperty.trackListNDemuxFps(index))
      track.demuxChannelCount = mpv.getInt(MPVProperty.trackListNDemuxChannelCount(index))
      track.demuxChannels = mpv.getString(MPVProperty.trackListNDemuxChannels(index))
      track.demuxSamplerate = mpv.getInt(MPVProperty.trackListNDemuxSamplerate(index))

      // add to lists
      switch track.type {
      case .audio:
        audioTracks.append(track)
      case .video:
        videoTracks.append(track)
      case .sub:
        subTracks.append(track)
      default:
        break
      }
    }

    info.replaceTracks(audio: audioTracks, video: videoTracks, sub: subTracks)
    log.debug("Reloaded tracklist from mpv (\(trackCount) tracks)")
    return true
  }

  private func reloadSelectedTracks(silent: Bool = false) {
    assert(DispatchQueue.isExecutingIn(mpv.queue))
    log.verbose("Reloading selected tracks")
    aidChanged(silent: silent)
    vidChanged(silent: silent)
    sidChanged(silent: silent)
    secondarySidChanged(silent: silent)

    saveState()
  }

  /// Reloads playlist from mpv, then enqueues state save & sends `iinaPlaylistChanged` notification.
  func reloadPlaylist() {
    mpv.queue.async { [self] in
      _reloadPlaylist()
    }
  }

  private func _reloadPlaylist(silent: Bool = false) {
    log.verbose("Reloading playlist")
    assert(DispatchQueue.isExecutingIn(mpv.queue))
    var newPlaylist: [MPVPlaylistItem] = []
    let playlistCount = mpv.getInt(MPVProperty.playlistCount)
    log.verbose("Reloaded playlist will have \(playlistCount) items")
    for index in 0..<playlistCount {
      let urlPath = mpv.getString(MPVProperty.playlistNFilename(index))!
      let url = Playback.url(fromPath: urlPath)!
      let playlistItem = MPVPlaylistItem(url: url)
      newPlaylist.append(playlistItem)
    }
    info.playlist = newPlaylist
    let mpvPlaylistPos = mpv.getInt(MPVProperty.playlistPos)
    info.currentPlayback?.playlistPos = mpvPlaylistPos
    if isPlaylistVisible {
      DispatchQueue.main.async { [self] in
        windowController.playlistView.refreshNowPlayingIndex(setNewIndexTo: mpvPlaylistPos)
      }
    }
    log.verbose("After reloading playlist: playlistPos is: \(mpvPlaylistPos)")
    saveState()  // save playlist URLs to prefs
    if !silent {
      postNotification(.iinaPlaylistChanged)
    }
  }

  func reloadChapters() {
    mpv.queue.async { [self] in
      _reloadChapters()
    }
    syncUI(.chapterList)
  }

  func _reloadChapters() {
    Logger.log("Reloading chapter list", level: .verbose, subsystem: subsystem)
    assert(DispatchQueue.isExecutingIn(mpv.queue))
    var chapters: [MPVChapter] = []
    let chapterCount = mpv.getInt(MPVProperty.chapterListCount)
    for index in 0..<chapterCount {
      let chapter = MPVChapter(title:     mpv.getString(MPVProperty.chapterListNTitle(index)),
                               startTime: mpv.getDouble(MPVProperty.chapterListNTime(index)),
                               index:     index)
      chapters.append(chapter)
    }
    // Instead of modifying existing list, overwrite reference to prev list.
    // This will avoid concurrent modification crashes
    info.chapters = chapters

    syncUI(.chapterList)
  }

  // MARK: - Notifications

  func postNotification(_ name: Notification.Name) {
    log.debug("Posting notification: \(name.rawValue)")
    NotificationCenter.default.post(Notification(name: name, object: self))
  }

<<<<<<< HEAD
  func postFileHistoryUpdateNotification() {
    guard let url = info.currentURL else { return }
    let note = Notification(name: .iinaFileHistoryDidUpdate, object: nil, userInfo: ["url": url])
    HistoryController.shared.postNotification(note)
=======
  /// Observer for changes to the macOS Touch Bar settings.
  /// - Parameters:
  ///   - keyPath; The key path, relative to `object`, to the value that has changed.
  ///   - object: The source object of the key path `keyPath`.
  ///   - change: A dictionary that describes the changes that have been made to the value of the property at the key path
  ///             `keyPath` relative to object. Entries are described in `Change Dictionary Keys`.
  ///   - context: The value that was provided when the observer was registered to receive key-value observation notifications.
  override func observeValue(forKeyPath keyPath: String?, of object: Any?,
                             change: [NSKeyValueChangeKey: Any]?,
                             context: UnsafeMutableRawPointer?) {
    // The following guards are sanity checks and should never report an error.
    guard let keyPath = keyPath else {
      log("Observed key path is missing", level: .error)
      return
    }
    guard let key = TouchBarSettings.Key(rawValue: keyPath) else {
      log("Observed key path is not a touch bar setting: \(keyPath)", level: .error)
      return
    }
    guard key == .PresentationModeFnModes || key == .PresentationModeGlobal ||
          key == .PresentationModePerApp else {
      log("Observed key path is unrecognized: \(keyPath)", level: .error)
      return
    }
    log("Touch Bar \(key) setting has changed")
    // The macOS settings that control what the Touch Bar displays has changed. May need to start or
    // stop the timer that refreshes the UI.
    refreshSyncUITimer()
  }

  // MARK: - Utils

  func checkTicket(_ ticket: Int) throws {
    if backgroundQueueTicket != ticket {
      throw TicketExpiredError.ticketExpired
    }
>>>>>>> 91a7a9e5
  }

  // MARK: - Utils

  func getMediaTitle(withExtension: Bool = true) -> String {
    if let mediaTitle = mpv.getString(MPVProperty.mediaTitle) {
      return mediaTitle
    }
    if let url = info.currentURL {
      return withExtension ? url.path : url.deletingPathExtension().path
    }
    return ""
  }

  func getMusicMetadata() -> (title: String, album: String, artist: String) {
    if mpv.getInt(MPVProperty.chapters) > 0 {
      let chapter = mpv.getInt(MPVProperty.chapter)
      let chapterTitle = mpv.getString(MPVProperty.chapterListNTitle(chapter))
      return (
        chapterTitle ?? mpv.getString(MPVProperty.mediaTitle) ?? "",
        mpv.getString("metadata/by-key/album") ?? "",
        mpv.getString("chapter-metadata/by-key/performer") ?? mpv.getString("metadata/by-key/artist") ?? ""
      )
    } else {
      return (
        mpv.getString(MPVProperty.mediaTitle) ?? "",
        mpv.getString("metadata/by-key/album") ?? "",
        mpv.getString("metadata/by-key/artist") ?? ""
      )
    }
  }

  private func setPlaybackInfoFilter(_ filter: MPVFilter) {
    assert(DispatchQueue.isExecutingIn(mpv.queue))

    switch filter.label {
    case Constants.FilterLabel.crop:
      // CROP
      if let cropLabel = deriveCropLabel(from: filter) {
        updateSelectedCrop(to: cropLabel)  // Known aspect-based crop
      } else {
        // Cannot parse IINA crop filter? Remove crop
        log.error("Could not determine crop from filter \(filter.label?.debugDescription.quoted ?? "nil"). Removing filter")
        updateSelectedCrop(to: AppData.noneCropIdentifier)
      }
    case Constants.FilterLabel.flip:
      info.flipFilter = filter
    case Constants.FilterLabel.mirror:
      info.mirrorFilter = filter
    case Constants.FilterLabel.delogo:
      info.delogoFilter = filter
    default:
      return
    }
  }

  /** Check if there are IINA filters saved in watch_later file. */
  func reloadSavedIINAfilters() {
    assert(DispatchQueue.isExecutingIn(mpv.queue))

    let videoFilters = getVideoFilters()
    postNotification(.iinaVFChanged)
    let audioFilters = getAudioFilters()
    postNotification(.iinaAFChanged)
    Logger.log("Total filters from mpv: \(videoFilters.count) vf, \(audioFilters.count) af", level: .verbose, subsystem: subsystem)
  }

  /// `vf`: gets up-to-date list of video filters AND updates associated state in the process
  func getVideoFilters() -> [MPVFilter] {
    // Clear cached filters first:
    info.flipFilter = nil
    info.mirrorFilter = nil
    info.delogoFilter = nil
    let videoFilters = mpv.getFilters(MPVProperty.vf)
    var foundCropFilter = false
    for filter in videoFilters {
      Logger.log("Got mpv vf, name: \(filter.name.quoted), label: \(filter.label?.quoted ?? "nil"), params: \(filter.params ?? [:])",
                 level: .verbose, subsystem: subsystem)
      if filter.label == Constants.FilterLabel.crop {
        foundCropFilter = true
      }
      setPlaybackInfoFilter(filter)
    }
    if !foundCropFilter, videoGeo.hasCrop {
      log.debug("No crop filter found in mpv video filters. Removing crop")
      updateSelectedCrop(to: AppData.noneCropIdentifier)
    }
    return videoFilters
  }

  /// `af`: gets up-to-date list of audio filters AND updates associated state in the process
  func getAudioFilters() -> [MPVFilter] {
    let audioFilters = mpv.getFilters(MPVProperty.af)
    for filter in audioFilters {
      Logger.log("Got mpv af, name: \(filter.name.quoted), label: \(filter.label?.quoted ?? "nil"), params: \(filter.params ?? [:])",
                 level: .verbose, subsystem: subsystem)
      guard let label = filter.label else { continue }
      if label.hasPrefix(Constants.FilterLabel.audioEq) {
        info.audioEqFilter = filter
      }
    }
    return audioFilters
  }

  static func checkStatusForSleep() {
    guard Preference.bool(for: .preventScreenSaver) else {
      SleepPreventer.allowSleep()
      return
    }
    let playing = PlayerCoreManager.shared.getNonIdle()
    // Look for players actively playing that are not in music mode and are not just playing audio.
    for player in playing {
      guard player.info.isPlaying,
            !player.info.currentMediaAudioStatus.isAudio && !player.isInMiniPlayer else { continue }
      SleepPreventer.preventSleep()
      return
    }
    // Now look for players in music mode or playing audio.
    for player in playing {
      guard player.info.isPlaying,
            player.info.currentMediaAudioStatus.isAudio || player.isInMiniPlayer else { continue }
      // Either prevent the screen saver from activating or prevent system from sleeping depending
      // upon user setting.
      SleepPreventer.preventSleep(allowScreenSaver: Preference.bool(for: .allowScreenSaverForAudio))
      return
    }
    // No players are actively playing.
    SleepPreventer.allowSleep()
  }
}

class NowPlayingInfoManager {

  /// Update the information shown by macOS in `Now Playing`.
  ///
  /// The macOS [Control Center](https://support.apple.com/guide/mac-help/quickly-change-settings-mchl50f94f8f/mac)
  /// contains a `Now Playing` module. This module can also be configured to be directly accessible from the menu bar.
  /// `Now Playing` displays the title of the media currently  playing and other information about the state of playback. It also can be
  /// used to control playback. IINA is fully integrated with the macOS `Now Playing` module.
  ///
  /// - Note: See [Becoming a Now Playable App](https://developer.apple.com/documentation/mediaplayer/becoming_a_now_playable_app)
  ///         and [MPNowPlayingInfoCenter](https://developer.apple.com/documentation/mediaplayer/mpnowplayinginfocenter)
  ///         for more information.
  ///
  /// - Important: This method **must** be run on the main thread because it references `PlayerCore.lastActive`.
  static func updateInfo(state: MPNowPlayingPlaybackState? = nil, withTitle: Bool = false) {
    let center = MPNowPlayingInfoCenter.default()
    var info = center.nowPlayingInfo ?? [String: Any]()

    guard let activePlayer = PlayerCore.lastActive, !activePlayer.isStopping else { return }

    if withTitle {
      if activePlayer.info.currentMediaAudioStatus.isAudio {
        info[MPMediaItemPropertyMediaType] = MPNowPlayingInfoMediaType.audio.rawValue
        let (title, album, artist) = activePlayer.getMusicMetadata()
        info[MPMediaItemPropertyTitle] = title
        info[MPMediaItemPropertyAlbumTitle] = album
        info[MPMediaItemPropertyArtist] = artist
      } else {
        info[MPMediaItemPropertyMediaType] = MPNowPlayingInfoMediaType.video.rawValue
        info[MPMediaItemPropertyTitle] = activePlayer.getMediaTitle(withExtension: false)
      }
    }

    let duration = activePlayer.info.playbackDurationSec ?? 0
    let time = activePlayer.info.playbackPositionSec ?? 0
    let speed = activePlayer.info.playSpeed

    info[MPMediaItemPropertyPlaybackDuration] = duration
    info[MPNowPlayingInfoPropertyElapsedPlaybackTime] = time
    info[MPNowPlayingInfoPropertyPlaybackRate] = speed
    info[MPNowPlayingInfoPropertyDefaultPlaybackRate] = 1

    center.nowPlayingInfo = info

    if state != nil {
      center.playbackState = state!
    }
  }
}<|MERGE_RESOLUTION|>--- conflicted
+++ resolved
@@ -280,19 +280,12 @@
     super.init()
     self.videoView = VideoView(player: self)
     self.mpv = MPVController(playerCore: self)
-<<<<<<< HEAD
     self.keyBindingContext = PlayerInputContext(playerCore: self)
     self.windowController = PlayerWindowController(playerCore: self)
     self.touchBarSupport = TouchBarSupport(playerCore: self)
-=======
-    self.mainWindow = MainWindowController(playerCore: self)
-    self.miniPlayer = MiniPlayerWindowController(playerCore: self)
-    self.initialWindow = InitialWindowController(playerCore: self)
-    self._touchBarSupport = TouchBarSupport(playerCore: self)
     TouchBarSettings.shared.addObserver(self, forKey: .PresentationModeFnModes)
     TouchBarSettings.shared.addObserver(self, forKey: .PresentationModeGlobal)
     TouchBarSettings.shared.addObserver(self, forKey: .PresentationModePerApp)
->>>>>>> 91a7a9e5
   }
 
   // MARK: - Plugins
@@ -3005,13 +2998,8 @@
 
   // MARK: - Sync with UI in PlayerWindow
 
-<<<<<<< HEAD
   var lastTimerSummary = ""  // for reducing log volume
-  /// Call this when `syncUITimer` may need to be started, stopped, or needs its interval changed. It will figure out the correct action.
-  /// Just need to make sure that any state variables (e.g., `info.isPaused`, `isInMiniPlayer`, the vars checked by `windowController.isUITimerNeeded()`,
-  /// etc.) are set *before* calling this method, not after, so that it makes the correct decisions.
-  func refreshSyncUITimer(logMsg: String = "") {
-=======
+
   /// Assess the need for the timer that synchronizes the UI and start or stop it as needed.
   ///
   /// Call this when `syncUITimer` may need to be started, stopped, or needs its interval changed. It will figure out the correct action.
@@ -3020,23 +3008,17 @@
   /// that call for an app to avoid needless energy use. [Minimizing Timer Usage](https://developer.apple.com/library/archive/documentation/Performance/Conceptual/power_efficiency_guidelines_osx/Timers.html#//apple_ref/doc/uid/TP40013929-CH5-SW1) is one of the recommended best practices.
   /// - Important: Make sure that any state variables (e.g., `info.isPaused`, `isInMiniPlayer`,  etc.) are set *before*
   ///     calling this method, not after, so that it makes the correct decisions.
-  func refreshSyncUITimer() {
->>>>>>> 91a7a9e5
+  func refreshSyncUITimer(logMsg: String = "") {
     // Check if timer should start/restart
     assert(DispatchQueue.isExecutingIn(.main))
 
     let useTimer: Bool
     if state.isAtLeast(.stopping) {
       useTimer = false
-<<<<<<< HEAD
     } else if info.isPaused {
       // Follow energy efficiency best practices and ensure IINA is absolutely idle when the
       // video is paused to avoid wasting energy with needless processing. If paused shutdown
       // the timer that synchronizes the UI and the high priority display link thread.
-=======
-    } else if info.state == .paused {
-      // Ensure IINA is absolutely idle when the video is paused.
->>>>>>> 91a7a9e5
       useTimer = false
     } else if needsTouchBar && TouchBarSettings.shared.showAppControls || isInMiniPlayer {
       // The timer can't be stopped if the mini player is being used as it always displays the OSC
@@ -3046,12 +3028,7 @@
       // May need to show, hide, or update buffering indicator at any time.
       useTimer = true
     } else {
-<<<<<<< HEAD
       useTimer = windowController.isUITimerNeeded()
-=======
-      // Need if fadeable views or OSD are visible.
-      useTimer = mainWindow.isUITimerNeeded()
->>>>>>> 91a7a9e5
     }
 
     let timerConfig = AppData.syncTimerConfig
@@ -3540,12 +3517,12 @@
     NotificationCenter.default.post(Notification(name: name, object: self))
   }
 
-<<<<<<< HEAD
   func postFileHistoryUpdateNotification() {
     guard let url = info.currentURL else { return }
     let note = Notification(name: .iinaFileHistoryDidUpdate, object: nil, userInfo: ["url": url])
     HistoryController.shared.postNotification(note)
-=======
+  }
+
   /// Observer for changes to the macOS Touch Bar settings.
   /// - Parameters:
   ///   - keyPath; The key path, relative to `object`, to the value that has changed.
@@ -3558,31 +3535,22 @@
                              context: UnsafeMutableRawPointer?) {
     // The following guards are sanity checks and should never report an error.
     guard let keyPath = keyPath else {
-      log("Observed key path is missing", level: .error)
+      log.error("Observed key path is missing")
       return
     }
     guard let key = TouchBarSettings.Key(rawValue: keyPath) else {
-      log("Observed key path is not a touch bar setting: \(keyPath)", level: .error)
+      log.error("Observed key path is not a touch bar setting: \(keyPath)")
       return
     }
     guard key == .PresentationModeFnModes || key == .PresentationModeGlobal ||
           key == .PresentationModePerApp else {
-      log("Observed key path is unrecognized: \(keyPath)", level: .error)
+      log.error("Observed key path is unrecognized: \(keyPath)")
       return
     }
-    log("Touch Bar \(key) setting has changed")
+    log.debug("Touch Bar \(key) setting has changed")
     // The macOS settings that control what the Touch Bar displays has changed. May need to start or
     // stop the timer that refreshes the UI.
     refreshSyncUITimer()
-  }
-
-  // MARK: - Utils
-
-  func checkTicket(_ ticket: Int) throws {
-    if backgroundQueueTicket != ticket {
-      throw TicketExpiredError.ticketExpired
-    }
->>>>>>> 91a7a9e5
   }
 
   // MARK: - Utils
