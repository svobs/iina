--- conflicted
+++ resolved
@@ -36,31 +36,20 @@
   }
 }
 
-<<<<<<< HEAD
 class PlayerCore: NSObject {
   // MARK: - Multiple instances
-=======
-  static var playing: [PlayerCore] {
-    return playerCores.filter { $0.info.state != .idle }
-  }
->>>>>>> 3cde0e11
 
   /// TODO: make `lastActive` and `active` Optional, so creating an uncessary player randomly at startup isn't needed
 
-<<<<<<< HEAD
   /// - Important: Code referencing this property **must** be run on the main thread as getting the value of this property _may_
   ///              result in a reference the `active` property and that requires use of the main thread.
   static var lastActive: PlayerCore? {
     get {
-      return PlayerCoreManager.shared.lastActivePlayer ?? PlayerCoreManager.shared.activePlayer
+      return PlayerCoreManager.shared.lastActivePlayer
     }
     set {
       PlayerCoreManager.shared.lastActivePlayer = newValue
     }
-=======
-  static private func findIdlePlayerCore() -> PlayerCore? {
-    playerCores.first { $0.info.state == .idle }
->>>>>>> 3cde0e11
   }
 
   /// - Important: Code referencing this property **must** be run on the main thread because it references
@@ -78,14 +67,8 @@
   var label: String
   let audioOnly: Bool
 
-<<<<<<< HEAD
   @Atomic var saveTicketCounter: Int = 0
   @Atomic private var thumbnailReloadTicketCounter: Int = 0
-=======
-  func log(_ message: String, level: Logger.Level = .debug) {
-    Logger.log(message, level: level, subsystem: subsystem)
-  }
->>>>>>> 3cde0e11
 
   // Plugins
   var isManagedByPlugin = false
@@ -137,8 +120,6 @@
 
   var bindingController: PlayerBindingController!
 
-  var receivedEndFileWhileLoading: Bool = false
-
   var plugins: [JavascriptPluginInstance] = []
   private var pluginMap: [String: JavascriptPluginInstance] = [:]
   var events = EventController()
@@ -154,7 +135,6 @@
 
   var isUsingMpvOSD = false
 
-<<<<<<< HEAD
   var status: PlayerStatus = .notYetStarted {
     didSet {
       log.verbose("Updated playerStatus to \(status)")
@@ -195,9 +175,6 @@
 
   var receivedEndFileWhileLoading: Bool = false
 
-=======
-  var isInMiniPlayer = false
->>>>>>> 3cde0e11
   /// Set this to `true` if user changes "music mode" status manually. This disables `autoSwitchToMusicMode`
   /// functionality for the duration of this player even if the preference is `true`. But if they manually change the
   /// "music mode" status again, change this to `false` so that the preference is honored again.
@@ -432,7 +409,6 @@
       log.fatalError("Cannot open player window: empty url list!")
     }
 
-<<<<<<< HEAD
     /// Need to use `sync` so that:
     /// 1. Prev use of mpv core can finish stopping / drain queue
     /// 2. `currentPlayback` is guaranteed to update before returning, so that `PlayerCore.activeOrNew` does not return same player
@@ -447,57 +423,6 @@
       // Reset state flags
       if status == .stopping || status == .stopped {
         status = .started
-=======
-    let isFirstLoad = !mainWindow.loaded
-    let _ = mainWindow.window
-    initialWindow.close()
-    if isInMiniPlayer {
-      miniPlayer.showWindow(nil)
-    } else {
-      // we only want to call windowWillOpen when the window is currently closed.
-      // if the window is opened for the first time, it will become visible in windowDidLoad, so we need to check isFirstLoad.
-      // window.isVisible will work from the second time.
-      if isFirstLoad || !mainWindow.window!.isVisible {
-        mainWindow.windowWillOpen()
-      }
-      mainWindow.showWindow(nil)
-      mainWindow.windowDidOpen()
-    }
-
-    // Send load file command
-    info.justOpenedFile = true
-    info.state = .loading
-    mpv.command(.loadfile, args: [path], level: .verbose)
-  }
-
-  static func loadKeyBindings() {
-    Logger.log("Loading key bindings")
-    let userConfigs = PrefKeyBindingViewController.userConfigs
-    let iinaDefaultConfPath = PrefKeyBindingViewController.defaultConfigs["IINA Default"]!
-    var inputConfPath = iinaDefaultConfPath
-    if let confFromUd = Preference.string(for: .currentInputConfigName) {
-      if let currentConfigFilePath = Utility.getFilePath(Configs: userConfigs, forConfig: confFromUd, showAlert: false) {
-        inputConfPath = currentConfigFilePath
-      }
-    }
-    setKeyBindings(KeyMapping.parseInputConf(at: inputConfPath) ?? KeyMapping.parseInputConf(at: iinaDefaultConfPath)!)
-  }
-
-  static func setKeyBindings(_ keyMappings: [KeyMapping]) {
-    Logger.log("Set key bindings (\(keyMappings.count) mappings)")
-    // If multiple bindings map to the same key, choose the last one
-    var keyBindingsDict: [String: KeyMapping] = [:]
-    var orderedKeyList: [String] = []
-    keyMappings.forEach {
-      if $0.rawKey == "default-bindings" && $0.action.count == 1 && $0.action[0] == "start" {
-        Logger.log("Skipping line: \"default-bindings start\"", level: .verbose)
-      } else if let kb = filterSectionBindings($0) {
-        let key = kb.normalizedMpvKey
-        if keyBindingsDict[key] == nil {
-          orderedKeyList.append(key)
-        }
-        keyBindingsDict[key] = kb
->>>>>>> 3cde0e11
       }
 
       // Load into cache while in mpv queue first
@@ -615,7 +540,6 @@
   ///     sent to mpv using the synchronous API mpv executes the quit command asynchronously. The player is not fully shutdown
   ///     until mpv finishes executing the quit command and shuts down.
   func shutdown() {
-<<<<<<< HEAD
     assert(DispatchQueue.isExecutingIn(.main))
     guard !isShuttingDown else {
       log.verbose("Player is already shutting down")
@@ -630,22 +554,6 @@
     savePlaybackPosition() // Save state to mpv watch-later (if enabled)
     stop()
     refreshSyncUITimer()   // Shut down timer
-    mpv.mpvQuit()
-  }
-
-  func mpvHasShutdown(isMPVInitiated: Bool = false) {
-    assert(DispatchQueue.isExecutingIn(.main))
-    let suffix = isMPVInitiated ? " (initiated by mpv)" : ""
-    log.debug("Player has shut down\(suffix)")
-    // If mpv shutdown was initiated by mpv then the player state has not been saved.
-    if isMPVInitiated {
-      savePlaybackPosition() // Save state to mpv watch-later (if enabled)
-      refreshSyncUITimer()   // Shut down timer
-=======
-    guard info.state != .shuttingDown else { return }
-    info.state = .shuttingDown
-    log("Shutting down")
-    savePlayerState()
     mpv.mpvQuit()
   }
 
@@ -659,16 +567,17 @@
   ///     windows of vulnerability that can not be fully closed. IINA has no choice but to support a mpv initiated shutdown as best it
   ///     can.
   func mpvHasShutdown() {
-    let isMPVInitiated = info.state != .shuttingDown
+    assert(DispatchQueue.isExecutingIn(.main))
+    let isMPVInitiated = status.isNotYet(.shuttingDown)
     let suffix = isMPVInitiated ? " (initiated by mpv)" : ""
-    log("Player has shutdown\(suffix)")
-    info.state = .shutDown
+    log.debug("Player has shut down\(suffix)")
+    // If mpv shutdown was initiated by mpv then the player state has not been saved.
     if isMPVInitiated {
+      savePlaybackPosition() // Save state to mpv watch-later (if enabled)
+      refreshSyncUITimer()   // Shut down timer
       // The user must have used mpv's IPC interface to send a quit command directly to mpv. Must
       // perform the actions that were skipped when IINA's normal shutdown process was bypassed.
       mpv.removeObservers()
-      savePlayerState()
->>>>>>> 3cde0e11
     }
     uninitVideo()          // Shut down DisplayLink
     log.debug("Removing player \(label)")
@@ -710,13 +619,8 @@
 
   // MARK: - MPV commands
 
-<<<<<<< HEAD
   func togglePause() {
     info.isPaused ? resume() : pause()
-=======
-  func togglePause(_ set: Bool? = nil) {
-    info.state == .paused ? resume() : pause()
->>>>>>> 3cde0e11
   }
 
   /// Pause playback.
@@ -730,7 +634,6 @@
   ///     asleep. Thus `setFlag` **must not** be called if the `mpv` core is idle or stopping. See issue
   ///     [#4520](https://github.com/iina/iina/issues/4520)
   func pause() {
-<<<<<<< HEAD
     assert(DispatchQueue.isExecutingIn(.main))
     let isNormalSpeed = info.playSpeed == 1
     info.isPaused = true  // set preemptively to prevent inconsistencies in UI
@@ -744,10 +647,6 @@
       setSpeed(1, forceResume: false)
     }
     windowController.updatePlayButtonAndSpeedUI()
-=======
-    guard info.state.active else { return }
-    mpv.setFlag(MPVOption.PlaybackControl.pause, true, level: .verbose)
->>>>>>> 3cde0e11
   }
 
   private func _resume() {
@@ -791,7 +690,6 @@
 
       stopWatchingSubFile()
 
-<<<<<<< HEAD
       savePlaybackPosition() // Save state to mpv watch-later (if enabled)
 
       // Reset playback state
@@ -833,17 +731,6 @@
     }
   }
 
-=======
-    // Do not send a stop command to mpv if it is already stopped. This happens when quitting is
-    // initiated directly through mpv.
-    guard info.state.active else { return }
-    log("Stopping playback")
-    refreshSyncUITimer()
-    info.state = .stopping
-    mpv.command(.stop, level: .verbose)
-  }
-
->>>>>>> 3cde0e11
   func toggleMute(_ set: Bool? = nil) {
     mpv.queue.async { [self] in
       let newState = set ?? !mpv.getFlag(MPVOption.Audio.mute)
@@ -1817,29 +1704,20 @@
   }
 
   func setAudioEq(fromGains gains: [Double]) {
-<<<<<<< HEAD
-    let channelCount = mpv.getInt(MPVProperty.audioParamsChannelCount)
-    let freqList = [31.25, 62.5, 125, 250, 500, 1000, 2000, 4000, 8000, 16000]
-    let filters = freqList.enumerated().map { (index, freq) -> MPVFilter in
-      let string = [Int](0..<channelCount).map { "c\($0) f=\(freq) w=\(freq / 1.224744871) g=\(gains[index])" }.joined(separator: "|")
-      return MPVFilter(name: "lavfi", label: "\(Constants.FilterLabel.audioEq)\(index)", paramString: "[anequalizer=\(string)]")
-    }
-    filters.forEach { _ = addAudioFilter($0) }
-    info.audioEqFilters = filters
-  }
-
-  func removeAudioEqFilter() {
-    info.audioEqFilters?.compactMap { $0 }.forEach { _ = removeAudioFilter($0) }
-    info.audioEqFilters = nil
-=======
     let freqList = [32, 64, 125, 250, 500, 1000, 2000, 4000, 8000, 16000]
     let paramString = freqList.enumerated().map { (index, freq) in
       "equalizer=f=\(freq):t=h:width=\(Double(freq) / 1.224744871):g=\(gains[index])"
     }.joined(separator: ",")
-    let filter = MPVFilter(name: "lavfi", label: Constants.FilterName.audioEq, paramString: "[\(paramString)]")
+    let filter = MPVFilter(name: "lavfi", label: Constants.FilterLabel.audioEq, paramString: "[\(paramString)]")
     addAudioFilter(filter)
     info.audioEqFilter = filter
->>>>>>> 3cde0e11
+  }
+
+  func removeAudioEqFilter() {
+    if let filter = info.audioEqFilter {
+      removeAudioFilter(filter)
+      info.audioEqFilter = nil
+    }
   }
 
   /// Add a video filter given as a `MPVFilter` object.
@@ -2199,18 +2077,9 @@
   func savePlaybackPosition() {
     guard Preference.bool(for: .resumeLastPosition) else { return }
 
-<<<<<<< HEAD
-    // If the player is stopped then the file has been unloaded and it is too late to save the
-    // watch later configuration.
-    if isStopped {
-      Logger.log("Player is stopped; too late to write water later config. This is ok if shutdown was initiated by mpv", level: .verbose, subsystem: subsystem)
-    } else {
-      Logger.log("Write watch later config", subsystem: subsystem)
-=======
     // The player must be active to be able to save the watch later configuration.
-    if info.state.active {
-      log("Write watch later config")
->>>>>>> 3cde0e11
+    if isActive {
+      log.debug("Write watch later config")
       mpv.command(.writeWatchLaterConfig)
     }
     saveToLastPlayedFile(info.currentURL, duration: info.videoDuration, position: info.videoPosition)
@@ -2369,7 +2238,6 @@
   /// This function is called right after file loaded, triggered by mpv `fileLoaded` notification.
   /// We should now be able to get track info from mpv and can start rendering the video in the final size.
   func fileLoaded() {
-<<<<<<< HEAD
     assert(DispatchQueue.isExecutingIn(mpv.queue))
 
     // note: player may be "stopped" here
@@ -2391,26 +2259,10 @@
     mpv.setFlag(MPVOption.PlaybackControl.pause, pause)
 
     let duration = mpv.getDouble(MPVProperty.duration)
-=======
-    log("File loaded")
-    info.state = .playing
-    // mpvSuspend()
-    mpv.setFlag(MPVOption.PlaybackControl.pause, true, level: .verbose)
-    // Get video size and set the initial window size
-    let width = mpv.getInt(MPVProperty.width)
-    let height = mpv.getInt(MPVProperty.height)
-    let duration = mpv.getDouble(MPVProperty.duration)
-    let pos = mpv.getDouble(MPVProperty.timePos)
-    info.videoHeight = height
-    info.videoWidth = width
-    info.displayWidth = 0
-    info.displayHeight = 0
->>>>>>> 3cde0e11
     info.videoDuration = VideoTime(duration)
     if let filename = mpv.getString(MPVProperty.path) {
       info.setCachedVideoDuration(filename, duration)
     }
-<<<<<<< HEAD
     let position = mpv.getDouble(MPVProperty.timePos)
     info.videoPosition = VideoTime(position)
 
@@ -2439,11 +2291,6 @@
     // Kick off thumbnails load/gen - it can happen in background
     reloadThumbnails(forMedia: currentPlayback)
 
-=======
-    info.videoPosition = VideoTime(pos)
-    triedUsingExactSeekForCurrentFile = false
-    info.haveDownloadedSub = false
->>>>>>> 3cde0e11
     checkUnsyncedWindowOptions()
     reloadTrackInfo()
 
@@ -2603,7 +2450,6 @@
     if dueToStopCommand {
       playbackStopped()
     }
-<<<<<<< HEAD
   }
 
   func afChanged() {
@@ -2626,40 +2472,6 @@
 
     log.verbose("Audio track changed to: \(aid)")
     syncUI(.volume)
-=======
-    postNotification(.iinaFileLoaded)
-    events.emit(.fileLoaded, data: info.currentURL?.absoluteString ?? "")
-    // mpvResume()
-    if !(info.justOpenedFile && Preference.bool(for: .pauseWhenOpen)) {
-      mpv.setFlag(MPVOption.PlaybackControl.pause, false, level: .verbose)
-    }
-    syncUI(.playlist)
-  }
-
-  func fileEnded(dueToStopCommand: Bool) {
-    // if receive end-file when loading file, might be error
-    // wait for idle
-    if info.state == .loading {
-      if !dueToStopCommand {
-        receivedEndFileWhileLoading = true
-      }
-    } else {
-      info.shouldAutoLoadFiles = false
-    }
-  }
-
-  func afChanged() {
-    guard info.state.active else { return }
-    postNotification(.iinaAFChanged)
-  }
-
-  func aidChanged() {
-    guard info.state.active else { return }
-    info.aid = Int(mpv.getInt(MPVOption.TrackSelection.aid))
-    guard mainWindow.loaded else { return }
-    mainWindow?.muteButton.isEnabled = (info.aid != 0)
-    mainWindow?.volumeSlider.isEnabled = (info.aid != 0)
->>>>>>> 3cde0e11
     postNotification(.iinaAIDChanged)
     if !silent {
       if let audioTrack = info.currentTrack(.audio) {
@@ -2672,26 +2484,16 @@
   }
 
   func chapterChanged() {
-<<<<<<< HEAD
     guard !isShuttingDown else { return }
     let chapter = Int(mpv.getInt(MPVProperty.chapter))
     info.chapter = chapter
     log.verbose("Δ mpv prop: `chapter` = \(info.chapter)")
-=======
-    guard info.state.active else { return }
-    info.chapter = Int(mpv.getInt(MPVProperty.chapter))
-    syncUI(.time)
->>>>>>> 3cde0e11
     syncUI(.chapterList)
     postNotification(.iinaMediaTitleChanged)
   }
 
   func fullscreenChanged() {
-<<<<<<< HEAD
     guard windowController.loaded, !isStopping else { return }
-=======
-    guard mainWindow.loaded, info.state.active else { return }
->>>>>>> 3cde0e11
     let fs = mpv.getFlag(MPVOption.Window.fullscreen)
     if fs != isFullScreen {
       windowController.toggleWindowFullScreen()
@@ -2711,25 +2513,7 @@
     receivedEndFileWhileLoading = false
   }
 
-  func idleActiveChanged() {
-    if receivedEndFileWhileLoading && info.state == .loading {
-      errorOpeningFileAndCloseMainWindow()
-      info.currentURL = nil
-      info.isNetworkResource = false
-    }
-    receivedEndFileWhileLoading = false
-    if info.state.loaded {
-      closeWindow()
-    }
-    if info.state != .loading {
-      log("Playback has stopped")
-      info.state = .idle
-      postNotification(.iinaPlayerStopped)
-    }
-  }
-
   func mediaTitleChanged() {
-<<<<<<< HEAD
     guard !isStopping else { return }
     postNotification(.iinaMediaTitleChanged)
   }
@@ -2761,19 +2545,6 @@
   func ontopChanged() {
     assert(DispatchQueue.isExecutingIn(mpv.queue))
     guard windowController.loaded else { return }
-=======
-    guard info.state.active else { return }
-    postNotification(.iinaMediaTitleChanged)
-  }
-
-  func needReloadQuickSettingsView() {
-    guard info.state.active else { return }
-    mainWindow.quickSettingView.reload()
-  }
-
-  func ontopChanged() {
-    guard mainWindow.loaded, info.state.active else { return }
->>>>>>> 3cde0e11
     let ontop = mpv.getFlag(MPVOption.Window.ontop)
     log.verbose("Δ mpv prop: 'ontop' = \(ontop.yesno)")
     if ontop != windowController.isOnTop {
@@ -2809,7 +2580,6 @@
   }
 
   func refreshEdrMode() {
-<<<<<<< HEAD
     guard windowController.loaded else { return }
     DispatchQueue.main.async { [self] in
       // No need to refresh if playback is being stopped. Must not attempt to refresh if mpv is
@@ -2817,13 +2587,6 @@
       guard !isStopping else { return }
       videoView.refreshEdrMode()
     }
-=======
-    guard mainWindow.loaded else { return }
-    // No need to refresh if playback is being stopped. Must not attempt to refresh if mpv is
-    // terminating as accessing mpv once shutdown has been initiated can trigger a crash.
-    guard info.state.active else { return }
-    mainWindow.videoView.refreshEdrMode()
->>>>>>> 3cde0e11
   }
 
   func secondarySubDelayChanged(_ delay: Double) {
@@ -2838,7 +2601,6 @@
     reloadQuickSettingsView()
   }
 
-<<<<<<< HEAD
   func sidChanged(silent: Bool = false) {
     assert(DispatchQueue.isExecutingIn(mpv.queue))
     guard !info.isRestoring, !isStopping else { return }
@@ -2855,11 +2617,6 @@
       sendOSD(.track(info.currentTrack(.sub) ?? .noneSubTrack))
     }
     startWatchingSubFile()
-=======
-  func secondarySidChanged() {
-    guard info.state.active else { return }
-    info.secondSid = Int(mpv.getInt(MPVOption.Subtitles.secondarySid))
->>>>>>> 3cde0e11
     postNotification(.iinaSIDChanged)
     saveState()
     sendOSD(.track(info.currentTrack(.secondSub) ?? .noneSubTrack))
@@ -2889,16 +2646,6 @@
     postNotification(.iinaSecondSubVisibilityChanged)
   }
 
-<<<<<<< HEAD
-=======
-  func sidChanged() {
-    guard info.state.active else { return }
-    info.sid = Int(mpv.getInt(MPVOption.TrackSelection.sid))
-    postNotification(.iinaSIDChanged)
-    sendOSD(.track(info.currentTrack(.sub) ?? .noneSubTrack))
-  }
-
->>>>>>> 3cde0e11
   func subDelayChanged(_ delay: Double) {
     assert(DispatchQueue.isExecutingIn(mpv.queue))
     info.subDelay = delay
@@ -2925,77 +2672,32 @@
     // No need to process track list changes if playback is being stopped. Must not process track
     // list changes if mpv is terminating as accessing mpv once shutdown has been initiated can
     // trigger a crash.
-<<<<<<< HEAD
     guard !isStopping else { return }
     guard info.isFileLoaded else { return }
     log.debug("Track list changed")
     reloadTrackInfo()
     reloadSelectedTracks()
     log.verbose("Posting iinaTracklistChanged vid=\(optString(info.vid)) aid=\(optString(info.aid)) sid=\(optString(info.sid))")
-=======
-    guard info.state.active else { return }
-    log("Track list changed")
-    getTrackInfo()
-    getSelectedTracks()
-    let audioStatus = checkCurrentMediaIsAudio()
-    currentMediaIsAudio = audioStatus
-
-    // if need to switch to music mode
-    if Preference.bool(for: .autoSwitchToMusicMode) {
-      if overrideAutoSwitchToMusicMode {
-        log("Skipping music mode auto-switch because overrideAutoSwitchToMusicMode is true", level: .verbose)
-      } else if audioStatus == .isAudio && !isInMiniPlayer && !mainWindow.fsState.isFullscreen {
-        log("Current media is audio: auto-switching to mini player")
-        switchToMiniPlayer(automatically: true)
-      } else if audioStatus == .notAudio && isInMiniPlayer {
-        log("Current media is not audio: auto-switching to normal window")
-        switchBackFromMiniPlayer(automatically: true)
-      }
-    }
->>>>>>> 3cde0e11
     postNotification(.iinaTracklistChanged)
     saveState()
   }
 
-<<<<<<< HEAD
   private func optString(_ num: Int?) -> String {
     if let num = num {
       return String(num)
-=======
-  func onVideoReconfig() {
-    // If loading file, video reconfig can return 0 width and height
-    guard info.state.loaded else { return }
-    var dwidth = mpv.getInt(MPVProperty.dwidth)
-    var dheight = mpv.getInt(MPVProperty.dheight)
-    if info.rotation == 90 || info.rotation == 270 {
-      swap(&dwidth, &dheight)
-    }
-    if dwidth != info.displayWidth! || dheight != info.displayHeight! {
-      // filter the last video-reconfig event before quit
-      if dwidth == 0 && dheight == 0 && mpv.getFlag(MPVProperty.coreIdle) { return }
-      // video size changed
-      info.displayWidth = dwidth
-      info.displayHeight = dheight
-      notifyMainWindowVideoSizeChanged()
->>>>>>> 3cde0e11
     }
     return "nil"
   }
 
   func vfChanged() {
-<<<<<<< HEAD
     assert(DispatchQueue.isExecutingIn(mpv.queue))
     guard !isStopping else { return }
     _ = getVideoFilters()
-=======
-    guard info.state.active else { return }
->>>>>>> 3cde0e11
     postNotification(.iinaVFChanged)
 
     saveState()
   }
 
-<<<<<<< HEAD
   func vidChanged(silent: Bool = false) {
     assert(DispatchQueue.isExecutingIn(mpv.queue))
     guard !info.isRestoring, !isStopping else { return }
@@ -3017,11 +2719,6 @@
     /// Show default album art if loaded and vid is 0:
     let showDefaultArt: Bool? = info.shouldShowDefaultArt
 
-=======
-  func vidChanged() {
-    guard info.state.active else { return }
-    info.vid = Int(mpv.getInt(MPVOption.TrackSelection.vid))
->>>>>>> 3cde0e11
     postNotification(.iinaVIDChanged)
     if !silent && (!isInMiniPlayer || (!isShowVideoPendingInMiniPlayer && !windowController.miniPlayer.isVideoVisible)) {
       sendOSD(.track(info.currentTrack(.video) ?? .noneVideoTrack))
@@ -3044,7 +2741,6 @@
     }
   }
 
-<<<<<<< HEAD
   ///  `showMiniPlayerVideo` is only used if `enable` is true.
   ///  Does nothing if already in the target state
   func setVideoTrackEnabled(_ enable: Bool, showMiniPlayerVideo: Bool = false) {
@@ -3071,13 +2767,6 @@
       // Change video track to None
       log.verbose("Sending request to mpv: set video track to 0")
       setTrack(0, forType: .video, silent: true)
-=======
-  func windowScaleChanged() {
-    guard mainWindow.loaded, info.state.active else { return }
-    let windowScale = mpv.getDouble(MPVOption.Window.windowScale)
-    if fabs(windowScale - info.cachedWindowScale) > 10e-10 {
-      mainWindow.setWindowScale(windowScale)
->>>>>>> 3cde0e11
     }
   }
 
@@ -3187,13 +2876,9 @@
     assert(DispatchQueue.isExecutingIn(.main))
 
     let useTimer: Bool
-<<<<<<< HEAD
     if isStopping {
-=======
-    if !info.state.active {
->>>>>>> 3cde0e11
       useTimer = false
-    } else if info.state == .paused {
+    } else if info.isPaused {
       // Follow energy efficiency best practices and ensure IINA is absolutely idle when the
       // video is paused to avoid wasting energy with needless processing. If paused shutdown
       // the timer that synchronizes the UI and the high priority display link thread.
@@ -3259,13 +2944,8 @@
         if useTimer {
           summary += ", every \(timerConfig.interval)s"
         }
-<<<<<<< HEAD
         let logMsg = logMsg.isEmpty ? logMsg : "\(logMsg)- "
         log.verbose("\(logMsg)SyncUITimer \(summary), paused:\(info.isPaused.yn) net:\(info.isNetworkResource.yn) mini:\(isInMiniPlayer.yn) touchBar:\(needsTouchBar.yn) status:\(status)")
-=======
-        Logger.log("SyncUITimer \(summary). Player={state:\(info.state) network:\(info.isNetworkResource) mini:\(isInMiniPlayer) touchBar:\(needsTouchBar)}",
-                   level: .verbose, subsystem: subsystem)
->>>>>>> 3cde0e11
       }
     }
 
@@ -3361,43 +3041,15 @@
   }
 
   func syncUI(_ option: SyncUIOption) {
-<<<<<<< HEAD
     // if window not loaded, ignore
     guard windowController.loaded else { return }
     log.verbose("Syncing UI \(option)")
-=======
-    // If window is not loaded or stopping or shutting down, ignore.
-    guard mainWindow.loaded, info.state.active else { return }
-    // This is too noisy and making verbose logs unreadable. Please uncomment when debugging syncing releated issues.
-    // log("Syncing UI \(option)", level: .verbose)
->>>>>>> 3cde0e11
 
     switch option {
 
     case .volume, .muteButton:
       DispatchQueue.main.async { [self] in
-<<<<<<< HEAD
         windowController.updateVolumeUI()
-=======
-        currentController.updatePlayTime(withDuration: isNetworkStream, andProgressBar: true)
-        if !self.isInMiniPlayer && mainWindow.fsState.isFullscreen && mainWindow.displayTimeAndBatteryInFullScreen && !mainWindow.additionalInfoView.isHidden {
-          self.mainWindow.updateAdditionalInfo()
-        }
-        if isNetworkStream {
-          self.mainWindow.updateNetworkState()
-        }
-      }
-
-    case .playButton:
-      DispatchQueue.main.async {
-        self.currentController.updatePlayButtonState(self.info.state == .paused ? .off : .on)
-        self.touchBarSupport.updateTouchBarPlayBtn()
-      }
-
-    case .volume:
-      DispatchQueue.main.async {
-        self.currentController.updateVolume()
->>>>>>> 3cde0e11
       }
 
     case .chapterList:
@@ -3459,7 +3111,6 @@
     }
   }
 
-<<<<<<< HEAD
   func errorOpeningFileAndClosePlayerWindow(url: URL? = nil) {
     DispatchQueue.main.async { [self] in
       stop()
@@ -3471,23 +3122,12 @@
       }
 
       _closeWindow()
-=======
-  func errorOpeningFileAndCloseMainWindow() {
-    DispatchQueue.main.async {
-      Utility.showAlert("error_open")
-      self.mainWindow.close()
->>>>>>> 3cde0e11
     }
   }
 
   func closeWindow() {
-<<<<<<< HEAD
     DispatchQueue.main.async { [self] in
       _closeWindow()
-=======
-    DispatchQueue.main.async {
-      self.currentController.close()
->>>>>>> 3cde0e11
     }
   }
 
@@ -3813,25 +3453,13 @@
 
   /// `af`: gets up-to-date list of audio filters AND updates associated state in the process
   func getAudioFilters() -> [MPVFilter] {
-    // Clear cached filters first:
-    info.audioEqFilters = nil
     let audioFilters = mpv.getFilters(MPVProperty.af)
     for filter in audioFilters {
       Logger.log("Got mpv af, name: \(filter.name.quoted), label: \(filter.label?.quoted ?? "nil"), params: \(filter.params ?? [:])",
                  level: .verbose, subsystem: subsystem)
       guard let label = filter.label else { continue }
-<<<<<<< HEAD
       if label.hasPrefix(Constants.FilterLabel.audioEq) {
-        if info.audioEqFilters == nil {
-          info.audioEqFilters = Array(repeating: nil, count: 10)
-        }
-        if let index = Int(String(label.last!)) {
-          info.audioEqFilters![index] = filter
-        }
-=======
-      if label.hasPrefix(Constants.FilterName.audioEq) {
         info.audioEqFilter = filter
->>>>>>> 3cde0e11
       }
     }
     return audioFilters
@@ -3873,25 +3501,15 @@
     let playing = PlayerCoreManager.shared.getNonIdle()
     // Look for players actively playing that are not in music mode and are not just playing audio.
     for player in playing {
-<<<<<<< HEAD
       guard player.info.isPlaying,
             player.info.currentMediaAudioStatus != .isAudio && !player.isInMiniPlayer else { continue }
-=======
-      guard player.info.state == .playing,
-            player.info.isAudio != .isAudio && !player.isInMiniPlayer else { continue }
->>>>>>> 3cde0e11
       SleepPreventer.preventSleep()
       return
     }
     // Now look for players in music mode or playing audio.
     for player in playing {
-<<<<<<< HEAD
       guard player.info.isPlaying,
             player.info.currentMediaAudioStatus == .isAudio || player.isInMiniPlayer else { continue }
-=======
-      guard player.info.state == .playing,
-            player.info.isAudio == .isAudio || player.isInMiniPlayer else { continue }
->>>>>>> 3cde0e11
       // Either prevent the screen saver from activating or prevent system from sleeping depending
       // upon user setting.
       SleepPreventer.preventSleep(allowScreenSaver: Preference.bool(for: .allowScreenSaverForAudio))
@@ -3920,12 +3538,7 @@
     let center = MPNowPlayingInfoCenter.default()
     var info = center.nowPlayingInfo ?? [String: Any]()
 
-<<<<<<< HEAD
     guard let activePlayer = PlayerCore.lastActive, !activePlayer.isStopping else { return }
-=======
-    let activePlayer = PlayerCore.lastActive
-    guard activePlayer.info.state.active else { return }
->>>>>>> 3cde0e11
 
     if withTitle {
       if activePlayer.info.currentMediaAudioStatus == .isAudio {
