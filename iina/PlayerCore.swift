--- conflicted
+++ resolved
@@ -326,16 +326,8 @@
 
   // MARK: - Plugins
 
-<<<<<<< HEAD
-  static func reloadPluginForAll(_ plugin: JavascriptPlugin) {
-    PlayerManager.shared.playerCores.forEach { $0.reloadPlugin(plugin) }
-    AppDelegate.shared.menuController?.updatePluginMenu()
-  }
-
-  private func loadPlugins() {
-=======
   static func reloadPluginForAll(_ plugin: JavascriptPlugin, forced: Bool = false) {
-    playerCores.forEach { $0.reloadPlugin(plugin, forced: forced) }
+    PlayerManager.shared.playerCores.forEach { $0.reloadPlugin(plugin, forced: forced) }
     AppDelegate.shared.menuController?.updatePluginMenu()
   }
 
@@ -345,7 +337,6 @@
   }
 
   func loadPlugins() {
->>>>>>> 0c5825e1
     pluginMap.removeAll()
     plugins = JavascriptPlugin.plugins.compactMap { plugin in
       guard plugin.enabled else { return nil }
@@ -3242,7 +3233,6 @@
     // the view becomes visible to sync the time. If the timer was not running the view must be
     // updated now. Playback may be paused. If that is the case then the timer will not be started.
     if !wasTimerRunning {
-<<<<<<< HEAD
       // Do not wait for first redraw
       windowController.updateUI()
     }
@@ -3254,15 +3244,6 @@
     // Timer will start
 
     log.verbose("Scheduling SyncUITimer")
-=======
-      syncUITime()
-    }
-
-    guard useTimer else { return }
-
-    // Timer will start
-
->>>>>>> 0c5825e1
     syncUITimer = Timer.scheduledTimer(
       timeInterval: timerConfig.interval,
       target: self,
