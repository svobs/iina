--- conflicted
+++ resolved
@@ -1180,7 +1180,7 @@
       /// Try to stay consistent by linking the contrapositive together: "set speed" -> "play".
       /// The intuition should be most apparent when using the speed slider in Quick Settings.
       if info.isPaused {
-        if let forceResume, forceResume {
+        if forceResume == true {
           _resume()
         } else if forceResume == nil && Preference.bool(for: .resetSpeedWhenPaused) {
           _resume()
@@ -1627,7 +1627,6 @@
     if !silent {
       sendOSD(.addToPlaylist(urls.count))
     }
-<<<<<<< HEAD
   }
 
   func addToPlaylist(paths: [String], at index: Int = -1) {
@@ -1636,17 +1635,12 @@
       for path in paths {
         _addToPlaylist(path)
       }
-      if index <= info.playlist.count && index >= 0 {
-        let previousCount = info.playlist.count
+      let playlist = info.playlist
+      if index <= playlist.count && index >= 0 {
+        let previousCount = playlist.count
         for i in 0..<paths.count {
           _playlistMove(previousCount + i, to: index + i)
         }
-=======
-    let previousCount = info.$playlist.withLock { $0.count }
-    if index <= previousCount && index >= 0 {
-      for i in 0..<paths.count {
-        playlistMove(previousCount + i, to: index + i)
->>>>>>> 50f4aaba
       }
       _reloadPlaylist()
       saveState()  // save playlist URLs to prefs
@@ -3429,7 +3423,6 @@
     saveState()
   }
 
-<<<<<<< HEAD
   /// Reloads playlist from mpv, then enqueues state save & sends `iinaPlaylistChanged` notification.
   func reloadPlaylist() {
     mpv.queue.async { [self] in
@@ -3467,19 +3460,6 @@
   func reloadChapters() {
     mpv.queue.async { [self] in
       _reloadChapters()
-=======
-  func getPlaylist() {
-    info.$playlist.withLock { playlist in
-      playlist.removeAll()
-      let playlistCount = mpv.getInt(MPVProperty.playlistCount)
-      for index in 0..<playlistCount {
-        let playlistItem = MPVPlaylistItem(filename: mpv.getString(MPVProperty.playlistNFilename(index))!,
-                                           isCurrent: mpv.getFlag(MPVProperty.playlistNCurrent(index)),
-                                           isPlaying: mpv.getFlag(MPVProperty.playlistNPlaying(index)),
-                                           title: mpv.getString(MPVProperty.playlistNTitle(index)))
-        playlist.append(playlistItem)
-      }
->>>>>>> 50f4aaba
     }
     syncUI(.chapterList)
   }
