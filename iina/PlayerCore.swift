//
//  PlayerCore.swift
//  iina
//
//  Created by lhc on 8/7/16.
//  Copyright © 2016 lhc. All rights reserved.
//

import Cocoa
import MediaPlayer

class PlayerCore: NSObject {
  /// Should always be updated in mpv DQ
  enum LifecycleState: Int, StateEnum {
    case notYetStarted = 1

    case started

    /// Whether stopping of this player has been initiated.
    case stopping

    /// Whether mpv playback has stopped and the media has been unloaded.
    case stopped

    /// Whether shutdown of this player has been initiated.
    case shuttingDown

    /// Whether shutdown of this player has completed (mpv has shutdown).
    case shutDown

    func isAtLeast(_ minState: LifecycleState) -> Bool {
      return rawValue >= minState.rawValue
    }

    func isNotYet(_ state: LifecycleState) -> Bool {
      return rawValue < state.rawValue
    }
  }

  // MARK: - Multiple instances

  /// TODO: make `lastActive` and `active` Optional, so creating an uncessary player randomly at startup isn't needed

  /// - Important: Code referencing this property **must** be run on the main thread as getting the value of this property _may_
  ///              result in a reference the `active` property and that requires use of the main thread.
  static var lastActive: PlayerCore? {
    get {
      return PlayerCoreManager.shared.lastActivePlayer
    }
    set {
      PlayerCoreManager.shared.lastActivePlayer = newValue
    }
  }

  /// - Important: Code referencing this property **must** be run on the main thread because it references
  ///              [NSApplication.windowController`](https://developer.apple.com/documentation/appkit/nsapplication/1428723-mainwindow)
  static var active: PlayerCore? {
    return PlayerCoreManager.shared.activePlayer
  }

  static var mouseLocationAtLastOpen: NSPoint? = nil

  // MARK: - Fields

  let subsystem: Logger.Subsystem
  unowned var log: Logger.Subsystem { self.subsystem }
  var label: String
  let audioOnly: Bool

  @Atomic var saveTicketCounter: Int = 0
  @Atomic private var thumbnailReloadTicketCounter: Int = 0

  // Plugins
  var isManagedByPlugin = false
  var userLabel: String?
  var disableUI = false
  var disableWindowAnimation = false

  var touchBarSupport: TouchBarSupport!

  private var subFileMonitor: FileMonitor? = nil

  /// `true` if this Mac is known to have a touch bar.
  ///
  /// - Note: This is set based on whether `AppKit` has called `MakeTouchBar`, therefore it can, for example, be `false` for
  ///         a MacBook that has a touch bar if the touch bar is asleep because the Mac is in closed clamshell mode.
  var needsTouchBar = false

  /// A dispatch queue for auto load feature.
  static let backgroundQueue = DispatchQueue.newDQ(label: "IINAPlayerCoreTask", qos: .background)
  static let playlistQueue = DispatchQueue.newDQ(label: "IINAPlaylistTask", qos: .utility)
  static let thumbnailQueue = DispatchQueue.newDQ(label: "IINAPlayerCoreThumbnailTask", qos: .utility)

  /**
   This ticket will be increased each time before a new task being submitted to `backgroundQueue`.

   Each task holds a copy of ticket value at creation, so that a previous task will perceive and
   quit early if new tasks is awaiting.

   **See also**:

   `autoLoadFilesInCurrentFolder(ticket:)`
   */
  @Atomic var backgroundQueueTicket = 0
  @Atomic var thumbnailQueueTicket = 0

  // Ticket for sync UI update request
  @Atomic private var syncUITicketCounter: Int = 0

  // Windows

  var windowController: PlayerWindowController!

  var window: PlayerWindow {
    return windowController.window as! PlayerWindow
  }

  var mpv: MPVController!
  lazy var videoView: VideoView = VideoView(player: self)

  var bindingController: PlayerBindingController!

  var plugins: [JavascriptPluginInstance] = []
  private var pluginMap: [String: JavascriptPluginInstance] = [:]
  var events = EventController()

  var info: PlaybackInfo

  /// Convenience accessor. Also exists to avoid refactoring legacy code
  var videoGeo: VideoGeometry {
    return windowController.geo.video
  }

  var syncUITimer: Timer?

  var isUsingMpvOSD = false

  var status: LifecycleState = .notYetStarted {
    didSet {
      log.verbose("Updated lifecycleState to \(status)")
    }
  }

  var isActive: Bool {
    return status.isAtLeast(.started) && status.isNotYet(.stopping)
  }

  var isShuttingDown: Bool {
    status.isAtLeast(.shuttingDown)
  }

  var isShutDown: Bool {
    status.isAtLeast(.shutDown)
  }

  var isStopping: Bool {
    status.isAtLeast(.stopping)
  }

  var isStopped: Bool {
    status.isAtLeast(.stopped)
  }

  var isInMiniPlayer: Bool {
    return windowController.isInMiniPlayer
  }

  var isFullScreen: Bool {
    return windowController.isFullScreen
  }

  var isInInteractiveMode: Bool {
    return windowController.isInInteractiveMode
  }

  var receivedEndFileWhileLoading: Bool = false

  /// Set this to `true` if user changes "music mode" status manually. This disables `autoSwitchToMusicMode`
  /// functionality for the duration of this player even if the preference is `true`. But if they manually change the
  /// "music mode" status again, change this to `false` so that the preference is honored again.
  var overrideAutoMusicMode = false

  /// Need this when reusing the window, so that we know that if in full screen, it was set by a previous window session,
  /// and not by a user cmd (although that would be a better way to detect it - should investigate tracking mpv args)
  var didEnterFullScreenViaUserToggle = false

  var isSearchingOnlineSubtitle = false

  /// For supporting mpv `--shuffle` arg, to shuffle playlist when launching from command line
  @Atomic private var shufflePending = false

  var isShowVideoPendingInMiniPlayer: Bool = false

  // test seeking
  var triedUsingExactSeekForCurrentFile: Bool = false
  var useExactSeekForCurrentFile: Bool = true

  var isPlaylistVisible: Bool {
    isInMiniPlayer ? windowController.miniPlayer.isPlaylistVisible : windowController.isShowing(sidebarTab: .playlist)
  }

  var isOnlyOpenPlayer: Bool {
    for player in PlayerCoreManager.shared.playerCores {
      if player != self && player.windowController.isOpen {
        return false
      }
    }
    return true
  }

  /// The A loop point established by the [mpv](https://mpv.io/manual/stable/) A-B loop command.
  var abLoopA: Double {
    /// Returns the value of the A loop point, a timestamp in seconds if set, otherwise returns zero.
    /// - Note: The value of the A loop point is not required by mpv to be before the B loop point.
    /// - Returns:value of the mpv option `ab-loop-a`
    get { mpv.getDouble(MPVOption.PlaybackControl.abLoopA) }
    /// Sets the value of the A loop point as an absolute timestamp in seconds.
    ///
    /// The loop points of the mpv A-B loop command can be adjusted at runtime. This method updates the A loop point. Setting a
    /// loop point to zero disables looping, so this method will adjust the value so it is not equal to zero in order to require use of the
    /// A-B command to disable looping.
    /// - Precondition: The A loop point must have already been established using the A-B loop command otherwise the attempt
    ///     to change the loop point will be ignored.
    /// - Note: The value of the A loop point is not required by mpv to be before the B loop point.
    set {
      guard info.abLoopStatus == .aSet || info.abLoopStatus == .bSet else { return }
      mpv.setDouble(MPVOption.PlaybackControl.abLoopA, max(AppData.minLoopPointTime, newValue))
    }
  }

  /// The B loop point established by the [mpv](https://mpv.io/manual/stable/) A-B loop command.
  var abLoopB: Double {
    /// Returns the value of the B loop point, a timestamp in seconds if set, otherwise returns zero.
    /// - Note: The value of the B loop point is not required by mpv to be after the A loop point.
    /// - Returns:value of the mpv option `ab-loop-b`
    get { mpv.getDouble(MPVOption.PlaybackControl.abLoopB) }
    /// Sets the value of the B loop point as an absolute timestamp in seconds.
    ///
    /// The loop points of the mpv A-B loop command can be adjusted at runtime. This method updates the B loop point. Setting a
    /// loop point to zero disables looping, so this method will adjust the value so it is not equal to zero in order to require use of the
    /// A-B command to disable looping.
    /// - Precondition: The B loop point must have already been established using the A-B loop command otherwise the attempt
    ///     to change the loop point will be ignored.
    /// - Note: The value of the B loop point is not required by mpv to be after the A loop point.
    set {
      guard info.abLoopStatus == .bSet else { return }
      mpv.setDouble(MPVOption.PlaybackControl.abLoopB, max(AppData.minLoopPointTime, newValue))
    }
  }

  var isABLoopActive: Bool {
    abLoopA != 0 && abLoopB != 0 && mpv.getString(MPVOption.PlaybackControl.abLoopCount) != "0"
  }

  init(_ label: String, audioOnly: Bool = false) {
    let log = Logger.subsystem(forPlayerID: label)
    log.debug("PlayerCore \(label) init")
    self.label = label
    self.subsystem = log
    self.info = PlaybackInfo(log: log)
    self.audioOnly = audioOnly
    super.init()
    self.mpv = MPVController(playerCore: self)
    self.bindingController = PlayerBindingController(playerCore: self)
    self.windowController = PlayerWindowController(playerCore: self)
    self.touchBarSupport = TouchBarSupport(playerCore: self)
  }

  // MARK: - Plugins

  static func reloadPluginForAll(_ plugin: JavascriptPlugin) {
    PlayerCoreManager.shared.playerCores.forEach { $0.reloadPlugin(plugin) }
    AppDelegate.shared.menuController?.updatePluginMenu()
  }

  private func loadPlugins() {
    pluginMap.removeAll()
    plugins = JavascriptPlugin.plugins.compactMap { plugin in
      guard plugin.enabled else { return nil }
      let instance = JavascriptPluginInstance(player: self, plugin: plugin)
      pluginMap[plugin.identifier] = instance
      return instance
    }
  }

  func reloadPlugin(_ plugin: JavascriptPlugin, forced: Bool = false) {
    let id = plugin.identifier
    if let _ = pluginMap[id] {
      if plugin.enabled {
        // no need to reload, unless forced
        guard forced else { return }
        pluginMap[id] = JavascriptPluginInstance(player: self, plugin: plugin)
      } else {
        pluginMap.removeValue(forKey: id)
      }
    } else {
      guard plugin.enabled else { return }
      pluginMap[id] = JavascriptPluginInstance(player: self, plugin: plugin)
    }

    plugins = JavascriptPlugin.plugins.compactMap { pluginMap[$0.identifier] }
    windowController.quickSettingView.updatePluginTabs()
  }

  // MARK: - Control

  /**
   Open a list of urls. If there are more than one urls, add the remaining ones to
   playlist and disable auto loading.

   - Returns: `nil` if no further action is needed, like opened a BD Folder; otherwise the count of playable files.
     `0` if no playable files were found & the player window was not opened.
   */
  @discardableResult
  func openURLs(_ urls: [URL], shouldAutoLoadPlaylist: Bool = true, mpvRestoreWorkItem: (() -> Void)? = nil) -> Int? {
    assert(DispatchQueue.isExecutingIn(.main))

    guard !urls.isEmpty else { return 0 }
    log.debug("OpenURLs (autoLoadPL=\(shouldAutoLoadPlaylist.yn)): \(urls.map{Playback.path(for: $0).pii.quoted})")
    // Reset:
    info.shouldAutoLoadFiles = shouldAutoLoadPlaylist

    PlayerCore.mouseLocationAtLastOpen = NSEvent.mouseLocation

    let urls = Utility.resolveURLs(urls)

    // Handle folder URL (to support mpv shuffle, etc), BD folders and m3u / m3u8 files first.
    // For these cases, mpv will load/build the playlist and notify IINA when it can be retrieved.
    if urls.count == 1 {

      let loneURL = urls[0]
      if isBDFolder(loneURL)
          || Utility.playlistFileExt.contains(loneURL.absoluteString.lowercasedPathExtension) {

        info.shouldAutoLoadFiles = false
        openPlayerWindow(urls, mpvRestoreWorkItem: mpvRestoreWorkItem)
        return nil
      }
    }
    // Else open multiple URL args...

    // Filter URL args for playable files (video/audio), because mpv will "play" image files, text files (anything?)
    let playableFiles = getPlayableFiles(in: urls)
    let count = playableFiles.count

    log.verbose("Found \(count) playable files for \(urls.count) requested URLs")
    // check playable files count
    guard count > 0 else {
      return 0
    }

    if shouldAutoLoadPlaylist {
      info.shouldAutoLoadFiles = (count == 1)
    }

    // open the first file
    openPlayerWindow(playableFiles, mpvRestoreWorkItem: mpvRestoreWorkItem)
    return count
  }

  @discardableResult
  func openURL(_ url: URL) -> Int? {
    return openURLs([url])
  }

  /// Returns number of playable URLs opened. If `0`, no player window was opened.
  @discardableResult
  func openURLString(_ str: String) -> Int? {
    if str == "-" {
      info.shouldAutoLoadFiles = false  // reset
      openPlayerWindow([URL(string: "stdin")!])
      return 1
    }
    if str.first == "/" {
      return openURL(URL(fileURLWithPath: str))
    } else {
      // For apps built with Xcode 15 or later the behavior of the URL initializer has changed when
      // running under macOS Sonoma or later. The behavior now matches URLComponents and will
      // automatically percent encode characters. Must not apply percent encoding to the string
      // passed to the URL initializer if the new new behavior is active.
      var performPercentEncoding = true
#if compiler(>=5.9)
      if #available(macOS 14, *) {
        performPercentEncoding = false
      }
#endif
      var pstr = str
      if performPercentEncoding {
        guard let encoded = str.addingPercentEncoding(withAllowedCharacters: .urlAllowed) else {
          log.error("Cannot add percent encoding for \(str)")
          return 0
        }
        pstr = encoded
      }
      guard let url = URL(string: pstr) else {
        log.error("Cannot parse url for \(pstr)")
        return 0
      }
      return openURL(url)
    }
  }

  /// Loads the first URL into the player, and adds any remaining URLs to playlist.
  /// The caller must ensure that `urls` is *never* empty!
  private func openPlayerWindow(_ urls: [URL], mpvRestoreWorkItem: (() -> Void)? = nil) {
    assert(DispatchQueue.isExecutingIn(.main))

    guard urls.count > 0 else {
      log.fatalError("Cannot open player window: empty url list!")
    }

    /// Need to use `sync` so that:
    /// 1. Prev use of mpv core can finish stopping / drain queue
    /// 2. `currentPlayback` is guaranteed to update before returning, so that `PlayerCore.activeOrNew` does not return same player
    mpv.queue.sync { [self] in
      let playback = Playback(url: urls[0])
      let path = playback.path
      info.currentPlayback = playback
      log.debug("Opening PlayerWindow for \(path.pii.quoted), isStopped=\(isStopped.yn)")

<<<<<<< HEAD
      info.hdrEnabled = Preference.bool(for: .enableHdrSupport)
=======
    // Send load file command
    info.justOpenedFile = true
    info.state = .loading
    mpv.command(.loadfile, args: [path], level: .verbose)

    if Preference.bool(for: .autoRepeat) {
       let loopMode = Preference.DefaultRepeatMode(rawValue: Preference.integer(for: .defaultRepeatMode))
       setLoopMode(loopMode == .file ? .file : .playlist)
     }
  }
>>>>>>> 4044a6c6

      // Reset state flags
      if status == .stopping || status == .stopped {
        status = .started
      }

      // Load into cache while in mpv queue first
      _ = PlaybackInfo.getOrReadFFVideoMeta(forURL: info.currentURL, log)

      DispatchQueue.main.async { [self] in
        if !info.isRestoring {
          windowController.clearOSDQueue()
        }
        windowController.openWindow(nil)

        mpv.queue.async { [self] in
          // Send load file command
          mpv.command(.loadfile, args: [path])

          if info.isRestoring, let mpvRestoreWorkItem {
            mpvRestoreWorkItem()
            return
          }

          // Not restoring

          if urls.count > 1 {
            log.verbose("Adding \(urls.count - 1) files to playlist. Autoload=\(info.shouldAutoLoadFiles.yn)")
            _addToPlaylist(urls: urls[1..<urls.count], silent: true)
            postNotification(.iinaPlaylistChanged)
          } else {
            // Only one entry in playlist, but still need to pull it from mpv
            _reloadPlaylist()
          }

          if Preference.bool(for: .enablePlaylistLoop) {
            mpv.setString(MPVOption.PlaybackControl.loopPlaylist, "inf")
          }
          if Preference.bool(for: .enableFileLoop) {
            mpv.setString(MPVOption.PlaybackControl.loopFile, "inf")
          }
        }
      }
    }
  }

  // Does nothing if already started
  func start() {
    guard status == .notYetStarted else { return }

    log.verbose("Player start")

    startMPV()
    loadPlugins()
    if audioOnly {
      log.debug("Player is audio only. Will not init video")
    } else {
      initVideo()
    }
    status = .started
  }

  private func startMPV() {
    // set path for youtube-dl
    let oldPath = String(cString: getenv("PATH")!)
    var path = Utility.exeDirURL.path + ":" + oldPath
    if let customYtdlPath = Preference.string(for: .ytdlSearchPath), !customYtdlPath.isEmpty {
      path = customYtdlPath + ":" + path
    }
    setenv("PATH", path, 1)
    log.debug("Set env path to \(path.pii)")

    // set http proxy
    if let proxy = Preference.string(for: .httpProxy), !proxy.isEmpty {
      setenv("http_proxy", "http://" + proxy, 1)
      log.debug("Set env http_proxy to \(proxy.pii)")
    }

    mpv.mpvInit()
    events.emit(.mpvInitialized)

    if !getAudioDevices().contains(where: { $0["name"] == Preference.string(for: .audioDevice)! }) {
      log.verbose("Defaulting mpv audioDevice to 'auto'")
      setAudioDevice("auto")
    }
  }

  private func initVideo() {
    log.verbose("Init video")

    // init mpv render context.
    mpv.mpvInitRendering()
    videoView.startDisplayLink()
  }

  // unload main window video view
  private func uninitVideo() {
    assert(DispatchQueue.isExecutingIn(.main))
    guard status.isNotYet(.shuttingDown) else { return }
    status = .shuttingDown
    videoView.uninit()
  }

  func saveState() {
    PlayerSaveState.save(self)
  }

  func clearSavedState() {
    Preference.UIState.clearPlayerSaveState(forPlayerID: label)
  }

  /// Initiate shutdown of this player.
  ///
  /// This method is intended to only be used during application termination. Once shutdown has been initiated player methods
  /// **must not** be called.
  /// - Important: As a part of shutting down the player this method sends a quit command to mpv. Even though the command is
  ///     sent to mpv using the synchronous API mpv executes the quit command asynchronously. The player is not fully shutdown
  ///     until mpv finishes executing the quit command and shuts down.
  func shutdown() {
    assert(DispatchQueue.isExecutingIn(.main))
    guard status.isNotYet(.shuttingDown) else {
      log.verbose("Player is already shutting down")
      return
    }
    guard status.isAtLeast(.started) else {
      log.debug("Player was never started")
      mpvHasShutdown()
      return
    }
    log.debug("Shutting down player")
    savePlaybackPosition() // Save state to mpv watch-later (if enabled)
    refreshSyncUITimer()   // Shut down timer
    mpv.mpvQuit()
  }

  /// Respond to the mpv core shutting down.
  /// - Important: Normally shutdown of the mpv core occurs after IINA has sent a `quit` command to the mpv core and that
  ///     asynchronous command completes. _However_ this can also occur when the user uses mpv's IPC interface to send a quit
  ///     command directly to mpv. Accessing a mpv core after it has shutdown is not permitted by mpv and can trigger a crash.
  ///     When IINA is in control of the termination sequence it is able to prevent access to the mpv core. For example, observers are
  ///     removed before sending the `quit` command. But when shutdown is initiated by mpv the actions IINA takes before
  ///     shutting down mpv are bypassed. This means a mpv initiated shutdown can't be made fully deterministic as there are inherit
  ///     windows of vulnerability that can not be fully closed. IINA has no choice but to support a mpv initiated shutdown as best it
  ///     can.
  func mpvHasShutdown() {
    assert(DispatchQueue.isExecutingIn(.main))
    let isMPVInitiated = status.isNotYet(.shuttingDown)
    let suffix = isMPVInitiated ? " (initiated by mpv)" : ""
    log.debug("Player has shut down\(suffix)")
    // If mpv shutdown was initiated by mpv then the player state has not been saved.
    if isMPVInitiated {
      savePlaybackPosition() // Save state to mpv watch-later (if enabled)
      refreshSyncUITimer()   // Shut down timer
      // The user must have used mpv's IPC interface to send a quit command directly to mpv. Must
      // perform the actions that were skipped when IINA's normal shutdown process was bypassed.
      mpv.removeObservers()
    }
    uninitVideo()            // Shut down DisplayLink

    mpv.queue.sync { [self] in  // run in queue to avoid race condition when handling events in queue, which checks mpv!=nil
      mpv.mpvDestroy()
    }
    status = .shutDown
    PlayerCoreManager.shared.removePlayer(withLabel: label)

    postNotification(.iinaPlayerShutdown)
    if isMPVInitiated {
      // Initiate application termination. AppKit requires this be done from the main thread,
      // however the main dispatch queue must not be used to avoid blocking the queue as per
      // instructions from Apple.
      RunLoop.main.perform(inModes: [.common]) {
        NSApp.terminate(nil)
      }
    }
  }

  func enterMusicMode(automatically: Bool = false) {
    log.debug("Switch to mini player, automatically=\(automatically)")
    if !automatically {
      // Toggle manual override
      overrideAutoMusicMode = !overrideAutoMusicMode
      log.verbose("Changed overrideAutoMusicMode to \(overrideAutoMusicMode)")
    }
    windowController.enterMusicMode()
    events.emit(.musicModeChanged, data: true)
  }

  func exitMusicMode(automatically: Bool = false) {
    log.debug("Switch to normal window from mini player, automatically=\(automatically)")
    if !automatically {
      overrideAutoMusicMode = !overrideAutoMusicMode
      log.verbose("Changed overrideAutoMusicMode to \(overrideAutoMusicMode)")
    }
    windowController.exitMusicMode()
    windowController.updateTitle()

    events.emit(.musicModeChanged, data: false)
  }

  // MARK: - MPV commands

  func togglePause() {
    info.isPaused ? resume() : pause()
  }

  /// Pause playback.
  ///
  /// - Important: Setting the `pause` property will cause `mpv` to emit a `MPV_EVENT_PROPERTY_CHANGE` event. The
  ///     event will still be emitted even if the `mpv` core is idle. If the setting `Pause when machine goes to sleep` is
  ///     enabled then `PlayerWindowController` will call this method in response to a
  ///     `NSWorkspace.willSleepNotification`. That happens even if the window is closed and the player is idle. In
  ///     response the event handler in `MPVController` will call `VideoView.displayIdle`. The suspicion is that calling this
  ///     method results in a call to `CVDisplayLinkCreateWithActiveCGDisplays` which fails because the display is
  ///     asleep. Thus `setFlag` **must not** be called if the `mpv` core is idle or stopping. See issue
  ///     [#4520](https://github.com/iina/iina/issues/4520)
  func pause() {
    assert(DispatchQueue.isExecutingIn(.main))
    let isNormalSpeed = info.playSpeed == 1
    info.isPaused = true  // set preemptively to prevent inconsistencies in UI
    mpv.queue.async { [self] in
      guard !info.isIdle, !isStopping else { return }
      /// Set this so that callbacks will fire even though `info.isPaused` was already set
      info.pauseStateWasChangedLocally = true
      mpv.setFlag(MPVOption.PlaybackControl.pause, true)
    }
    if !isNormalSpeed && Preference.bool(for: .resetSpeedWhenPaused) {
      setSpeed(1, forceResume: false)
    }
    windowController.updatePlayButtonAndSpeedUI()
  }

  private func _resume() {
    assert(DispatchQueue.isExecutingIn(mpv.queue))
    // Restart playback when reached EOF
    if mpv.getFlag(MPVProperty.eofReached) && Preference.bool(for: .resumeFromEndRestartsPlayback) {
      _seek(absoluteSecond: 0)
    }
    mpv.setFlag(MPVOption.PlaybackControl.pause, false)
  }

  func resume() {
    info.isPaused = false  // set preemptively to prevent inconsistencies in UI
    mpv.queue.async { [self] in
      /// Set this so that callbacks will fire even though `info.isPaused` was already set
      info.pauseStateWasChangedLocally = true
      _resume()
    }
    windowController.updatePlayButtonAndSpeedUI()
  }

  /// Stop playback and unload the media.
  func stop() {
    assert(DispatchQueue.isExecutingIn(.main))

    guard status.isNotYet(.stopping) else {
      log.debug("Stop called, but status is already \(status); aborting redundant stop call")
      return
    }
    status = .stopping

    // If the user immediately closes the player window it is possible the background task may still
    // be working to load subtitles. Invalidate the ticket to get that task to abandon the work.
    $backgroundQueueTicket.withLock { $0 += 1 }
    $thumbnailQueueTicket.withLock { $0 += 1 }

    videoView.stopDisplayLink()

    mpv.queue.async { [self] in
      log.verbose("Stop called")

      stopWatchingSubFile()

      savePlaybackPosition() // Save state to mpv watch-later (if enabled)

      // Reset playback state
      info.videoPosition = nil
      info.videoDuration = nil
      info.playlist = []

      info.$matchedSubs.withLock { $0.removeAll() }

      // Do not send a stop command to mpv if it is already stopped. This happens when quitting is
      // initiated directly through mpv.
      guard !isStopped else { return }
      log.debug("Stopping playback")

      // Do not enqueue after window is closed (and info.currentPlayback is nil)
      sendOSD(.stop)
      DispatchQueue.main.async { [self] in
        refreshSyncUITimer()
      }
      mpv.command(.stop, level: .verbose)

      if status.rawValue < LifecycleState.stopped.rawValue {
        status = .stopped
      }
    }
  }

  /// Playback has stopped and the media has been unloaded.
  ///
  /// This method is called by `MPVController` when mpv emits an event indicating the asynchronous mpv `stop` command
  /// has completed executing.
  func playbackStopped() {
    log.debug("Playback has stopped")
    assert(DispatchQueue.isExecutingIn(mpv.queue))
    /// Do not set `isStopped` here. This method seems to get called when it shouldn't (e.g., when changing current pos in playlist)

    DispatchQueue.main.async { [self] in
      postNotification(.iinaPlayerStopped)
    }
  }

  func toggleMute(_ set: Bool? = nil) {
    mpv.queue.async { [self] in
      let newState = set ?? !mpv.getFlag(MPVOption.Audio.mute)
      mpv.setFlag(MPVOption.Audio.mute, newState)
    }
  }

  // Seek %
  func seek(percent: Double, forceExact: Bool = false) {
    mpv.queue.async { [self] in
      var percent = percent
      // mpv will play next file automatically when seek to EOF.
      // We clamp to a Range to ensure that we don't try to seek to 100%.
      // however, it still won't work for videos with large keyframe interval.
      if let duration = info.videoDuration?.second,
         duration > 0 {
        percent = percent.clamped(to: 0..<100)
      }
      let useExact = forceExact ? true : Preference.bool(for: .useExactSeek)
      let seekMode = useExact ? "absolute-percent+exact" : "absolute-percent"
      Logger.log("Seek \(percent) % (forceExact: \(forceExact), useExact: \(useExact) -> \(seekMode))", level: .verbose, subsystem: subsystem)
      mpv.command(.seek, args: ["\(percent)", seekMode], checkError: false)
    }
  }

  // Seek Relative
  func seek(relativeSecond: Double, option: Preference.SeekOption) {
    mpv.queue.async { [self] in
      log.verbose("Seek \(relativeSecond)s (\(option.rawValue))")
      switch option {

      case .relative:
        mpv.command(.seek, args: ["\(relativeSecond)", "relative"], checkError: false)

      case .exact:
        mpv.command(.seek, args: ["\(relativeSecond)", "relative+exact"], checkError: false)

      case .auto:
        // for each file , try use exact and record interval first
        if !triedUsingExactSeekForCurrentFile {
          mpv.recordedSeekTimeListener = { [unowned self] interval in
            // if seek time < 0.05, then can use exact
            self.useExactSeekForCurrentFile = interval < 0.05
          }
          mpv.needRecordSeekTime = true
          triedUsingExactSeekForCurrentFile = true
        }
        let seekMode = useExactSeekForCurrentFile ? "relative+exact" : "relative"
        mpv.command(.seek, args: ["\(relativeSecond)", seekMode], checkError: false)

      }
    }
  }

  // Seek Absolute
  func seek(absoluteSecond: Double) {
    mpv.queue.async { [self] in
      _seek(absoluteSecond: absoluteSecond)
    }
  }

  func _seek(absoluteSecond: Double) {
    Logger.log("Seek \(absoluteSecond) absolute+exact", level: .verbose, subsystem: subsystem)
    mpv.command(.seek, args: ["\(absoluteSecond)", "absolute+exact"])
  }

  func frameStep(backwards: Bool) {
    Logger.log("FrameStep (\(backwards ? "-" : "+"))", level: .verbose, subsystem: subsystem)
    // When playback is paused the display link is stopped in order to avoid wasting energy on
    // It must be running when stepping to avoid slowdowns caused by mpv waiting for IINA to call
    // mpv_render_report_swap.
    videoView.displayActive()
    mpv.queue.async { [self] in
      if backwards {
        mpv.command(.frameBackStep)
      } else {
        mpv.command(.frameStep)
      }
    }
  }

  /// Takes a screenshot, attempting to augment mpv's `screenshot` command with additional functionality & control, for example
  /// the ability to save to clipboard instead of or in addition to file, and displaying the screenshot's thumbnail via the OSD.
  /// Returns `true` if a command was sent to mpv; `false` if no command was sent.
  ///
  /// If the prefs for `Preference.Key.screenshotSaveToFile` and `Preference.Key.screenshotCopyToClipboard` are both `false`,
  /// this function does nothing and returns `false`.
  ///
  /// ## Determining screenshot flags
  /// If `keyBinding` is present, it should contain an mpv `screenshot` command. If its action includes any flags, they will be
  /// used. If `keyBinding` is not present or its command has no flags, the value for `Preference.Key.screenshotIncludeSubtitle` will
  /// be used to determine the flags:
  /// - If `true`, the command `screenshot subtitles` will be sent to mpv.
  /// - If `false`, the command `screenshot video` will be sent to mpv.
  ///
  /// Note: IINA overrides mpv's behavior in some ways:
  /// 1. As noted above, if the stored values for `Preference.Key.screenshotSaveToFile` and `Preference.Key.screenshotCopyToClipboard` are
  /// set to false, all screenshot commands will be ignored.
  /// 2. When no flags are given with `screenshot`: instead of defaulting to `subtitles` as mpv does, IINA will use the value for
  /// `Preference.Key.screenshotIncludeSubtitle` to decide between `subtitles` or `video`.
  @discardableResult
  func screenshot(fromKeyBinding keyBinding: KeyMapping? = nil) -> Bool {
    assert(DispatchQueue.isExecutingIn(.main))
    
    let saveToFile = Preference.bool(for: .screenshotSaveToFile)
    let saveToClipboard = Preference.bool(for: .screenshotCopyToClipboard)
    guard saveToFile || saveToClipboard else {
      log.debug("Ignoring screenshot request: all forms of screenshots are disabled in prefs")
      return false
    }

    guard let vid = info.vid, vid > 0 else {
      log.debug("Ignoring screenshot request: no video stream is being played")
      return false
    }

    log.debug("Screenshot requested by user\(keyBinding == nil ? "" : " (rawAction: \(keyBinding!.rawAction))")")

    var commandFlags: [String] = []

    if let keyBinding {
      var canUseIINAScreenshot = true

      guard let commandName = keyBinding.action.first, commandName == MPVCommand.screenshot.rawValue else {
        log.error("Cannot take screenshot: unexpected first token in key binding action: \(keyBinding.rawAction)")
        return false
      }
      if keyBinding.action.count > 1 {
        commandFlags = keyBinding.action[1].split(separator: "+").map{String($0)}

        for flag in commandFlags {
          switch flag {
          case "window", "subtitles", "video":
            // These are supported
            break
          case "each-frame":
            // Option is not currently supported by IINA's screenshot command
            canUseIINAScreenshot = false
          default:
            // Unexpected flag. Let mpv decide how to handle
            log.warn("Unrecognized flag for mpv 'screenshot' command: '\(flag)'")
            canUseIINAScreenshot = false
          }
        }
      }

      if !canUseIINAScreenshot {
        let returnValue = mpv.command(rawString: keyBinding.rawAction)
        return returnValue == 0
      }
    }

    if commandFlags.isEmpty {
      let includeSubtitles = Preference.bool(for: .screenshotIncludeSubtitle)
      commandFlags.append(includeSubtitles ? "subtitles" : "video")
    }

    mpv.queue.async { [self] in
      mpv.asyncCommand(.screenshot, args: commandFlags, replyUserdata: MPVController.UserData.screenshot)
    }
    return true
  }

  /// Initializes and returns an image object with the contents of the specified URL.
  ///
  /// At this time, the normal [NSImage](https://developer.apple.com/documentation/appkit/nsimage/1519907-init)
  /// initializer will fail to create an image object if the image file was encoded in [JPEG XL](https://jpeg.org/jpegxl/) format.
  /// In older versions of macOS this will also occur if the image file was encoded in [WebP](https://en.wikipedia.org/wiki/WebP/)
  /// format. As these are supported formats for screenshots this method will fall back to using FFmpeg to create the `NSImage` if
  /// the normal initializer fails to return an object.
  /// - Parameter url: The URL identifying the image.
  /// - Returns: An initialized `NSImage` object or `nil` if the method cannot create an image representation from the contents
  ///       of the specified URL.
  private func createImage(_ url: URL) -> NSImage? {
    if let image = NSImage(contentsOf: url) {
      return image
    }
    // The following internal property was added to provide a way to disable the FFmpeg image
    // decoder should a problem be discovered by users running old versions of macOS.
    guard Preference.bool(for: .enableFFmpegImageDecoder) else { return nil }
    Logger.log("Using FFmpeg to decode screenshot: \(url)")
    return FFmpegController.createNSImage(withContentsOf: url)
  }

  func screenshotCallback() {
    let saveToFile = Preference.bool(for: .screenshotSaveToFile)
    let saveToClipboard = Preference.bool(for: .screenshotCopyToClipboard)
    guard saveToFile || saveToClipboard else { return }
    Logger.log("Screenshot done: saveToFile=\(saveToFile), saveToClipboard=\(saveToClipboard)", level: .verbose)

    guard let imageFolder = mpv.getString(MPVOption.Screenshot.screenshotDir) else { return }
    guard let lastScreenshotURL = Utility.getLatestScreenshot(from: imageFolder) else { return }

    defer {
      if !saveToFile {
        try? FileManager.default.removeItem(at: lastScreenshotURL)
      }
    }

    guard let screenshotImage = NSImage(contentsOf: lastScreenshotURL) else {
      sendOSD(.screenshot)
      if !saveToFile {
        try? FileManager.default.removeItem(at: lastScreenshotURL)
      }
      return
    }
    if saveToClipboard {
      NSPasteboard.general.clearContents()
      NSPasteboard.general.writeObjects([screenshotImage])
    }
    guard Preference.bool(for: .screenshotShowPreview) else {
      sendOSD(.screenshot)
      if !saveToFile {
        try? FileManager.default.removeItem(at: lastScreenshotURL)
      }
      return
    }

    DispatchQueue.main.async { [self] in
      let osdViewController = ScreenshootOSDView()
      // Shrink to some fraction of the currently displayed video
      let relativeSize = windowController.videoView.frame.size.multiply(0.3)
      let previewImageSize = screenshotImage.size.shrink(toSize: relativeSize)
      osdViewController.setImage(screenshotImage,
                       size: previewImageSize,
                       fileURL: saveToFile ? lastScreenshotURL : nil)

      sendOSD(.screenshot, forcedTimeout: 5, accessoryViewController: osdViewController)
    }
  }

  /// Invoke the [mpv](https://mpv.io/manual/stable/) A-B loop command.
  ///
  /// The A-B loop command cycles mpv through these states:
  /// - Cleared (looping disabled)
  /// - A loop point set
  /// - B loop point set (looping enabled)
  ///
  /// When the command is first invoked it sets the A loop point to the timestamp of the current frame. When the command is invoked
  /// a second time it sets the B loop point to the timestamp of the current frame, activating looping and causing mpv to seek back to
  /// the A loop point. When the command is invoked again both loop points are cleared (set to zero) and looping stops.
  func abLoop() -> Int32 {
    assert(DispatchQueue.isExecutingIn(mpv.queue))

    // may subject to change
    let returnValue = mpv.command(.abLoop)
    if returnValue == 0 {
      syncAbLoop()
      sendOSD(.abLoop(info.abLoopStatus))
    }
    return returnValue
  }

  /// Synchronize IINA with the state of the [mpv](https://mpv.io/manual/stable/) A-B loop command.
  func syncAbLoop() {
    assert(DispatchQueue.isExecutingIn(mpv.queue))

    // Obtain the values of the ab-loop-a and ab-loop-b options representing the A & B loop points.
    let a = abLoopA
    let b = abLoopB
    if a == 0 {
      if b == 0 {
        // Neither point is set, the feature is disabled.
        info.abLoopStatus = .cleared
      } else {
        // The B loop point is set without the A loop point having been set. This is allowed by mpv
        // but IINA is not supposed to allow mpv to get into this state, so something has gone
        // wrong. This is an internal error. Log it and pretend that just the A loop point is set.
        log.error("Unexpected A-B loop state, ab-loop-a is \(a) ab-loop-b is \(b)")
        info.abLoopStatus = .aSet
      }
    } else {
      // A loop point has been set. B loop point must be set as well to activate looping.
      info.abLoopStatus = b == 0 ? .aSet : .bSet
    }
    // The play slider has knobs representing the loop points, make insure the slider is in sync.
    windowController?.syncPlaySliderABLoop()
    log.verbose("Synchronized info.abLoopStatus \(info.abLoopStatus)")
  }

  func togglePlaylistLoop() {
    mpv.queue.async { [self] in
      let loopMode = getLoopMode()
      if loopMode == .playlist {
        setLoopMode(.off)
      } else {
        setLoopMode(.playlist)
      }
    }
  }

  func toggleFileLoop() {
    mpv.queue.async { [self] in
      let loopMode = getLoopMode()
      if loopMode == .file {
        setLoopMode(.off)
      } else {
        setLoopMode(.file)
      }
    }
  }

  func getLoopMode() -> LoopMode {
    let loopFileStatus = mpv.getString(MPVOption.PlaybackControl.loopFile)
    guard loopFileStatus != "inf" else { return .file }
    if let loopFileStatus = loopFileStatus, let count = Int(loopFileStatus), count != 0 {
      return .file
    }
    let loopPlaylistStatus = mpv.getString(MPVOption.PlaybackControl.loopPlaylist)
    guard loopPlaylistStatus != "inf", loopPlaylistStatus != "force" else { return .playlist }
    guard let loopPlaylistStatus = loopPlaylistStatus, let count = Int(loopPlaylistStatus) else {
      return .off
    }
    return count == 0 ? .off : .playlist
  }

  private func setLoopMode(_ newMode: LoopMode) {
    switch newMode {
    case .playlist:
      mpv.setString(MPVOption.PlaybackControl.loopPlaylist, "inf")
      mpv.setString(MPVOption.PlaybackControl.loopFile, "no")
    case .file:
      mpv.setString(MPVOption.PlaybackControl.loopFile, "inf")
    case .off:
      mpv.setString(MPVOption.PlaybackControl.loopPlaylist, "no")
      mpv.setString(MPVOption.PlaybackControl.loopFile, "no")
    }
  }

  func nextLoopMode() {
    mpv.queue.async { [self] in
      setLoopMode(getLoopMode().next())
    }
  }

  func toggleShuffle() {
    mpv.queue.async { [self] in
      mpv.command(.playlistShuffle)
      _reloadPlaylist()
    }
  }

  func setVolume(_ volume: Double, constrain: Bool = true) {
    mpv.queue.async { [self] in
      let maxVolume = Preference.integer(for: .maxVolume)
      let constrainedVolume = volume.clamped(to: 0...Double(maxVolume))
      let appliedVolume = constrain ? constrainedVolume : volume
      info.volume = appliedVolume
      mpv.setDouble(MPVOption.Audio.volume, appliedVolume)
      // Save default for future players:
      Preference.set(constrainedVolume, for: .softVolume)
    }
  }

  func _setTrack(_ index: Int, forType trackType: MPVTrack.TrackType, silent: Bool = false) {
    log.verbose("Setting \(trackType) track to \(index)")
    assert(DispatchQueue.isExecutingIn(mpv.queue))

    let name: String
    switch trackType {
    case .audio:
      name = MPVOption.TrackSelection.aid
    case .video:
      name = MPVOption.TrackSelection.vid
    case .sub:
      name = MPVOption.TrackSelection.sid
    case .secondSub:
      name = MPVOption.Subtitles.secondarySid
    }
    mpv.setInt(name, index)
    reloadSelectedTracks(silent: silent)
  }

  func setTrack(_ index: Int, forType: MPVTrack.TrackType, silent: Bool = false) {
    mpv.queue.async { [self] in
      _setTrack(index, forType: forType, silent: silent)
    }
  }

  /// Set playback speed.
  /// If `forceResume` is `true`, then always resume if paused; if `false`, never resume if paused;
  /// if `nil`, then resume if paused based on pref setting.
  func setSpeed(_ speed: Double, forceResume: Bool? = nil) {
    let speedTrunc = speed.truncatedTo3()
    info.playSpeed = speedTrunc  // set preemptively to keep UI in sync
    mpv.queue.async { [self] in
      log.verbose("Setting speed to \(speedTrunc)")
      mpv.setDouble(MPVOption.PlaybackControl.speed, speedTrunc)

      /// If `resetSpeedWhenPaused` is enabled, then speed is reset to 1x when pausing.
      /// This will create a subconscious link in the user's mind between "pause" -> "unset speed".
      /// Try to stay consistent by linking the contrapositive together: "set speed" -> "play".
      /// The intuition should be most apparent when using the speed slider in Quick Settings.
      if info.isPaused {
        if let forceResume, forceResume {
          _resume()
        } else if forceResume == nil && Preference.bool(for: .resetSpeedWhenPaused) {
          _resume()
        }
      }
    }
  }

  /// Called with `MPVOption.PlaybackControl.pause` changed
  func pausedStateDidChange(to paused: Bool) {
    guard info.isPaused != paused || info.pauseStateWasChangedLocally else { return }
    
    info.isPaused = paused
    info.pauseStateWasChangedLocally = false

    DispatchQueue.main.async { [self] in
      if !paused {
        if status == .stopping || status == .stopped {
          status = .started
        }
      }
      windowController.updatePlayButtonAndSpeedUI()
      refreshSyncUITimer() // needed to get latest playback position
      let osdMsg: OSDMessage = paused ? .pause(videoPosition: info.videoPosition, videoDuration: info.videoDuration) :
        .resume(videoPosition: info.videoPosition, videoDuration: info.videoDuration)
      sendOSD(osdMsg)
      saveState()  // record the pause state
      if paused {
        videoView.displayIdle()
      } else {  // resume
        videoView.displayActive()
      }
      if windowController.pipStatus == .inPIP {
        windowController.pip.playing = !paused
      }

      if windowController.loaded, !isFullScreen && Preference.bool(for: .alwaysFloatOnTop) {
        windowController.setWindowFloatingOnTop(!paused)
      }
    }
  }

  func speedDidChange(to speed: CGFloat) {
    info.playSpeed = speed
    sendOSD(.speed(speed))
    saveState()  // record the new speed
    DispatchQueue.main.async { [self] in
      windowController.updatePlayButtonAndSpeedUI()
    }
  }

  /// Called when `MPVOption.Video.videoRotate` changed
  func userRotationDidChange(to userRotation: Int) {
    assert(DispatchQueue.isExecutingIn(mpv.queue))

    windowController.applyVideoGeoTransform({ [self] videoGeo in
      guard userRotation != videoGeo.userRotation else { return nil }
      log.verbose("[applyVideoGeo:transform] Applying userRotation: \(userRotation)")
      // Update window geometry
      sendOSD(.rotation(userRotation))
      return videoGeo.clone(userRotation: userRotation)

    }, then: { [self] in
      reloadQuickSettingsView()

      // Thumb rotation needs updating:
      reloadThumbnails(forMedia: info.currentPlayback)
      saveState()
    })
  }

  /// Set video's aspect ratio. The param may be one of:
  /// 1. Target aspect ratio. This came from user input, either from a button, menu, or text entry.
  /// This can be either in colon notation (e.g., "16:10") or decimal ("2.333333").
  /// 2. Actual aspect ratio (like `info.videoAspect`, but that is applied *after* video rotation). After the target aspect
  /// is applied to the raw video dimensions, the resulting dimensions must be rounded to their nearest integer values
  /// (because of reasons). So when the aspect is recalculated from the new dimensions, the result may be slightly different.
  ///
  /// This method ensures that the following components are synced to the given aspect ratio:
  /// 1. mpv `video-aspect-override` property
  /// 2. Player window geometry / displayed video size
  /// 3. Quick Settings controls & menu item checkmarks
  ///
  /// To hopefully avoid precision problems, `aspectNormalDecimalString` is used for comparisons across data sources.
  func setVideoAspectOverride(_ aspect: String) {
    mpv.queue.async { [self] in
      _setVideoAspectOverride(aspect)
    }
  }

  func _setVideoAspectOverride(_ aspectString: String) {
    log.verbose("Got request to set videoAspectOverride to: \(aspectString.quoted)")
    assert(DispatchQueue.isExecutingIn(mpv.queue))

    let aspectLabel: String
    if aspectString.contains(":"), Aspect(string: aspectString) != nil {
      // Aspect is in colon notation (X:Y)
      aspectLabel = aspectString
    } else if let aspectDouble = Double(aspectString), aspectDouble > 0 {
      /// Aspect is a decimal number, but is not default (`-1` or video default)
      /// Try to match to known aspect by comparing their decimal values to the new aspect.
      /// Note that mpv seems to do its calculations to only 2 decimal places of precision, so use that for comparison.
      if let knownAspectRatio = findLabelForAspectRatio(aspectDouble) {
        aspectLabel = knownAspectRatio
      } else {
        aspectLabel = aspectDouble.aspectNormalDecimalString
      }
    } else {
      aspectLabel = AppData.defaultAspectIdentifier
      // -1, default, or unrecognized
      log.verbose("Setting selectedAspect to: \(AppData.defaultAspectIdentifier.quoted) for aspect \(aspectString.quoted)")
    }

    windowController.applyVideoGeoTransform({ [self] videoGeo in
      guard videoGeo.selectedAspectLabel != aspectLabel else { return nil }

      // Send update to mpv
      mpv.queue.async { [self] in
        let mpvValue = aspectLabel == AppData.defaultAspectIdentifier ? "no" : aspectLabel
        log.verbose("Setting mpv video-aspect-override to: \(mpvValue.quoted)")
        mpv.setString(MPVOption.Video.videoAspectOverride, mpvValue)
      }

      // FIXME: Default aspect needs i18n
      sendOSD(.aspect(aspectLabel))

      // Change video size:
      log.verbose("[applyVideoGeo:transform] changing selectedAspectLabel: \(videoGeo.selectedAspectLabel.quoted) → \(aspectLabel.quoted)")
      return videoGeo.clone(selectedAspectLabel: aspectLabel)

    }, then: { [self] in
      // Update controls in UI. Need to always execute this, so that clicking on the video default aspect
      // immediately changes the selection to "Default".
      reloadQuickSettingsView()
    })
  }

  private func findLabelForAspectRatio(_ aspectRatioNumber: Double) -> String? {
    let mpvAspect = Aspect.mpvPrecision(of: aspectRatioNumber)
    let userPresets = Preference.csvStringArray(for: .aspectRatioPanelPresets) ?? []
    for knownAspectRatio in AppData.aspectsInMenu + userPresets {
      if let parsedAspect = Aspect(string: knownAspectRatio), parsedAspect.value == mpvAspect {
        // Matches a known aspect. Use its colon notation (X:Y) instead of decimal value
        return knownAspectRatio
      }
    }
    // Not found
    return nil
  }

  func updateMPVWindowScale(using windowGeo: PWinGeometry) {
    guard windowGeo.mode == .windowed || (windowGeo.mode == .musicMode && windowGeo.videoSize.height > 0) else {
      return
    }
    mpv.queue.async { [self] in
      let desiredVideoScale = windowGeo.mpvVideoScale()
      guard desiredVideoScale > 0.0 else {
        log.verbose("UpdateMPVWindowScale: desiredVideoScale is 0; aborting")
        return
      }
      let currentVideoScale = mpv.getVideoScale()

      if desiredVideoScale != currentVideoScale {
        // Setting the window-scale property seems to result in a small hiccup during playback.
        // Not sure if this is an mpv limitation
        log.verbose("Updating mpv window-scale from videoSize \(windowGeo.videoSize) (changing videoScale: \(currentVideoScale) → \(desiredVideoScale))")

        let backingScaleFactor = NSScreen.getScreenOrDefault(screenID: windowGeo.screenID).backingScaleFactor
        let adjustedVideoScale = (desiredVideoScale * backingScaleFactor).truncatedTo6()
        log.verbose("Adjusted videoScale from windowGeo (\(desiredVideoScale)) * BSF (\(backingScaleFactor)) → sending mpv \(adjustedVideoScale)")
        mpv.setDouble(MPVProperty.windowScale, adjustedVideoScale)

      } else {
        log.verbose("Skipping update to mpv window-scale: no change from existing (\(currentVideoScale))")
      }
    }
  }

  func setVideoRotate(_ userRotation: Int) {
    mpv.queue.async { [self] in
      guard AppData.rotations.firstIndex(of: userRotation)! >= 0 else {
        log.error("Invalid value for videoRotate, ignoring: \(userRotation)")
        return
      }

      log.verbose("Setting videoRotate to: \(userRotation)°")
      mpv.setInt(MPVOption.Video.videoRotate, userRotation)
    }
  }

  func setFlip(_ enable: Bool) {
    mpv.queue.async { [self] in
      Logger.log("Setting flip to: \(enable)°", level: .verbose, subsystem: subsystem)
      if enable {
        guard info.flipFilter == nil else {
          Logger.log("Cannot enable flip: there is already a filter present", level: .error, subsystem: subsystem)
          return
        }
        let vf = MPVFilter.flip()
        vf.label = Constants.FilterLabel.flip
        let _ = addVideoFilter(vf)
      } else {
        guard let vf = info.flipFilter else {
          Logger.log("Cannot disable flip: no filter is present", level: .error, subsystem: subsystem)
          return
        }
        let _ = removeVideoFilter(vf)
      }
    }
  }

  func setMirror(_ enable: Bool) {
    mpv.queue.async { [self] in
      Logger.log("Setting mirror to: \(enable)°", level: .verbose, subsystem: subsystem)
      if enable {
        guard info.mirrorFilter == nil else {
          Logger.log("Cannot enable mirror: there is already a mirror filter present", level: .error, subsystem: subsystem)
          return
        }
        let vf = MPVFilter.mirror()
        vf.label = Constants.FilterLabel.mirror
        let _ = addVideoFilter(vf)
      } else {
        guard let vf = info.mirrorFilter else {
          Logger.log("Cannot disable mirror: no mirror filter is present", level: .error, subsystem: subsystem)
          return
        }
        let _ = removeVideoFilter(vf)
      }
    }
  }

  func toggleDeinterlace(_ enable: Bool) {
    mpv.queue.async { [self] in
      mpv.setFlag(MPVOption.Video.deinterlace, enable)
    }
  }

  func toggleHardwareDecoding(_ enable: Bool) {
    let value = Preference.HardwareDecoderOption(rawValue: Preference.integer(for: .hardwareDecoder))?.mpvString ?? "auto"
    mpv.queue.async { [self] in
      mpv.setString(MPVOption.Video.hwdec, enable ? value : "no")
    }
  }

  enum VideoEqualizerType {
    case brightness, contrast, saturation, gamma, hue
  }

  func setVideoEqualizer(forOption option: VideoEqualizerType, value: Int) {
    let optionName: String
    switch option {
    case .brightness:
      optionName = MPVOption.Equalizer.brightness
    case .contrast:
      optionName = MPVOption.Equalizer.contrast
    case .saturation:
      optionName = MPVOption.Equalizer.saturation
    case .gamma:
      optionName = MPVOption.Equalizer.gamma
    case .hue:
      optionName = MPVOption.Equalizer.hue
    }
    mpv.queue.async { [self] in
      mpv.command(.set, args: [optionName, value.description])
    }
  }

  func loadExternalVideoFile(_ url: URL) {
    mpv.queue.async { [self] in
      let code = mpv.command(.videoAdd, args: [url.path], checkError: false)
      if code < 0 {
        log.error("Unsupported video: \(url.path)")
        DispatchQueue.main.async {
          Utility.showAlert("unsupported_audio")
        }
      }
    }
  }

  func loadExternalAudioFile(_ url: URL) {
    mpv.queue.async { [self] in
      let code = mpv.command(.audioAdd, args: [url.path], checkError: false)
      if code < 0 {
        log.error("Unsupported audio: \(url.path)")
        DispatchQueue.main.async {
          Utility.showAlert("unsupported_audio")
        }
      }
    }
  }

  func toggleSubVisibility(_ set: Bool? = nil) {
    mpv.queue.async { [self] in
      let newState = set ?? !info.isSubVisible
      mpv.setFlag(MPVOption.Subtitles.subVisibility, newState)
    }
  }

  func toggleSecondSubVisibility(_ set: Bool? = nil) {
    mpv.queue.async { [self] in
      let newState = set ?? !info.isSecondSubVisible
      mpv.setFlag(MPVOption.Subtitles.secondarySubVisibility, newState)
    }
  }

  func loadExternalSubFile(_ url: URL, delay: Bool = false) {
    mpv.queue.async { [self] in
      if let track = info.findExternalSubTrack(withURL: url) {
        mpv.command(.subReload, args: [String(track.id)], checkError: false)
        return
      }

      /// Use `auto` flag to override the default:
      /// ```<select>  Select the subtitle immediately (default).
      ///    <auto>    Don't select the subtitle. (Or in some special situations, let the default stream
      ///              selection mechanism decide.)```
      let code = mpv.command(.subAdd, args: [url.path, "auto"], checkError: false)
      if code < 0 {
        log.error("Failed to load sub (probably unsupported format): \(url.path)")
        // if another modal panel is shown, popping up an alert now will cause some infinite loop.
        if delay {
          DispatchQueue.main.asyncAfter(deadline: DispatchTime.now() + 0.5) {
            Utility.showAlert("unsupported_sub")
          }
        } else {
          DispatchQueue.main.async {
            Utility.showAlert("unsupported_sub")
          }
        }
      }
    }
  }

  func reloadAllSubs() {
    mpv.queue.async { [self] in
      let currentSubName = info.currentTrack(.sub)?.externalFilename
      for subTrack in info.subTracks {
        let code = mpv.command(.subReload, args: ["\(subTrack.id)"], checkError: false)
        if code < 0 {
          log.error("Failed reloading subtitles: error code \(code)")
        }
      }
      guard reloadTrackInfo() else { return }
      if let currentSub = info.subTracks.first(where: {$0.externalFilename == currentSubName}) {
        setTrack(currentSub.id, forType: .sub)
      }

      DispatchQueue.main.async { [self] in
        windowController?.quickSettingView.reload()
      }
    }
  }

  func setAudioDelay(_ delay: Double) {
    mpv.queue.async { [self] in
      mpv.setDouble(MPVOption.Audio.audioDelay, delay)
    }
  }

  func setSubDelay(_ delay: Double, forPrimary: Bool = true) {
    mpv.queue.async { [self] in
      let option = forPrimary ? MPVOption.Subtitles.subDelay : MPVOption.Subtitles.secondarySubDelay
    mpv.setDouble(option, delay)
    }
  }

  func playlistMove(_ from: Int, to: Int) {
    mpv.queue.async { [self] in
      _playlistMove(from, to: to)
    }
    _reloadPlaylist()
  }

  func playlistMove(_ srcRows: IndexSet, to dstRow: Int) {
    mpv.queue.async { [self] in
      log.debug("Playlist Drag & Drop: \(srcRows) → \(dstRow)")
      // Drag & drop within playlistTableView
      var oldIndexOffset = 0, newIndexOffset = 0
      for oldIndex in srcRows {
        if oldIndex < dstRow {
          _playlistMove(oldIndex + oldIndexOffset, to: dstRow)
          oldIndexOffset -= 1
        } else {
          _playlistMove(oldIndex, to: dstRow + newIndexOffset)
          newIndexOffset += 1
        }
      }
      _reloadPlaylist()
    }
  }

  private func _playlistMove(_ from: Int, to: Int) {
    mpv.command(.playlistMove, args: ["\(from)", "\(to)"], level: .verbose)
  }

  func playNextInPlaylist(_ playlistItemIndexes: IndexSet) {
    mpv.queue.async { [self] in
      let current = mpv.getInt(MPVProperty.playlistPos)
      var ob = 0  // index offset before current playing item
      var mc = 1  // moved item count, +1 because move to next item of current played one
      for item in playlistItemIndexes {
        if item == current { continue }
        if item < current {
          _playlistMove(item + ob, to: current + mc + ob)
          ob -= 1
        } else {
          _playlistMove(item, to: current + mc + ob)
        }
        mc += 1
      }
      _reloadPlaylist(silent: false)
    }
  }

  /// Adds all the media in `pathList` to the current playlist.
  /// This checks whether the currently playing item is in the list, so that it may end up in the middle of the playlist.
  /// Also note that each item in `pathList` may be either a file path or a
  /// network URl.
  private func restorePlaylist(itemPathList: [String]) {
    assert(DispatchQueue.isExecutingIn(mpv.queue))

    _reloadPlaylist(silent: true)

    var addedCurrentItem = false

    log.debug("Restoring \(itemPathList.count) files to playlist")
    for path in itemPathList {
      if path == info.currentURL?.path {
        addedCurrentItem = true
      } else if addedCurrentItem {
        _addToPlaylist(path)
      } else {
        let count = mpv.getInt(MPVProperty.playlistCount)
        let current = mpv.getInt(MPVProperty.playlistPos)
        _addToPlaylist(path)
        let err = mpv.command(.playlistMove, args: ["\(count)", "\(current)"], checkError: false)
        if err != 0 {
          log.error("Error \(err) when restoring files to playlist")
          if err == MPV_ERROR_COMMAND.rawValue {
            return
          }
        }
      }
    }
    _reloadPlaylist()
  }

  func addToPlaylist(_ path: String, silent: Bool = false) {
    mpv.queue.async { [self] in
      _addToPlaylist(path)
      _reloadPlaylist(silent: silent)
    }
  }

  func addToPlaylist(urls: any Collection<URL>, silent: Bool = false) {
    guard !urls.isEmpty else { return }
    mpv.queue.async { [self] in
      _addToPlaylist(urls: urls, silent: silent)
    }
  }

  func _addToPlaylist(urls: any Collection<URL>, silent: Bool = false) {
    _reloadPlaylist(silent: true)  // get up-to-date list first
    for url in urls {
      let path = url.isFileURL ? url.path : url.absoluteString
      _addToPlaylist(path)
    }

    _reloadPlaylist(silent: silent)
    if !silent {
      sendOSD(.addToPlaylist(urls.count))
    }
  }

  func addToPlaylist(paths: [String], at index: Int = -1) {
    mpv.queue.async { [self] in
      _reloadPlaylist(silent: true)
      for path in paths {
        _addToPlaylist(path)
      }
      if index <= info.playlist.count && index >= 0 {
        let previousCount = info.playlist.count
        for i in 0..<paths.count {
          _playlistMove(previousCount + i, to: index + i)
        }
      }
      _reloadPlaylist()
      saveState()  // save playlist URLs to prefs
    }
  }

  func _addToPlaylist(_ path: String) {
    log.debug("Appending to mpv playlist: \(path.pii.quoted)")
    mpv.command(.loadfile, args: [path, "append"])
  }

  func playlistRemove(_ index: Int) {
    mpv.queue.async { [self] in
      log.verbose("Will remove row \(index) from playlist")
      _playlistRemove(index)
      _reloadPlaylist()
    }
  }

  func playlistRemove(_ indexSet: IndexSet) {
    mpv.queue.async { [self] in
      log.verbose("Will remove rows \(indexSet.map{$0}) from playlist")
      var count = 0
      for i in indexSet {
        _playlistRemove(i - count)
        count += 1
      }
      _reloadPlaylist()
    }
  }

  private func _playlistRemove(_ index: Int) {
    log.verbose("Removing row \(index) from playlist")
    mpv.command(.playlistRemove, args: [index.description])
  }

  func clearPlaylist() {
    mpv.queue.async { [self] in
      log.verbose("Sending 'playlist-clear' cmd to mpv")
      mpv.command(.playlistClear)
      _reloadPlaylist()
    }
  }

  func playFile(_ path: String) {
    mpv.queue.async { [self] in
      info.shouldAutoLoadFiles = true
      mpv.command(.loadfile, args: [path, "replace"])
      mpv.queue.async { [self] in
        _reloadPlaylist()
        saveState()
      }
    }
  }

  func playFileInPlaylist(_ pos: Int) {
    mpv.queue.async { [self] in
      log.verbose("Changing mpv playlist-pos to \(pos)")
      mpv.setInt(MPVProperty.playlistPos, pos)
      saveState()
    }
  }

  func navigateInPlaylist(nextMedia: Bool) {
    mpv.queue.async { [self] in
      mpv.command(nextMedia ? .playlistNext : .playlistPrev, checkError: false)
    }
  }

  @discardableResult
  func playChapter(_ pos: Int) -> MPVChapter? {
    log.verbose("Seeking to chapter \(pos)")
    let chapters = info.chapters
    guard pos < chapters.count else {
      return nil
    }
    let chapter = chapters[pos]
    mpv.queue.async { [self] in
      mpv.command(.seek, args: ["\(chapter.time.second)", "absolute"])
      _resume()
    }
    return chapter
  }

  func setAudioEq(fromGains gains: [Double]) {
    let freqList = [32, 64, 125, 250, 500, 1000, 2000, 4000, 8000, 16000]
    let paramString = freqList.enumerated().map { (index, freq) in
      "equalizer=f=\(freq):t=h:width=\(Double(freq) / 1.224744871):g=\(gains[index])"
    }.joined(separator: ",")
    let filter = MPVFilter(name: "lavfi", label: Constants.FilterLabel.audioEq, paramString: "[\(paramString)]")
    addAudioFilter(filter)
    info.audioEqFilter = filter
  }

  func removeAudioEqFilter() {
    if let filter = info.audioEqFilter {
      removeAudioFilter(filter)
      info.audioEqFilter = nil
    }
  }

  /// Add a video filter given as a `MPVFilter` object.
  ///
  /// This method will prompt the user to change IINA's video preferences if hardware decoding is set to `auto`.
  /// - Parameter filter: The filter to add.
  /// - Returns: `true` if the filter was successfully added, `false` otherwise.
  /// Can run on either mpv or main DispatchQueue.
  // TODO: refactor to execute mpv commands only on mpv queue
  func addVideoFilter(_ filter: MPVFilter) -> Bool {
    let success = addVideoFilter(filter.stringFormat)
    if !success {
      log.verbose("Video filter \(filter.stringFormat) was not added")
    }
    return success
  }

  /// Add a video filter given as a string.
  ///
  /// This method will prompt the user to change IINA's video preferences if hardware decoding is set to `auto`.
  /// - Parameter filter: The filter to add.
  /// - Returns: `true` if the filter was successfully added, `false` otherwise.
  func addVideoFilter(_ filter: String) -> Bool {
    Logger.log("Adding video filter \(filter.quoted)...", subsystem: subsystem)

    // check hwdec
    let hwdec = mpv.getString(MPVProperty.hwdec)
    if hwdec == "auto" {
      let askHwdec: (() -> Bool) = { [self] in
        let panel = NSAlert()
        panel.messageText = NSLocalizedString("alert.title_warning", comment: "Warning")
        panel.informativeText = NSLocalizedString("alert.filter_hwdec.message", comment: "")
        panel.addButton(withTitle: NSLocalizedString("alert.filter_hwdec.turn_off", comment: "Turn off hardware decoding"))
        panel.addButton(withTitle: NSLocalizedString("alert.filter_hwdec.use_copy", comment: "Switch to Auto(Copy)"))
        panel.addButton(withTitle: NSLocalizedString("alert.filter_hwdec.abort", comment: "Abort"))
        switch panel.runModal() {
        case .alertFirstButtonReturn:  // turn off
          mpv.setString(MPVProperty.hwdec, "no")
          Preference.set(Preference.HardwareDecoderOption.disabled.rawValue, for: .hardwareDecoder)
          return true
        case .alertSecondButtonReturn:
          mpv.setString(MPVProperty.hwdec, "auto-copy")
          Preference.set(Preference.HardwareDecoderOption.autoCopy.rawValue, for: .hardwareDecoder)
          return true
        default:
          return false
        }
      }

      // if not on main thread, post the alert in main thread
      if Thread.isMainThread {
        if !askHwdec() { return false }
      } else {
        var result = false
        DispatchQueue.main.sync {
          result = askHwdec()
        }
        if !result { return false }
      }
    }

    // try apply filter
    var didSucceed = true
    didSucceed = mpv.command(.vf, args: ["add", filter], checkError: false) >= 0
    log.debug("Add filter: \(didSucceed ? "Succeeded" : "Failed")")

    if didSucceed, let vf = MPVFilter(rawString: filter) {
      if Thread.isMainThread {
        mpv.queue.async { [self] in
          setPlaybackInfoFilter(vf)
        }
      } else {
        assert(DispatchQueue.isExecutingIn(mpv.queue))
        setPlaybackInfoFilter(vf)
      }
    }

    return didSucceed
  }

  private func logRemoveFilter(type: String, result: Bool, name: String) {
    if !result {
      log.warn("Failed to remove \(type) filter \(name)")
    } else {
      log.debug("Successfully removed \(type) filter \(name)")
    }
  }

  /// Remove a video filter based on its position in the list of filters.
  ///
  /// Removing a filter based on its position within the filter list is the preferred way to do it as per discussion with the mpv project.
  /// - Parameter filter: The filter to be removed, required only for logging.
  /// - Parameter index: The index of the filter to be removed.
  /// - Returns: `true` if the filter was successfully removed, `false` otherwise.
  func removeVideoFilter(_ filter: MPVFilter, _ index: Int) -> Bool {
    return removeVideoFilter(filter.stringFormat, index)
  }

  /// Remove a video filter based on its position in the list of filters.
  ///
  /// Removing a filter based on its position within the filter list is the preferred way to do it as per discussion with the mpv project.
  /// - Parameter filter: The filter to be removed, required only for logging.
  /// - Parameter index: The index of the filter to be removed.
  /// - Returns: `true` if the filter was successfully removed, `false` otherwise.
  func removeVideoFilter(_ filter: String, _ index: Int) -> Bool {
    Logger.log("Removing video filter \(filter)...", subsystem: subsystem)
    assert(DispatchQueue.isExecutingIn(mpv.queue))
    let result = mpv.removeFilter(MPVProperty.vf, index)
    logRemoveFilter(type: "video", result: result, name: filter)
    return result
  }

  /// Remove a video filter given as a `MPVFilter` object.
  ///
  /// If the filter is not labeled then removing using a `MPVFilter` object can be problematic if the filter has multiple parameters.
  /// Filters that support multiple parameters have more than one valid string representation due to there being no requirement on the
  /// order in which those parameters are given in a filter. If the order of parameters in the string representation of the filter IINA uses in
  /// the command sent to mpv does not match the order mpv expects the remove command will not find the filter to be removed. For
  /// this reason the remove methods that identify the filter to be removed based on its position in the filter list are the preferred way to
  /// remove a filter.
  /// - Parameter filter: The filter to remove.
  /// - Returns: `true` if the filter was successfully removed, `false` otherwise.
  @discardableResult
  func removeVideoFilter(_ filter: MPVFilter, verify: Bool = true, notify: Bool = true) -> Bool {
    assert(DispatchQueue.isExecutingIn(mpv.queue))
    
    let filterString: String
    if let label = filter.label {
      // Has label: we care most about these
      // The vf remove command will return 0 even if the filter didn't exist in mpv. So need to do this check ourselves.
      let filterExists = mpv.getFilters(MPVProperty.vf).compactMap({$0.label}).contains(label)
      guard filterExists else {
        log.debug("Cannot remove video filter: could not find filter with label \(label.quoted) in mpv list")
        return false
      }
      
      log.debug("Removing video filter \(label.quoted) (\(filter.stringFormat.quoted))...")
      filterString = "@" + label
    } else {
      log.debug("Removing video filter (\(filter.stringFormat.quoted))...")
      filterString = filter.stringFormat
    }

    guard removeVideoFilter(filterString) else {
      return false
    }

    /// `getVideoFilters` will ensure various filter caches will stay up to date
    let didRemoveSuccessfully = !getVideoFilters().compactMap({$0.label}).contains(label)
    guard !verify || didRemoveSuccessfully else {
      log.error("Failed to remove video filter \(label.quoted): filter still present after vf remove!")
      return false
    }
    if notify {
      postNotification(.iinaVFChanged)
    }
    return true
  }

  /// Remove a video filter given as a string.
  ///
  /// If the filter is not labeled then removing using a string can be problematic if the filter has multiple parameters. Filters that support
  /// multiple parameters have more than one valid string representation due to there being no requirement on the order in which those
  /// parameters are given in a filter. If the order of parameters in the string representation of the filter IINA uses in the command sent to
  /// mpv does not match the order mpv expects the remove command will not find the filter to be removed. For this reason the remove
  /// methods that identify the filter to be removed based on its position in the filter list are the preferred way to remove a filter.
  /// - Parameter filter: The filter to remove.
  /// - Returns: `true` if the filter was successfully removed, `false` otherwise.
  func removeVideoFilter(_ filterString: String) -> Bool {
    // Just pretend it succeeded if no error
    let didError = mpv.command(.vf, args: ["remove", filterString], checkError: false) != 0
    log.debug(didError ? "Error executing vf-remove" : "No error returned by vf-remove")
    return !didError
  }

  /// Add an audio filter given as a `MPVFilter` object.
  /// - Parameter filter: The filter to add.
  /// - Returns: `true` if the filter was successfully added, `false` otherwise.
  @discardableResult
  func addAudioFilter(_ filter: MPVFilter) -> Bool { addAudioFilter(filter.stringFormat) }

  /// Add an audio filter given as a string.
  /// - Parameter filter: The filter to add.
  /// - Returns: `true` if the filter was successfully added, `false` otherwise.
  @discardableResult
  func addAudioFilter(_ filter: String) -> Bool {
    log.debug("Adding audio filter \(filter)...")
    var result = true
    result = mpv.command(.af, args: ["add", filter], checkError: false) >= 0
    Logger.log(result ? "Succeeded" : "Failed", subsystem: self.subsystem)
    return result
  }

  /// Remove an audio filter based on its position in the list of filters.
  ///
  /// Removing a filter based on its position within the filter list is the preferred way to do it as per discussion with the mpv project.
  /// - Parameter filter: The filter to be removed, required only for logging.
  /// - Parameter index: The index of the filter to be removed.
  /// - Returns: `true` if the filter was successfully removed, `false` otherwise.
  func removeAudioFilter(_ filter: MPVFilter, _ index: Int) -> Bool {
    removeAudioFilter(filter.stringFormat, index)
  }

  /// Remove an audio filter based on its position in the list of filters.
  ///
  /// Removing a filter based on its position within the filter list is the preferred way to do it as per discussion with the mpv project.
  /// - Parameter filter: The filter to be removed, required only for logging.
  /// - Parameter index: The index of the filter to be removed.
  /// - Returns: `true` if the filter was successfully removed, `false` otherwise.
  func removeAudioFilter(_ filter: String, _ index: Int) -> Bool {
    log.debug("Removing audio filter \(filter)...")
    let result = mpv.removeFilter(MPVProperty.af, index)
    logRemoveFilter(type: "audio", result: result, name: filter)
    return result
  }

  /// Remove an audio filter given as a `MPVFilter` object.
  ///
  /// If the filter is not labeled then removing using a `MPVFilter` object can be problematic if the filter has multiple parameters.
  /// Filters that support multiple parameters have more than one valid string representation due to there being no requirement on the
  /// order in which those parameters are given in a filter. If the order of parameters in the string representation of the filter IINA uses in
  /// the command sent to mpv does not match the order mpv expects the remove command will not find the filter to be removed. For
  /// this reason the remove methods that identify the filter to be removed based on its position in the filter list are the preferred way to
  /// remove a filter.
  /// - Parameter filter: The filter to remove.
  /// - Returns: `true` if the filter was successfully removed, `false` otherwise.
  @discardableResult
  func removeAudioFilter(_ filter: MPVFilter) -> Bool { removeAudioFilter(filter.stringFormat) }

  /// Remove an audio filter given as a string.
  ///
  /// If the filter is not labeled then removing using a string can be problematic if the filter has multiple parameters. Filters that support
  /// multiple parameters have more than one valid string representation due to there being no requirement on the order in which those
  /// parameters are given in a filter. If the order of parameters in the string representation of the filter IINA uses in the command sent to
  /// mpv does not match the order mpv expects the remove command will not find the filter to be removed. For this reason the remove
  /// methods that identify the filter to be removed based on its position in the filter list are the preferred way to remove a filter.
  /// - Parameter filter: The filter to remove.
  /// - Returns: `true` if the filter was successfully removed, `false` otherwise.
  @discardableResult
  func removeAudioFilter(_ filter: String) -> Bool {
    Logger.log("Removing audio filter \(filter)...", subsystem: subsystem)
    let returnCode = mpv.command(.af, args: ["remove", filter], checkError: false) >= 0
    Logger.log(returnCode ? "Succeeded" : "Failed", subsystem: self.subsystem)
    return returnCode
  }

  func getAudioDevices() -> [[String: String]] {
    let raw = mpv.getNode(MPVProperty.audioDeviceList)
    if let list = raw as? [[String: String]] {
      return list
    } else {
      return []
    }
  }

  func setAudioDevice(_ name: String) {
    mpv.queue.async { [self] in
      log.verbose("Seting mpv audioDevice to \(name.pii.quoted)")
      mpv.setString(MPVProperty.audioDevice, name)
    }
  }

  /** Scale is a double value in (0, 100] */
  func setSubScale(_ scale: Double) {
    assert(scale > 0.0, "Invalid sub scale: \(scale)")
    mpv.queue.async { [self] in
      Preference.set(scale, for: .subScale)
      mpv.setDouble(MPVOption.Subtitles.subScale, scale)
    }
  }

  func setSubPos(_ pos: Int, forPrimary: Bool = true) {
    mpv.queue.async { [self] in
      Preference.set(pos, for: .subPos)
      let option = forPrimary ? MPVOption.Subtitles.subPos : MPVOption.Subtitles.secondarySubPos
    mpv.setInt(option, pos)
    }
  }

  func setSubTextColor(_ colorString: String) {
    mpv.queue.async { [self] in
      Preference.set(colorString, for: .subTextColorString)
      mpv.setString("options/" + MPVOption.Subtitles.subColor, colorString)
    }
  }

  func setSubFont(_ font: String) {
    mpv.queue.async { [self] in
      Preference.set(font, for: .subTextFont)
      mpv.setString(MPVOption.Subtitles.subFont, font)
    }
  }

  func setSubTextSize(_ fontSize: Double) {
    mpv.queue.async { [self] in
      Preference.set(fontSize, for: .subTextSize)
      mpv.setDouble("options/" + MPVOption.Subtitles.subFontSize, fontSize)
    }
  }

  func setSubTextBold(_ isBold: Bool) {
    mpv.queue.async { [self] in
      Preference.set(isBold, for: .subBold)
      mpv.setFlag("options/" + MPVOption.Subtitles.subBold, isBold)
    }
  }

  func setSubTextBorderColor(_ colorString: String) {
    mpv.queue.async { [self] in
      Preference.set(colorString, for: .subBorderColorString)
      mpv.setString("options/" + MPVOption.Subtitles.subBorderColor, colorString)
    }
  }

  func setSubTextBorderSize(_ size: Double) {
    mpv.queue.async { [self] in
      Preference.set(size, for: .subBorderSize)
      mpv.setDouble("options/" + MPVOption.Subtitles.subBorderSize, size)
    }
  }

  func setSubTextBgColor(_ colorString: String) {
    mpv.queue.async { [self] in
      Preference.set(colorString, for: .subBgColorString)
      mpv.setString("options/" + MPVOption.Subtitles.subBackColor, colorString)
    }
  }

  func setSubEncoding(_ encoding: String) {
    mpv.queue.async { [self] in
      mpv.setString(MPVOption.Subtitles.subCodepage, encoding)
      info.subEncoding = encoding
    }
  }

  private func saveToLastPlayedFile(_ url: URL?, duration: VideoTime?, position: VideoTime?) {
    guard Preference.bool(for: .resumeLastPosition) else { return }
    guard let url else {
      log.warn("Cannot save iinaLastPlayedFilePath or iinaLastPlayedFilePosition: url is nil!")
      return
    }
    // FIXME: remove `iinaLastPlayedFilePath` and `iinaLastPlayedFilePosition` - they are not compatible with welcome window list
    Preference.set(url, for: .iinaLastPlayedFilePath)
    // Write to cache directly (rather than calling `refreshCachedVideoProgress`).
    // If user only closed the window but didn't quit the app, this can make sure playlist displays the correct progress.
    info.setCachedVideoDurationAndProgress(url.path, (duration: duration?.second, progress: position?.second))
    if let position = info.videoPosition?.second {
      Logger.log("Saving iinaLastPlayedFilePosition: \(position) sec", level: .verbose, subsystem: subsystem)
      Preference.set(position, for: .iinaLastPlayedFilePosition)
    } else {
      log.warn("Writing 0 to iinaLastPlayedFilePosition cuz no position found")
      Preference.set(0.0, for: .iinaLastPlayedFilePosition)
    }
  }

  /// mpv `watch-later` + `saveToLastPlayedFile()` (above)
  func savePlaybackPosition() {
    guard Preference.bool(for: .resumeLastPosition) else { return }

    // The player must be active to be able to save the watch later configuration.
    if isActive {
      log.debug("Write watch later config")
      mpv.command(.writeWatchLaterConfig)
    }
    saveToLastPlayedFile(info.currentURL, duration: info.videoDuration, position: info.videoPosition)

    guard !isShuttingDown else { return }

    // Ensure playlist is updated in real time
    postFileHistoryUpdateNotification()

    // Ensure Playback History window is updated in real time
    if Preference.bool(for: .recordPlaybackHistory) {
      HistoryController.shared.queue.async { [self] in
        guard !isShuttingDown else { return }
        /// this will reload the `mpvProgress` field from the `watch-later` config files
        guard let historyItem = HistoryController.shared.history.first(where: {$0.url == info.currentURL}) else { return }
        historyItem.loadProgressFromWatchLater()
      }
    }
  }

  func getMPVGeometry() -> MPVGeometryDef? {
    let geometry = mpv.getString(MPVOption.Window.geometry) ?? ""
    let parsed = MPVGeometryDef.parse(geometry)
    if let parsed = parsed {
      Logger.log("Got geometry from mpv: \(parsed)", level: .verbose, subsystem: subsystem)
    } else {
      Logger.log("Got nil for mpv geometry!", level: .verbose, subsystem: subsystem)
    }
    return parsed
  }

  /// Uses an mpv `on_before_start_file` hook to honor mpv's `shuffle` command via IINA CLI.
  ///
  /// There is currently no way to remove an mpv hook once it has been added, so to minimize potential impact and/or side effects
  /// when not in use:
  /// 1. Only add the mpv hook if `--mpv-shuffle` (or equivalent) is specified. Because this decision only happens at launch,
  /// there is no risk of adding the hook more than once per player.
  /// 2. Use `shufflePending` to decide if it needs to run again. Set to `false` after use, and check its value as early as possible.
  func addShufflePlaylistHook() {
    $shufflePending.withLock{ $0 = true }

    func callback(next: @escaping () -> Void) {
      var mustShuffle = false
      $shufflePending.withLock{ shufflePending in
        if shufflePending {
          mustShuffle = true
          shufflePending = false
        }
      }

      guard mustShuffle else {
        log.verbose("Triggered on_before_start_file hook, but no shuffle needed")
        next()
        return
      }

      DispatchQueue.main.async { [self] in
        log.debug("Running on_before_start_file hook: shuffling playlist")
        mpv.command(.playlistShuffle)
        /// will cancel this file load sequence (so `fileLoaded` will not be called), then will start loading item at index 0
        mpv.command(.playlistPlayIndex, args: ["0"])
        next()
      }
    }

    mpv.addHook(MPVHook.onBeforeStartFile, hook: MPVHookValue(withBlock: callback))
  }

  // MARK: - Listeners

  func fileStarted(path: String, playlistPos: Int) {
    assert(DispatchQueue.isExecutingIn(mpv.queue))
    guard !isStopping else { return }

    guard let mediaFromPath = Playback(path: path, playlistPos: playlistPos, state: .started) else {
      log.error("FileStarted: failed to create media from path \(path.pii.quoted)")
      return
    }
    if let existingMedia = info.currentPlayback, existingMedia.url == mediaFromPath.url {
      guard existingMedia.state.isNotYet(.started) else {
        log.warn("FileStarted: found existing playback for \(existingMedia.url.absoluteString.pii.quoted), but status is unexpected; aborting (expected: 'started', found: \(existingMedia.state.rawValue))")
        return
      }
      // update existing entry
      existingMedia.playlistPos = mediaFromPath.playlistPos
      existingMedia.state = mediaFromPath.state
      log.verbose("FileStarted existing playbackPath=\(path.pii.quoted),  PL#=\(mediaFromPath.playlistPos)")
    } else {
      // New media, perhaps initiated by mpv
      log.verbose("FileStarted new playbackPath=\(path.pii.quoted), PL#=\(mediaFromPath.playlistPos)")
      info.currentPlayback = mediaFromPath
    }

    // Stop watchers from prev media (if any)
    stopWatchingSubFile()

    DispatchQueue.main.async { [self] in
      // Check this inside main DispatchQueue
      if isPlaylistVisible {
        // TableView whole table reload is very expensive. No need to reload entire playlist; just the two changed rows:
        windowController.playlistView.refreshNowPlayingIndex(setNewIndexTo: playlistPos)
      }

      if RemoteCommandController.useSystemMediaControl {
        NowPlayingInfoManager.updateInfo(state: .playing, withTitle: true)
      }
    }

    // set "date last opened" attribute
    if let url = info.currentURL, url.isFileURL, !info.isMediaOnRemoteDrive {
      // the required data is a timespec struct
      var ts = timespec()
      let time = Date().timeIntervalSince1970
      ts.tv_sec = Int(time)
      ts.tv_nsec = Int(time.truncatingRemainder(dividingBy: 1) * 1_000_000_000)
      let data = Data(bytesOf: ts)
      // set the attribute; the key is undocumented
      let name = "com.apple.lastuseddate#PS"
      url.withUnsafeFileSystemRepresentation { fileSystemPath in
        let _ = data.withUnsafeBytes {
          setxattr(fileSystemPath, name, $0.baseAddress, data.count, 0, 0)
        }
      }
    }

    // Cannot restore playlist until after fileStarted event & mpv has a position for current item
    if info.isRestoring, let priorState = info.priorState,
       let playlistPathList = priorState.properties[PlayerSaveState.PropName.playlistPaths.rawValue] as? [String] {
      restorePlaylist(itemPathList: playlistPathList)

      /// Launches background task which scans video files and collects video size metadata using ffmpeg
      PlayerCore.backgroundQueue.async { [self] in
        AutoFileMatcher.fillInVideoSizes(info.currentVideosInfo)
      }
    }

    let url = info.currentURL
    let message = info.isNetworkResource ? url?.absoluteString : url?.lastPathComponent
    sendOSD(.fileStart(message ?? "-", ""))

    events.emit(.fileStarted)
  }

  /// Called via mpv hook `on_load`, right before file is loaded.
  func fileWillLoad() {
    /// Currently this method is only used to honor `--shuffle` arg via iina-cli
    guard shufflePending else { return }
    shufflePending = false

    Logger.log("Shuffling playlist", subsystem: subsystem)
    mpv.command(.playlistShuffle)
    /// will cancel this file load sequence (so `fileLoaded` will not be called), then will start loading item at index 0
    mpv.command(.playlistPlayIndex, args: ["0"])
  }

  /// This function is called right after file loaded, triggered by mpv `fileLoaded` notification.
  /// We should now be able to get track info from mpv and can start rendering the video in the final size.
  func fileLoaded() {
    assert(DispatchQueue.isExecutingIn(mpv.queue))

    // note: player may be "stopped" here
    guard !isStopping else { return }

    let pause: Bool
    if let priorState = info.priorState {
      if Preference.bool(for: .alwaysPauseMediaWhenRestoringAtLaunch) {
        pause = true
      } else if let wasPaused = priorState.bool(for: .paused) {
        pause = wasPaused
      } else {
        pause = Preference.bool(for: .pauseWhenOpen)
      }
    } else {
      pause = Preference.bool(for: .pauseWhenOpen)
    }
    log.verbose("FileLoaded action=\(pause ? "PAUSE" : "PLAY") path=\(info.currentPlayback?.path.pii.quoted ?? "nil")")
    mpv.setFlag(MPVOption.PlaybackControl.pause, pause)

    let duration = mpv.getDouble(MPVProperty.duration)
    info.videoDuration = VideoTime(duration)
    if let filename = mpv.getString(MPVProperty.path) {
      info.setCachedVideoDuration(filename, duration)
    }
    let position = mpv.getDouble(MPVProperty.timePos)
    info.videoPosition = VideoTime(position)

    triedUsingExactSeekForCurrentFile = false
    // Playback will move directly from stopped to loading when transitioning to the next file in
    // the playlist.
    if status == .stopping || status == .stopped {
      status = .started
    }

    guard let currentPlayback = info.currentPlayback else {
      log.debug("FileLoaded: aborting - currentPlayback was nil")
      return
    }

    guard !mpv.isStale() else {
      log.debug("FileLoaded: aborting - mpv is stale")
      return
    }

    guard currentPlayback.state.isNotYet(.loaded) else {
      log.warn("FileLoaded: aborting - state of \(currentPlayback.path.pii.quoted) is \(currentPlayback.state.description.quoted)")
      return
    }

    // Kick off thumbnails load/gen - it can happen in background
    reloadThumbnails(forMedia: currentPlayback)

    checkUnsyncedWindowOptions()
    if !reloadTrackInfo() {
      // TODO: can this ever happen here?! May need to terminate player if so
      log.error("No tracks returned by mpv!")
    }

    // Cache these vars to keep them constant for background tasks
    let isRestoring = info.isRestoring
    let priorState = info.priorState

    // Sync tracks
    if isRestoring, let priorState {
      if priorState.string(for: .playPosition) != nil {
        /// Need to manually clear this, because mpv will try to seek to this time when any item in playlist 
        /// is started. Run this on the mpv queue to ensure proper ordering.
        log.verbose("Clearing mpv 'start' option now that restore is complete")
        mpv.setString(MPVOption.PlaybackControl.start, AppData.mpvArgNone)
      }

      /// Will complete restore when `applyVideoGeoTransform` is done
    }
    // Set this *before* reloading track selections! They will check status
    currentPlayback.state = .loaded

    reloadSelectedTracks(silent: true)
    _reloadChapters()
    syncAbLoop()
    // Done syncing tracks

    let currentMediaAudioStatus = info.currentMediaAudioStatus

    // Use cached video info (if it is available) to set the correct video geometry right away and without waiting for mpv.
    // This is optional but provides a better viewer experience.
    let ffMeta = PlaybackInfo.getOrReadFFVideoMeta(forURL: info.currentPlayback?.url, log)

    log.verbose("Calling applyVideoGeoTransform with FFVideoMeta, vid=\(info.vid?.description ?? "nil")")
    windowController.applyVideoGeoTransform({ [self] videoGeo in
      guard status.isNotYet(.stopping) else { return nil }
      // Sync from mpv's rotation. This is essential when restoring from watch-later, which can include video geometries.
      let userRotation = mpv.getInt(MPVOption.Video.videoRotate)
      // TODO: sync video-aspect-override. This does get synced from an mpv notification, but there is a slight delay
      // TODO: sync video-crop (actually, add support for video-crop...)
      let videoGeo = videoGeo.clone(userRotation: userRotation)

      if let ffMeta {
        return videoGeo.substituting(ffMeta)
      } else if currentMediaAudioStatus == .isAudio {
        // Square album art
        return VideoGeometry.albumArtGeometry(log)
      } else {
        return videoGeo
      }

    }, fileJustOpened: true, then: { [self] in
      // Wait until window is completely opened before setting this, so that OSD will not be displayed until then.
      // The OSD can have weird stretching glitches if displayed while zooming open...
      currentPlayback.state = .loadedAndSized
      // Need to call here to ensure file title OSD is displayed when navigating playlist...
      refreshSyncUITimer()
      windowController.updateUI()
      // Fix rare case where window is still invisible after closing in music mode and reopening in windowed
      windowController.updateCustomBorderBoxAndWindowOpacity()
    })

    // Launch auto-load tasks on background thread
    $backgroundQueueTicket.withLock { $0 += 1 }
    let shouldAutoLoadFiles = info.shouldAutoLoadFiles
    let currentTicket = backgroundQueueTicket
    PlayerCore.backgroundQueue.asyncAfter(deadline: DispatchTime.now() + AppData.autoLoadDelay) { [self] in
      fileLoaded_backgroundQueueWork(for: currentPlayback, currentTicket: currentTicket,
                                     shouldAutoLoadFiles: shouldAutoLoadFiles,
                                     isRestoring: isRestoring, priorState: priorState)
    }

    // History thread: update history given new playback URL
    if let url = info.currentURL {
<<<<<<< HEAD
      HistoryController.shared.queue.async { [self] in
        fileLoaded_historyQueueWork(for: url, mediaDuration: info.videoDuration ?? .zero)
      }
    }
  }

  // History task via history queue
  private func fileLoaded_historyQueueWork(for url: URL, mediaDuration: VideoTime) {
    assert(DispatchQueue.isExecutingIn(HistoryController.shared.queue))

    // 1. Update main history list
    HistoryController.shared.add(url, duration: mediaDuration.second)

    // 2. IINA's [ancient] "resume last playback" feature
    // Add this now, or else welcome window will fall out of sync with history list
    saveToLastPlayedFile(url, duration: mediaDuration, position: info.videoPosition)

    if Preference.bool(for: .recordRecentFiles) {
      // 3. Workaround for File > Recent Documents getting cleared when it shouldn't
      if Preference.bool(for: .trackAllFilesInRecentOpenMenu) {
        HistoryController.shared.noteNewRecentDocumentURL(url)
      } else {
        /// This will get called by `noteNewRecentDocumentURL`. But if it's not called, need to call it
        /// so that welcome window is notified when `iinaLastPlayedFilePosition`, etc. are changed
        NotificationCenter.default.post(Notification(name: .recentDocumentsDidChange))
      }
    }
    NotificationCenter.default.post(Notification(name: .iinaHistoryUpdated))
    postFileHistoryUpdateNotification()
  }

  /// Auto load via background queue
  private func fileLoaded_backgroundQueueWork(for currentPlayback: Playback,
                                              currentTicket: Int,
                                              shouldAutoLoadFiles: Bool,
                                              isRestoring: Bool, priorState: PlayerSaveState?) {
    assert(DispatchQueue.isExecutingIn(PlayerCore.backgroundQueue))

    // add files in same folder
    if shouldAutoLoadFiles {
      log.debug("Started auto load of files in current folder, isRestoring=\(isRestoring.yn)")
      self.autoLoadFilesInCurrentFolder(ticket: currentTicket)
    }
    // auto load matched subtitles
    if let matchedSubs = self.info.getMatchedSubs(currentPlayback.path) {
      log.debug("Found \(matchedSubs.count) external subs for current file")
      for sub in matchedSubs {
        guard currentTicket == self.backgroundQueueTicket else { return }
        self.loadExternalSubFile(sub)
      }
      if !isRestoring {
        // set sub to the first one
        // TODO: why?
        log.debug("Setting subtitle track to because an external sub was found")
        guard currentTicket == self.backgroundQueueTicket, self.mpv.mpv != nil else { return }
        self.setTrack(1, forType: .sub)
=======
      let duration = info.videoDuration ?? .zero
      HistoryController.shared.add(url, duration: duration.second)
      if Preference.bool(for: .recordRecentFiles) && Preference.bool(for: .trackAllFilesInRecentOpenMenu) {
        AppDelegate.shared.noteNewRecentDocumentURL(url)
>>>>>>> 4044a6c6
      }
    }

    self.autoSearchOnlineSub()

    // Set SID & S2ID now that all subs are available
    if isRestoring, let priorState {
      if let priorSID = priorState.int(for: .sid) {
        setTrack(priorSID, forType: .sub, silent: true)
      }
      if let priorS2ID = priorState.int(for: .s2id) {
        setTrack(priorS2ID, forType: .secondSub, silent: true)
      }
    }
    log.debug("Done with auto load")
  }

  func fileEnded(dueToStopCommand: Bool) {
    // if receive end-file when loading file, might be error
    // wait for idle
    if !info.isFileLoaded {
      if !dueToStopCommand {
        receivedEndFileWhileLoading = true
      }
    } else {
      info.shouldAutoLoadFiles = false
    }
    if dueToStopCommand {
      playbackStopped()
    }
  }

  func afChanged() {
    guard !isStopping else { return }
    _ = getAudioFilters()
    saveState()
    reloadQuickSettingsView()
    postNotification(.iinaAFChanged)
  }

  func aidChanged(silent: Bool = false) {
    assert(DispatchQueue.isExecutingIn(mpv.queue))
    guard !info.isRestoring, !isStopping else { return }
    let aid = Int(mpv.getInt(MPVOption.TrackSelection.aid))
    guard aid != info.aid else { return }
    guard info.isFileLoaded else {
      log.verbose("Audio track changed to \(aid) but file is not loaded; ignoring")
      return
    }
    info.aid = aid

    log.verbose("Audio track changed to: \(aid)")
    syncUI(.volume)
    postNotification(.iinaAIDChanged)
    if !silent {
      if let audioTrack = info.currentTrack(.audio) {
        sendOSD(.audioTrack(audioTrack, info.volume))
      } else {
        // Do not show volume if no audio track:
        sendOSD(.track(.noneAudioTrack))
      }
    }
  }

  func chapterChanged() {
    guard !isShuttingDown else { return }
    let chapter = Int(mpv.getInt(MPVProperty.chapter))
    info.chapter = chapter
    log.verbose("Δ mpv prop: `chapter` = \(info.chapter)")
    syncUI(.chapterList)
    postNotification(.iinaMediaTitleChanged)
  }

  func fullscreenChanged() {
    guard windowController.loaded, !isStopping else { return }
    let fs = mpv.getFlag(MPVOption.Window.fullscreen)
    if fs != isFullScreen {
      windowController.toggleWindowFullScreen()
    }
  }

  func idleActiveChanged() {
    let isFileLoaded = info.isFileLoaded
    log.verbose("Got mpv 'idle-active' (isFileLoaded: \(isFileLoaded.yn))")
    if receivedEndFileWhileLoading && !isFileLoaded {
      log.error("Received fileEnded + 'idle-active' from mpv while loading \(info.currentURL?.path.pii.quoted ?? "nil"). Will display alert to user and close window")
      errorOpeningFileAndClosePlayerWindow(url: info.currentURL)
    } else if isFileLoaded {
      closeWindow()
    }
    info.isIdle = true
    receivedEndFileWhileLoading = false
  }

  func mediaTitleChanged() {
    guard !isStopping else { return }
    postNotification(.iinaMediaTitleChanged)
  }

  func reloadQuickSettingsView() {
    DispatchQueue.main.async { [self] in
      guard windowController.loaded else { return }
      guard !isStopping else { return }

      // Easiest place to put this - need to call it when setting equalizers
      videoView.displayActive(temporary: info.isPaused)
      windowController.quickSettingView.reload()
    }
  }

  func seeking() {
    log.trace("Seeking")
    DispatchQueue.main.async { [self] in
      info.isSeeking = true
      // When playback is paused the display link may be shutdown in order to not waste energy.
      // It must be running when seeking to avoid slowdowns caused by mpv waiting for IINA to call
      // mpv_render_report_swap.
      videoView.displayActive()
    }

    sendOSD(.seek(videoPosition: info.videoPosition, videoDuration: info.videoDuration))
  }

  func ontopChanged() {
    assert(DispatchQueue.isExecutingIn(mpv.queue))
    guard windowController.loaded else { return }
    let ontop = mpv.getFlag(MPVOption.Window.ontop)
    log.verbose("Δ mpv prop: 'ontop' = \(ontop.yesno)")
    if ontop != windowController.isOnTop {
      DispatchQueue.main.async { [self] in
        windowController.setWindowFloatingOnTop(ontop)
      }
    }
  }

  func playbackRestarted() {
    assert(DispatchQueue.isExecutingIn(mpv.queue))
    log.debug("Playback restarted")

    info.isIdle = false
    info.isSeeking = false

    DispatchQueue.main.async { [self] in
      windowController.updateUI()

      // When playback is paused the display link may be shutdown in order to not waste energy.
      // The display link will be restarted while seeking. If playback is paused shut it down
      // again.
      if info.isPaused {
        videoView.displayIdle()
      }

      if RemoteCommandController.useSystemMediaControl {
        NowPlayingInfoManager.updateInfo()
      }
    }

    saveState()
  }

  func refreshEdrMode() {
    guard windowController.loaded else { return }
    DispatchQueue.main.async { [self] in
      // No need to refresh if playback is being stopped. Must not attempt to refresh if mpv is
      // terminating as accessing mpv once shutdown has been initiated can trigger a crash.
      guard !isStopping else { return }
      videoView.refreshEdrMode()
    }
  }

  func secondarySubDelayChanged(_ delay: Double) {
    assert(DispatchQueue.isExecutingIn(mpv.queue))
    sendOSD(.secondSubDelay(delay))
    reloadQuickSettingsView()
  }

  func secondarySubPosChanged(_ position: Double) {
    assert(DispatchQueue.isExecutingIn(mpv.queue))
    sendOSD(.secondSubPos(position))
    reloadQuickSettingsView()
  }

  func sidChanged(silent: Bool = false) {
    assert(DispatchQueue.isExecutingIn(mpv.queue))
    guard !info.isRestoring, !isStopping else { return }
    let sid = Int(mpv.getInt(MPVOption.TrackSelection.sid))
    guard info.isFileLoaded else {
      log.verbose("SID changed to \(sid) but file is not loaded; ignoring")
      return
    }
    guard sid != info.sid else { return }
    info.sid = sid

    log.verbose("SID changed to \(sid)")
    if !silent {
      sendOSD(.track(info.currentTrack(.sub) ?? .noneSubTrack))
    }
    startWatchingSubFile()
    postNotification(.iinaSIDChanged)
    saveState()
    sendOSD(.track(info.currentTrack(.secondSub) ?? .noneSubTrack))
  }

  func secondarySidChanged(silent: Bool = false) {
    assert(DispatchQueue.isExecutingIn(mpv.queue))
    guard !info.isRestoring, !isStopping else { return }
    let ssid = Int(mpv.getInt(MPVOption.Subtitles.secondarySid))
    guard info.isFileLoaded else {
      log.verbose("SSID changed to \(ssid) but file is not loaded; ignoring")
      return
    }
    guard ssid != info.secondSid else { return }
    info.secondSid = ssid

    log.verbose("SSID changed to \(ssid)")
    postNotification(.iinaSIDChanged)
    reloadQuickSettingsView()
  }

  func secondSubVisibilityChanged(_ visible: Bool) {
    assert(DispatchQueue.isExecutingIn(mpv.queue))
    guard info.isSecondSubVisible != visible else { return }
    info.isSecondSubVisible = visible
    sendOSD(visible ? .secondSubVisible : .secondSubHidden)
    postNotification(.iinaSecondSubVisibilityChanged)
  }

  func subDelayChanged(_ delay: Double) {
    assert(DispatchQueue.isExecutingIn(mpv.queue))
    info.subDelay = delay
    sendOSD(.subDelay(delay))
    reloadQuickSettingsView()
  }

  func subPosChanged(_ position: Double) {
    assert(DispatchQueue.isExecutingIn(mpv.queue))
    sendOSD(.subPos(position))
    reloadQuickSettingsView()
  }

  func subVisibilityChanged(_ visible: Bool) {
    assert(DispatchQueue.isExecutingIn(mpv.queue))
    guard info.isSubVisible != visible else { return }
    info.isSubVisible = visible
    sendOSD(visible ? .subVisible : .subHidden)
    postNotification(.iinaSubVisibilityChanged)
  }

  func trackListChanged() {
    assert(DispatchQueue.isExecutingIn(mpv.queue))
    // No need to process track list changes if playback is being stopped. Must not process track
    // list changes if mpv is terminating as accessing mpv once shutdown has been initiated can
    // trigger a crash.
    guard !isStopping else { return }
    guard info.isFileLoaded else { return }
    log.debug("Track list changed")
    guard reloadTrackInfo() else { return }
    reloadSelectedTracks()
    log.verbose("Posting iinaTracklistChanged vid=\(optString(info.vid)) aid=\(optString(info.aid)) sid=\(optString(info.sid))")
    postNotification(.iinaTracklistChanged)
  }

  private func optString(_ num: Int?) -> String {
    if let num = num {
      return String(num)
    }
    return "nil"
  }

  func vfChanged() {
    assert(DispatchQueue.isExecutingIn(mpv.queue))
    guard !isStopping else { return }
    _ = getVideoFilters()
    postNotification(.iinaVFChanged)

    saveState()
    reloadQuickSettingsView()
  }

  func vidChanged(silent: Bool = false) {
    assert(DispatchQueue.isExecutingIn(mpv.queue))
    guard !info.isRestoring, !isStopping else { return }
    let vid = Int(mpv.getInt(MPVOption.TrackSelection.vid))
    guard vid != info.vid else { return }
    guard info.isFileLoaded else {
      log.verbose("Video track changed to \(vid) but file is not loaded; ignoring")
      return
    }
    
#if DEBUG
    if vid == 0 {
      log.verbose("Video track is 0!")
    }
#endif

    info.vid = vid

    /// Show default album art if loaded and vid is 0:
    let showDefaultArt: Bool? = info.shouldShowDefaultArt

    postNotification(.iinaVIDChanged)
    if !silent && (!isInMiniPlayer || (!isShowVideoPendingInMiniPlayer && !windowController.miniPlayer.isVideoVisible)) {
      sendOSD(.track(info.currentTrack(.video) ?? .noneVideoTrack))
    }

    /// This will refresh album art display.
    /// Do this first, before `applyVideoVisibility`, for a nicer animation.
    DispatchQueue.main.async { [self] in
      windowController.animationPipeline.submitInstantTask { [self] in
        // Check status so that we don't duplicate work
        if info.isLoadedAndSized {
          windowController.updateDefaultArtVisibility(to: showDefaultArt)
        }

        if isShowVideoPendingInMiniPlayer {
          isShowVideoPendingInMiniPlayer = false
          windowController.miniPlayer.applyVideoVisibility(to: true)
        }
      }
    }
  }

  ///  `showMiniPlayerVideo` is only used if `enable` is true.
  ///  Does nothing if already in the target state
  func setVideoTrackEnabled(_ enable: Bool, showMiniPlayerVideo: Bool = false) {
    assert(DispatchQueue.isExecutingIn(.main))
    log.verbose("Setting video track enabled=\(enable.yesno), showMiniPlayerVideo=\(showMiniPlayerVideo.yesno)")

    if enable {
      // Go to first video track found (unless one is already selected):
      if !info.isVideoTrackSelected {
        if showMiniPlayerVideo {
          isShowVideoPendingInMiniPlayer = true
        }
        log.verbose("Sending mpv request to cycle video track")
        if isActive {
          _ = mpv.command(.cycle, args: ["video"])
        }
      } else {
        if showMiniPlayerVideo {
          // Don't wait; execute now
          windowController.miniPlayer.applyVideoVisibility(to: true)
        }
      }
    } else {  // disable
      // Change video track to None
      log.verbose("Sending request to mpv: set video track to 0")
      setTrack(0, forType: .video, silent: true)
    }
  }

  func windowScaleChanged() {
    assert(DispatchQueue.isExecutingIn(mpv.queue))
    guard windowController.loaded else { return }
    // Ignore if magnifying - will mess up our animation. Will submit window-scale anyway at end of magnify
    guard !windowController.isMagnifying else { return }
    let isAlreadySized = info.currentPlayback?.state.isAtLeast(.loaded) ?? false
    guard isAlreadySized else { return }

    let cachedVideoScale: CGFloat
    if windowController.currentLayout.mode == .musicMode {
      cachedVideoScale = windowController.musicModeGeo.toPWinGeometry().mpvVideoScale()
    } else {
      cachedVideoScale = windowController.windowedModeGeo.mpvVideoScale()
    }
    let newVideoScale = mpv.getVideoScale()
    let needsUpdate = abs(newVideoScale - cachedVideoScale) > 10e-10
    guard needsUpdate else {
      log.verbose("Δ mpv prop: 'window-scale'; videoScale \(newVideoScale) not changed")
      return
    }

    log.verbose("Δ mpv prop: 'window-scale', \(cachedVideoScale) → \(newVideoScale)")
    DispatchQueue.main.async { [self] in
      log.verbose("Calling setVideoScale → \(newVideoScale)x")
      windowController.setVideoScale(newVideoScale)
    }
  }

  private func autoSearchOnlineSub() {
    if Preference.bool(for: .autoSearchOnlineSub) &&
      !info.isNetworkResource && info.subTracks.isEmpty &&
      (info.videoDuration?.second ?? 0.0) >= Preference.double(for: .autoSearchThreshold) * 60 {
      windowController.menuFindOnlineSub(.dummy)
    }
  }

  /**
   Add files in the same folder to playlist.
   It basically follows the following steps:
   - Get all files in current folder. Group and sort videos and audios, and add them to playlist.
   - Scan subtitles from search paths, combined with subs got in previous step.
   - Try match videos and subs by series and filename.
   - For unmatched videos and subs, perform fuzzy (but slow, O(n^2)) match for them.

   **Remark**:

   This method is expected to be executed in `backgroundQueue` (see `backgroundQueueTicket`).
   Therefore accesses to `self.info` and mpv playlist must be guarded.
   */
  private func autoLoadFilesInCurrentFolder(ticket: Int) {
    AutoFileMatcher(player: self, ticket: ticket).startMatching()
  }

  private func startWatchingSubFile() {
    guard let currentSubTrack = info.currentTrack(.sub) else { return }
    guard let externalFilename = currentSubTrack.externalFilename else {
      log.verbose("Sub \(currentSubTrack.id) is not an external file")
      return
    }

    // Stop previous watch (if any)
    stopWatchingSubFile()

    let subURL = URL(fileURLWithPath: externalFilename)
    let fileMonitor = FileMonitor(url: subURL)
    fileMonitor.fileDidChange = { [self] in
      let code = mpv.command(.subReload, args: ["\(currentSubTrack.id)"], checkError: false)
      if code < 0 {
        log.error("Failed reloading sub track \(currentSubTrack.id): error code \(code)")
      }
    }
    subFileMonitor = fileMonitor
    log.verbose("Starting FS watch of sub file \(subURL.path.pii.quoted)")
    fileMonitor.startMonitoring()
  }

  private func stopWatchingSubFile() {
    guard let subFileMonitor else { return }

    log.verbose("Stopping FS watch of sub file \(subFileMonitor.url.path.pii.quoted)")
    subFileMonitor.stopMonitoring()
    self.subFileMonitor = nil
  }

  /**
   Checks unsynchronized window options, such as those set via mpv before window loaded.

   These options currently include fullscreen and ontop.
   */
  private func checkUnsyncedWindowOptions() {
    guard windowController.loaded else { return }

    syncFullScreenState()
    let ontop = mpv.getFlag(MPVOption.Window.ontop)
    if ontop != windowController.isOnTop {
      log.verbose("IINA OnTop state (\(windowController.isOnTop.yn)) does not match mpv (\(ontop.yn)). Will change to match mpv state")
      DispatchQueue.main.async {
        self.windowController.setWindowFloatingOnTop(ontop, updateOnTopStatus: false)
      }
    }
  }

  func syncFullScreenState() {
    guard windowController.loaded else { return }
    let mpvFS = mpv.getFlag(MPVOption.Window.fullscreen)
    let iinaFS = windowController.isFullScreen
    log.verbose("IINA FullScreen state: \(iinaFS.yn), mpv: \(mpvFS.yn)")
    if mpvFS != iinaFS {
      if mpvFS && didEnterFullScreenViaUserToggle {
        didEnterFullScreenViaUserToggle = false
        mpv.setFlag(MPVOption.Window.fullscreen, false)
      } else {
        DispatchQueue.main.async { [self] in
          if mpvFS {
            windowController.enterFullScreen()
          } else {
            windowController.exitFullScreen()
          }
        }
      }
    }
  }

  // MARK: - Sync with UI in PlayerWindow

  var lastTimerSummary = ""  // for reducing log volume
  /// Call this when `syncUITimer` may need to be started, stopped, or needs its interval changed. It will figure out the correct action.
  /// Just need to make sure that any state variables (e.g., `info.isPaused`, `isInMiniPlayer`, the vars checked by `windowController.isUITimerNeeded()`,
  /// etc.) are set *before* calling this method, not after, so that it makes the correct decisions.
  func refreshSyncUITimer(logMsg: String = "") {
    // Check if timer should start/restart
    assert(DispatchQueue.isExecutingIn(.main))

    let useTimer: Bool
    if isStopping {
      useTimer = false
    } else if info.isPaused {
      // Follow energy efficiency best practices and ensure IINA is absolutely idle when the
      // video is paused to avoid wasting energy with needless processing. If paused shutdown
      // the timer that synchronizes the UI and the high priority display link thread.
      useTimer = false
    } else if needsTouchBar || isInMiniPlayer {
      // Follow energy efficiency best practices and stop the timer that updates the OSC while it is
      // hidden. However the timer can't be stopped if the mini player is being used as it always
      // displays the the OSC or the timer is also updating the information being displayed in the
      // touch bar. Does this host have a touch bar? Is the touch bar configured to show app controls?
      // Is the touch bar awake? Is the host being operated in closed clamshell mode? This is the kind
      // of information needed to avoid running the timer and updating controls that are not visible.
      // Unfortunately in the documentation for NSTouchBar Apple indicates "There’s no need, and no
      // API, for your app to know whether or not there’s a Touch Bar available". So this code keys
      // off whether AppKit has requested that a NSTouchBar object be created. This avoids running the
      // timer on Macs that do not have a touch bar. It also may avoid running the timer when a
      // MacBook with a touch bar is being operated in closed clameshell mode.
      useTimer = true
    } else if info.isNetworkResource {
      // May need to show, hide, or update buffering indicator at any time
      useTimer = true
    } else {
      useTimer = windowController.isUITimerNeeded()
    }

    let timerConfig = AppData.syncTimerConfig

    /// Invalidate existing timer:
    /// - if no longer needed
    /// - if still needed but need to change the `timeInterval`
    var wasTimerRunning = false
    var timerRestartNeeded = false
    if let existingTimer = self.syncUITimer, existingTimer.isValid {
      wasTimerRunning = true
      if useTimer {
        if timerConfig.interval == existingTimer.timeInterval {
          /// Don't restart the existing timer if not needed, because restarting will ignore any time it has
          /// already spent waiting, and could in theory result in a small visual jump (more so for long intervals).
        } else {
          timerRestartNeeded = true
        }
      }

      if !useTimer || timerRestartNeeded {
        log.verbose("Invalidating SyncUITimer")
        existingTimer.invalidate()
        self.syncUITimer = nil
      }
    }

    if Logger.isEnabled(.verbose) {
      var summary: String = ""
      if wasTimerRunning {
        if useTimer {
          summary = timerRestartNeeded ? "restarting" : "running"
        } else {
          summary = "didStop"
        }
      } else {  // timer was not running
        summary = useTimer ? "starting" : "notNeeded"
      }
      if summary != lastTimerSummary {
        lastTimerSummary = summary
        if useTimer {
          summary += ", every \(timerConfig.interval)s"
        }
        let logMsg = logMsg.isEmpty ? logMsg : "\(logMsg)- "
        log.verbose("\(logMsg)SyncUITimer \(summary), paused:\(info.isPaused.yn) net:\(info.isNetworkResource.yn) mini:\(isInMiniPlayer.yn) touchBar:\(needsTouchBar.yn) status:\(status)")
      }
    }

    guard useTimer && (timerRestartNeeded || !wasTimerRunning) else {
      return
    }

    // Timer will start

    if !wasTimerRunning {
      // Do not wait for first redraw
      windowController.updateUI()
    }

    log.verbose("Scheduling SyncUITimer")
    syncUITimer = Timer.scheduledTimer(
      timeInterval: timerConfig.interval,
      target: self,
      selector: #selector(fireSyncUITimer),
      userInfo: nil,
      repeats: true
    )
    /// This defaults to 0 ("no tolerance"). But after profiling, it was found that granting a tolerance of `timeInterval * 0.1` (10%)
    /// resulted in an ~8% redunction in CPU time used by UI sync.
    syncUITimer?.tolerance = timerConfig.tolerance
  }

  @objc func fireSyncUITimer() {
    syncUITicketCounter += 1
    let syncUITicket = syncUITicketCounter

    DispatchQueue.main.async { [self] in
      windowController.animationPipeline.submitInstantTask { [self] in
        guard syncUITicket == syncUITicketCounter else {
          return
        }
        windowController.updateUI()
      }
    }
  }

  private var lastSaveTime = Date().timeIntervalSince1970

  func updatePlaybackTimeInfo() {
    guard status == .started else {
      log.verbose("syncUITime: not syncing")
      return
    }

    let isNetworkStream = info.isNetworkResource
    if isNetworkStream {
      info.videoDuration = VideoTime(mpv.getDouble(MPVProperty.duration))
    }
    // When the end of a video file is reached mpv does not update the value of the property
    // time-pos, leaving it reflecting the position of the last frame of the video. This is
    // especially noticeable if the onscreen controller time labels are configured to show
    // milliseconds. Adjust the position if the end of the file has been reached.
    let eofReached = mpv.getFlag(MPVProperty.eofReached)
    if eofReached, let duration = info.videoDuration {
      info.videoPosition = duration
    } else {
      info.videoPosition = VideoTime(mpv.getDouble(MPVProperty.timePos))
    }
    info.constrainVideoPosition()
    if isNetworkStream {
      // Update cache info
      info.pausedForCache = mpv.getFlag(MPVProperty.pausedForCache)
      info.cacheUsed = ((mpv.getNode(MPVProperty.demuxerCacheState) as? [String: Any])?["fw-bytes"] as? Int) ?? 0
      info.cacheSpeed = mpv.getInt(MPVProperty.cacheSpeed)
      info.cacheTime = mpv.getInt(MPVProperty.demuxerCacheTime)
      info.bufferingState = mpv.getInt(MPVProperty.cacheBufferingState)
    }

    // Ensure user can resume playback by periodically saving
    let now = Date().timeIntervalSince1970
    let secSinceLastSave = now - lastSaveTime
    if secSinceLastSave >= AppData.playTimeSaveStateIntervalSec {
      if log.isTraceEnabled {
        log.trace("Another \(AppData.playTimeSaveStateIntervalSec)s has passed: saving player state")
      }
      saveState()
      lastSaveTime = now
    }
  }

  // difficult to use option set
  enum SyncUIOption {
    case volume
    case muteButton
    case chapterList
    case playlist
    case loop
  }

  func syncUI(_ option: SyncUIOption) {
    // if window not loaded, ignore
    guard windowController.loaded else { return }
    log.verbose("Syncing UI \(option)")

    switch option {

    case .volume, .muteButton:
      DispatchQueue.main.async { [self] in
        windowController.updateVolumeUI()
      }

    case .chapterList:
      DispatchQueue.main.async { [self] in
        // this should avoid sending reload when table view is not ready
        if isInMiniPlayer ? windowController.miniPlayer.isPlaylistVisible : windowController.isShowing(sidebarTab: .chapters) {
          windowController.playlistView.chapterTableView.reloadData()
        }
      }

    case .playlist:
      DispatchQueue.main.async {
        if self.isPlaylistVisible {
          self.windowController.playlistView.playlistTableView.reloadData()
        }
      }

    case .loop:
      DispatchQueue.main.async {
        self.windowController.playlistView.updateLoopBtnStatus()
      }
    }

    // All of the above reflect a state change. Save it:
    saveState()
  }

  func canShowOSD() -> Bool {
    /// Note: use `loaded` (querying `isWindowLoaded` will initialize windowController unexpectedly)
    if !windowController.loaded || !Preference.bool(for: .enableOSD) || isUsingMpvOSD || info.isRestoring || isInInteractiveMode {
      return false
    }
    if isInMiniPlayer && !Preference.bool(for: .enableOSDInMusicMode) {
      return false
    }

    return true
  }

  func sendOSD(_ msg: OSDMessage, autoHide: Bool = true, forcedTimeout: Double? = nil,
               accessoryViewController: NSViewController? = nil, external: Bool = false) {
    /// Check `isLoadedAndSized` early to prevent race condition
    let disableOSDForFileLoading: Bool = !info.isLoadedAndSized
    if disableOSDForFileLoading && !external {
      switch msg {
      case .fileStart, .resumeFromWatchLater:
        break
      default:
        return
      }
    }

    windowController.displayOSD(msg, autoHide: autoHide, forcedTimeout: forcedTimeout, accessoryViewController: accessoryViewController, isExternal: external)
  }

  func hideOSD() {
    DispatchQueue.main.async {
      self.windowController.hideOSD()
    }
  }

  func errorOpeningFileAndClosePlayerWindow(url: URL? = nil) {
    DispatchQueue.main.async { [self] in
      stop()

      if let path = url?.path {
        Utility.showAlert("error_open_name", arguments: [path.quoted])
      } else {
        Utility.showAlert("error_open")
      }

      _closeWindow()
    }
  }

  func closeWindow() {
    DispatchQueue.main.async { [self] in
      _closeWindow()
    }
  }

  private func _closeWindow() {
    assert(DispatchQueue.isExecutingIn(.main))
    log.verbose("Closing window")
    windowController.close()
    /// `windowController.close()` doesn't always fire notification (e.g., if the window is ordered out).
    /// Call manually to ensure things execute:
    AppDelegate.shared.windowWillClose(window)
  }

  func reloadThumbnails(forMedia currentPlayback: Playback?) {
    guard let currentPlayback else {
      log.debug("Cannot generate thumbnails: no file active")
      return
    }
    DispatchQueue.main.asyncAfter(deadline: .now() + AppData.thumbnailRegenerationDelay) { [self] in
      guard !info.isNetworkResource, let url = info.currentURL, let mpvMD5 = info.mpvMd5 else {
        log.debug("Thumbnails reload stopped because cannot get file path")
        clearExistingThumbnails(for: currentPlayback)
        return
      }
      guard Preference.bool(for: .enableThumbnailPreview) else {
        log.verbose("Thumbnails reload stopped because thumbnails are disabled by user")
        clearExistingThumbnails(for: currentPlayback)
        return
      }
      if !Preference.bool(for: .enableThumbnailForRemoteFiles) && info.isMediaOnRemoteDrive {
        log.debug("Thumbnails reload stopped because file is on a mounted remote drive")
        clearExistingThumbnails(for: currentPlayback)
        return
      }
      if isInMiniPlayer && !Preference.bool(for: .enableThumbnailForMusicMode) {
        log.verbose("Thumbnails reload stopped because user has not enabled for music mode")
        clearExistingThumbnails(for: currentPlayback)
        return
      }

      var reloadTicket: Int = 0
      $thumbnailReloadTicketCounter.withLock {
        $0 += 1
        reloadTicket = $0
      }

      // Run the following in the background at lower priority, so the UI is not slowed down
      PlayerCore.thumbnailQueue.asyncAfter(deadline: .now() + 0.5) { [self] in
        guard reloadTicket == thumbnailReloadTicketCounter else { return }
        guard !isStopping else { return }
        log.debug("Reloading thumbnails (tkt \(reloadTicket))")

        var queueTicket: Int = 0
        $thumbnailQueueTicket.withLock {
          $0 += 1  // this will cancel any previous thumbnail loads for this player
          queueTicket = $0
        }

        // Generate thumbnails using video's original dimensions, before aspect ratio correction.
        // We will adjust aspect ratio & rotation when we display the thumbnail, similar to how mpv works.
        let videoGeo = videoGeo
        let videoSizeRaw = videoGeo.videoSizeRaw

        let thumbnailWidth = SingleMediaThumbnailsLoader.determineWidthOfThumbnail(from: videoSizeRaw, log: log)

        if let oldThumbs = currentPlayback.thumbnails {
          if !oldThumbs.isCancelled, oldThumbs.mediaFilePath == url.path,
             thumbnailWidth == oldThumbs.thumbnailWidth,
             videoGeo.totalRotation == oldThumbs.rotationDegrees {
            log.debug("Already loaded \(oldThumbs.thumbnails.count) thumbnails (\(oldThumbs.thumbnailsProgress * 100.0)%) for file (\(thumbnailWidth)px, \(videoGeo.totalRotation)°). Nothing to do")
            return
          } else {
            clearExistingThumbnails(for: currentPlayback)
          }
        }

        let newMediaThumbnailLoader = SingleMediaThumbnailsLoader(self, queueTicket: queueTicket, mediaFilePath: url.path, mediaFilePathMD5: mpvMD5,
                                                                  thumbnailWidth: thumbnailWidth, rotationDegrees: videoGeo.totalRotation)
        currentPlayback.thumbnails = newMediaThumbnailLoader
        guard queueTicket == thumbnailQueueTicket else { return }
        newMediaThumbnailLoader.loadThumbnails()
      }
    }
  }

  private func clearExistingThumbnails(for currentPlayback: Playback) {
    if currentPlayback.thumbnails != nil {
      currentPlayback.thumbnails = nil
    }
    touchBarSupport.touchBarPlaySlider?.resetCachedThumbnails()
  }

  func makeTouchBar() -> NSTouchBar {
    log.debug("Activating Touch Bar")
    needsTouchBar = true
    // The timer that synchronizes the UI is shutdown to conserve energy when the OSC is hidden.
    // However the timer can't be stopped if it is needed to update the information being displayed
    // in the touch bar. If currently playing make sure the timer is running.
    refreshSyncUITimer()
    return touchBarSupport.touchBar
  }

  func refreshTouchBarSlider() {
    DispatchQueue.main.async {
      self.touchBarSupport.touchBarPlaySlider?.needsDisplay = true
    }
  }

  // MARK: - Getting info

  func reloadTrackInfo() -> Bool {
    assert(DispatchQueue.isExecutingIn(mpv.queue))
    log.trace("Reloading tracklist from mpv")

    let trackCount = mpv.getInt(MPVProperty.trackListCount)
    guard trackCount > 0 else {
      log.verbose("No tracks returned by mpv's trackListCount; ignoring")
      return false
    }

    var audioTracks: [MPVTrack] = []
    var videoTracks: [MPVTrack] = []
    var subTracks: [MPVTrack] = []

    for index in 0..<trackCount {
      // get info for each track
      guard let trackType = mpv.getString(MPVProperty.trackListNType(index)) else { continue }
      let track = MPVTrack(id: mpv.getInt(MPVProperty.trackListNId(index)),
                           type: MPVTrack.TrackType(rawValue: trackType)!,
                           isDefault: mpv.getFlag(MPVProperty.trackListNDefault(index)),
                           isForced: mpv.getFlag(MPVProperty.trackListNForced(index)),
                           isSelected: mpv.getFlag(MPVProperty.trackListNSelected(index)),
                           isExternal: mpv.getFlag(MPVProperty.trackListNExternal(index)))
      track.srcId = mpv.getInt(MPVProperty.trackListNSrcId(index))
      track.title = mpv.getString(MPVProperty.trackListNTitle(index))
      track.lang = mpv.getString(MPVProperty.trackListNLang(index))
      track.codec = mpv.getString(MPVProperty.trackListNCodec(index))
      track.externalFilename = mpv.getString(MPVProperty.trackListNExternalFilename(index))
      track.isAlbumart = mpv.getString(MPVProperty.trackListNAlbumart(index)) == "yes"
      track.decoderDesc = mpv.getString(MPVProperty.trackListNDecoderDesc(index))
      track.demuxW = mpv.getInt(MPVProperty.trackListNDemuxW(index))
      track.demuxH = mpv.getInt(MPVProperty.trackListNDemuxH(index))
      track.demuxFps = mpv.getDouble(MPVProperty.trackListNDemuxFps(index))
      track.demuxChannelCount = mpv.getInt(MPVProperty.trackListNDemuxChannelCount(index))
      track.demuxChannels = mpv.getString(MPVProperty.trackListNDemuxChannels(index))
      track.demuxSamplerate = mpv.getInt(MPVProperty.trackListNDemuxSamplerate(index))

      // add to lists
      switch track.type {
      case .audio:
        audioTracks.append(track)
      case .video:
        videoTracks.append(track)
      case .sub:
        subTracks.append(track)
      default:
        break
      }
    }

    info.replaceTracks(audio: audioTracks, video: videoTracks, sub: subTracks)
    log.debug("Reloaded tracklist from mpv (\(trackCount) tracks)")
    return true
  }

  private func reloadSelectedTracks(silent: Bool = false) {
    assert(DispatchQueue.isExecutingIn(mpv.queue))
    log.verbose("Reloading selected tracks")
    aidChanged(silent: silent)
    vidChanged(silent: silent)
    sidChanged(silent: silent)
    secondarySidChanged(silent: silent)

    saveState()
  }

  /// Reloads playlist from mpv, then enqueues state save & sends `iinaPlaylistChanged` notification.
  func reloadPlaylist() {
    mpv.queue.async { [self] in
      _reloadPlaylist()
    }
  }

  private func _reloadPlaylist(silent: Bool = false) {
    log.verbose("Reloading playlist")
    assert(DispatchQueue.isExecutingIn(mpv.queue))
    var newPlaylist: [MPVPlaylistItem] = []
    let playlistCount = mpv.getInt(MPVProperty.playlistCount)
    log.verbose("Reloaded playlist will have \(playlistCount) items")
    for index in 0..<playlistCount {
      let playlistItem = MPVPlaylistItem(filename: mpv.getString(MPVProperty.playlistNFilename(index))!,
                                         title: mpv.getString(MPVProperty.playlistNTitle(index)))
      newPlaylist.append(playlistItem)
    }
    info.playlist = newPlaylist
    let mpvPlaylistPos = mpv.getInt(MPVProperty.playlistPos)
    info.currentPlayback?.playlistPos = mpvPlaylistPos
    if isPlaylistVisible {
      DispatchQueue.main.async { [self] in
        windowController.playlistView.refreshNowPlayingIndex(setNewIndexTo: mpvPlaylistPos)
      }
    }
    log.verbose("After reloading playlist: playlistPos is: \(mpvPlaylistPos)")
    saveState()  // save playlist URLs to prefs
    if !silent {
      postNotification(.iinaPlaylistChanged)
    }
  }

  func reloadChapters() {
    mpv.queue.async { [self] in
      _reloadChapters()
    }
    syncUI(.chapterList)
  }

  func _reloadChapters() {
    Logger.log("Reloading chapter list", level: .verbose, subsystem: subsystem)
    assert(DispatchQueue.isExecutingIn(mpv.queue))
    var chapters: [MPVChapter] = []
    let chapterCount = mpv.getInt(MPVProperty.chapterListCount)
    for index in 0..<chapterCount {
      let chapter = MPVChapter(title:     mpv.getString(MPVProperty.chapterListNTitle(index)),
                               startTime: mpv.getDouble(MPVProperty.chapterListNTime(index)),
                               index:     index)
      chapters.append(chapter)
    }
    // Instead of modifying existing list, overwrite reference to prev list.
    // This will avoid concurrent modification crashes
    info.chapters = chapters

    syncUI(.chapterList)
  }

  // MARK: - Notifications

  func postNotification(_ name: Notification.Name) {
    log.debug("Posting notification: \(name.rawValue)")
    NotificationCenter.default.post(Notification(name: name, object: self))
  }

  func postFileHistoryUpdateNotification() {
    guard let url = info.currentURL else { return }
    let note = Notification(name: .iinaFileHistoryDidUpdate, object: nil, userInfo: ["url": url])
    NotificationCenter.default.post(note)
  }

  // MARK: - Utils

  func getMediaTitle(withExtension: Bool = true) -> String {
    let mediaTitle = mpv.getString(MPVProperty.mediaTitle)
    let mediaPath = withExtension ? info.currentURL?.path : info.currentURL?.deletingPathExtension().path
    return mediaTitle ?? mediaPath ?? ""
  }

  func getMusicMetadata() -> (title: String, album: String, artist: String) {
    if mpv.getInt(MPVProperty.chapters) > 0 {
      let chapter = mpv.getInt(MPVProperty.chapter)
      let chapterTitle = mpv.getString(MPVProperty.chapterListNTitle(chapter))
      return (
        chapterTitle ?? mpv.getString(MPVProperty.mediaTitle) ?? "",
        mpv.getString("metadata/by-key/album") ?? "",
        mpv.getString("chapter-metadata/by-key/performer") ?? mpv.getString("metadata/by-key/artist") ?? ""
      )
    } else {
      return (
        mpv.getString(MPVProperty.mediaTitle) ?? "",
        mpv.getString("metadata/by-key/album") ?? "",
        mpv.getString("metadata/by-key/artist") ?? ""
      )
    }
  }

  private func setPlaybackInfoFilter(_ filter: MPVFilter) {
    assert(DispatchQueue.isExecutingIn(mpv.queue))

    switch filter.label {
    case Constants.FilterLabel.crop:
      // CROP
      if let cropLabel = deriveCropLabel(from: filter) {
        updateSelectedCrop(to: cropLabel)  // Known aspect-based crop
      } else {
        // Cannot parse IINA crop filter? Remove crop
        log.error("Could not determine crop from filter \(filter.label?.debugDescription.quoted ?? "nil"). Removing filter")
        updateSelectedCrop(to: AppData.noneCropIdentifier)
      }
    case Constants.FilterLabel.flip:
      info.flipFilter = filter
    case Constants.FilterLabel.mirror:
      info.mirrorFilter = filter
    case Constants.FilterLabel.delogo:
      info.delogoFilter = filter
    default:
      return
    }
  }

  /** Check if there are IINA filters saved in watch_later file. */
  func reloadSavedIINAfilters() {
    assert(DispatchQueue.isExecutingIn(mpv.queue))

    let videoFilters = getVideoFilters()
    postNotification(.iinaVFChanged)
    let audioFilters = getAudioFilters()
    postNotification(.iinaAFChanged)
    Logger.log("Total filters from mpv: \(videoFilters.count) vf, \(audioFilters.count) af", level: .verbose, subsystem: subsystem)
  }

  /// `vf`: gets up-to-date list of video filters AND updates associated state in the process
  func getVideoFilters() -> [MPVFilter] {
    // Clear cached filters first:
    info.flipFilter = nil
    info.mirrorFilter = nil
    info.delogoFilter = nil
    let videoFilters = mpv.getFilters(MPVProperty.vf)
    var foundCropFilter = false
    for filter in videoFilters {
      Logger.log("Got mpv vf, name: \(filter.name.quoted), label: \(filter.label?.quoted ?? "nil"), params: \(filter.params ?? [:])",
                 level: .verbose, subsystem: subsystem)
      if filter.label == Constants.FilterLabel.crop {
        foundCropFilter = true
      }
      setPlaybackInfoFilter(filter)
    }
    if !foundCropFilter, videoGeo.hasCrop {
      log.debug("No crop filter found in mpv video filters. Removing crop")
      updateSelectedCrop(to: AppData.noneCropIdentifier)
    }
    return videoFilters
  }

  /// `af`: gets up-to-date list of audio filters AND updates associated state in the process
  func getAudioFilters() -> [MPVFilter] {
    let audioFilters = mpv.getFilters(MPVProperty.af)
    for filter in audioFilters {
      Logger.log("Got mpv af, name: \(filter.name.quoted), label: \(filter.label?.quoted ?? "nil"), params: \(filter.params ?? [:])",
                 level: .verbose, subsystem: subsystem)
      guard let label = filter.label else { continue }
      if label.hasPrefix(Constants.FilterLabel.audioEq) {
        info.audioEqFilter = filter
      }
    }
    return audioFilters
  }

  /**
   Get video duration, playback progress, and metadata, then save it to info.
   It may take some time to run this method, so it should be used in background.
   */
  func refreshCachedVideoInfo(forVideoPath path: String) {
    guard let dict = FFmpegController.probeVideoInfo(forFile: path) else { return }
    let progress = Utility.playbackProgressFromWatchLater(path.md5)
    self.info.setCachedVideoDurationAndProgress(path, (
      duration: dict["@iina_duration"] as? Double,
      progress: progress?.second
    ))
    var result: (title: String?, album: String?, artist: String?)
    dict.forEach { (k, v) in
      guard let key = k as? String else { return }
      switch key.lowercased() {
      case "title":
        result.title = v as? String
      case "album":
        result.album = v as? String
      case "artist":
        result.artist = v as? String
      default:
        break
      }
    }
    self.info.setCachedMetadata(path, result)
  }

  static func checkStatusForSleep() {
    guard Preference.bool(for: .preventScreenSaver) else {
      SleepPreventer.allowSleep()
      return
    }
    let playing = PlayerCoreManager.shared.getNonIdle()
    // Look for players actively playing that are not in music mode and are not just playing audio.
    for player in playing {
      guard player.info.isPlaying,
            player.info.currentMediaAudioStatus != .isAudio && !player.isInMiniPlayer else { continue }
      SleepPreventer.preventSleep()
      return
    }
    // Now look for players in music mode or playing audio.
    for player in playing {
      guard player.info.isPlaying,
            player.info.currentMediaAudioStatus == .isAudio || player.isInMiniPlayer else { continue }
      // Either prevent the screen saver from activating or prevent system from sleeping depending
      // upon user setting.
      SleepPreventer.preventSleep(allowScreenSaver: Preference.bool(for: .allowScreenSaverForAudio))
      return
    }
    // No players are actively playing.
    SleepPreventer.allowSleep()
  }
}

class NowPlayingInfoManager {

  /// Update the information shown by macOS in `Now Playing`.
  ///
  /// The macOS [Control Center](https://support.apple.com/guide/mac-help/quickly-change-settings-mchl50f94f8f/mac)
  /// contains a `Now Playing` module. This module can also be configured to be directly accessible from the menu bar.
  /// `Now Playing` displays the title of the media currently  playing and other information about the state of playback. It also can be
  /// used to control playback. IINA is fully integrated with the macOS `Now Playing` module.
  ///
  /// - Note: See [Becoming a Now Playable App](https://developer.apple.com/documentation/mediaplayer/becoming_a_now_playable_app)
  ///         and [MPNowPlayingInfoCenter](https://developer.apple.com/documentation/mediaplayer/mpnowplayinginfocenter)
  ///         for more information.
  ///
  /// - Important: This method **must** be run on the main thread because it references `PlayerCore.lastActive`.
  static func updateInfo(state: MPNowPlayingPlaybackState? = nil, withTitle: Bool = false) {
    let center = MPNowPlayingInfoCenter.default()
    var info = center.nowPlayingInfo ?? [String: Any]()

    guard let activePlayer = PlayerCore.lastActive, !activePlayer.isStopping else { return }

    if withTitle {
      if activePlayer.info.currentMediaAudioStatus == .isAudio {
        info[MPMediaItemPropertyMediaType] = MPNowPlayingInfoMediaType.audio.rawValue
        let (title, album, artist) = activePlayer.getMusicMetadata()
        info[MPMediaItemPropertyTitle] = title
        info[MPMediaItemPropertyAlbumTitle] = album
        info[MPMediaItemPropertyArtist] = artist
      } else {
        info[MPMediaItemPropertyMediaType] = MPNowPlayingInfoMediaType.video.rawValue
        info[MPMediaItemPropertyTitle] = activePlayer.getMediaTitle(withExtension: false)
      }
    }

    let duration = activePlayer.info.videoDuration?.second ?? 0
    let time = activePlayer.info.videoPosition?.second ?? 0
    let speed = activePlayer.info.playSpeed

    info[MPMediaItemPropertyPlaybackDuration] = duration
    info[MPNowPlayingInfoPropertyElapsedPlaybackTime] = time
    info[MPNowPlayingInfoPropertyPlaybackRate] = speed
    info[MPNowPlayingInfoPropertyDefaultPlaybackRate] = 1

    center.nowPlayingInfo = info

    if state != nil {
      center.playbackState = state!
    }
  }
}<|MERGE_RESOLUTION|>--- conflicted
+++ resolved
@@ -418,20 +418,7 @@
       info.currentPlayback = playback
       log.debug("Opening PlayerWindow for \(path.pii.quoted), isStopped=\(isStopped.yn)")
 
-<<<<<<< HEAD
       info.hdrEnabled = Preference.bool(for: .enableHdrSupport)
-=======
-    // Send load file command
-    info.justOpenedFile = true
-    info.state = .loading
-    mpv.command(.loadfile, args: [path], level: .verbose)
-
-    if Preference.bool(for: .autoRepeat) {
-       let loopMode = Preference.DefaultRepeatMode(rawValue: Preference.integer(for: .defaultRepeatMode))
-       setLoopMode(loopMode == .file ? .file : .playlist)
-     }
-  }
->>>>>>> 4044a6c6
 
       // Reset state flags
       if status == .stopping || status == .stopped {
@@ -472,6 +459,11 @@
           }
           if Preference.bool(for: .enableFileLoop) {
             mpv.setString(MPVOption.PlaybackControl.loopFile, "inf")
+          }
+          
+          if Preference.bool(for: .autoRepeat) {
+            let loopMode = Preference.DefaultRepeatMode(rawValue: Preference.integer(for: .defaultRepeatMode))
+            setLoopMode(loopMode == .file ? .file : .playlist)
           }
         }
       }
@@ -2374,7 +2366,6 @@
 
     // History thread: update history given new playback URL
     if let url = info.currentURL {
-<<<<<<< HEAD
       HistoryController.shared.queue.async { [self] in
         fileLoaded_historyQueueWork(for: url, mediaDuration: info.videoDuration ?? .zero)
       }
@@ -2431,12 +2422,6 @@
         log.debug("Setting subtitle track to because an external sub was found")
         guard currentTicket == self.backgroundQueueTicket, self.mpv.mpv != nil else { return }
         self.setTrack(1, forType: .sub)
-=======
-      let duration = info.videoDuration ?? .zero
-      HistoryController.shared.add(url, duration: duration.second)
-      if Preference.bool(for: .recordRecentFiles) && Preference.bool(for: .trackAllFilesInRecentOpenMenu) {
-        AppDelegate.shared.noteNewRecentDocumentURL(url)
->>>>>>> 4044a6c6
       }
     }
 
