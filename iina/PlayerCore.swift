--- conflicted
+++ resolved
@@ -470,10 +470,6 @@
     syncUITime()
     let playlistView = mainWindow.playlistView.view
     let videoView = mainWindow.videoView
-<<<<<<< HEAD
-    // reset down shift for playlistView
-=======
->>>>>>> e66f2a56
     // hide sidebar
     if mainWindow.sideBarStatus != .hidden {
       mainWindow.hideSideBar(animate: false)
