--- conflicted
+++ resolved
@@ -410,21 +410,9 @@
   private func openPlayerWindow(_ urls: [URL], mpvRestoreWorkItem: (() -> Void)? = nil) {
     assert(DispatchQueue.isExecutingIn(.main))
 
-<<<<<<< HEAD
     guard urls.count > 0 else {
       log.fatalError("Cannot open player window: empty url list!")
     }
-=======
-  private func openMainWindow(path: String, url: URL, isNetwork: Bool) {
-    log("Opening \(path) in main window")
-    info.currentURL = url
-    info.isNetworkResource = isNetwork
-
-    let _ = mainWindow.window
-    mainWindow.pendingShow = true
-    miniPlayer.pendingShow = true
-    initialWindow.close()
->>>>>>> 7cf013bc
 
     /// Need to use `sync` so that:
     /// 1. Prev use of mpv core can finish stopping / drain queue
@@ -713,12 +701,8 @@
 
       stopWatchingSubFile()
 
-<<<<<<< HEAD
       /// call this BEFORE setting state to `.stopping`
       savePlaybackPosition() // Save state to mpv watch-later (if enabled)
-=======
-    info.$matchedSubs.withLock { $0.removeAll() }
->>>>>>> 7cf013bc
 
       state = .stopping
 
@@ -1680,7 +1664,6 @@
     }
   }
 
-<<<<<<< HEAD
   func playFile(_ path: String) {
     mpv.queue.async { [self] in
       info.shouldAutoLoadFiles = true
@@ -1692,8 +1675,6 @@
     }
   }
 
-=======
->>>>>>> 7cf013bc
   func playFileInPlaylist(_ pos: Int) {
     mpv.queue.async { [self] in
       log.verbose("Changing mpv playlist-pos to \(pos)")
@@ -2075,7 +2056,6 @@
     }
   }
 
-<<<<<<< HEAD
   private func saveToLastPlayedFile(_ url: URL?, duration: Double?, position: Double?) {
     guard Preference.bool(for: .resumeLastPosition) else { return }
     guard let url else {
@@ -2097,8 +2077,6 @@
   }
 
   /// mpv `watch-later` + `saveToLastPlayedFile()` (above)
-=======
->>>>>>> 7cf013bc
   func savePlaybackPosition() {
     guard !isDemoPlayer else { return }
     guard Preference.bool(for: .resumeLastPosition) else { return }
@@ -2271,40 +2249,7 @@
   /// This function is called right after file loaded, triggered by mpv `fileLoaded` notification.
   /// We should now be able to get track info from mpv and can start rendering the video in the final size.
   func fileLoaded() {
-<<<<<<< HEAD
     assert(DispatchQueue.isExecutingIn(mpv.queue))
-=======
-    log("File loaded")
-    info.state = .paused
-    mpv.setFlag(MPVOption.PlaybackControl.pause, true, level: .verbose)
-    // Get video size and set the initial window size
-    let width = mpv.getInt(MPVProperty.width)
-    let height = mpv.getInt(MPVProperty.height)
-    let duration = mpv.getDouble(MPVProperty.duration)
-    let pos = mpv.getDouble(MPVProperty.timePos)
-    info.videoHeight = height
-    info.videoWidth = width
-    info.displayWidth = 0
-    info.displayHeight = 0
-    info.videoDuration = VideoTime(duration)
-    if let filename = mpv.getString(MPVProperty.path) {
-      info.setCachedVideoDuration(filename, duration)
-    }
-    info.videoPosition = VideoTime(pos)
-    triedUsingExactSeekForCurrentFile = false
-    checkUnsyncedWindowOptions()
-    // generate thumbnails if window has loaded video
-    if mainWindow.isVideoLoaded {
-      generateThumbnails()
-    }
-    // call `trackListChanged` to load tracks and check whether need to switch to music mode
-    trackListChanged()
-    getPlaylist()
-    getChapters()
-    syncAbLoop()
-    refreshSyncUITimer()
-    touchBarSupport.setupTouchBarUI()
->>>>>>> 7cf013bc
 
     // note: player may be "stopped" here
     guard !isStopping else { return }
@@ -2325,8 +2270,8 @@
         log.error("Could not create URL for path, skipping: \(path)")
       }
     }
-    let position = mpv.getDouble(MPVProperty.timePos)
-    info.playbackPositionSec = position
+    let timePosition = mpv.getDouble(MPVProperty.timePos)
+    info.playbackPositionSec = timePosition
 
     triedUsingExactSeekForCurrentFile = false
     // Playback will move directly from stopped to loading when transitioning to the next file in
@@ -2457,7 +2402,6 @@
         self.setTrack(1, forType: .sub)
       }
     }
-<<<<<<< HEAD
 
     self.autoSearchOnlineSub()
 
@@ -2469,12 +2413,6 @@
       if let priorS2ID = priorState.int(for: .s2id) {
         setTrack(priorS2ID, forType: .secondSub, silent: true)
       }
-=======
-    postNotification(.iinaFileLoaded)
-    events.emit(.fileLoaded, data: info.currentURL?.absoluteString ?? "")
-    if !(info.justOpenedFile && Preference.bool(for: .pauseWhenOpen)) {
-      mpv.setFlag(MPVOption.PlaybackControl.pause, false, level: .verbose)
->>>>>>> 7cf013bc
     }
     log.debug("Done with auto load")
   }
