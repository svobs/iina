//
//  PlayerCore.swift
//  iina
//
//  Created by lhc on 8/7/16.
//  Copyright © 2016 lhc. All rights reserved.
//

import Cocoa
import MediaPlayer

/// Should always be updated in mpv DQ
enum PlayerStatus: Int, StatusEnum {
  case notYetStarted = 1

  case startePreVideoInit

  case startedPostVideoInit

  /// Whether stopping of this player has been initiated.
  case stopping

  /// Whether mpv playback has stopped and the media has been unloaded.
  case stopped

  /// Whether shutdown of this player has been initiated.
  case shuttingDown

  /// Whether shutdown of this player has completed (mpv has shutdown).
  case shutDown

  func isAtLeast(_ minStatus: PlayerStatus) -> Bool {
    return rawValue >= minStatus.rawValue
  }

  func isNotYet(_ status: PlayerStatus) -> Bool {
    return rawValue < status.rawValue
  }
}

class PlayerCore: NSObject {
  // MARK: - Multiple instances
  static var manager = PlayerCoreManager()

  /// TODO: make `lastActive` and `active` Optional, so creating an uncessary player randomly at startup isn't needed

  /// - Important: Code referencing this property **must** be run on the main thread as getting the value of this property _may_
  ///              result in a reference the `active` property and that requires use of the main thread.
  static var lastActive: PlayerCore {
    get {
      return manager.lastActive ?? active
    }
    set {
      manager.lastActive = newValue
    }
  }

  /// - Important: Code referencing this property **must** be run on the main thread because it references
  ///              [NSApplication.windowController`](https://developer.apple.com/documentation/appkit/nsapplication/1428723-mainwindow)
  static var active: PlayerCore {
    return manager.getActive()
  }

  static var newPlayerCore: PlayerCore {
    return manager.getIdleOrCreateNew()
  }

  static var activeOrNew: PlayerCore {
    return manager.getActiveOrCreateNew()
  }

  static var playing: [PlayerCore] {
    return manager.getNonIdle()
  }

  static func activeOrNewForMenuAction(isAlternative: Bool) -> PlayerCore {
    let useNew = Preference.bool(for: .alwaysOpenInNewWindow) != isAlternative
    return useNew ? newPlayerCore : active
  }

  // MARK: - Fields

  let subsystem: Logger.Subsystem
  unowned var log: Logger.Subsystem { self.subsystem }
  var label: String

  @Atomic var saveTicketCounter: Int = 0
  @Atomic private var thumbnailReloadTicketCounter: Int = 0

  // Plugins
  var isManagedByPlugin = false
  var userLabel: String?
  var disableUI = false
  var disableWindowAnimation = false

  var touchBarSupport: TouchBarSupport!

  private var subFileMonitor: FileMonitor? = nil

  /// `true` if this Mac is known to have a touch bar.
  ///
  /// - Note: This is set based on whether `AppKit` has called `MakeTouchBar`, therefore it can, for example, be `false` for
  ///         a MacBook that has a touch bar if the touch bar is asleep because the Mac is in closed clamshell mode.
  var needsTouchBar = false

  /// A dispatch queue for auto load feature.
  static let backgroundQueue = DispatchQueue.newDQ(label: "IINAPlayerCoreTask", qos: .background)
  static let playlistQueue = DispatchQueue.newDQ(label: "IINAPlaylistTask", qos: .utility)
  static let thumbnailQueue = DispatchQueue.newDQ(label: "IINAPlayerCoreThumbnailTask", qos: .utility)

  /**
   This ticket will be increased each time before a new task being submitted to `backgroundQueue`.

   Each task holds a copy of ticket value at creation, so that a previous task will perceive and
   quit early if new tasks is awaiting.

   **See also**:

   `autoLoadFilesInCurrentFolder(ticket:)`
   */
  @Atomic var backgroundQueueTicket = 0
  @Atomic var thumbnailQueueTicket = 0

  // Ticket for sync UI update request
  @Atomic private var syncUITicketCounter: Int = 0

  // Windows

  var windowController: PlayerWindowController!

  var window: PlayerWindow {
    return windowController.window as! PlayerWindow
  }

  var mpv: MPVController!
  lazy var videoView: VideoView = VideoView(player: self)

  var bindingController: PlayerBindingController!

  var plugins: [JavascriptPluginInstance] = []
  private var pluginMap: [String: JavascriptPluginInstance] = [:]
  var events = EventController()

  var info: PlaybackInfo

  /// Convenience accessor. Also exists to avoid refactoring legacy code
  var videoGeo: VideoGeometry {
    return windowController.geo.video
  }

  var syncUITimer: Timer?

  var isUsingMpvOSD = false

  var status: PlayerStatus = .notYetStarted {
    didSet {
      log.verbose("Updated playerStatus to \(status)")
    }
  }

  var isShuttingDown: Bool {
    status.isAtLeast(.shuttingDown)
  }

  var isShutDown: Bool {
    status.isAtLeast(.shutDown)
  }

  var isStopping: Bool {
    status.isAtLeast(.stopping)
  }

  var isStopped: Bool {
    status.isAtLeast(.stopped)
  }

  var isInMiniPlayer: Bool {
    return windowController.isInMiniPlayer
  }

  var isFullScreen: Bool {
    return windowController.isFullScreen
  }

  var isInInteractiveMode: Bool {
    return windowController.isInInteractiveMode
  }

  /// Set this to `true` if user changes "music mode" status manually. This disables `autoSwitchToMusicMode`
  /// functionality for the duration of this player even if the preference is `true`. But if they manually change the
  /// "music mode" status again, change this to `false` so that the preference is honored again.
  var overrideAutoMusicMode = false

  /// Need this when reusing the window, so that we know that if in full screen, it was set by a previous window session,
  /// and not by a user cmd (although that would be a better way to detect it - should investigate tracking mpv args)
  var didEnterFullScreenViaUserToggle = false

  var isSearchingOnlineSubtitle = false

  /// For supporting mpv `--shuffle` arg, to shuffle playlist when launching from command line
  @Atomic private var shufflePending = false

  var isMiniPlayerWaitingToShowVideo: Bool = false

  // test seeking
  var triedUsingExactSeekForCurrentFile: Bool = false
  var useExactSeekForCurrentFile: Bool = true

  var isPlaylistVisible: Bool {
    isInMiniPlayer ? windowController.miniPlayer.isPlaylistVisible : windowController.isShowing(sidebarTab: .playlist)
  }

  var isOnlyOpenPlayer: Bool {
    for player in PlayerCore.manager.getPlayerCores() {
      if player != self && player.windowController.isOpen {
        return false
      }
    }
    return true
  }

  /// The A loop point established by the [mpv](https://mpv.io/manual/stable/) A-B loop command.
  var abLoopA: Double {
    /// Returns the value of the A loop point, a timestamp in seconds if set, otherwise returns zero.
    /// - Note: The value of the A loop point is not required by mpv to be before the B loop point.
    /// - Returns:value of the mpv option `ab-loop-a`
    get { mpv.getDouble(MPVOption.PlaybackControl.abLoopA) }
    /// Sets the value of the A loop point as an absolute timestamp in seconds.
    ///
    /// The loop points of the mpv A-B loop command can be adjusted at runtime. This method updates the A loop point. Setting a
    /// loop point to zero disables looping, so this method will adjust the value so it is not equal to zero in order to require use of the
    /// A-B command to disable looping.
    /// - Precondition: The A loop point must have already been established using the A-B loop command otherwise the attempt
    ///     to change the loop point will be ignored.
    /// - Note: The value of the A loop point is not required by mpv to be before the B loop point.
    set {
      guard info.abLoopStatus == .aSet || info.abLoopStatus == .bSet else { return }
      mpv.setDouble(MPVOption.PlaybackControl.abLoopA, max(AppData.minLoopPointTime, newValue))
    }
  }

  /// The B loop point established by the [mpv](https://mpv.io/manual/stable/) A-B loop command.
  var abLoopB: Double {
    /// Returns the value of the B loop point, a timestamp in seconds if set, otherwise returns zero.
    /// - Note: The value of the B loop point is not required by mpv to be after the A loop point.
    /// - Returns:value of the mpv option `ab-loop-b`
    get { mpv.getDouble(MPVOption.PlaybackControl.abLoopB) }
    /// Sets the value of the B loop point as an absolute timestamp in seconds.
    ///
    /// The loop points of the mpv A-B loop command can be adjusted at runtime. This method updates the B loop point. Setting a
    /// loop point to zero disables looping, so this method will adjust the value so it is not equal to zero in order to require use of the
    /// A-B command to disable looping.
    /// - Precondition: The B loop point must have already been established using the A-B loop command otherwise the attempt
    ///     to change the loop point will be ignored.
    /// - Note: The value of the B loop point is not required by mpv to be after the A loop point.
    set {
      guard info.abLoopStatus == .bSet else { return }
      mpv.setDouble(MPVOption.PlaybackControl.abLoopB, max(AppData.minLoopPointTime, newValue))
    }
  }

  var isABLoopActive: Bool {
    abLoopA != 0 && abLoopB != 0 && mpv.getString(MPVOption.PlaybackControl.abLoopCount) != "0"
  }

<<<<<<< HEAD
  init(_ label: String) {
    let log = Logger.subsystem(forPlayerID: label)
    log.debug("PlayerCore \(label) init")
    self.label = label
    self.subsystem = log
    self.info = PlaybackInfo(log: log)
    super.init()
    self.mpv = MPVController(playerCore: self)
    self.bindingController = PlayerBindingController(playerCore: self)
    self.windowController = PlayerWindowController(playerCore: self)
    self.touchBarSupport = TouchBarSupport(playerCore: self)
=======
  let playerNumber: Int

  static var keyBindings: [String: KeyMapping] = [:]

  override init() {
    playerNumber = PlayerCore.playerCoreCounter
    super.init()
    self.mpv = MPVController(playerCore: self)
    self.mainWindow = MainWindowController(playerCore: self)
    self.miniPlayer = MiniPlayerWindowController(playerCore: self)
    self.initialWindow = InitialWindowController(playerCore: self)
    self._touchBarSupport = TouchBarSupport(playerCore: self)
>>>>>>> 0ababb4e
  }

  // MARK: - Plugins

  static func reloadPluginForAll(_ plugin: JavascriptPlugin) {
    manager.getPlayerCores().forEach { $0.reloadPlugin(plugin) }
    AppDelegate.shared.menuController?.updatePluginMenu()
  }

  private func loadPlugins() {
    pluginMap.removeAll()
    plugins = JavascriptPlugin.plugins.compactMap { plugin in
      guard plugin.enabled else { return nil }
      let instance = JavascriptPluginInstance(player: self, plugin: plugin)
      pluginMap[plugin.identifier] = instance
      return instance
    }
  }

  func reloadPlugin(_ plugin: JavascriptPlugin, forced: Bool = false) {
    let id = plugin.identifier
    if let _ = pluginMap[id] {
      if plugin.enabled {
        // no need to reload, unless forced
        guard forced else { return }
        pluginMap[id] = JavascriptPluginInstance(player: self, plugin: plugin)
      } else {
        pluginMap.removeValue(forKey: id)
      }
    } else {
      guard plugin.enabled else { return }
      pluginMap[id] = JavascriptPluginInstance(player: self, plugin: plugin)
    }

    plugins = JavascriptPlugin.plugins.compactMap { pluginMap[$0.identifier] }
    windowController.quickSettingView.updatePluginTabs()
  }

  // MARK: - Control

  /**
   Open a list of urls. If there are more than one urls, add the remaining ones to
   playlist and disable auto loading.

   - Returns: `nil` if no further action is needed, like opened a BD Folder; otherwise the
   count of playable files.
   */
  @discardableResult
  func openURLs(_ urls: [URL], shouldAutoLoadPlaylist: Bool = true, mpvRestoreWorkItem: (() -> Void)? = nil) -> Int? {
    assert(DispatchQueue.isExecutingIn(.main))

    guard !urls.isEmpty else { return 0 }
    log.debug("OpenURLs (autoLoadPL=\(shouldAutoLoadPlaylist.yn)): \(urls.map{Playback.path(for: $0).pii.quoted})")
    // Reset:
    info.shouldAutoLoadFiles = shouldAutoLoadPlaylist

    let urls = Utility.resolveURLs(urls)

    // Handle folder URL (to support mpv shuffle, etc), BD folders and m3u / m3u8 files first.
    // For these cases, mpv will load/build the playlist and notify IINA when it can be retrieved.
    if urls.count == 1 {

      let loneURL = urls[0]
      if isBDFolder(loneURL)
          || Utility.playlistFileExt.contains(loneURL.absoluteString.lowercasedPathExtension) {

        info.shouldAutoLoadFiles = false
        openPlayerWindow(urls, mpvRestoreWorkItem: mpvRestoreWorkItem)
        return nil
      }
    }
    // Else open multiple URL args...

    // Filter URL args for playable files (video/audio), because mpv will "play" image files, text files (anything?)
    let playableFiles = getPlayableFiles(in: urls)
    let count = playableFiles.count

    log.verbose("Found \(count) playable files for \(urls.count) requested URLs")
    // check playable files count
    guard count > 0 else {
      return 0
    }

    if shouldAutoLoadPlaylist {
      info.shouldAutoLoadFiles = (count == 1)
    }

    // open the first file
    openPlayerWindow(playableFiles, mpvRestoreWorkItem: mpvRestoreWorkItem)
    return count
  }

  @discardableResult
  func openURL(_ url: URL) -> Int? {
    return openURLs([url])
  }

  func openURLString(_ str: String) {
    if str == "-" {
      info.shouldAutoLoadFiles = false  // reset
      openPlayerWindow([URL(string: "stdin")!])
      return
    }
    if str.first == "/" {
      openURL(URL(fileURLWithPath: str))
    } else {
      // For apps built with Xcode 15 or later the behavior of the URL initializer has changed when
      // running under macOS Sonoma or later. The behavior now matches URLComponents and will
      // automatically percent encode characters. Must not apply percent encoding to the string
      // passed to the URL initializer if the new new behavior is active.
      var performPercentEncoding = true
#if compiler(>=5.9)
      if #available(macOS 14, *) {
        performPercentEncoding = false
      }
#endif
      var pstr = str
      if performPercentEncoding {
        guard let encoded = str.addingPercentEncoding(withAllowedCharacters: .urlAllowed) else {
          log.error("Cannot add percent encoding for \(str)")
          return
        }
        pstr = encoded
      }
      guard let url = URL(string: pstr) else {
        log.error("Cannot parse url for \(pstr)")
        return
      }
      openURL(url)
    }
  }

  /// Loads the first URL into the player, and adds any remaining URLs to playlist.
  private func openPlayerWindow(_ urls: [URL], mpvRestoreWorkItem: (() -> Void)? = nil) {
    assert(DispatchQueue.isExecutingIn(.main))

    guard urls.count > 0 else {
      log.error("Cannot open player window: empty url list!")
      return
    }

    /// Need to use `sync` so that:
    /// 1. Prev use of mpv core can finish stopping / drain queue
    /// 2. `currentPlayback` is guaranteed to update before returning, so that `PlayerCore.activeOrNew` does not return same player
    mpv.queue.sync { [self] in
      let playback = Playback(url: urls[0])
      let path = playback.path
      info.currentPlayback = playback
      log.debug("Opening PlayerWindow for \(path.pii.quoted), isStopped=\(isStopped.yn)")

      info.hdrEnabled = Preference.bool(for: .enableHdrSupport)

      // Reset state flags
      if status == .stopping || status == .stopped {
        status = .startedPostVideoInit
      }

      // Load into cache while in mpv queue first
      _ = PlaybackInfo.getOrReadFFVideoMeta(forURL: info.currentURL, log)

      DispatchQueue.main.async { [self] in
        if !info.isRestoring {
          AppDelegate.shared.initialWindow.closePriorToOpeningPlayerWindow()
        }
        windowController.openWindow(nil)

        mpv.queue.async { [self] in
          // Send load file command
          mpv.command(.loadfile, args: [path])

          if info.isRestoring, let mpvRestoreWorkItem {
            mpvRestoreWorkItem()
            return
          }

          // Not restoring

          if urls.count > 1 {
            log.verbose("Adding \(urls.count - 1) files to playlist. Autoload=\(info.shouldAutoLoadFiles.yn)")
            _addToPlaylist(urls: urls[1..<urls.count], silent: true)
            postNotification(.iinaPlaylistChanged)
          } else {
            // Only one entry in playlist, but still need to pull it from mpv
            _reloadPlaylist()
          }

          if Preference.bool(for: .enablePlaylistLoop) {
            mpv.setString(MPVOption.PlaybackControl.loopPlaylist, "inf")
          }
          if Preference.bool(for: .enableFileLoop) {
            mpv.setString(MPVOption.PlaybackControl.loopFile, "inf")
          }
        }
      }
    }
  }

  // Does nothing if already started
  func start() {
    guard status == .notYetStarted else { return }

    log.verbose("Player start")

    startMPV()
    loadPlugins()
    status = .startePreVideoInit
  }

  private func startMPV() {
    // set path for youtube-dl
    let oldPath = String(cString: getenv("PATH")!)
    var path = Utility.exeDirURL.path + ":" + oldPath
    if let customYtdlPath = Preference.string(for: .ytdlSearchPath), !customYtdlPath.isEmpty {
      path = customYtdlPath + ":" + path
    }
    setenv("PATH", path, 1)
    log.debug("Set env path to \(path.pii)")

    // set http proxy
    if let proxy = Preference.string(for: .httpProxy), !proxy.isEmpty {
      setenv("http_proxy", "http://" + proxy, 1)
      log.debug("Set env http_proxy to \(proxy.pii)")
    }

    mpv.mpvInit()
    events.emit(.mpvInitialized)

    if !getAudioDevices().contains(where: { $0["name"] == Preference.string(for: .audioDevice)! }) {
      log.verbose("Defaulting mpv audioDevice to 'auto'")
      setAudioDevice("auto")
    }
  }

  func initVideo() {
    defer {
      videoView.startDisplayLink()
    }
    guard status == .startePreVideoInit else { return }
    log.verbose("Init video")
    status = .startedPostVideoInit

    // init mpv render context.
    mpv.mpvInitRendering()
  }

  func saveState() {
    PlayerSaveState.save(self)
  }


  // unload main window video view
  private func uninitVideo() {
    assert(DispatchQueue.isExecutingIn(.main))
    guard status.rawValue < PlayerStatus.shuttingDown.rawValue else { return }
    status = .shuttingDown
    log.debug("Uninit video")
    videoView.stopDisplayLink()
    videoView.uninit()
  }

  /// Initiate shutdown of this player.
  ///
  /// This method is intended to only be used during application termination. Once shutdown has been initiated player methods
  /// **must not** be called.
  /// - Important: As a part of shutting down the player this method sends a quit command to mpv. Even though the command is
  ///     sent to mpv using the synchronous API mpv executes the quit command asynchronously. The player is not fully shutdown
  ///     until mpv finishes executing the quit command and shuts down.
  func shutdown() {
    assert(DispatchQueue.isExecutingIn(.main))
    guard !isShuttingDown else {
      log.verbose("Player is already shutting down")
      return
    }
    log.debug("Shutting down player")
    savePlaybackPosition() // Save state to mpv watch-later (if enabled)
    stop()
    refreshSyncUITimer()   // Shut down timer
    uninitVideo()          // Shut down DisplayLink

    mpv.mpvQuit()
  }

  func mpvHasShutdown(isMPVInitiated: Bool = false) {
    assert(DispatchQueue.isExecutingIn(.main))
    let suffix = isMPVInitiated ? " (initiated by mpv)" : ""
    log.debug("Player has shut down\(suffix)")
    // If mpv shutdown was initiated by mpv then the player state has not been saved.
    if isMPVInitiated {
      savePlaybackPosition() // Save state to mpv watch-later (if enabled)
      refreshSyncUITimer()   // Shut down timer
      uninitVideo()          // Shut down DisplayLink
    }
    log.debug("Removing player \(label)")
    PlayerCore.manager.removePlayer(withLabel: label)

    postNotification(.iinaPlayerShutdown)
  }

  func enterMusicMode(automatically: Bool = false) {
    log.debug("Switch to mini player, automatically=\(automatically)")
    if !automatically {
      // Toggle manual override
      overrideAutoMusicMode = !overrideAutoMusicMode
      log.verbose("Changed overrideAutoMusicMode to \(overrideAutoMusicMode)")
    }
    windowController.enterMusicMode()
    events.emit(.musicModeChanged, data: true)
  }

  func exitMusicMode(automatically: Bool = false) {
    log.debug("Switch to normal window from mini player, automatically=\(automatically)")
    if !automatically {
      overrideAutoMusicMode = !overrideAutoMusicMode
      log.verbose("Changed overrideAutoMusicMode to \(overrideAutoMusicMode)")
    }
    windowController.exitMusicMode()
    windowController.updateTitle()

    events.emit(.musicModeChanged, data: false)
  }

  // MARK: - MPV commands

  func togglePause() {
    info.isPaused ? resume() : pause()
  }

  /// Pause playback.
  ///
  /// - Important: Setting the `pause` property will cause `mpv` to emit a `MPV_EVENT_PROPERTY_CHANGE` event. The
  ///     event will still be emitted even if the `mpv` core is idle. If the setting `Pause when machine goes to sleep` is
  ///     enabled then `PlayerWindowController` will call this method in response to a
  ///     `NSWorkspace.willSleepNotification`. That happens even if the window is closed and the player is idle. In
  ///     response the event handler in `MPVController` will call `VideoView.displayIdle`. The suspicion is that calling this
  ///     method results in a call to `CVDisplayLinkCreateWithActiveCGDisplays` which fails because the display is
  ///     asleep. Thus `setFlag` **must not** be called if the `mpv` core is idle or stopping. See issue
  ///     [#4520](https://github.com/iina/iina/issues/4520)
  func pause() {
    assert(DispatchQueue.isExecutingIn(.main))
    let isNormalSpeed = info.playSpeed == 1
    info.isPaused = true  // set preemptively to prevent inconsistencies in UI
    mpv.queue.async { [self] in
      guard !info.isIdle, !isStopping else { return }
      /// Set this so that callbacks will fire even though `info.isPaused` was already set
      info.pauseStateWasChangedLocally = true
      mpv.setFlag(MPVOption.PlaybackControl.pause, true)
    }
    if !isNormalSpeed && Preference.bool(for: .resetSpeedWhenPaused) {
      setSpeed(1, forceResume: false)
    }
    windowController.updatePlayButtonAndSpeedUI()
  }

  private func _resume() {
    assert(DispatchQueue.isExecutingIn(mpv.queue))
    // Restart playback when reached EOF
    if mpv.getFlag(MPVProperty.eofReached) && Preference.bool(for: .resumeFromEndRestartsPlayback) {
      _seek(absoluteSecond: 0)
    }
    mpv.setFlag(MPVOption.PlaybackControl.pause, false)
  }

  func resume() {
    info.isPaused = false  // set preemptively to prevent inconsistencies in UI
    mpv.queue.async { [self] in
      /// Set this so that callbacks will fire even though `info.isPaused` was already set
      info.pauseStateWasChangedLocally = true
      _resume()
    }
    windowController.updatePlayButtonAndSpeedUI()
  }

  /// Stop playback and unload the media.
  func stop() {
    assert(DispatchQueue.isExecutingIn(.main))

    guard status.rawValue < PlayerStatus.stopping.rawValue else {
      log.debug("Stop called, but status is already \(status); aborting")
      return
    }
    status = .stopping

    // If the user immediately closes the player window it is possible the background task may still
    // be working to load subtitles. Invalidate the ticket to get that task to abandon the work.
    $backgroundQueueTicket.withLock { $0 += 1 }
    $thumbnailQueueTicket.withLock { $0 += 1 }

    videoView.stopDisplayLink()

    mpv.queue.async { [self] in
      log.verbose("Stop called")

      stopWatchingSubFile()

      savePlaybackPosition() // Save state to mpv watch-later (if enabled)

      // Reset playback state
      info.videoPosition = nil
      info.videoDuration = nil
      info.playlist = []

      info.$matchedSubs.withLock { $0.removeAll() }

      // Do not send a stop command to mpv if it is already stopped. This happens when quitting is
      // initiated directly through mpv.
      guard !isStopped else { return }
      log.debug("Stopping playback")

      sendOSD(.stop)
      DispatchQueue.main.async { [self] in
        refreshSyncUITimer()
      }
      mpv.command(.stop)

      if status.rawValue < PlayerStatus.stopped.rawValue {
        status = .stopped
      }
    }
  }

  /// Playback has stopped and the media has been unloaded.
  ///
  /// This method is called by `MPVController` when mpv emits an event indicating the asynchronous mpv `stop` command
  /// has completed executing.
  func playbackStopped() {
    log.debug("Playback has stopped")
    assert(DispatchQueue.isExecutingIn(mpv.queue))
    /// Do not set `isStopped` here. This method seems to get called when it shouldn't (e.g., when changing current pos in playlist)

    DispatchQueue.main.async { [self] in
      postNotification(.iinaPlayerStopped)
    }
  }

  func toggleMute(_ set: Bool? = nil) {
    mpv.queue.async { [self] in
      let newState = set ?? !mpv.getFlag(MPVOption.Audio.mute)
      mpv.setFlag(MPVOption.Audio.mute, newState)
    }
  }

  // Seek %
  func seek(percent: Double, forceExact: Bool = false) {
    mpv.queue.async { [self] in
      var percent = percent
      // mpv will play next file automatically when seek to EOF.
      // We clamp to a Range to ensure that we don't try to seek to 100%.
      // however, it still won't work for videos with large keyframe interval.
      if let duration = info.videoDuration?.second,
         duration > 0 {
        percent = percent.clamped(to: 0..<100)
      }
      let useExact = forceExact ? true : Preference.bool(for: .useExactSeek)
      let seekMode = useExact ? "absolute-percent+exact" : "absolute-percent"
      Logger.log("Seek \(percent) % (forceExact: \(forceExact), useExact: \(useExact) -> \(seekMode))", level: .verbose, subsystem: subsystem)
      mpv.command(.seek, args: ["\(percent)", seekMode], checkError: false)
    }
  }

  // Seek Relative
  func seek(relativeSecond: Double, option: Preference.SeekOption) {
    mpv.queue.async { [self] in
      log.verbose("Seek \(relativeSecond)s (\(option.rawValue))")
      switch option {

      case .relative:
        mpv.command(.seek, args: ["\(relativeSecond)", "relative"], checkError: false)

      case .exact:
        mpv.command(.seek, args: ["\(relativeSecond)", "relative+exact"], checkError: false)

      case .auto:
        // for each file , try use exact and record interval first
        if !triedUsingExactSeekForCurrentFile {
          mpv.recordedSeekTimeListener = { [unowned self] interval in
            // if seek time < 0.05, then can use exact
            self.useExactSeekForCurrentFile = interval < 0.05
          }
          mpv.needRecordSeekTime = true
          triedUsingExactSeekForCurrentFile = true
        }
        let seekMode = useExactSeekForCurrentFile ? "relative+exact" : "relative"
        mpv.command(.seek, args: ["\(relativeSecond)", seekMode], checkError: false)

      }
    }
  }

  // Seek Absolute
  func seek(absoluteSecond: Double) {
    mpv.queue.async { [self] in
      _seek(absoluteSecond: absoluteSecond)
    }
  }

  func _seek(absoluteSecond: Double) {
    Logger.log("Seek \(absoluteSecond) absolute+exact", level: .verbose, subsystem: subsystem)
    mpv.command(.seek, args: ["\(absoluteSecond)", "absolute+exact"])
  }

  func frameStep(backwards: Bool) {
    Logger.log("FrameStep (\(backwards ? "-" : "+"))", level: .verbose, subsystem: subsystem)
    // When playback is paused the display link is stopped in order to avoid wasting energy on
    // It must be running when stepping to avoid slowdowns caused by mpv waiting for IINA to call
    // mpv_render_report_swap.
    videoView.displayActive()
    mpv.queue.async { [self] in
      if backwards {
        mpv.command(.frameBackStep)
      } else {
        mpv.command(.frameStep)
      }
    }
  }

  /// Takes a screenshot, attempting to augment mpv's `screenshot` command with additional functionality & control, for example
  /// the ability to save to clipboard instead of or in addition to file, and displaying the screenshot's thumbnail via the OSD.
  /// Returns `true` if a command was sent to mpv; `false` if no command was sent.
  ///
  /// If the prefs for `Preference.Key.screenshotSaveToFile` and `Preference.Key.screenshotCopyToClipboard` are both `false`,
  /// this function does nothing and returns `false`.
  ///
  /// ## Determining screenshot flags
  /// If `keyBinding` is present, it should contain an mpv `screenshot` command. If its action includes any flags, they will be
  /// used. If `keyBinding` is not present or its command has no flags, the value for `Preference.Key.screenshotIncludeSubtitle` will
  /// be used to determine the flags:
  /// - If `true`, the command `screenshot subtitles` will be sent to mpv.
  /// - If `false`, the command `screenshot video` will be sent to mpv.
  ///
  /// Note: IINA overrides mpv's behavior in some ways:
  /// 1. As noted above, if the stored values for `Preference.Key.screenshotSaveToFile` and `Preference.Key.screenshotCopyToClipboard` are
  /// set to false, all screenshot commands will be ignored.
  /// 2. When no flags are given with `screenshot`: instead of defaulting to `subtitles` as mpv does, IINA will use the value for
  /// `Preference.Key.screenshotIncludeSubtitle` to decide between `subtitles` or `video`.
  @discardableResult
  func screenshot(fromKeyBinding keyBinding: KeyMapping? = nil) -> Bool {
    assert(DispatchQueue.isExecutingIn(.main))
    
    let saveToFile = Preference.bool(for: .screenshotSaveToFile)
    let saveToClipboard = Preference.bool(for: .screenshotCopyToClipboard)
    guard saveToFile || saveToClipboard else {
      log.debug("Ignoring screenshot request: all forms of screenshots are disabled in prefs")
      return false
    }

    guard let vid = info.vid, vid > 0 else {
      log.debug("Ignoring screenshot request: no video stream is being played")
      return false
    }

    log.debug("Screenshot requested by user\(keyBinding == nil ? "" : " (rawAction: \(keyBinding!.rawAction))")")

    var commandFlags: [String] = []

    if let keyBinding {
      var canUseIINAScreenshot = true

      guard let commandName = keyBinding.action.first, commandName == MPVCommand.screenshot.rawValue else {
        log.error("Cannot take screenshot: unexpected first token in key binding action: \(keyBinding.rawAction)")
        return false
      }
      if keyBinding.action.count > 1 {
        commandFlags = keyBinding.action[1].split(separator: "+").map{String($0)}

        for flag in commandFlags {
          switch flag {
          case "window", "subtitles", "video":
            // These are supported
            break
          case "each-frame":
            // Option is not currently supported by IINA's screenshot command
            canUseIINAScreenshot = false
          default:
            // Unexpected flag. Let mpv decide how to handle
            log.warn("Unrecognized flag for mpv 'screenshot' command: '\(flag)'")
            canUseIINAScreenshot = false
          }
        }
      }

      if !canUseIINAScreenshot {
        let returnValue = mpv.command(rawString: keyBinding.rawAction)
        return returnValue == 0
      }
    }

    if commandFlags.isEmpty {
      let includeSubtitles = Preference.bool(for: .screenshotIncludeSubtitle)
      commandFlags.append(includeSubtitles ? "subtitles" : "video")
    }

    mpv.queue.async { [self] in
      mpv.asyncCommand(.screenshot, args: commandFlags, replyUserdata: MPVController.UserData.screenshot)
    }
    return true
  }

  /// Initializes and returns an image object with the contents of the specified URL.
  ///
  /// At this time, the normal [NSImage](https://developer.apple.com/documentation/appkit/nsimage/1519907-init)
  /// initializer will fail to create an image object if the image file was encoded in [JPEG XL](https://jpeg.org/jpegxl/) format.
  /// In older versions of macOS this will also occur if the image file was encoded in [WebP](https://en.wikipedia.org/wiki/WebP/)
  /// format. As these are supported formats for screenshots this method will fall back to using FFmpeg to create the `NSImage` if
  /// the normal initializer fails to return an object.
  /// - Parameter url: The URL identifying the image.
  /// - Returns: An initialized `NSImage` object or `nil` if the method cannot create an image representation from the contents
  ///       of the specified URL.
  private func createImage(_ url: URL) -> NSImage? {
    if let image = NSImage(contentsOf: url) {
      return image
    }
    // The following internal property was added to provide a way to disable the FFmpeg image
    // decoder should a problem be discovered by users running old versions of macOS.
    guard Preference.bool(for: .enableFFmpegImageDecoder) else { return nil }
    Logger.log("Using FFmpeg to decode screenshot: \(url)")
    return FFmpegController.createNSImage(withContentsOf: url)
  }

  func screenshotCallback() {
    let saveToFile = Preference.bool(for: .screenshotSaveToFile)
    let saveToClipboard = Preference.bool(for: .screenshotCopyToClipboard)
    guard saveToFile || saveToClipboard else { return }
    Logger.log("Screenshot done: saveToFile=\(saveToFile), saveToClipboard=\(saveToClipboard)", level: .verbose)

    guard let imageFolder = mpv.getString(MPVOption.Screenshot.screenshotDir) else { return }
    guard let lastScreenshotURL = Utility.getLatestScreenshot(from: imageFolder) else { return }

    defer {
      if !saveToFile {
        try? FileManager.default.removeItem(at: lastScreenshotURL)
      }
    }

    guard let screenshotImage = NSImage(contentsOf: lastScreenshotURL) else {
      sendOSD(.screenshot)
      if !saveToFile {
        try? FileManager.default.removeItem(at: lastScreenshotURL)
      }
      return
    }
    if saveToClipboard {
      NSPasteboard.general.clearContents()
      NSPasteboard.general.writeObjects([screenshotImage])
    }
    guard Preference.bool(for: .screenshotShowPreview) else {
      sendOSD(.screenshot)
      if !saveToFile {
        try? FileManager.default.removeItem(at: lastScreenshotURL)
      }
      return
    }

    DispatchQueue.main.async { [self] in
      let osdViewController = ScreenshootOSDView()
      // Shrink to some fraction of the currently displayed video
      let relativeSize = windowController.videoView.frame.size.multiply(0.3)
      let previewImageSize = screenshotImage.size.shrink(toSize: relativeSize)
      osdViewController.setImage(screenshotImage,
                       size: previewImageSize,
                       fileURL: saveToFile ? lastScreenshotURL : nil)

      sendOSD(.screenshot, forcedTimeout: 5, accessoryViewController: osdViewController)
    }
  }

  /// Invoke the [mpv](https://mpv.io/manual/stable/) A-B loop command.
  ///
  /// The A-B loop command cycles mpv through these states:
  /// - Cleared (looping disabled)
  /// - A loop point set
  /// - B loop point set (looping enabled)
  ///
  /// When the command is first invoked it sets the A loop point to the timestamp of the current frame. When the command is invoked
  /// a second time it sets the B loop point to the timestamp of the current frame, activating looping and causing mpv to seek back to
  /// the A loop point. When the command is invoked again both loop points are cleared (set to zero) and looping stops.
  func abLoop() -> Int32 {
    assert(DispatchQueue.isExecutingIn(mpv.queue))

    // may subject to change
    let returnValue = mpv.command(.abLoop)
    if returnValue == 0 {
      syncAbLoop()
      sendOSD(.abLoop(info.abLoopStatus))
    }
    return returnValue
  }

  /// Synchronize IINA with the state of the [mpv](https://mpv.io/manual/stable/) A-B loop command.
  func syncAbLoop() {
    assert(DispatchQueue.isExecutingIn(mpv.queue))

    // Obtain the values of the ab-loop-a and ab-loop-b options representing the A & B loop points.
    let a = abLoopA
    let b = abLoopB
    if a == 0 {
      if b == 0 {
        // Neither point is set, the feature is disabled.
        info.abLoopStatus = .cleared
      } else {
        // The B loop point is set without the A loop point having been set. This is allowed by mpv
        // but IINA is not supposed to allow mpv to get into this state, so something has gone
        // wrong. This is an internal error. Log it and pretend that just the A loop point is set.
        log.error("Unexpected A-B loop state, ab-loop-a is \(a) ab-loop-b is \(b)")
        info.abLoopStatus = .aSet
      }
    } else {
      // A loop point has been set. B loop point must be set as well to activate looping.
      info.abLoopStatus = b == 0 ? .aSet : .bSet
    }
    // The play slider has knobs representing the loop points, make insure the slider is in sync.
    windowController?.syncPlaySliderABLoop()
    log.verbose("Synchronized info.abLoopStatus \(info.abLoopStatus)")
  }

  func togglePlaylistLoop() {
    mpv.queue.async { [self] in
      let loopMode = getLoopMode()
      if loopMode == .playlist {
        setLoopMode(.off)
      } else {
        setLoopMode(.playlist)
      }
    }
  }

  func toggleFileLoop() {
    mpv.queue.async { [self] in
      let loopMode = getLoopMode()
      if loopMode == .file {
        setLoopMode(.off)
      } else {
        setLoopMode(.file)
      }
    }
  }

  func getLoopMode() -> LoopMode {
    let loopFileStatus = mpv.getString(MPVOption.PlaybackControl.loopFile)
    guard loopFileStatus != "inf" else { return .file }
    if let loopFileStatus = loopFileStatus, let count = Int(loopFileStatus), count != 0 {
      return .file
    }
    let loopPlaylistStatus = mpv.getString(MPVOption.PlaybackControl.loopPlaylist)
    guard loopPlaylistStatus != "inf", loopPlaylistStatus != "force" else { return .playlist }
    guard let loopPlaylistStatus = loopPlaylistStatus, let count = Int(loopPlaylistStatus) else {
      return .off
    }
    return count == 0 ? .off : .playlist
  }

  private func setLoopMode(_ newMode: LoopMode) {
    switch newMode {
    case .playlist:
      mpv.setString(MPVOption.PlaybackControl.loopPlaylist, "inf")
      mpv.setString(MPVOption.PlaybackControl.loopFile, "no")
    case .file:
      mpv.setString(MPVOption.PlaybackControl.loopFile, "inf")
    case .off:
      mpv.setString(MPVOption.PlaybackControl.loopPlaylist, "no")
      mpv.setString(MPVOption.PlaybackControl.loopFile, "no")
    }
  }

  func nextLoopMode() {
    mpv.queue.async { [self] in
      setLoopMode(getLoopMode().next())
    }
  }

  func toggleShuffle() {
    mpv.queue.async { [self] in
      mpv.command(.playlistShuffle)
      _reloadPlaylist()
    }
  }

  func setVolume(_ volume: Double, constrain: Bool = true) {
    mpv.queue.async { [self] in
      let maxVolume = Preference.integer(for: .maxVolume)
      let constrainedVolume = volume.clamped(to: 0...Double(maxVolume))
      let appliedVolume = constrain ? constrainedVolume : volume
      info.volume = appliedVolume
      mpv.setDouble(MPVOption.Audio.volume, appliedVolume)
      // Save default for future players:
      Preference.set(constrainedVolume, for: .softVolume)
    }
  }

  func _setTrack(_ index: Int, forType trackType: MPVTrack.TrackType, silent: Bool = false) {
    log.verbose("Setting \(trackType) track to \(index)")
    assert(DispatchQueue.isExecutingIn(mpv.queue))

    let name: String
    switch trackType {
    case .audio:
      name = MPVOption.TrackSelection.aid
    case .video:
      name = MPVOption.TrackSelection.vid
    case .sub:
      name = MPVOption.TrackSelection.sid
    case .secondSub:
      name = MPVOption.Subtitles.secondarySid
    }
    mpv.setInt(name, index)
    reloadSelectedTracks(silent: silent)
  }

  func setTrack(_ index: Int, forType: MPVTrack.TrackType, silent: Bool = false) {
    mpv.queue.async { [self] in
      _setTrack(index, forType: forType, silent: silent)
    }
  }

  /// Set playback speed.
  /// If `forceResume` is `true`, then always resume if paused; if `false`, never resume if paused;
  /// if `nil`, then resume if paused based on pref setting.
  func setSpeed(_ speed: Double, forceResume: Bool? = nil) {
    let speedTrunc = speed.truncatedTo3()
    info.playSpeed = speedTrunc  // set preemptively to keep UI in sync
    mpv.queue.async { [self] in
      log.verbose("Setting speed to \(speedTrunc)")
      mpv.setDouble(MPVOption.PlaybackControl.speed, speedTrunc)

      /// If `resetSpeedWhenPaused` is enabled, then speed is reset to 1x when pausing.
      /// This will create a subconscious link in the user's mind between "pause" -> "unset speed".
      /// Try to stay consistent by linking the contrapositive together: "set speed" -> "play".
      /// The intuition should be most apparent when using the speed slider in Quick Settings.
      if info.isPaused {
        if let forceResume, forceResume {
          _resume()
        } else if forceResume == nil && Preference.bool(for: .resetSpeedWhenPaused) {
          _resume()
        }
      }
    }
  }

  /// Called with `MPVOption.PlaybackControl.pause` changed
  func pausedStateDidChange(to paused: Bool) {
    guard info.isPaused != paused || info.pauseStateWasChangedLocally else { return }
    
    info.isPaused = paused
    info.pauseStateWasChangedLocally = false

    DispatchQueue.main.async { [self] in
      if !paused {
        if status == .stopping || status == .stopped {
          status = .startedPostVideoInit
        }
      }
      windowController.updatePlayButtonAndSpeedUI()
      refreshSyncUITimer() // needed to get latest playback position
      let osdMsg: OSDMessage = paused ? .pause(videoPosition: info.videoPosition, videoDuration: info.videoDuration) :
        .resume(videoPosition: info.videoPosition, videoDuration: info.videoDuration)
      sendOSD(osdMsg)
      saveState()  // record the pause state
      if paused {
        videoView.displayIdle()
      } else {  // resume
        videoView.displayActive()
      }
      if #available(macOS 10.12, *), windowController.pipStatus == .inPIP {
        windowController.pip.playing = !paused
      }

      if windowController.loaded, !isFullScreen && Preference.bool(for: .alwaysFloatOnTop) {
        windowController.setWindowFloatingOnTop(!paused)
      }
    }
  }

  func speedDidChange(to speed: CGFloat) {
    info.playSpeed = speed
    sendOSD(.speed(speed))
    saveState()  // record the new speed
    DispatchQueue.main.async { [self] in
      windowController.updatePlayButtonAndSpeedUI()
    }
  }

  /// Called when `MPVOption.Video.videoRotate` changed
  func userRotationDidChange(to userRotation: Int) {
    assert(DispatchQueue.isExecutingIn(mpv.queue))

    let transform: VideoGeometry.Transform = { [self] videoGeo in
      guard userRotation != videoGeo.userRotation else { return nil }
      log.verbose("Inside applyVideoGeoTransform: applying new userRotation: \(userRotation)")
      // Update window geometry
      sendOSD(.rotation(userRotation))
      return videoGeo.clone(userRotation: userRotation)
    }

    windowController.applyVideoGeoTransform(transform, onSuccess: { [self] in
      // FIXME: regression: visible glitches in the transition! Needs improvement. Maybe try to scale while rotating
      if windowController.pipStatus == .notInPIP {
        IINAAnimation.disableAnimation {
          // FIXME: this isn't perfect - a bad frame briefly appears during transition
          log.verbose("Resetting videoView rotation")
          windowController.rotationHandler.rotateVideoView(toDegrees: 0)
        }
      }

      reloadQuickSettingsView()

      // Thumb rotation needs updating:
      reloadThumbnails(forMedia: info.currentPlayback)
      saveState()
    })
  }

  /// Set video's aspect ratio. The param may be one of:
  /// 1. Target aspect ratio. This came from user input, either from a button, menu, or text entry.
  /// This can be either in colon notation (e.g., "16:10") or decimal ("2.333333").
  /// 2. Actual aspect ratio (like `info.videoAspect`, but that is applied *after* video rotation). After the target aspect
  /// is applied to the raw video dimensions, the resulting dimensions must be rounded to their nearest integer values
  /// (because of reasons). So when the aspect is recalculated from the new dimensions, the result may be slightly different.
  ///
  /// This method ensures that the following components are synced to the given aspect ratio:
  /// 1. mpv `video-aspect-override` property
  /// 2. Player window geometry / displayed video size
  /// 3. Quick Settings controls & menu item checkmarks
  ///
  /// To hopefully avoid precision problems, `aspectNormalDecimalString` is used for comparisons across data sources.
  func setVideoAspectOverride(_ aspect: String) {
    mpv.queue.async { [self] in
      _setVideoAspectOverride(aspect)
    }
  }

  func _setVideoAspectOverride(_ aspectString: String) {
    log.verbose("Got request to set videoAspectOverride to: \(aspectString.quoted)")
    assert(DispatchQueue.isExecutingIn(mpv.queue))

    let aspectLabel: String
    if aspectString.contains(":"), Aspect(string: aspectString) != nil {
      // Aspect is in colon notation (X:Y)
      aspectLabel = aspectString
    } else if let aspectDouble = Double(aspectString), aspectDouble > 0 {
      /// Aspect is a decimal number, but is not default (`-1` or video default)
      /// Try to match to known aspect by comparing their decimal values to the new aspect.
      /// Note that mpv seems to do its calculations to only 2 decimal places of precision, so use that for comparison.
      if let knownAspectRatio = findLabelForAspectRatio(aspectDouble) {
        aspectLabel = knownAspectRatio
      } else {
        aspectLabel = aspectDouble.aspectNormalDecimalString
      }
    } else {
      aspectLabel = AppData.defaultAspectIdentifier
      // -1, default, or unrecognized
      log.verbose("Setting selectedAspect to: \(AppData.defaultAspectIdentifier.quoted) for aspect \(aspectString.quoted)")
    }

    let transform: VideoGeometry.Transform = { [self] videoGeo in
      guard videoGeo.selectedAspectLabel != aspectLabel else {
        // Update controls in UI. Need to always execute this, so that clicking on the video default aspect
        // immediately changes the selection to "Default".
        reloadQuickSettingsView()
        return nil
      }

      let newVideoGeo = videoGeo.clone(selectedAspectLabel: aspectLabel)

      // Send update to mpv
      mpv.queue.async { [self] in
        let mpvValue = aspectLabel == AppData.defaultAspectIdentifier ? "no" : aspectLabel
        log.verbose("Setting mpv video-aspect-override to: \(mpvValue.quoted)")
        mpv.setString(MPVOption.Video.videoAspectOverride, mpvValue)
      }

      // FIXME: Default aspect needs i18n
      sendOSD(.aspect(aspectLabel))

      // Change video size:
      log.verbose("Inside applyVideoGeoTransform: applying video-aspect-override")
      return newVideoGeo
    }

    windowController.applyVideoGeoTransform(transform, onSuccess: { [self] in
      reloadQuickSettingsView()
    })
  }

  private func findLabelForAspectRatio(_ aspectRatioNumber: Double) -> String? {
    let mpvAspect = Aspect.mpvPrecision(of: aspectRatioNumber)
    let userPresets = Preference.csvStringArray(for: .aspectRatioPanelPresets) ?? []
    for knownAspectRatio in AppData.aspectsInMenu + userPresets {
      if let parsedAspect = Aspect(string: knownAspectRatio), parsedAspect.value == mpvAspect {
        // Matches a known aspect. Use its colon notation (X:Y) instead of decimal value
        return knownAspectRatio
      }
    }
    // Not found
    return nil
  }

  func updateMPVWindowScale(using windowGeo: PWinGeometry) {
    guard windowGeo.mode == .windowed || (windowGeo.mode == .musicMode && windowGeo.videoSize.height > 0) else {
      return
    }
    mpv.queue.async { [self] in
      let desiredVideoScale = windowGeo.mpvVideoScale()
      guard desiredVideoScale > 0.0 else {
        log.verbose("UpdateMPVWindowScale: desiredVideoScale is 0; aborting")
        return
      }
      let currentVideoScale = mpv.getVideoScale()

      if desiredVideoScale != currentVideoScale {
        // Setting the window-scale property seems to result in a small hiccup during playback.
        // Not sure if this is an mpv limitation
        log.verbose("Updating mpv window-scale from videoSize \(windowGeo.videoSize) (changing videoScale: \(currentVideoScale) → \(desiredVideoScale))")

        let backingScaleFactor = NSScreen.getScreenOrDefault(screenID: windowGeo.screenID).backingScaleFactor
        let adjustedVideoScale = (desiredVideoScale * backingScaleFactor).truncatedTo6()
        log.verbose("Adjusted videoScale from windowGeo (\(desiredVideoScale)) * BSF (\(backingScaleFactor)) → sending mpv \(adjustedVideoScale)")
        mpv.setDouble(MPVProperty.windowScale, adjustedVideoScale)

      } else {
        log.verbose("Skipping update to mpv window-scale: no change from existing (\(currentVideoScale))")
      }
    }
  }

  func setVideoRotate(_ userRotation: Int) {
    mpv.queue.async { [self] in
      guard AppData.rotations.firstIndex(of: userRotation)! >= 0 else {
        log.error("Invalid value for videoRotate, ignoring: \(userRotation)")
        return
      }

      log.verbose("Setting videoRotate to: \(userRotation)°")
      mpv.setInt(MPVOption.Video.videoRotate, userRotation)
    }
  }

  func setFlip(_ enable: Bool) {
    mpv.queue.async { [self] in
      Logger.log("Setting flip to: \(enable)°", level: .verbose, subsystem: subsystem)
      if enable {
        guard info.flipFilter == nil else {
          Logger.log("Cannot enable flip: there is already a filter present", level: .error, subsystem: subsystem)
          return
        }
        let vf = MPVFilter.flip()
        vf.label = Constants.FilterLabel.flip
        let _ = addVideoFilter(vf)
      } else {
        guard let vf = info.flipFilter else {
          Logger.log("Cannot disable flip: no filter is present", level: .error, subsystem: subsystem)
          return
        }
        let _ = removeVideoFilter(vf)
      }
    }
  }

  func setMirror(_ enable: Bool) {
    mpv.queue.async { [self] in
      Logger.log("Setting mirror to: \(enable)°", level: .verbose, subsystem: subsystem)
      if enable {
        guard info.mirrorFilter == nil else {
          Logger.log("Cannot enable mirror: there is already a mirror filter present", level: .error, subsystem: subsystem)
          return
        }
        let vf = MPVFilter.mirror()
        vf.label = Constants.FilterLabel.mirror
        let _ = addVideoFilter(vf)
      } else {
        guard let vf = info.mirrorFilter else {
          Logger.log("Cannot disable mirror: no mirror filter is present", level: .error, subsystem: subsystem)
          return
        }
        let _ = removeVideoFilter(vf)
      }
    }
  }

  func toggleDeinterlace(_ enable: Bool) {
    mpv.queue.async { [self] in
      mpv.setFlag(MPVOption.Video.deinterlace, enable)
    }
  }

  func toggleHardwareDecoding(_ enable: Bool) {
    let value = Preference.HardwareDecoderOption(rawValue: Preference.integer(for: .hardwareDecoder))?.mpvString ?? "auto"
    mpv.queue.async { [self] in
      mpv.setString(MPVOption.Video.hwdec, enable ? value : "no")
    }
  }

  enum VideoEqualizerType {
    case brightness, contrast, saturation, gamma, hue
  }

  func setVideoEqualizer(forOption option: VideoEqualizerType, value: Int) {
    let optionName: String
    switch option {
    case .brightness:
      optionName = MPVOption.Equalizer.brightness
    case .contrast:
      optionName = MPVOption.Equalizer.contrast
    case .saturation:
      optionName = MPVOption.Equalizer.saturation
    case .gamma:
      optionName = MPVOption.Equalizer.gamma
    case .hue:
      optionName = MPVOption.Equalizer.hue
    }
    mpv.queue.async { [self] in
      mpv.command(.set, args: [optionName, value.description])
    }
  }

  func loadExternalVideoFile(_ url: URL) {
    mpv.queue.async { [self] in
      let code = mpv.command(.videoAdd, args: [url.path], checkError: false)
      if code < 0 {
        log.error("Unsupported video: \(url.path)")
        DispatchQueue.main.async {
          Utility.showAlert("unsupported_audio")
        }
      }
    }
  }

  func loadExternalAudioFile(_ url: URL) {
    mpv.queue.async { [self] in
      let code = mpv.command(.audioAdd, args: [url.path], checkError: false)
      if code < 0 {
        log.error("Unsupported audio: \(url.path)")
        DispatchQueue.main.async {
          Utility.showAlert("unsupported_audio")
        }
      }
    }
  }

  func toggleSubVisibility(_ set: Bool? = nil) {
    mpv.queue.async { [self] in
      let newState = set ?? !info.isSubVisible
      mpv.setFlag(MPVOption.Subtitles.subVisibility, newState)
    }
  }

  func toggleSecondSubVisibility(_ set: Bool? = nil) {
    mpv.queue.async { [self] in
      let newState = set ?? !info.isSecondSubVisible
      mpv.setFlag(MPVOption.Subtitles.secondarySubVisibility, newState)
    }
  }

  func loadExternalSubFile(_ url: URL, delay: Bool = false) {
    mpv.queue.async { [self] in
      if let track = info.findExternalSubTrack(withURL: url) {
        mpv.command(.subReload, args: [String(track.id)], checkError: false)
        return
      }

      /// Use `auto` flag to override the default:
      /// ```<select>  Select the subtitle immediately (default).
      ///    <auto>    Don't select the subtitle. (Or in some special situations, let the default stream
      ///              selection mechanism decide.)```
      let code = mpv.command(.subAdd, args: [url.path, "auto"], checkError: false)
      if code < 0 {
        log.error("Failed to load sub (probably unsupported format): \(url.path)")
        // if another modal panel is shown, popping up an alert now will cause some infinite loop.
        if delay {
          DispatchQueue.main.asyncAfter(deadline: DispatchTime.now() + 0.5) {
            Utility.showAlert("unsupported_sub")
          }
        } else {
          DispatchQueue.main.async {
            Utility.showAlert("unsupported_sub")
          }
        }
      }
    }
  }

  func reloadAllSubs() {
    mpv.queue.async { [self] in
      let currentSubName = info.currentTrack(.sub)?.externalFilename
      for subTrack in info.subTracks {
        let code = mpv.command(.subReload, args: ["\(subTrack.id)"], checkError: false)
        if code < 0 {
          log.error("Failed reloading subtitles: error code \(code)")
        }
      }
      reloadTrackInfo()
      if let currentSub = info.subTracks.first(where: {$0.externalFilename == currentSubName}) {
        setTrack(currentSub.id, forType: .sub)
      }

      DispatchQueue.main.async { [self] in
        windowController?.quickSettingView.reload()
      }
    }
  }

  func setAudioDelay(_ delay: Double) {
    mpv.queue.async { [self] in
      mpv.setDouble(MPVOption.Audio.audioDelay, delay)
    }
  }

  func setSubDelay(_ delay: Double, forPrimary: Bool = true) {
    mpv.queue.async { [self] in
      let option = forPrimary ? MPVOption.Subtitles.subDelay : MPVOption.Subtitles.secondarySubDelay
    mpv.setDouble(option, delay)
    }
  }

  func playlistMove(_ from: Int, to: Int) {
    mpv.queue.async { [self] in
      _playlistMove(from, to: to)
    }
    _reloadPlaylist()
  }

  func playlistMove(_ srcRows: IndexSet, to dstRow: Int) {
    mpv.queue.async { [self] in
      log.debug("Playlist Drag & Drop: \(srcRows) → \(dstRow)")
      // Drag & drop within playlistTableView
      var oldIndexOffset = 0, newIndexOffset = 0
      for oldIndex in srcRows {
        if oldIndex < dstRow {
          _playlistMove(oldIndex + oldIndexOffset, to: dstRow)
          oldIndexOffset -= 1
        } else {
          _playlistMove(oldIndex, to: dstRow + newIndexOffset)
          newIndexOffset += 1
        }
      }
      _reloadPlaylist()
    }
  }

  private func _playlistMove(_ from: Int, to: Int) {
    mpv.command(.playlistMove, args: ["\(from)", "\(to)"], level: .verbose)
  }

  func playNextInPlaylist(_ playlistItemIndexes: IndexSet) {
    mpv.queue.async { [self] in
      let current = mpv.getInt(MPVProperty.playlistPos)
      var ob = 0  // index offset before current playing item
      var mc = 1  // moved item count, +1 because move to next item of current played one
      for item in playlistItemIndexes {
        if item == current { continue }
        if item < current {
          _playlistMove(item + ob, to: current + mc + ob)
          ob -= 1
        } else {
          _playlistMove(item, to: current + mc + ob)
        }
        mc += 1
      }
      _reloadPlaylist(silent: false)
    }
  }

  /// Adds all the media in `pathList` to the current playlist.
  /// This checks whether the currently playing item is in the list, so that it may end up in the middle of the playlist.
  /// Also note that each item in `pathList` may be either a file path or a
  /// network URl.
  private func restorePlaylist(itemPathList: [String]) {
    assert(DispatchQueue.isExecutingIn(mpv.queue))

    _reloadPlaylist(silent: true)

    var addedCurrentItem = false

    log.debug("Restoring \(itemPathList.count) files to playlist")
    for path in itemPathList {
      if path == info.currentURL?.path {
        addedCurrentItem = true
      } else if addedCurrentItem {
        _addToPlaylist(path)
      } else {
        let count = mpv.getInt(MPVProperty.playlistCount)
        let current = mpv.getInt(MPVProperty.playlistPos)
        _addToPlaylist(path)
        let err = mpv.command(.playlistMove, args: ["\(count)", "\(current)"], checkError: false)
        if err != 0 {
          log.error("Error \(err) when restoring files to playlist")
          if err == MPV_ERROR_COMMAND.rawValue {
            return
          }
        }
      }
    }
    _reloadPlaylist()
  }

  func addToPlaylist(_ path: String, silent: Bool = false) {
    mpv.queue.async { [self] in
      _addToPlaylist(path)
      _reloadPlaylist(silent: silent)
    }
  }

  func addToPlaylist(urls: any Collection<URL>, silent: Bool = false) {
    guard !urls.isEmpty else { return }
    mpv.queue.async { [self] in
      _addToPlaylist(urls: urls, silent: silent)
    }
  }

  func _addToPlaylist(urls: any Collection<URL>, silent: Bool = false) {
    _reloadPlaylist(silent: true)  // get up-to-date list first
    for url in urls {
      let path = url.isFileURL ? url.path : url.absoluteString
      _addToPlaylist(path)
    }

    _reloadPlaylist(silent: silent)
    if !silent {
      sendOSD(.addToPlaylist(urls.count))
    }
  }

  func addToPlaylist(paths: [String], at index: Int = -1) {
    mpv.queue.async { [self] in
      _reloadPlaylist(silent: true)
      for path in paths {
        _addToPlaylist(path)
      }
      if index <= info.playlist.count && index >= 0 {
        let previousCount = info.playlist.count
        for i in 0..<paths.count {
          _playlistMove(previousCount + i, to: index + i)
        }
      }
      _reloadPlaylist()
      saveState()  // save playlist URLs to prefs
    }
  }

  func _addToPlaylist(_ path: String) {
    log.debug("Appending to mpv playlist: \(path.pii.quoted)")
    mpv.command(.loadfile, args: [path, "append"])
  }

  func playlistRemove(_ index: Int) {
    mpv.queue.async { [self] in
      log.verbose("Will remove row \(index) from playlist")
      _playlistRemove(index)
      _reloadPlaylist()
    }
  }

  func playlistRemove(_ indexSet: IndexSet) {
    mpv.queue.async { [self] in
      log.verbose("Will remove rows \(indexSet.map{$0}) from playlist")
      var count = 0
      for i in indexSet {
        _playlistRemove(i - count)
        count += 1
      }
      _reloadPlaylist()
    }
  }

  private func _playlistRemove(_ index: Int) {
    log.verbose("Removing row \(index) from playlist")
    mpv.command(.playlistRemove, args: [index.description])
  }

  func clearPlaylist() {
    mpv.queue.async { [self] in
      log.verbose("Sending 'playlist-clear' cmd to mpv")
      mpv.command(.playlistClear)
      _reloadPlaylist()
    }
  }

  func playFile(_ path: String) {
    mpv.queue.async { [self] in
      info.shouldAutoLoadFiles = true
      mpv.command(.loadfile, args: [path, "replace"])
      mpv.queue.async { [self] in
        _reloadPlaylist()
        saveState()
      }
    }
  }

  func playFileInPlaylist(_ pos: Int) {
    mpv.queue.async { [self] in
      log.verbose("Changing mpv playlist-pos to \(pos)")
      mpv.setInt(MPVProperty.playlistPos, pos)
      saveState()
    }
  }

  func navigateInPlaylist(nextMedia: Bool) {
    mpv.queue.async { [self] in
      mpv.command(nextMedia ? .playlistNext : .playlistPrev, checkError: false)
    }
  }

  @discardableResult
  func playChapter(_ pos: Int) -> MPVChapter? {
    log.verbose("Seeking to chapter \(pos)")
    let chapters = info.chapters
    guard pos < chapters.count else {
      return nil
    }
    let chapter = chapters[pos]
    mpv.queue.async { [self] in
      mpv.command(.seek, args: ["\(chapter.time.second)", "absolute"])
      _resume()
    }
    return chapter
  }

  func setAudioEq(fromGains gains: [Double]) {
    let channelCount = mpv.getInt(MPVProperty.audioParamsChannelCount)
    let freqList = [31.25, 62.5, 125, 250, 500, 1000, 2000, 4000, 8000, 16000]
    let filters = freqList.enumerated().map { (index, freq) -> MPVFilter in
      let string = [Int](0..<channelCount).map { "c\($0) f=\(freq) w=\(freq / 1.224744871) g=\(gains[index])" }.joined(separator: "|")
      return MPVFilter(name: "lavfi", label: "\(Constants.FilterLabel.audioEq)\(index)", paramString: "[anequalizer=\(string)]")
    }
    filters.forEach { _ = addAudioFilter($0) }
    info.audioEqFilters = filters
  }

  func removeAudioEqFilter() {
    info.audioEqFilters?.compactMap { $0 }.forEach { _ = removeAudioFilter($0) }
    info.audioEqFilters = nil
  }

  /// Add a video filter given as a `MPVFilter` object.
  ///
  /// This method will prompt the user to change IINA's video preferences if hardware decoding is set to `auto`.
  /// - Parameter filter: The filter to add.
  /// - Returns: `true` if the filter was successfully added, `false` otherwise.
  /// Can run on either mpv or main DispatchQueue.
  // TODO: refactor to execute mpv commands only on mpv queue
  func addVideoFilter(_ filter: MPVFilter, updateState: Bool = true) -> Bool {
    let success = addVideoFilter(filter.stringFormat)
    if !success {
      log.verbose("Video filter \(filter.stringFormat) was not added")
    }
    return success
  }

  /// Add a video filter given as a string.
  ///
  /// This method will prompt the user to change IINA's video preferences if hardware decoding is set to `auto`.
  /// - Parameter filter: The filter to add.
  /// - Returns: `true` if the filter was successfully added, `false` otherwise.
  func addVideoFilter(_ filter: String, updateState: Bool = true) -> Bool {
    Logger.log("Adding video filter \(filter.quoted)...", subsystem: subsystem)

    // check hwdec
    let hwdec = mpv.getString(MPVProperty.hwdec)
    if hwdec == "auto" {
      let askHwdec: (() -> Bool) = { [self] in
        let panel = NSAlert()
        panel.messageText = NSLocalizedString("alert.title_warning", comment: "Warning")
        panel.informativeText = NSLocalizedString("alert.filter_hwdec.message", comment: "")
        panel.addButton(withTitle: NSLocalizedString("alert.filter_hwdec.turn_off", comment: "Turn off hardware decoding"))
        panel.addButton(withTitle: NSLocalizedString("alert.filter_hwdec.use_copy", comment: "Switch to Auto(Copy)"))
        panel.addButton(withTitle: NSLocalizedString("alert.filter_hwdec.abort", comment: "Abort"))
        switch panel.runModal() {
        case .alertFirstButtonReturn:  // turn off
          mpv.setString(MPVProperty.hwdec, "no")
          Preference.set(Preference.HardwareDecoderOption.disabled.rawValue, for: .hardwareDecoder)
          return true
        case .alertSecondButtonReturn:
          mpv.setString(MPVProperty.hwdec, "auto-copy")
          Preference.set(Preference.HardwareDecoderOption.autoCopy.rawValue, for: .hardwareDecoder)
          return true
        default:
          return false
        }
      }

      // if not on main thread, post the alert in main thread
      if Thread.isMainThread {
        if !askHwdec() { return false }
      } else {
        var result = false
        DispatchQueue.main.sync {
          result = askHwdec()
        }
        if !result { return false }
      }
    }

    // try apply filter
    var didSucceed = true
    didSucceed = mpv.command(.vf, args: ["add", filter], checkError: false) >= 0
    log.debug("Add filter: \(didSucceed ? "Succeeded" : "Failed")")

    if didSucceed, let vf = MPVFilter(rawString: filter) {
      if Thread.isMainThread {
        mpv.queue.async { [self] in
          setPlaybackInfoFilter(vf)
        }
      } else {
        assert(DispatchQueue.isExecutingIn(mpv.queue))
        setPlaybackInfoFilter(vf)
      }
    }

    return didSucceed
  }

  private func logRemoveFilter(type: String, result: Bool, name: String) {
    if !result {
      log.warn("Failed to remove \(type) filter \(name)")
    } else {
      log.debug("Successfully removed \(type) filter \(name)")
    }
  }

  /// Remove a video filter based on its position in the list of filters.
  ///
  /// Removing a filter based on its position within the filter list is the preferred way to do it as per discussion with the mpv project.
  /// - Parameter filter: The filter to be removed, required only for logging.
  /// - Parameter index: The index of the filter to be removed.
  /// - Returns: `true` if the filter was successfully removed, `false` otherwise.
  func removeVideoFilter(_ filter: MPVFilter, _ index: Int) -> Bool {
    return removeVideoFilter(filter.stringFormat, index)
  }

  /// Remove a video filter based on its position in the list of filters.
  ///
  /// Removing a filter based on its position within the filter list is the preferred way to do it as per discussion with the mpv project.
  /// - Parameter filter: The filter to be removed, required only for logging.
  /// - Parameter index: The index of the filter to be removed.
  /// - Returns: `true` if the filter was successfully removed, `false` otherwise.
  func removeVideoFilter(_ filter: String, _ index: Int) -> Bool {
    Logger.log("Removing video filter \(filter)...", subsystem: subsystem)
    assert(DispatchQueue.isExecutingIn(mpv.queue))
    let result = mpv.removeFilter(MPVProperty.vf, index)
    logRemoveFilter(type: "video", result: result, name: filter)
    return result
  }

  /// Remove a video filter given as a `MPVFilter` object.
  ///
  /// If the filter is not labeled then removing using a `MPVFilter` object can be problematic if the filter has multiple parameters.
  /// Filters that support multiple parameters have more than one valid string representation due to there being no requirement on the
  /// order in which those parameters are given in a filter. If the order of parameters in the string representation of the filter IINA uses in
  /// the command sent to mpv does not match the order mpv expects the remove command will not find the filter to be removed. For
  /// this reason the remove methods that identify the filter to be removed based on its position in the filter list are the preferred way to
  /// remove a filter.
  /// - Parameter filter: The filter to remove.
  /// - Returns: `true` if the filter was successfully removed, `false` otherwise.
  @discardableResult
  func removeVideoFilter(_ filter: MPVFilter, verify: Bool = true, notify: Bool = true) -> Bool {
    assert(DispatchQueue.isExecutingIn(mpv.queue))
    
    let filterString: String
    if let label = filter.label {
      // Has label: we care most about these
      // The vf remove command will return 0 even if the filter didn't exist in mpv. So need to do this check ourselves.
      let filterExists = mpv.getFilters(MPVProperty.vf).compactMap({$0.label}).contains(label)
      guard filterExists else {
        log.debug("Cannot remove video filter: could not find filter with label \(label.quoted) in mpv list")
        return false
      }
      
      log.debug("Removing video filter \(label.quoted) (\(filter.stringFormat.quoted))...")
      filterString = "@" + label
    } else {
      log.debug("Removing video filter (\(filter.stringFormat.quoted))...")
      filterString = filter.stringFormat
    }

    guard removeVideoFilter(filterString) else {
      return false
    }

    /// `getVideoFilters` will ensure various filter caches will stay up to date
    let didRemoveSuccessfully = !getVideoFilters().compactMap({$0.label}).contains(label)
    guard !verify || didRemoveSuccessfully else {
      log.error("Failed to remove video filter \(label.quoted): filter still present after vf remove!")
      return false
    }
    if notify {
      postNotification(.iinaVFChanged)
    }
    return true
  }

  /// Remove a video filter given as a string.
  ///
  /// If the filter is not labeled then removing using a string can be problematic if the filter has multiple parameters. Filters that support
  /// multiple parameters have more than one valid string representation due to there being no requirement on the order in which those
  /// parameters are given in a filter. If the order of parameters in the string representation of the filter IINA uses in the command sent to
  /// mpv does not match the order mpv expects the remove command will not find the filter to be removed. For this reason the remove
  /// methods that identify the filter to be removed based on its position in the filter list are the preferred way to remove a filter.
  /// - Parameter filter: The filter to remove.
  /// - Returns: `true` if the filter was successfully removed, `false` otherwise.
  func removeVideoFilter(_ filterString: String) -> Bool {
    // Just pretend it succeeded if no error
    let didError = mpv.command(.vf, args: ["remove", filterString], checkError: false) != 0
    log.debug(didError ? "Error executing vf-remove" : "No error returned by vf-remove")
    return !didError
  }

  /// Add an audio filter given as a `MPVFilter` object.
  /// - Parameter filter: The filter to add.
  /// - Returns: `true` if the filter was successfully added, `false` otherwise.
  func addAudioFilter(_ filter: MPVFilter) -> Bool { addAudioFilter(filter.stringFormat) }

  /// Add an audio filter given as a string.
  /// - Parameter filter: The filter to add.
  /// - Returns: `true` if the filter was successfully added, `false` otherwise.
  func addAudioFilter(_ filter: String) -> Bool {
    log.debug("Adding audio filter \(filter)...")
    var result = true
    result = mpv.command(.af, args: ["add", filter], checkError: false) >= 0
    Logger.log(result ? "Succeeded" : "Failed", subsystem: self.subsystem)
    return result
  }

  /// Remove an audio filter based on its position in the list of filters.
  ///
  /// Removing a filter based on its position within the filter list is the preferred way to do it as per discussion with the mpv project.
  /// - Parameter filter: The filter to be removed, required only for logging.
  /// - Parameter index: The index of the filter to be removed.
  /// - Returns: `true` if the filter was successfully removed, `false` otherwise.
  func removeAudioFilter(_ filter: MPVFilter, _ index: Int) -> Bool {
    removeAudioFilter(filter.stringFormat, index)
  }

  /// Remove an audio filter based on its position in the list of filters.
  ///
  /// Removing a filter based on its position within the filter list is the preferred way to do it as per discussion with the mpv project.
  /// - Parameter filter: The filter to be removed, required only for logging.
  /// - Parameter index: The index of the filter to be removed.
  /// - Returns: `true` if the filter was successfully removed, `false` otherwise.
  func removeAudioFilter(_ filter: String, _ index: Int) -> Bool {
    log.debug("Removing audio filter \(filter)...")
    let result = mpv.removeFilter(MPVProperty.af, index)
    logRemoveFilter(type: "audio", result: result, name: filter)
    return result
  }

  /// Remove an audio filter given as a `MPVFilter` object.
  ///
  /// If the filter is not labeled then removing using a `MPVFilter` object can be problematic if the filter has multiple parameters.
  /// Filters that support multiple parameters have more than one valid string representation due to there being no requirement on the
  /// order in which those parameters are given in a filter. If the order of parameters in the string representation of the filter IINA uses in
  /// the command sent to mpv does not match the order mpv expects the remove command will not find the filter to be removed. For
  /// this reason the remove methods that identify the filter to be removed based on its position in the filter list are the preferred way to
  /// remove a filter.
  /// - Parameter filter: The filter to remove.
  /// - Returns: `true` if the filter was successfully removed, `false` otherwise.
  func removeAudioFilter(_ filter: MPVFilter) -> Bool { removeAudioFilter(filter.stringFormat) }

  /// Remove an audio filter given as a string.
  ///
  /// If the filter is not labeled then removing using a string can be problematic if the filter has multiple parameters. Filters that support
  /// multiple parameters have more than one valid string representation due to there being no requirement on the order in which those
  /// parameters are given in a filter. If the order of parameters in the string representation of the filter IINA uses in the command sent to
  /// mpv does not match the order mpv expects the remove command will not find the filter to be removed. For this reason the remove
  /// methods that identify the filter to be removed based on its position in the filter list are the preferred way to remove a filter.
  /// - Parameter filter: The filter to remove.
  /// - Returns: `true` if the filter was successfully removed, `false` otherwise.
  func removeAudioFilter(_ filter: String) -> Bool {
    Logger.log("Removing audio filter \(filter)...", subsystem: subsystem)
    let returnCode = mpv.command(.af, args: ["remove", filter], checkError: false) >= 0
    Logger.log(returnCode ? "Succeeded" : "Failed", subsystem: self.subsystem)
    return returnCode
  }

  func getAudioDevices() -> [[String: String]] {
    let raw = mpv.getNode(MPVProperty.audioDeviceList)
    if let list = raw as? [[String: String]] {
      return list
    } else {
      return []
    }
  }

  func setAudioDevice(_ name: String) {
    mpv.queue.async { [self] in
      log.verbose("Seting mpv audioDevice to \(name.pii.quoted)")
      mpv.setString(MPVProperty.audioDevice, name)
    }
  }

  /** Scale is a double value in (0, 100] */
  func setSubScale(_ scale: Double) {
    assert(scale > 0.0, "Invalid sub scale: \(scale)")
    mpv.queue.async { [self] in
      Preference.set(scale, for: .subScale)
      mpv.setDouble(MPVOption.Subtitles.subScale, scale)
    }
  }

  func setSubPos(_ pos: Int, forPrimary: Bool = true) {
    mpv.queue.async { [self] in
      Preference.set(pos, for: .subPos)
      let option = forPrimary ? MPVOption.Subtitles.subPos : MPVOption.Subtitles.secondarySubPos
    mpv.setInt(option, pos)
    }
  }

  func setSubTextColor(_ colorString: String) {
    mpv.queue.async { [self] in
      Preference.set(colorString, for: .subTextColorString)
      mpv.setString("options/" + MPVOption.Subtitles.subColor, colorString)
    }
  }

  func setSubFont(_ font: String) {
    mpv.queue.async { [self] in
      Preference.set(font, for: .subTextFont)
      mpv.setString(MPVOption.Subtitles.subFont, font)
    }
  }

  func setSubTextSize(_ fontSize: Double) {
    mpv.queue.async { [self] in
      Preference.set(fontSize, for: .subTextSize)
      mpv.setDouble("options/" + MPVOption.Subtitles.subFontSize, fontSize)
    }
  }

  func setSubTextBold(_ isBold: Bool) {
    mpv.queue.async { [self] in
      Preference.set(isBold, for: .subBold)
      mpv.setFlag("options/" + MPVOption.Subtitles.subBold, isBold)
    }
  }

  func setSubTextBorderColor(_ colorString: String) {
    mpv.queue.async { [self] in
      Preference.set(colorString, for: .subBorderColorString)
      mpv.setString("options/" + MPVOption.Subtitles.subBorderColor, colorString)
    }
  }

  func setSubTextBorderSize(_ size: Double) {
    mpv.queue.async { [self] in
      Preference.set(size, for: .subBorderSize)
      mpv.setDouble("options/" + MPVOption.Subtitles.subBorderSize, size)
    }
  }

  func setSubTextBgColor(_ colorString: String) {
    mpv.queue.async { [self] in
      Preference.set(colorString, for: .subBgColorString)
      mpv.setString("options/" + MPVOption.Subtitles.subBackColor, colorString)
    }
  }

  func setSubEncoding(_ encoding: String) {
    mpv.queue.async { [self] in
      mpv.setString(MPVOption.Subtitles.subCodepage, encoding)
      info.subEncoding = encoding
    }
  }

  private func saveToLastPlayedFile(_ url: URL?, duration: VideoTime?, position: VideoTime?) {
    guard Preference.bool(for: .resumeLastPosition) else { return }
    guard let url else {
      log.warn("Cannot save iinaLastPlayedFilePath or iinaLastPlayedFilePosition: url is nil!")
      return
    }
    // FIXME: remove `iinaLastPlayedFilePath` and `iinaLastPlayedFilePosition` - they are not compatible with welcome window list
    Preference.set(url, for: .iinaLastPlayedFilePath)
    // Write to cache directly (rather than calling `refreshCachedVideoProgress`).
    // If user only closed the window but didn't quit the app, this can make sure playlist displays the correct progress.
    info.setCachedVideoDurationAndProgress(url.path, (duration: duration?.second, progress: position?.second))
    if let position = info.videoPosition?.second {
      Logger.log("Saving iinaLastPlayedFilePosition: \(position) sec", level: .verbose, subsystem: subsystem)
      Preference.set(position, for: .iinaLastPlayedFilePosition)
    } else {
      log.warn("Writing 0 to iinaLastPlayedFilePosition cuz no position found")
      Preference.set(0.0, for: .iinaLastPlayedFilePosition)
    }
  }

  /// mpv `watch-later` + `saveToLastPlayedFile()` (above)
  func savePlaybackPosition() {
    guard Preference.bool(for: .resumeLastPosition) else { return }

    // If the player is stopped then the file has been unloaded and it is too late to save the
    // watch later configuration.
    if isStopped {
      Logger.log("Player is stopped; too late to write water later config. This is ok if shutdown was initiated by mpv", level: .verbose, subsystem: subsystem)
    } else {
      Logger.log("Write watch later config", subsystem: subsystem)
      mpv.command(.writeWatchLaterConfig)
    }
    saveToLastPlayedFile(info.currentURL, duration: info.videoDuration, position: info.videoPosition)

    guard !isShuttingDown else { return }

    // Ensure playlist is updated in real time
    postFileHistoryUpdateNotification()

    // Ensure Playback History window is updated in real time
    if Preference.bool(for: .recordPlaybackHistory) {
      HistoryController.shared.queue.async { [self] in
        guard !isShuttingDown else { return }
        /// this will reload the `mpvProgress` field from the `watch-later` config files
        guard let historyItem = HistoryController.shared.history.first(where: {$0.url == info.currentURL}) else { return }
        historyItem.loadProgressFromWatchLater()
      }
    }
  }

  func getMPVGeometry() -> MPVGeometryDef? {
    let geometry = mpv.getString(MPVOption.Window.geometry) ?? ""
    let parsed = MPVGeometryDef.parse(geometry)
    if let parsed = parsed {
      Logger.log("Got geometry from mpv: \(parsed)", level: .verbose, subsystem: subsystem)
    } else {
      Logger.log("Got nil for mpv geometry!", level: .verbose, subsystem: subsystem)
    }
    return parsed
  }

  /// Uses an mpv `on_before_start_file` hook to honor mpv's `shuffle` command via IINA CLI.
  ///
  /// There is currently no way to remove an mpv hook once it has been added, so to minimize potential impact and/or side effects
  /// when not in use:
  /// 1. Only add the mpv hook if `--mpv-shuffle` (or equivalent) is specified. Because this decision only happens at launch,
  /// there is no risk of adding the hook more than once per player.
  /// 2. Use `shufflePending` to decide if it needs to run again. Set to `false` after use, and check its value as early as possible.
  func addShufflePlaylistHook() {
    $shufflePending.withLock{ $0 = true }

    func callback(next: @escaping () -> Void) {
      var mustShuffle = false
      $shufflePending.withLock{ shufflePending in
        if shufflePending {
          mustShuffle = true
          shufflePending = false
        }
      }

      guard mustShuffle else {
        log.verbose("Triggered on_before_start_file hook, but no shuffle needed")
        next()
        return
      }

      DispatchQueue.main.async { [self] in
        log.debug("Running on_before_start_file hook: shuffling playlist")
        mpv.command(.playlistShuffle)
        /// will cancel this file load sequence (so `fileLoaded` will not be called), then will start loading item at index 0
        mpv.command(.playlistPlayIndex, args: ["0"])
        next()
      }
    }

    mpv.addHook(MPVHook.onBeforeStartFile, hook: MPVHookValue(withBlock: callback))
  }

  // MARK: - Listeners

  // Use cached video info (if it is available) to set the correct video geometry right away and without waiting for mpv.
  // This is optional but provides a better viewer experience
  private func preResizeVideo(forURL url: URL?) {
    guard let ffMeta = PlaybackInfo.getOrReadFFVideoMeta(forURL: url, log) else { return }

    DispatchQueue.main.async { [self] in
      log.verbose("Calling updateGeometryForVideoOpen from preResizeVideo")
      windowController.updateGeometryForVideoOpen(ffMeta)
    }
  }

  func fileStarted(path: String, playlistPos: Int) {
    assert(DispatchQueue.isExecutingIn(mpv.queue))
    guard !isStopping else { return }

    guard let mediaFromPath = Playback(path: path, playlistPos: playlistPos, loadStatus: .started) else {
      log.error("FileStarted: failed to create media from path \(path.pii.quoted)")
      return
    }
    if let existingMedia = info.currentPlayback, existingMedia.url == mediaFromPath.url {
      guard existingMedia.loadStatus.isNotYet(.started) else {
        log.warn("FileStarted: loadStatus is not yet started for \(existingMedia.url.absoluteString.pii.quoted) (found: \(existingMedia.loadStatus.rawValue))")
        return
      }
      // update existing entry
      existingMedia.playlistPos = mediaFromPath.playlistPos
      existingMedia.loadStatus = mediaFromPath.loadStatus
    } else {
      // New media, perhaps initiated by mpv
      log.verbose("FileStarted: media is new. PlaylistPos: \(mediaFromPath.playlistPos)")
      info.currentPlayback = mediaFromPath
    }

    // Stop watchers from prev media (if any)
    stopWatchingSubFile()

    preResizeVideo(forURL: info.currentPlayback?.url)

    DispatchQueue.main.async { [self] in
      // Check this inside main DispatchQueue
      if isPlaylistVisible {
        // TableView whole table reload is very expensive. No need to reload entire playlist; just the two changed rows:
        windowController.playlistView.refreshNowPlayingIndex(setNewIndexTo: playlistPos)
      }

      if #available(macOS 10.13, *), RemoteCommandController.useSystemMediaControl {
        NowPlayingInfoManager.updateInfo(state: .playing, withTitle: true)
      }
    }

    // set "date last opened" attribute
    if let url = info.currentURL, url.isFileURL, !info.isMediaOnRemoteDrive {
      // the required data is a timespec struct
      var ts = timespec()
      let time = Date().timeIntervalSince1970
      ts.tv_sec = Int(time)
      ts.tv_nsec = Int(time.truncatingRemainder(dividingBy: 1) * 1_000_000_000)
      let data = Data(bytesOf: ts)
      // set the attribute; the key is undocumented
      let name = "com.apple.lastuseddate#PS"
      url.withUnsafeFileSystemRepresentation { fileSystemPath in
        let _ = data.withUnsafeBytes {
          setxattr(fileSystemPath, name, $0.baseAddress, data.count, 0, 0)
        }
      }
    }

    // Cannot restore playlist until after fileStarted event & mpv has a position for current item
    if info.isRestoring, let priorState = info.priorState,
       let playlistPathList = priorState.properties[PlayerSaveState.PropName.playlistPaths.rawValue] as? [String] {
      restorePlaylist(itemPathList: playlistPathList)

      /// Launches background task which scans video files and collects video size metadata using ffmpeg
      PlayerCore.backgroundQueue.async { [self] in
        AutoFileMatcher.fillInVideoSizes(info.currentVideosInfo)
      }
    }

    let url = info.currentURL
    let message = info.isNetworkResource ? url?.absoluteString : url?.lastPathComponent
    sendOSD(.fileStart(message ?? "-", ""))

    events.emit(.fileStarted)
  }

  /// Called via mpv hook `on_load`, right before file is loaded.
  func fileWillLoad() {
    /// Currently this method is only used to honor `--shuffle` arg via iina-cli
    guard shufflePending else { return }
    shufflePending = false

    Logger.log("Shuffling playlist", subsystem: subsystem)
    mpv.command(.playlistShuffle)
    /// will cancel this file load sequence (so `fileLoaded` will not be called), then will start loading item at index 0
    mpv.command(.playlistPlayIndex, args: ["0"])
  }

  /// This function is called right after file loaded, triggered by mpv `fileLoaded` notification.
  /// We should now be able to get track info from mpv and can start rendering the video in the final size.
  func fileLoaded() {
    assert(DispatchQueue.isExecutingIn(mpv.queue))

    // note: player may be "stopped" here
    guard !isStopping else { return }

    let pause: Bool
    if let priorState = info.priorState {
      if Preference.bool(for: .alwaysPauseMediaWhenRestoringAtLaunch) {
        pause = true
      } else if let wasPaused = priorState.bool(for: .paused) {
        pause = wasPaused
      } else {
        pause = Preference.bool(for: .pauseWhenOpen)
      }
    } else {
      pause = Preference.bool(for: .pauseWhenOpen)
    }
    log.verbose("FileLoaded action=\(pause ? "PAUSE" : "PLAY") path=\(info.currentPlayback?.path.pii.quoted ?? "nil")")
    mpv.setFlag(MPVOption.PlaybackControl.pause, pause)

    let duration = mpv.getDouble(MPVProperty.duration)
    info.videoDuration = VideoTime(duration)
    if let filename = mpv.getString(MPVProperty.path) {
      info.setCachedVideoDuration(filename, duration)
    }
    let position = mpv.getDouble(MPVProperty.timePos)
    info.videoPosition = VideoTime(position)

    triedUsingExactSeekForCurrentFile = false
    // Playback will move directly from stopped to loading when transitioning to the next file in
    // the playlist.
    if status == .stopping || status == .stopped {
      status = .startedPostVideoInit
    }

    guard let currentPlayback = info.currentPlayback else {
      log.debug("FileLoaded: aborting - currentPlayback was nil")
      return
    }

    if !mpv.isStale() {
      if currentPlayback.loadStatus.isNotYet(.loaded) {
        currentPlayback.loadStatus = .loaded
      } else {
        log.warn("FileLoaded: loadStatus is \(currentPlayback.loadStatus.description.quoted)")
      }
    }

    // Kick off thumbnails load/gen - it can happen in background
    reloadThumbnails(forMedia: currentPlayback)

    checkUnsyncedWindowOptions()
    reloadTrackInfo()

    // Cache these vars to keep them constant for background tasks
    let isRestoring = info.isRestoring
    let priorState = info.priorState

    if isRestoring, let priorState {
      /// Cannot set tracks until after `fileLoaded`, or else mpv will error out
      log.debug("FileLoaded: restoring vid & aid tracks")
      if let vid = priorState.int(for: .vid) {
        mpv.setInt(MPVOption.TrackSelection.vid, vid)
      }
      if let aid = priorState.int(for: .aid) {
        mpv.setInt(MPVOption.TrackSelection.aid, aid)
      }
    }
    reloadSelectedTracks()
    _reloadChapters()
    syncAbLoop()
    saveState()

    // Auto load
    $backgroundQueueTicket.withLock { $0 += 1 }
    let shouldAutoLoadFiles = info.shouldAutoLoadFiles
    let currentTicket = backgroundQueueTicket
    PlayerCore.backgroundQueue.asyncAfter(deadline: DispatchTime.now() + AppData.autoLoadDelay) { [self] in
      // add files in same folder
      if shouldAutoLoadFiles {
        log.debug("Started auto load of files in current folder, isRestoring=\(isRestoring.yn)")
        self.autoLoadFilesInCurrentFolder(ticket: currentTicket)
      }
      // auto load matched subtitles
      if let matchedSubs = self.info.getMatchedSubs(currentPlayback.path) {
        log.debug("Found \(matchedSubs.count) external subs for current file")
        for sub in matchedSubs {
          guard currentTicket == self.backgroundQueueTicket else { return }
          self.loadExternalSubFile(sub)
        }
        if !isRestoring {
          // set sub to the first one
          // TODO: why?
          log.debug("Setting subtitle track to because an external sub was found")
          guard currentTicket == self.backgroundQueueTicket, self.mpv.mpv != nil else { return }
          self.setTrack(1, forType: .sub)
        }
      }

      self.autoSearchOnlineSub()

      // Set SID & S2ID now that all subs are available
      if isRestoring, let priorState {
        if let priorSID = priorState.int(for: .sid) {
          setTrack(priorSID, forType: .sub, silent: true)
        }
        if let priorS2ID = priorState.int(for: .s2id) {
          setTrack(priorS2ID, forType: .secondSub, silent: true)
        }
      }
      log.debug("Done with auto load")
    }

    // main thread stuff
    DispatchQueue.main.async { [self] in
      refreshSyncUITimer()

      touchBarSupport.setupTouchBarUI()

      if info.aid == 0 {
        windowController.muteButton.isEnabled = false
        windowController.volumeSlider.isEnabled = false
      }
    }

    if Preference.bool(for: .fullScreenWhenOpen) && !isFullScreen && !isInMiniPlayer {
      DispatchQueue.main.async { [self] in
        windowController.toggleWindowFullScreen()
      }
    }
    // add to history
    if let url = info.currentURL {
      let duration = info.videoDuration ?? .zero
      HistoryController.shared.queue.async { [self] in
        // 1. Update main history list
        HistoryController.shared.add(url, duration: duration.second)

        // 2. IINA's [ancient] "resume last playback" feature
        // Add this now, or else welcome window will fall out of sync with history list
        saveToLastPlayedFile(url, duration: duration, position: info.videoPosition)

        if Preference.bool(for: .recordRecentFiles) {
          // 3. Workaround for File > Recent Documents getting cleared when it shouldn't
          if Preference.bool(for: .trackAllFilesInRecentOpenMenu) {
            HistoryController.shared.noteNewRecentDocumentURL(url)
          } else {
            /// This will get called by `noteNewRecentDocumentURL`. But if it's not called, need to call it
            /// so that welcome window is notified when `iinaLastPlayedFilePosition`, etc. are changed
            NotificationCenter.default.post(Notification(name: .recentDocumentsDidChange))
          }
        }
        NotificationCenter.default.post(Notification(name: .iinaHistoryUpdated))
        postFileHistoryUpdateNotification()
      }
    }

    fileIsCompletelyDoneLoading()

    postNotification(.iinaFileLoaded)
    events.emit(.fileLoaded, data: info.currentURL?.absoluteString ?? "")
  }

  func afChanged() {
    guard !isStopping else { return }
    _ = getAudioFilters()
    saveState()
    postNotification(.iinaAFChanged)
  }
  
  /// The mpv `file-loaded` event is emitted before everything associated with the file (such as filters) is completely done loading.
  /// This event should be called when everything is truly done.
  func fileIsCompletelyDoneLoading() {
    assert(DispatchQueue.isExecutingIn(mpv.queue))
    guard !mpv.isStale(), let currentPlayback = info.currentPlayback else { return }

    guard currentPlayback.loadStatus.isAtLeast(.started) else {
      log.debug("FileCompletelyLoaded: skipping cuz loadStatus not yet started (\(currentPlayback.loadStatus.description.quoted))")
      return
    }

    /// Make sure to set this *after* calling `applyVideoGeoTransform`
    guard currentPlayback.loadStatus.isNotYet(.completelyLoaded) else {
      log.debug("FileCompletelyLoaded: skipping cuz loadStatus is \(currentPlayback.loadStatus.description.quoted)")
      return
    }

    log.verbose("File is completely loaded")

    currentPlayback.loadStatus = .completelyLoaded
    info.timeLastFileOpenFinished = Date().timeIntervalSince1970

    /// Show default album art?
    let showDefaultArt: Bool? = info.shouldShowDefaultArt
    if let showDefaultArt {
      DispatchQueue.main.async { [self] in
        log.verbose("Calling updateDefaultArtVisibility from fileIsCompletelyDoneLoading")
        windowController.updateDefaultArtVisibility(showDefaultArt)
      }
    }

    if let priorState = info.priorState {
      if priorState.string(for: .playPosition) != nil {
        /// Need to manually clear this, because mpv will try to seek to this time when any item in playlist is started
        log.verbose("Clearing mpv 'start' option now that restore is complete")
        mpv.setString(MPVOption.PlaybackControl.start, AppData.mpvArgNone)
      }
      info.priorState = nil
      info.isRestoring = false

      log.debug("Done with restore")
      return
    }

    let currentMediaAudioStatus = info.currentMediaAudioStatus

    DispatchQueue.main.async { [self] in

      // if need to switch to music mode
      if Preference.bool(for: .autoSwitchToMusicMode) {
        if overrideAutoMusicMode {
          log.verbose("Skipping music mode auto-switch because overrideAutoMusicMode is true")
        } else if currentMediaAudioStatus == .isAudio && !isInMiniPlayer && !windowController.isFullScreen {
          log.debug("Current media is audio: auto-switching to music mode")
          enterMusicMode(automatically: true)
        } else if currentMediaAudioStatus == .notAudio && isInMiniPlayer {
          log.debug("Current media is not audio: auto-switching to normal window")
          exitMusicMode(automatically: true)
        }
      }
    }
  }

  func aidChanged(silent: Bool = false) {
    assert(DispatchQueue.isExecutingIn(mpv.queue))
    guard !isStopping else { return }
    let aid = Int(mpv.getInt(MPVOption.TrackSelection.aid))
    guard aid != info.aid else { return }
    info.aid = aid

    log.verbose("Audio track changed to: \(aid)")
    syncUI(.volume)
    postNotification(.iinaAIDChanged)
    if !silent {
      if let audioTrack = info.currentTrack(.audio) {
        sendOSD(.audioTrack(audioTrack, info.volume))
      } else {
        // Do not show volume if no audio track:
        sendOSD(.track(.noneAudioTrack))
      }
    }
  }

  func chapterChanged() {
    guard !isShuttingDown else { return }
    let chapter = Int(mpv.getInt(MPVProperty.chapter))
    info.chapter = chapter
    log.verbose("Δ mpv prop: `chapter` = \(info.chapter)")
    syncUI(.chapterList)
    postNotification(.iinaMediaTitleChanged)
  }

  func fullscreenChanged() {
    guard windowController.loaded, !isStopping else { return }
    let fs = mpv.getFlag(MPVOption.Window.fullscreen)
    if fs != isFullScreen {
      windowController.toggleWindowFullScreen()
    }
  }

  func mediaTitleChanged() {
    guard !isStopping else { return }
    postNotification(.iinaMediaTitleChanged)
  }

  func reloadQuickSettingsView() {
    DispatchQueue.main.async { [self] in
      guard !isShuttingDown else { return }

      // Easiest place to put this - need to call it when setting equalizers
      videoView.displayActive(temporary: info.isPaused)
      windowController.quickSettingView.reload()
    }
  }

  func seeking() {
    log.trace("Seeking")
    DispatchQueue.main.async { [self] in
      info.isSeeking = true
      // When playback is paused the display link may be shutdown in order to not waste energy.
      // It must be running when seeking to avoid slowdowns caused by mpv waiting for IINA to call
      // mpv_render_report_swap.
      videoView.displayActive()
    }

    sendOSD(.seek(videoPosition: info.videoPosition, videoDuration: info.videoDuration))
  }

  func ontopChanged() {
    assert(DispatchQueue.isExecutingIn(mpv.queue))
    guard windowController.loaded else { return }
    let ontop = mpv.getFlag(MPVOption.Window.ontop)
    log.verbose("Δ mpv prop: 'ontop' = \(ontop.yesno)")
    if ontop != windowController.isOnTop {
      DispatchQueue.main.async { [self] in
        windowController.setWindowFloatingOnTop(ontop)
      }
    }
  }

  func playbackRestarted() {
    assert(DispatchQueue.isExecutingIn(mpv.queue))
    log.debug("Playback restarted")

    info.isIdle = false
    info.isSeeking = false

    DispatchQueue.main.async { [self] in
      windowController.updateUI()

      // When playback is paused the display link may be shutdown in order to not waste energy.
      // The display link will be restarted while seeking. If playback is paused shut it down
      // again.
      if info.isPaused {
        videoView.displayIdle()
      }

      if #available(macOS 10.13, *), RemoteCommandController.useSystemMediaControl {
        NowPlayingInfoManager.updateInfo()
      }
    }

    saveState()
  }

  func refreshEdrMode() {
    guard windowController.loaded else { return }
    DispatchQueue.main.async { [self] in
      // No need to refresh if playback is being stopped. Must not attempt to refresh if mpv is
      // terminating as accessing mpv once shutdown has been initiated can trigger a crash.
      guard !isStopping else { return }
      videoView.refreshEdrMode()
    }
  }

  func secondarySubDelayChanged(_ delay: Double) {
    assert(DispatchQueue.isExecutingIn(mpv.queue))
    sendOSD(.secondSubDelay(delay))
    reloadQuickSettingsView()
  }

  func secondarySubPosChanged(_ position: Double) {
    assert(DispatchQueue.isExecutingIn(mpv.queue))
    sendOSD(.secondSubPos(position))
    reloadQuickSettingsView()
  }

  func sidChanged(silent: Bool = false) {
    assert(DispatchQueue.isExecutingIn(mpv.queue))
    guard !isStopping else { return }
    let sid = Int(mpv.getInt(MPVOption.TrackSelection.sid))
    guard sid != info.sid else { return }
    info.sid = sid

    log.verbose("SID changed to \(sid)")
    if !silent {
      sendOSD(.track(info.currentTrack(.sub) ?? .noneSubTrack))
    }
    startWatchingSubFile()
    postNotification(.iinaSIDChanged)
    saveState()
    sendOSD(.track(info.currentTrack(.secondSub) ?? .noneSubTrack))
  }

  func secondSubVisibilityChanged(_ visible: Bool) {
    assert(DispatchQueue.isExecutingIn(mpv.queue))
    guard info.isSecondSubVisible != visible else { return }
    info.isSecondSubVisible = visible
    sendOSD(visible ? .secondSubVisible : .secondSubHidden)
    postNotification(.iinaSecondSubVisibilityChanged)
  }

  func secondarySidChanged(silent: Bool = false) {
    assert(DispatchQueue.isExecutingIn(mpv.queue))
    guard !isStopping else { return }
    let ssid = Int(mpv.getInt(MPVOption.Subtitles.secondarySid))
    guard ssid != info.secondSid else { return }
    info.secondSid = ssid

    log.verbose("SSID changed to \(ssid)")
    postNotification(.iinaSIDChanged)
    reloadQuickSettingsView()
  }

  func subDelayChanged(_ delay: Double) {
    assert(DispatchQueue.isExecutingIn(mpv.queue))
    info.subDelay = delay
    sendOSD(.subDelay(delay))
    reloadQuickSettingsView()
  }

  func subPosChanged(_ position: Double) {
    assert(DispatchQueue.isExecutingIn(mpv.queue))
    sendOSD(.subPos(position))
    reloadQuickSettingsView()
  }

  func subVisibilityChanged(_ visible: Bool) {
    assert(DispatchQueue.isExecutingIn(mpv.queue))
    guard info.isSubVisible != visible else { return }
    info.isSubVisible = visible
    sendOSD(visible ? .subVisible : .subHidden)
    postNotification(.iinaSubVisibilityChanged)
  }

  func trackListChanged() {
    assert(DispatchQueue.isExecutingIn(mpv.queue))
    // No need to process track list changes if playback is being stopped. Must not process track
    // list changes if mpv is terminating as accessing mpv once shutdown has been initiated can
    // trigger a crash.
    guard !isStopping else { return }
    log.debug("Track list changed")
    reloadTrackInfo()
    reloadSelectedTracks()
    log.verbose("Posting iinaTracklistChanged vid=\(optString(info.vid)) aid=\(optString(info.aid)) sid=\(optString(info.sid))")
    postNotification(.iinaTracklistChanged)
    saveState()
  }

  private func optString(_ num: Int?) -> String {
    if let num = num {
      return String(num)
    }
    return "nil"
  }

  func vfChanged() {
    assert(DispatchQueue.isExecutingIn(mpv.queue))
    guard !isStopping else { return }
    _ = getVideoFilters()
    postNotification(.iinaVFChanged)

    saveState()
  }

  func vidChanged(silent: Bool = false) {
    assert(DispatchQueue.isExecutingIn(mpv.queue))
    guard !isStopping else { return }
    let vid = Int(mpv.getInt(MPVOption.TrackSelection.vid))
    guard vid != info.vid else { return }
    info.vid = vid

    guard info.isFileLoaded else {
      log.verbose("After video track changed to: \(vid): file is not loaded!")
      return
    }

    /// Show default album art? If yes, then use its video geometry.
    // FIXME: override videoGeo with VideoGeometry.defaultAlbumArt
    let showDefaultArt: Bool? = info.shouldShowDefaultArt

    postNotification(.iinaVIDChanged)
    if !silent && (!isInMiniPlayer || (!isMiniPlayerWaitingToShowVideo && !windowController.miniPlayer.isVideoVisible)) {
      sendOSD(.track(info.currentTrack(.video) ?? .noneVideoTrack))
    }

    /// This will refresh album art display.
    /// Do this first, before `applyVideoVisibility`, for a nicer animation.
    DispatchQueue.main.async { [self] in
      windowController.animationPipeline.submitSudden { [self] in
        windowController.updateDefaultArtVisibility(showDefaultArt)

        if isMiniPlayerWaitingToShowVideo {
          isMiniPlayerWaitingToShowVideo = false
          windowController.miniPlayer.videoWasEnabled()
        }
      }
    }
  }

  ///  `showMiniPlayerVideo` is only used if `enable` is true
  func setVideoTrackEnabled(_ enable: Bool, showMiniPlayerVideo: Bool = false) {
    assert(DispatchQueue.isExecutingIn(.main))
    log.verbose("Setting video track enabled=\(enable.yesno), showMiniPlayerVideo=\(showMiniPlayerVideo.yesno)")

    if enable {
      // Go to first video track found (unless one is already selected):
      if !info.isVideoTrackSelected {
        if showMiniPlayerVideo {
          isMiniPlayerWaitingToShowVideo = true
        }
        log.verbose("Sending mpv request to cycle video track")
        mpv.queue.sync { [self] in
          _ = mpv.command(.cycle, args: ["video"])
        }
      } else {
        if showMiniPlayerVideo {
          // Don't wait; execute now
          windowController.miniPlayer.videoWasEnabled()
        }
      }
    } else {
      // Change video track to None
      log.verbose("Sending request to mpv: set video track to 0")
      setTrack(0, forType: .video, silent: true)
    }
  }

  private func autoSearchOnlineSub() {
    if Preference.bool(for: .autoSearchOnlineSub) &&
      !info.isNetworkResource && info.subTracks.isEmpty &&
      (info.videoDuration?.second ?? 0.0) >= Preference.double(for: .autoSearchThreshold) * 60 {
      windowController.menuFindOnlineSub(.dummy)
    }
  }

  /**
   Add files in the same folder to playlist.
   It basically follows the following steps:
   - Get all files in current folder. Group and sort videos and audios, and add them to playlist.
   - Scan subtitles from search paths, combined with subs got in previous step.
   - Try match videos and subs by series and filename.
   - For unmatched videos and subs, perform fuzzy (but slow, O(n^2)) match for them.

   **Remark**:

   This method is expected to be executed in `backgroundQueue` (see `backgroundQueueTicket`).
   Therefore accesses to `self.info` and mpv playlist must be guarded.
   */
  private func autoLoadFilesInCurrentFolder(ticket: Int) {
    AutoFileMatcher(player: self, ticket: ticket).startMatching()
  }

  private func startWatchingSubFile() {
    guard let currentSubTrack = info.currentTrack(.sub) else { return }
    guard let externalFilename = currentSubTrack.externalFilename else {
      log.verbose("Sub \(currentSubTrack.id) is not an external file")
      return
    }

    // Stop previous watch (if any)
    stopWatchingSubFile()

    let subURL = URL(fileURLWithPath: externalFilename)
    let fileMonitor = FileMonitor(url: subURL)
    fileMonitor.fileDidChange = { [self] in
      let code = mpv.command(.subReload, args: ["\(currentSubTrack.id)"], checkError: false)
      if code < 0 {
        log.error("Failed reloading sub track \(currentSubTrack.id): error code \(code)")
      }
    }
    subFileMonitor = fileMonitor
    log.verbose("Starting FS watch of sub file \(subURL.path.pii.quoted)")
    fileMonitor.startMonitoring()
  }

  private func stopWatchingSubFile() {
    guard let subFileMonitor else { return }

    log.verbose("Stopping FS watch of sub file \(subFileMonitor.url.path.pii.quoted)")
    subFileMonitor.stopMonitoring()
    self.subFileMonitor = nil
  }

  /**
   Checks unsynchronized window options, such as those set via mpv before window loaded.

   These options currently include fullscreen and ontop.
   */
  private func checkUnsyncedWindowOptions() {
    guard windowController.loaded else { return }

    let mpvFS = mpv.getFlag(MPVOption.Window.fullscreen)
    let iinaFS = windowController.isFullScreen
    log.verbose("IINA FullScreen state: \(iinaFS.yn), mpv: \(mpvFS.yn)")
    if mpvFS != iinaFS {
      if mpvFS && didEnterFullScreenViaUserToggle {
        didEnterFullScreenViaUserToggle = false
        mpv.setFlag(MPVOption.Window.fullscreen, false)
      } else {
        DispatchQueue.main.async { [self] in
          if mpvFS {
            windowController.enterFullScreen()
          } else {
            windowController.exitFullScreen()
          }
        }
      }
    }

    let ontop = mpv.getFlag(MPVOption.Window.ontop)
    if ontop != windowController.isOnTop {
      log.verbose("IINA OnTop state (\(windowController.isOnTop.yn)) does not match mpv (\(ontop.yn)). Will change to match mpv state")
      DispatchQueue.main.async {
        self.windowController.setWindowFloatingOnTop(ontop, updateOnTopStatus: false)
      }
    }
  }

  // MARK: - Sync with UI in PlayerWindow

  var lastTimerSummary = ""  // for reducing log volume
  /// Call this when `syncUITimer` may need to be started, stopped, or needs its interval changed. It will figure out the correct action.
  /// Just need to make sure that any state variables (e.g., `info.isPaused`, `isInMiniPlayer`, the vars checked by `windowController.isUITimerNeeded()`,
  /// etc.) are set *before* calling this method, not after, so that it makes the correct decisions.
  func refreshSyncUITimer(logMsg: String = "") {
    // Check if timer should start/restart
    assert(DispatchQueue.isExecutingIn(.main))

    let useTimer: Bool
    if isStopping {
      useTimer = false
    } else if info.isPaused {
      // Follow energy efficiency best practices and ensure IINA is absolutely idle when the
      // video is paused to avoid wasting energy with needless processing. If paused shutdown
      // the timer that synchronizes the UI and the high priority display link thread.
      useTimer = false
    } else if needsTouchBar || isInMiniPlayer {
      // Follow energy efficiency best practices and stop the timer that updates the OSC while it is
      // hidden. However the timer can't be stopped if the mini player is being used as it always
      // displays the the OSC or the timer is also updating the information being displayed in the
      // touch bar. Does this host have a touch bar? Is the touch bar configured to show app controls?
      // Is the touch bar awake? Is the host being operated in closed clamshell mode? This is the kind
      // of information needed to avoid running the timer and updating controls that are not visible.
      // Unfortunately in the documentation for NSTouchBar Apple indicates "There’s no need, and no
      // API, for your app to know whether or not there’s a Touch Bar available". So this code keys
      // off whether AppKit has requested that a NSTouchBar object be created. This avoids running the
      // timer on Macs that do not have a touch bar. It also may avoid running the timer when a
      // MacBook with a touch bar is being operated in closed clameshell mode.
      useTimer = true
    } else if info.isNetworkResource {
      // May need to show, hide, or update buffering indicator at any time
      useTimer = true
    } else {
      useTimer = windowController.isUITimerNeeded()
    }

    let timerConfig = AppData.syncTimerConfig

    /// Invalidate existing timer:
    /// - if no longer needed
    /// - if still needed but need to change the `timeInterval`
    var wasTimerRunning = false
    var timerRestartNeeded = false
    if let existingTimer = self.syncUITimer, existingTimer.isValid {
      wasTimerRunning = true
      if useTimer {
        if timerConfig.interval == existingTimer.timeInterval {
          /// Don't restart the existing timer if not needed, because restarting will ignore any time it has
          /// already spent waiting, and could in theory result in a small visual jump (more so for long intervals).
        } else {
          timerRestartNeeded = true
        }
      }

      if !useTimer || timerRestartNeeded {
        log.verbose("Invalidating SyncUITimer")
        existingTimer.invalidate()
        self.syncUITimer = nil
      }
    }

    if Logger.isEnabled(.verbose) {
      var summary: String = ""
      if wasTimerRunning {
        if useTimer {
          summary = timerRestartNeeded ? "restarting" : "running"
        } else {
          summary = "didStop"
        }
      } else {  // timer was not running
        summary = useTimer ? "starting" : "notNeeded"
      }
      if summary != lastTimerSummary {
        lastTimerSummary = summary
        if useTimer {
          summary += ", every \(timerConfig.interval)s"
        }
        let logMsg = logMsg.isEmpty ? logMsg : "\(logMsg)- "
        log.verbose("\(logMsg)SyncUITimer \(summary), paused:\(info.isPaused.yn) net:\(info.isNetworkResource.yn) mini:\(isInMiniPlayer.yn) touchBar:\(needsTouchBar.yn) status:\(status)")
      }
    }

    guard useTimer && (timerRestartNeeded || !wasTimerRunning) else {
      return
    }

    // Timer will start

    if !wasTimerRunning {
      // Do not wait for first redraw
      windowController.updateUI()
    }

    log.verbose("Scheduling SyncUITimer")
    syncUITimer = Timer.scheduledTimer(
      timeInterval: timerConfig.interval,
      target: self,
      selector: #selector(fireSyncUITimer),
      userInfo: nil,
      repeats: true
    )
    /// This defaults to 0 ("no tolerance"). But after profiling, it was found that granting a tolerance of `timeInterval * 0.1` (10%)
    /// resulted in an ~8% redunction in CPU time used by UI sync.
    syncUITimer?.tolerance = timerConfig.tolerance
  }

  @objc func fireSyncUITimer() {
    syncUITicketCounter += 1
    let syncUITicket = syncUITicketCounter

    DispatchQueue.main.async { [self] in
      windowController.animationPipeline.submitSudden { [self] in
        guard syncUITicket == syncUITicketCounter else {
          return
        }
        windowController.updateUI()
      }
    }
  }

  private var lastSaveTime = Date().timeIntervalSince1970

  func updatePlaybackTimeInfo() {
    guard status == .startedPostVideoInit else {
      log.verbose("syncUITime: not syncing")
      return
    }

    let isNetworkStream = info.isNetworkResource
    if isNetworkStream {
      info.videoDuration = VideoTime(mpv.getDouble(MPVProperty.duration))
    }
    // When the end of a video file is reached mpv does not update the value of the property
    // time-pos, leaving it reflecting the position of the last frame of the video. This is
    // especially noticeable if the onscreen controller time labels are configured to show
    // milliseconds. Adjust the position if the end of the file has been reached.
    let eofReached = mpv.getFlag(MPVProperty.eofReached)
    if eofReached, let duration = info.videoDuration {
      info.videoPosition = duration
    } else {
      info.videoPosition = VideoTime(mpv.getDouble(MPVProperty.timePos))
    }
    info.constrainVideoPosition()
    if isNetworkStream {
      // Update cache info
      info.pausedForCache = mpv.getFlag(MPVProperty.pausedForCache)
      info.cacheUsed = ((mpv.getNode(MPVProperty.demuxerCacheState) as? [String: Any])?["fw-bytes"] as? Int) ?? 0
      info.cacheSpeed = mpv.getInt(MPVProperty.cacheSpeed)
      info.cacheTime = mpv.getInt(MPVProperty.demuxerCacheTime)
      info.bufferingState = mpv.getInt(MPVProperty.cacheBufferingState)
    }

    // Ensure user can resume playback by periodically saving
    let now = Date().timeIntervalSince1970
    let secSinceLastSave = now - lastSaveTime
    if secSinceLastSave >= AppData.playTimeSaveStateIntervalSec {
      if log.isTraceEnabled {
        log.trace("Another \(AppData.playTimeSaveStateIntervalSec)s has passed: saving player state")
      }
      saveState()
      lastSaveTime = now
    }
  }

  // difficult to use option set
  enum SyncUIOption {
    case volume
    case muteButton
    case chapterList
    case playlist
    case loop
  }

  func syncUI(_ option: SyncUIOption) {
    // if window not loaded, ignore
    guard windowController.loaded else { return }
    log.verbose("Syncing UI \(option)")

    switch option {

    case .volume, .muteButton:
      DispatchQueue.main.async { [self] in
        windowController.updateVolumeUI()
      }

    case .chapterList:
      DispatchQueue.main.async { [self] in
        // this should avoid sending reload when table view is not ready
        if isInMiniPlayer ? windowController.miniPlayer.isPlaylistVisible : windowController.isShowing(sidebarTab: .chapters) {
          windowController.playlistView.chapterTableView.reloadData()
        }
      }

    case .playlist:
      DispatchQueue.main.async {
        if self.isPlaylistVisible {
          self.windowController.playlistView.playlistTableView.reloadData()
        }
      }

    case .loop:
      DispatchQueue.main.async {
        self.windowController.playlistView.updateLoopBtnStatus()
      }
    }

    // All of the above reflect a state change. Save it:
    saveState()
  }

  func canShowOSD() -> Bool {
    /// Note: use `loaded` (querying `isWindowLoaded` will initialize windowController unexpectedly)
    if !windowController.loaded || !Preference.bool(for: .enableOSD) || isUsingMpvOSD || info.isRestoring || isInInteractiveMode {
      return false
    }
    if isInMiniPlayer && !Preference.bool(for: .enableOSDInMusicMode) {
      return false
    }

    return true
  }

  func sendOSD(_ msg: OSDMessage, autoHide: Bool = true, forcedTimeout: Double? = nil,
               accessoryViewController: NSViewController? = nil, external: Bool = false) {
    windowController.displayOSD(msg, autoHide: autoHide, forcedTimeout: forcedTimeout, accessoryViewController: accessoryViewController, isExternal: external)
  }

  func hideOSD() {
    DispatchQueue.main.async {
      self.windowController.hideOSD()
    }
  }

  func errorOpeningFileAndClosePlayerWindow(url: URL? = nil) {
    DispatchQueue.main.async { [self] in
      stop()

      if let path = url?.path {
        Utility.showAlert("error_open_name", arguments: [path.quoted])
      } else {
        Utility.showAlert("error_open")
      }

      _closeWindow()
    }
  }

  func closeWindow() {
    DispatchQueue.main.async { [self] in
      _closeWindow()
    }
  }

  private func _closeWindow() {
    log.verbose("Closing window")
    windowController.close()
  }

  func reloadThumbnails(forMedia currentPlayback: Playback?) {
    guard let currentPlayback else {
      log.debug("Cannot generate thumbnails: no file active")
      return
    }
    DispatchQueue.main.asyncAfter(deadline: .now() + AppData.thumbnailRegenerationDelay) { [self] in
      guard !info.isNetworkResource, let url = info.currentURL, let mpvMD5 = info.mpvMd5 else {
        log.debug("Thumbnails reload stopped because cannot get file path")
        clearExistingThumbnails(for: currentPlayback)
        return
      }
      guard Preference.bool(for: .enableThumbnailPreview) else {
        log.verbose("Thumbnails reload stopped because thumbnails are disabled by user")
        clearExistingThumbnails(for: currentPlayback)
        return
      }
      if !Preference.bool(for: .enableThumbnailForRemoteFiles) && info.isMediaOnRemoteDrive {
        log.debug("Thumbnails reload stopped because file is on a mounted remote drive")
        clearExistingThumbnails(for: currentPlayback)
        return
      }
      if isInMiniPlayer && !Preference.bool(for: .enableThumbnailForMusicMode) {
        log.verbose("Thumbnails reload stopped because user has not enabled for music mode")
        clearExistingThumbnails(for: currentPlayback)
        return
      }

      var reloadTicket: Int = 0
      $thumbnailReloadTicketCounter.withLock {
        $0 += 1
        reloadTicket = $0
      }

      // Run the following in the background at lower priority, so the UI is not slowed down
      PlayerCore.thumbnailQueue.asyncAfter(deadline: .now() + 0.5) { [self] in
        guard reloadTicket == thumbnailReloadTicketCounter else { return }
        guard !isStopping else { return }
        log.debug("Reloading thumbnails (tkt \(reloadTicket))")

        var queueTicket: Int = 0
        $thumbnailQueueTicket.withLock {
          $0 += 1  // this will cancel any previous thumbnail loads for this player
          queueTicket = $0
        }

        // Generate thumbnails using video's original dimensions, before aspect ratio correction.
        // We will adjust aspect ratio & rotation when we display the thumbnail, similar to how mpv works.
        let videoGeo = videoGeo
        let videoSizeRaw = videoGeo.videoSizeRaw

        let thumbnailWidth = SingleMediaThumbnailsLoader.determineWidthOfThumbnail(from: videoSizeRaw, log: log)

        if let oldThumbs = currentPlayback.thumbnails {
          if !oldThumbs.isCancelled, oldThumbs.mediaFilePath == url.path,
             thumbnailWidth == oldThumbs.thumbnailWidth,
             videoGeo.totalRotation == oldThumbs.rotationDegrees {
            log.debug("Already loaded \(oldThumbs.thumbnails.count) thumbnails (\(oldThumbs.thumbnailsProgress * 100.0)%) for file (\(thumbnailWidth)px, \(videoGeo.totalRotation)°). Nothing to do")
            return
          } else {
            clearExistingThumbnails(for: currentPlayback)
          }
        }

        let newMediaThumbnailLoader = SingleMediaThumbnailsLoader(self, queueTicket: queueTicket, mediaFilePath: url.path, mediaFilePathMD5: mpvMD5,
                                                                  thumbnailWidth: thumbnailWidth, rotationDegrees: videoGeo.totalRotation)
        currentPlayback.thumbnails = newMediaThumbnailLoader
        guard queueTicket == thumbnailQueueTicket else { return }
        newMediaThumbnailLoader.loadThumbnails()
      }
    }
  }

  private func clearExistingThumbnails(for currentPlayback: Playback) {
    if currentPlayback.thumbnails != nil {
      currentPlayback.thumbnails = nil
    }
    if #available(macOS 10.12.2, *) {
      self.touchBarSupport.touchBarPlaySlider?.resetCachedThumbnails()
    }
  }

  func makeTouchBar() -> NSTouchBar {
    log.debug("Activating Touch Bar")
    needsTouchBar = true
    // The timer that synchronizes the UI is shutdown to conserve energy when the OSC is hidden.
    // However the timer can't be stopped if it is needed to update the information being displayed
    // in the touch bar. If currently playing make sure the timer is running.
    refreshSyncUITimer()
    return touchBarSupport.touchBar
  }

  func refreshTouchBarSlider() {
    DispatchQueue.main.async {
      self.touchBarSupport.touchBarPlaySlider?.needsDisplay = true
    }
  }

  // MARK: - Getting info

  func reloadTrackInfo() {
    assert(DispatchQueue.isExecutingIn(mpv.queue))
    log.trace("Reloading tracklist from mpv")
    var audioTracks: [MPVTrack] = []
    var videoTracks: [MPVTrack] = []
    var subTracks: [MPVTrack] = []

    let trackCount = mpv.getInt(MPVProperty.trackListCount)
    for index in 0..<trackCount {
      // get info for each track
      guard let trackType = mpv.getString(MPVProperty.trackListNType(index)) else { continue }
      let track = MPVTrack(id: mpv.getInt(MPVProperty.trackListNId(index)),
                           type: MPVTrack.TrackType(rawValue: trackType)!,
                           isDefault: mpv.getFlag(MPVProperty.trackListNDefault(index)),
                           isForced: mpv.getFlag(MPVProperty.trackListNForced(index)),
                           isSelected: mpv.getFlag(MPVProperty.trackListNSelected(index)),
                           isExternal: mpv.getFlag(MPVProperty.trackListNExternal(index)))
      track.srcId = mpv.getInt(MPVProperty.trackListNSrcId(index))
      track.title = mpv.getString(MPVProperty.trackListNTitle(index))
      track.lang = mpv.getString(MPVProperty.trackListNLang(index))
      track.codec = mpv.getString(MPVProperty.trackListNCodec(index))
      track.externalFilename = mpv.getString(MPVProperty.trackListNExternalFilename(index))
      track.isAlbumart = mpv.getString(MPVProperty.trackListNAlbumart(index)) == "yes"
      track.decoderDesc = mpv.getString(MPVProperty.trackListNDecoderDesc(index))
      track.demuxW = mpv.getInt(MPVProperty.trackListNDemuxW(index))
      track.demuxH = mpv.getInt(MPVProperty.trackListNDemuxH(index))
      track.demuxFps = mpv.getDouble(MPVProperty.trackListNDemuxFps(index))
      track.demuxChannelCount = mpv.getInt(MPVProperty.trackListNDemuxChannelCount(index))
      track.demuxChannels = mpv.getString(MPVProperty.trackListNDemuxChannels(index))
      track.demuxSamplerate = mpv.getInt(MPVProperty.trackListNDemuxSamplerate(index))

      // add to lists
      switch track.type {
      case .audio:
        audioTracks.append(track)
      case .video:
        videoTracks.append(track)
      case .sub:
        subTracks.append(track)
      default:
        break
      }
    }

    info.replaceTracks(audio: audioTracks, video: videoTracks, sub: subTracks)
    log.debug("Reloaded tracklist from mpv (\(trackCount) tracks)")
  }

  private func reloadSelectedTracks(silent: Bool = false) {
    assert(DispatchQueue.isExecutingIn(mpv.queue))
    log.verbose("Reloading selected tracks")
    aidChanged(silent: silent)
    vidChanged(silent: silent)
    sidChanged(silent: silent)
    secondarySidChanged(silent: silent)

    saveState()
  }

  /// Reloads playlist from mpv, then enqueues state save & sends `iinaPlaylistChanged` notification.
  func reloadPlaylist() {
    mpv.queue.async { [self] in
      _reloadPlaylist()
    }
  }

  private func _reloadPlaylist(silent: Bool = false) {
    log.verbose("Reloading playlist")
    assert(DispatchQueue.isExecutingIn(mpv.queue))
    var newPlaylist: [MPVPlaylistItem] = []
    let playlistCount = mpv.getInt(MPVProperty.playlistCount)
    log.verbose("Reloaded playlist will have \(playlistCount) items")
    for index in 0..<playlistCount {
      let playlistItem = MPVPlaylistItem(filename: mpv.getString(MPVProperty.playlistNFilename(index))!,
                                         title: mpv.getString(MPVProperty.playlistNTitle(index)))
      newPlaylist.append(playlistItem)
    }
    info.playlist = newPlaylist
    let mpvPlaylistPos = mpv.getInt(MPVProperty.playlistPos)
    info.currentPlayback?.playlistPos = mpvPlaylistPos
    if isPlaylistVisible {
      DispatchQueue.main.async { [self] in
        windowController.playlistView.refreshNowPlayingIndex(setNewIndexTo: mpvPlaylistPos)
      }
    }
    log.verbose("After reloading playlist: playlistPos is: \(mpvPlaylistPos)")
    saveState()  // save playlist URLs to prefs
    if !silent {
      postNotification(.iinaPlaylistChanged)
    }
  }

  func reloadChapters() {
    mpv.queue.async { [self] in
      _reloadChapters()
    }
    syncUI(.chapterList)
  }

  func _reloadChapters() {
    Logger.log("Reloading chapter list", level: .verbose, subsystem: subsystem)
    assert(DispatchQueue.isExecutingIn(mpv.queue))
    var chapters: [MPVChapter] = []
    let chapterCount = mpv.getInt(MPVProperty.chapterListCount)
    for index in 0..<chapterCount {
      let chapter = MPVChapter(title:     mpv.getString(MPVProperty.chapterListNTitle(index)),
                               startTime: mpv.getDouble(MPVProperty.chapterListNTime(index)),
                               index:     index)
      chapters.append(chapter)
    }
    // Instead of modifying existing list, overwrite reference to prev list.
    // This will avoid concurrent modification crashes
    info.chapters = chapters

    syncUI(.chapterList)
  }

  // MARK: - Notifications

  func postNotification(_ name: Notification.Name) {
    log.debug("Posting notification: \(name.rawValue)")
    NotificationCenter.default.post(Notification(name: name, object: self))
  }

  func postFileHistoryUpdateNotification() {
    guard let url = info.currentURL else { return }
    let note = Notification(name: .iinaFileHistoryDidUpdate, object: nil, userInfo: ["url": url])
    NotificationCenter.default.post(note)
  }

  // MARK: - Utils

  func getMediaTitle(withExtension: Bool = true) -> String {
    let mediaTitle = mpv.getString(MPVProperty.mediaTitle)
    let mediaPath = withExtension ? info.currentURL?.path : info.currentURL?.deletingPathExtension().path
    return mediaTitle ?? mediaPath ?? ""
  }

  func getMusicMetadata() -> (title: String, album: String, artist: String) {
    if mpv.getInt(MPVProperty.chapters) > 0 {
      let chapter = mpv.getInt(MPVProperty.chapter)
      let chapterTitle = mpv.getString(MPVProperty.chapterListNTitle(chapter))
      return (
        chapterTitle ?? mpv.getString(MPVProperty.mediaTitle) ?? "",
        mpv.getString("metadata/by-key/album") ?? "",
        mpv.getString("chapter-metadata/by-key/performer") ?? mpv.getString("metadata/by-key/artist") ?? ""
      )
    } else {
      return (
        mpv.getString(MPVProperty.mediaTitle) ?? "",
        mpv.getString("metadata/by-key/album") ?? "",
        mpv.getString("metadata/by-key/artist") ?? ""
      )
    }
  }

  private func setPlaybackInfoFilter(_ filter: MPVFilter) {
    assert(DispatchQueue.isExecutingIn(mpv.queue))

    switch filter.label {
    case Constants.FilterLabel.crop:
      // CROP
      if let cropLabel = deriveCropLabel(from: filter) {
        updateSelectedCrop(to: cropLabel)  // Known aspect-based crop
      } else {
        // Cannot parse IINA crop filter? Remove crop
        log.error("Could not determine crop from filter \(filter.label?.debugDescription.quoted ?? "nil"). Removing filter")
        updateSelectedCrop(to: AppData.noneCropIdentifier)
      }
    case Constants.FilterLabel.flip:
      info.flipFilter = filter
    case Constants.FilterLabel.mirror:
      info.mirrorFilter = filter
    case Constants.FilterLabel.delogo:
      info.delogoFilter = filter
    default:
      return
    }
  }

  /** Check if there are IINA filters saved in watch_later file. */
  func reloadSavedIINAfilters() {
    assert(DispatchQueue.isExecutingIn(mpv.queue))

    let videoFilters = getVideoFilters()
    postNotification(.iinaVFChanged)
    let audioFilters = getAudioFilters()
    postNotification(.iinaAFChanged)
    Logger.log("Total filters from mpv: \(videoFilters.count) vf, \(audioFilters.count) af", level: .verbose, subsystem: subsystem)
  }

  /// `vf`: gets up-to-date list of video filters AND updates associated state in the process
  func getVideoFilters() -> [MPVFilter] {
    // Clear cached filters first:
    info.flipFilter = nil
    info.mirrorFilter = nil
    info.delogoFilter = nil
    let videoFilters = mpv.getFilters(MPVProperty.vf)
    var foundCropFilter = false
    for filter in videoFilters {
      Logger.log("Got mpv vf, name: \(filter.name.quoted), label: \(filter.label?.quoted ?? "nil"), params: \(filter.params ?? [:])",
                 level: .verbose, subsystem: subsystem)
      if filter.label == Constants.FilterLabel.crop {
        foundCropFilter = true
      }
      setPlaybackInfoFilter(filter)
    }
    if !foundCropFilter, videoGeo.hasCrop {
      log.debug("No crop filter found in mpv video filters. Removing crop")
      updateSelectedCrop(to: AppData.noneCropIdentifier)
    }
    return videoFilters
  }

  /// `af`: gets up-to-date list of audio filters AND updates associated state in the process
  func getAudioFilters() -> [MPVFilter] {
    // Clear cached filters first:
    info.audioEqFilters = nil
    let audioFilters = mpv.getFilters(MPVProperty.af)
    for filter in audioFilters {
      Logger.log("Got mpv af, name: \(filter.name.quoted), label: \(filter.label?.quoted ?? "nil"), params: \(filter.params ?? [:])",
                 level: .verbose, subsystem: subsystem)
      guard let label = filter.label else { continue }
      if label.hasPrefix(Constants.FilterLabel.audioEq) {
        if info.audioEqFilters == nil {
          info.audioEqFilters = Array(repeating: nil, count: 10)
        }
        if let index = Int(String(label.last!)) {
          info.audioEqFilters![index] = filter
        }
      }
    }
    return audioFilters
  }

  /**
   Get video duration, playback progress, and metadata, then save it to info.
   It may take some time to run this method, so it should be used in background.
   */
  func refreshCachedVideoInfo(forVideoPath path: String) {
    guard let dict = FFmpegController.probeVideoInfo(forFile: path) else { return }
    let progress = Utility.playbackProgressFromWatchLater(path.md5)
    self.info.setCachedVideoDurationAndProgress(path, (
      duration: dict["@iina_duration"] as? Double,
      progress: progress?.second
    ))
    var result: (title: String?, album: String?, artist: String?)
    dict.forEach { (k, v) in
      guard let key = k as? String else { return }
      switch key.lowercased() {
      case "title":
        result.title = v as? String
      case "album":
        result.album = v as? String
      case "artist":
        result.artist = v as? String
      default:
        break
      }
    }
    self.info.setCachedMetadata(path, result)
  }

  static func checkStatusForSleep() {
    guard Preference.bool(for: .preventScreenSaver) else {
      SleepPreventer.allowSleep()
      return
    }
    // Look for players actively playing that are not in music mode and are not just playing audio.
    for player in playing {
      guard player.info.isPlaying,
            player.info.currentMediaAudioStatus != .isAudio && !player.isInMiniPlayer else { continue }
      SleepPreventer.preventSleep()
      return
    }
    // Now look for players in music mode or playing audio.
    for player in playing {
      guard player.info.isPlaying,
            player.info.currentMediaAudioStatus == .isAudio || player.isInMiniPlayer else { continue }
      // Either prevent the screen saver from activating or prevent system from sleeping depending
      // upon user setting.
      SleepPreventer.preventSleep(allowScreenSaver: Preference.bool(for: .allowScreenSaverForAudio))
      return
    }
    // No players are actively playing.
    SleepPreventer.allowSleep()
  }
}

@available (macOS 10.13, *)
class NowPlayingInfoManager {

  /// Update the information shown by macOS in `Now Playing`.
  ///
  /// The macOS [Control Center](https://support.apple.com/guide/mac-help/quickly-change-settings-mchl50f94f8f/mac)
  /// contains a `Now Playing` module. This module can also be configured to be directly accessible from the menu bar.
  /// `Now Playing` displays the title of the media currently  playing and other information about the state of playback. It also can be
  /// used to control playback. IINA is fully integrated with the macOS `Now Playing` module.
  ///
  /// - Note: See [Becoming a Now Playable App](https://developer.apple.com/documentation/mediaplayer/becoming_a_now_playable_app)
  ///         and [MPNowPlayingInfoCenter](https://developer.apple.com/documentation/mediaplayer/mpnowplayinginfocenter)
  ///         for more information.
  ///
  /// - Important: This method **must** be run on the main thread because it references `PlayerCore.lastActive`.
  static func updateInfo(state: MPNowPlayingPlaybackState? = nil, withTitle: Bool = false) {
    let center = MPNowPlayingInfoCenter.default()
    var info = center.nowPlayingInfo ?? [String: Any]()

    let activePlayer = PlayerCore.lastActive
    guard !activePlayer.isStopping else { return }

    if withTitle {
      if activePlayer.info.currentMediaAudioStatus == .isAudio {
        info[MPMediaItemPropertyMediaType] = MPNowPlayingInfoMediaType.audio.rawValue
        let (title, album, artist) = activePlayer.getMusicMetadata()
        info[MPMediaItemPropertyTitle] = title
        info[MPMediaItemPropertyAlbumTitle] = album
        info[MPMediaItemPropertyArtist] = artist
      } else {
        info[MPMediaItemPropertyMediaType] = MPNowPlayingInfoMediaType.video.rawValue
        info[MPMediaItemPropertyTitle] = activePlayer.getMediaTitle(withExtension: false)
      }
    }

    let duration = activePlayer.info.videoDuration?.second ?? 0
    let time = activePlayer.info.videoPosition?.second ?? 0
    let speed = activePlayer.info.playSpeed

    info[MPMediaItemPropertyPlaybackDuration] = duration
    info[MPNowPlayingInfoPropertyElapsedPlaybackTime] = time
    info[MPNowPlayingInfoPropertyPlaybackRate] = speed
    info[MPNowPlayingInfoPropertyDefaultPlaybackRate] = 1

    center.nowPlayingInfo = info

    if state != nil {
      center.playbackState = state!
    }
  }
}<|MERGE_RESOLUTION|>--- conflicted
+++ resolved
@@ -263,7 +263,6 @@
     abLoopA != 0 && abLoopB != 0 && mpv.getString(MPVOption.PlaybackControl.abLoopCount) != "0"
   }
 
-<<<<<<< HEAD
   init(_ label: String) {
     let log = Logger.subsystem(forPlayerID: label)
     log.debug("PlayerCore \(label) init")
@@ -275,20 +274,6 @@
     self.bindingController = PlayerBindingController(playerCore: self)
     self.windowController = PlayerWindowController(playerCore: self)
     self.touchBarSupport = TouchBarSupport(playerCore: self)
-=======
-  let playerNumber: Int
-
-  static var keyBindings: [String: KeyMapping] = [:]
-
-  override init() {
-    playerNumber = PlayerCore.playerCoreCounter
-    super.init()
-    self.mpv = MPVController(playerCore: self)
-    self.mainWindow = MainWindowController(playerCore: self)
-    self.miniPlayer = MiniPlayerWindowController(playerCore: self)
-    self.initialWindow = InitialWindowController(playerCore: self)
-    self._touchBarSupport = TouchBarSupport(playerCore: self)
->>>>>>> 0ababb4e
   }
 
   // MARK: - Plugins
