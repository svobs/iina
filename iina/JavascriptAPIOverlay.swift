--- conflicted
+++ resolved
@@ -57,11 +57,7 @@
   }
 
   func loadFile(_ path: String) {
-<<<<<<< HEAD
-    guard player!.windowController.isWindowLoaded && permitted(to: .displayVideoOverlay) else {
-=======
-    guard player!.mainWindow.loaded && permitted(to: .displayVideoOverlay) else {
->>>>>>> 79cd70c6
+    guard player!.windowController.loaded && permitted(to: .displayVideoOverlay) else {
       throwError(withMessage: "overlay.loadFile called when window is not available. Please call it after receiving the \"iina.window-loaded\" event.")
       return
     }
