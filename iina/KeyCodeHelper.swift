//
//  KeyCodeHelper.swift
//  iina
//
//  Created by lhc on 12/12/2016.
//  Copyright © 2016 lhc. All rights reserved.
//

import Foundation
import Carbon

class KeyCodeHelper {

  // mpv modifiers in normal form:
  static let CTRL_KEY = "Ctrl"
  static let ALT_KEY = "Alt"
  static let SHIFT_KEY = "Shift"
  static let META_KEY = "Meta"

  fileprivate static let modifierOrder: [String: Int] = [
    CTRL_KEY: 0,
    ALT_KEY: 1,
    SHIFT_KEY: 2,
    META_KEY: 3
  ]

  fileprivate static let modifierSymbols: [(NSEvent.ModifierFlags, String)] = [(.control, "⌃"), (.option, "⌥"), (.shift, "⇧"), (.command, "⌘")]
<<<<<<< HEAD
  fileprivate static let modifierFlagsToMpv: [(NSEvent.ModifierFlags, String)] = [(.control, CTRL_KEY), (.option, ALT_KEY), (.shift, SHIFT_KEY), (.command, META_KEY)]
=======
>>>>>>> f047d5b4

  static let keyMap: [UInt16 : (String, String?)] = [
    0x00: ("a", "A"),
    0x01: ("s", "S"),
    0x02: ("d", "D"),
    0x03: ("f", "F"),
    0x04: ("h", "H"),
    0x05: ("g", "G"),
    0x06: ("z", "Z"),
    0x07: ("x", "X"),
    0x08: ("c", "C"),
    0x09: ("v", "V"),
    0x0B: ("b", "B"),
    0x0C: ("q", "Q"),
    0x0D: ("w", "W"),
    0x0E: ("e", "E"),
    0x0F: ("r", "R"),
    0x10: ("y", "Y"),
    0x11: ("t", "T"),
    0x12: ("1", "!"),
    0x13: ("2", "@"),
    0x14: ("3", "SHARP"),
    0x15: ("4", "$"),
    0x16: ("6", "^"),
    0x17: ("5", "%"),
    0x18: ("=", "+"),
    0x19: ("9", "("),
    0x1A: ("7", "&"),
    0x1B: ("-", "_"),
    0x1C: ("8", "*"),
    0x1D: ("0", ")"),
    0x1E: ("]", "}"),
    0x1F: ("o", "O"),
    0x20: ("u", "U"),
    0x21: ("[", "{"),
    0x22: ("i", "I"),
    0x23: ("p", "P"),
    0x25: ("l", "L"),
    0x26: ("j", "J"),
    0x27: ("'", "\"\"\""),
    0x28: ("k", "K"),
    0x29: (";", ":"),
    0x2A: ("\"\\\"", "|"),
    0x2B: (",", "<"),
    0x2C: ("/", "?"),
    0x2D: ("n", "N"),
    0x2E: ("m", "M"),
    0x2F: (".", ">"),
    0x32: ("`", "~"),
    0x41: ("KP_DEC", nil),
    0x43: ("*", nil),
    0x45: ("+", nil),
    // 0x47: ("KeypadClear", nil),
    0x4B: ("/", nil),
    0x4C: ("KP_ENTER", nil),
    0x4E: ("-", nil),
    0x51: ("=", nil),
    0x52: ("KP0", nil),
    0x53: ("KP1", nil),
    0x54: ("KP2", nil),
    0x55: ("KP3", nil),
    0x56: ("KP4", nil),
    0x57: ("KP5", nil),
    0x58: ("KP6", nil),
    0x59: ("KP7", nil),
    0x5B: ("KP8", nil),
    0x5C: ("KP9", nil),

    0x24: ("ENTER", nil),
    0x30: ("TAB", nil),
    0x31: ("SPACE", nil),
    0x33: ("BS", nil),
    0x35: ("ESC", nil),
    // 0x37: ("Command", nil),
    // 0x38: ("Shift", nil),
    // 0x39: ("CapsLock", nil),
    // 0x3A: ("Option", nil),
    // 0x3B: ("Control", nil),
    // 0x3C: ("RightShift", nil),
    // 0x3D: ("RightOption", nil),
    // 0x3E: ("RightControl", nil),
    // 0x3F: ("Function", nil),
    0x40: ("F17", nil),
    // 0x48: ("VolumeUp", nil),
    // 0x49: ("VolumeDown", nil),
    // 0x4A: ("Mute", nil),
    0x4F: ("F18", nil),
    0x50: ("F19", nil),
    0x5A: ("F20", nil),
    0x60: ("F5", nil),
    0x61: ("F6", nil),
    0x62: ("F7", nil),
    0x63: ("F3", nil),
    0x64: ("F8", nil),
    0x65: ("F9", nil),
    0x67: ("F11", nil),
    0x69: ("F13", nil),
    0x6A: ("F16", nil),
    0x6B: ("F14", nil),
    0x6D: ("F10", nil),
    0x6F: ("F12", nil),
    0x71: ("F15", nil),
    0x72: ("INS", nil),
    0x73: ("HOME", nil),
    0x74: ("PGUP", nil),
    0x75: ("DEL", nil),
    0x76: ("F4", nil),
    0x77: ("END", nil),
    0x78: ("F2", nil),
    0x79: ("PGDWN", nil),
    0x7A: ("F1", nil),
    0x7B: ("LEFT", nil),
    0x7C: ("RIGHT", nil),
    0x7D: ("DOWN", nil),
    0x7E: ("UP", nil),
    0x7F: ("POWER", nil) // This should be KeyCode::PC_POWER.
  ]

  static let mpvSymbolToKeyChar: [String: String] = {

    return [
      "LEFT": NSLeftArrowFunctionKey,
      "RIGHT": NSRightArrowFunctionKey,
      "UP": NSUpArrowFunctionKey,
      "DOWN": NSDownArrowFunctionKey,
      "BS": NSBackspaceCharacter,
      "KP_DEL": NSDeleteCharacter,
      "DEL": NSDeleteCharacter,
      "KP_INS": NSInsertFunctionKey,
      "INS": NSInsertFunctionKey,
      "HOME": NSHomeFunctionKey,
      "END": NSEndFunctionKey,
      "PGUP": NSPageUpFunctionKey,
      "PGDWN": NSPageDownFunctionKey,
      "PRINT": NSPrintFunctionKey,
      "F1": NSF1FunctionKey,
      "F2": NSF2FunctionKey,
      "F3": NSF3FunctionKey,
      "F4": NSF4FunctionKey,
      "F5": NSF5FunctionKey,
      "F6": NSF6FunctionKey,
      "F7": NSF7FunctionKey,
      "F8": NSF8FunctionKey,
      "F9": NSF9FunctionKey,
      "F10": NSF10FunctionKey,
      "F11": NSF11FunctionKey,
      "F12": NSF12FunctionKey
    ]
    .mapValues { String(Character(UnicodeScalar($0)!)) }
    .merging([
      "SPACE": " ",
      "IDEOGRAPHIC_SPACE": "\u{3000}",
      "SHARP": "#",
      "ENTER": "\r",
      "ESC": "\u{1b}",
      "KP_DEC": ".",
      "KP_ENTER": "\r",
      "KP0": "0",
      "KP1": "1",
      "KP2": "2",
      "KP3": "3",
      "KP4": "4",
      "KP5": "5",
      "KP6": "6",
      "KP7": "7",
      "KP8": "8",
      "KP9": "9",
      "PLUS": "+"
    ]) { (v0, v1) in return v1 }

  }()

  static let mpvSymbolToKeyName: [String: String] = [
    META_KEY: "⌘",
    SHIFT_KEY: "⇧",
    ALT_KEY: "⌥",
    CTRL_KEY:"⌃",
    "SHARP": "#",
    "ENTER": "↩︎",
    "KP_ENTER": "↩︎",
    "SPACE": "␣",
    "IDEOGRAPHIC_SPACE": "␣",
    "BS": "⌫",
    "DEL": "⌦",
    "KP_DEL": "⌦",
    "INS": "Ins",
    "KP_INS": "Ins",
    "TAB": "⇥",
    "ESC": "⎋",
    "UP": "↑",
    "DOWN": "↓",
    "LEFT": "←",
    "RIGHT" : "→",
    "PGUP": "⇞",
    "PGDWN": "⇟",
    "HOME": "↖︎",
    "END": "↘︎",
    "PLAY": "▶︎\u{2006}❙\u{200A}❙",
    "PREV": "◀︎◀︎",
    "NEXT": "▶︎▶︎",
    "PLUS": "+",
    "KP0": "0",
    "KP1": "1",
    "KP2": "2",
    "KP3": "3",
    "KP4": "4",
    "KP5": "5",
    "KP6": "6",
    "KP7": "7",
    "KP8": "8",
    "KP9": "9",
  ]

  static var reversedKeyMapForShift: [String: String] = keyMap.reduce([:]) { partial, keyMap in
    var partial = partial
    if let value = keyMap.value.1 {
      partial[value] = keyMap.value.0
    }
    return partial
  }

  static func canBeModifiedByShift(_ key: UInt16) -> Bool {
    return key != 0x24 && (key <= 0x2F || key == 0x32)
  }

  static func isPrintable(_ char: String) -> Bool {
    let utf8View = char.utf8
    return utf8View.count == 1 && utf8View.first! > 32 && utf8View.first! < 127
  }

  static func escapeReservedMpvKeys(_ rawKey: String) -> String? {
    // "#" and " " are not valid for `rawKey` because are reserved as tokens when parsing the conf file.
    // Try to help the user out a little bit before rejecting
    if rawKey == " " {
      return "SPACE"
    }
    var keystrokes: [String] = KeyCodeHelper.splitKeystrokes(rawKey.trimmingCharacters(in: .whitespaces))
    for (i, rawKey) in keystrokes.enumerated() {
      if rawKey == " " {
        keystrokes[i] = "SPACE"
      }
      if rawKey == "#" {
        keystrokes[i] = "SHARP"
      }
    }
    return keystrokes.joined(separator: "-")
  }

  static func mpvKeyCode(from event: NSEvent) -> String {
    var keyString = ""
    let keyChar: String
    let keyCode = event.keyCode
    var modifiers = event.modifierFlags

    if let char = event.charactersIgnoringModifiers, isPrintable(char) {
      keyChar = char
      // The char in `charactersIgnoringModifiers` should always include shift info.
      modifiers.remove(.shift)
    } else {
      // find the key from key code
      guard let keyName = KeyCodeHelper.keyMap[keyCode] else {
        Logger.log("Undefined key code: \"\(keyCode)\"", level: .warning)
        return ""
      }
      keyChar = keyName.0
    }
    // modifiers
    // the same order as `KeyCodeHelper.modifierOrder`
    if modifiers.contains(.control) {
      keyString += "\(CTRL_KEY)+"
    }
    if modifiers.contains(.option) {
      keyString += "\(ALT_KEY)+"
    }
    if modifiers.contains(.shift) {
      keyString += "\(SHIFT_KEY)+"
    }
    if modifiers.contains(.command) {
      keyString += "\(META_KEY)+"
    }
    // char
    keyString += keyChar
    return keyString
  }

<<<<<<< HEAD
  // Finds and returns the end index of the next key in the string
  private static func getNextEndIndex(_ unparsedRemainder: Substring) -> String.Index? {
    if let dashIndex = unparsedRemainder.firstIndex(of: "-"),
     let indexBeyondDash = unparsedRemainder.index(dashIndex, offsetBy: 1, limitedBy: unparsedRemainder.index(before: unparsedRemainder.endIndex)) { // There is a '-' somewhere, and there is at least 1 char after it
      if dashIndex == unparsedRemainder.startIndex {
        guard unparsedRemainder[indexBeyondDash] == "-" else {
          return nil
        }
        // Next char is '-' and should be treated like a key, but needs to be terminated
        return indexBeyondDash
      } else {
        // The '-' should be treated like a separator char
        return dashIndex
      }
    }
    // No '-' in string, or it is the only char in the string: use whole string as the next key
    return unparsedRemainder.endIndex
  }

  // See mpv/input/keycodes.c: mp_input_get_keys_from_string()
  public static func splitKeystrokes(_ keystrokes: String) -> [String] {
    var unparsedRemainder = Substring(keystrokes)
    var splitKeystrokeList: [String] = []

    while !unparsedRemainder.isEmpty && splitKeystrokeList.count < MP_MAX_KEY_DOWN {
      guard let endIndex = getNextEndIndex(unparsedRemainder) else {
        Logger.log("Could not split keystrokes; not a valid sequence: \"\(keystrokes)\"", level: .warning)
        return [keystrokes]
      }

      let ks = String(unparsedRemainder[unparsedRemainder.startIndex..<endIndex])
      guard !ks.isEmpty else {
          Logger.log("While splitting keystrokes: Last keystroke is empty! Returning list: \(splitKeystrokeList)", level: .error)
          return splitKeystrokeList
      }
      splitKeystrokeList.append(ks)

      guard let indexBeyondEnd = unparsedRemainder.index(endIndex, offsetBy: 1, limitedBy: unparsedRemainder.endIndex) else {
        break
      }

      unparsedRemainder = unparsedRemainder[indexBeyondEnd...]
    }
    return splitKeystrokeList
  }

=======
>>>>>>> f047d5b4
  // Normalizes a single "press" of possibly multiple keys (as joined with '+')
  private static func normalizeSingleMpvKeystroke(_ mpvKeystroke: String) -> String {
    if mpvKeystroke == "+" {
      return mpvKeystroke
    }
    var normalizedList: [String] = []
    let splitted = mpvKeystroke.replacingOccurrences(of: "++", with: "+PLUS").components(separatedBy: "+")
    var key = splitted.last!
    splitted.dropLast().forEach { k in
      // Modifiers have first letter capitalized. All other special chars are capitalized
      if k.equalsIgnoreCase(SHIFT_KEY) {
<<<<<<< HEAD
        // For chars with upper & lower cases, remove the "Shift+" and replace with actual uppercase char
=======
        // For alphabetic chars, remove the "Shift+" and replace with actual uppercase char
>>>>>>> f047d5b4
        if key.count == 1, key.lowercased() != key.uppercased() {
          key = key.uppercased()
        } else {
          normalizedList.append(SHIFT_KEY)
        }
      } else if k.equalsIgnoreCase(META_KEY) {
        normalizedList.append(META_KEY)
      } else if k.equalsIgnoreCase(CTRL_KEY) {
        normalizedList.append(CTRL_KEY)
      } else if k.equalsIgnoreCase(ALT_KEY) {
        normalizedList.append(ALT_KEY)
      } else {
        normalizedList.append(k.uppercased())
      }
<<<<<<< HEAD
    }
    if key.count > 1 {
      // assume it's a special char
      key = key.uppercased()
    }
    normalizedList.append(key)

    normalizedList = normalizedList.sorted { modifierOrder[$0, default: 9] < modifierOrder[$1, default: 9] }
    return normalizedList.joined(separator: "+")
  }

  public static func splitAndNormalizeMpvString(_ mpvKeystrokes: String) -> [String] {
    // this is a hard-coded special case in mpv
    if mpvKeystrokes == "default-bindings" {
      return [mpvKeystrokes]
    }
    let keystrokesList = splitKeystrokes(mpvKeystrokes)

    var normalizedList: [String] = []
    for keystroke in keystrokesList {
      normalizedList.append(normalizeSingleMpvKeystroke(keystroke))
    }
    return normalizedList
  }

  /*
   MPV accepts several forms for the same keystroke. This ensures that it is reduced to a single standardized form
   (such that it can be used in a set or map, and which matches what `mpvKeyCode()` returns).

   Definitions used here:
   - A "key" is just any individual key on a keyboard (including keyboards from different locales around the world).
   - A "keystroke" for our purposes is any combination of up to 4 different keys which are held down simultaneously, of which only one is a
     "regular" (non-modifier) key, and the rest are "modifier keys". Note that currently we don't enforce the restriction on only one regular key.
   - The 4 "modifier keys" include: "Meta" (aka Command), "Ctrl", "Alt" (aka Option), "Shift"
   - A "key sequence" is an ordered list of up to 4 keystrokes. Whereas a "keystroke" is a set of keys typed in parallel, a "key sequence" is a set
     of keystrokes typed serially.

   Normal Form Rules:
   1. If the key is matches the exact string "default-bindings", assume it is part of the special line "default-bindings start",
      and return it as-is.
   2. The input string is parsed as a sequence of up to 4 keystrokes, each of which is separated by the character "-".
      Note that "-" is itself a valid keystroke, so that e.g. this is a valid 4-key sequence: "-------"
   3. Each resulting keystroke shall be parsed into up to 4 keys, each of which is separated by the character "+".
      Note that the "+" character is accepted as a valid key, but it is normalized to "PLUS".
   4. Each of the 4 modifiers shall be written with the first letter in uppercase and the remaining letters in lowercase.
   5. There always shall be exactly 1 "regular" key in each keystroke, and it is always the last key in the keystroke.
   6. A keystroke can contain between 0 and 3 modifiers (up to 1 of each kind).
   7. The modifiers, if present, shall respect the following order from left to right: "Ctrl", "Alt", "Shift", "Meta"
      (e.g., "Meta+Ctrl+J" is invalid, but "Ctrl+Alt+DEL" is valid)
   8. If the regular key in the keystroke is of the set of characters which have separate and distinct uppercase and lowercase versions, then
      the keystroke shall never contain an explicit "Shift" modifier but instead shall use the uppercase character.
   9. Any remaining special keys not previously mentioned and which have more than one character in their name shall be written in all uppercase.
      (examples: SHARP, SPACE, PGDOWN)
   */
  public static func normalizeMpv(_ mpvKeystrokes: String) -> String {
    let normalizedList = splitAndNormalizeMpvString(mpvKeystrokes)
    return normalizedList.joined(separator: "-")
  }

  // Converts an mpv-formatted key string to a (key, modifiers) pair suitable for assignment to a MacOS menu item.
  // IMPORTANT: `mpvKeyCode` must be normalized first! Use `KeyCodeHelper.normalizeMpv()`.
  static func macOSKeyEquivalent(from mpvKeyCode: String, usePrintableKeyName: Bool = false) -> (key: String, modifiers: NSEvent.ModifierFlags)? {
    if mpvKeyCode == "default-bindings" {
      return nil
    }
    let keystrokeList = splitKeystrokes(mpvKeyCode)
    if keystrokeList.count > 1 {
      Logger.log("macOSKeyEquivalent(): found more than one keystroke in input string: \"\(mpvKeyCode)\"", level: .error)
    }
    let splitted = keystrokeList[0].components(separatedBy: "+")
=======
    }
    if key.count > 1 {
      // assume it's a special char
      key = key.uppercased()
    }
    normalizedList.append(key)

    normalizedList = normalizedList.sorted { modifierOrder[$0, default: 9] < modifierOrder[$1, default: 9] }
    return normalizedList.joined(separator: "+")
  }

  /*
   Several forms for the same keystroke are accepted by mpv. This ensures that it is reduced to a single standardized form
   (such that it can be used in a set or map, and which matches what `mpvKeyCode()` returns).

   Definitions used here:
   - A "key" is just any individual key on a keyboard (including keyboards from different locales around the world).
   - A "keystroke" for our purposes is any combination of up to 4 different keys which are held down simultaneously, of which only one is a
     "regular" (non-modifier) key, and the rest are "modifier keys". Note that currently we don't enforce the restriction on only one regular key.
   - The 4 "modifier keys" include: "Meta" (aka Command), "Ctrl", "Alt" (aka Option), "Shift"
   - A "key sequence" is an ordered list of up to 4 keystrokes. Whereas a "keystroke" is a set of keys typed in parallel, a "key sequence" is a set
     of keystrokes typed serially.

   Normal Form Rules:
   1. If the key is matches the exact string "default-bindings", assume it is part of the special line "default-bindings start",
      and return it as-is.
   2. The input string is parsed as a sequence of up to 4 keystrokes, each of which is separated by the character "-".
      Note that "-" is itself a valid keystroke, so that e.g. this is a valid 4-key sequence: "-------"
   3. Each resulting keystroke shall be parsed into up to 4 keys, each of which is separated by the character "+".
      Note that the "+" character is accepted as a valid key, but it is normalized to "PLUS".
   4. Each of the 4 modifiers shall be written with the first letter in uppercase and the remaining letters in lowercase.
   5. There always shall be exactly 1 "regular" key in each keystroke, and it is always the last key in the keystroke.
   6. A keystroke can contain between 0 and 3 modifiers (up to 1 of each kind).
   7. The modifiers, if present, shall respect the following order from left to right: "Ctrl", "Alt", "Shift", "Meta"
      (e.g., "Meta+Ctrl+J" is invalid, but "Ctrl+Alt+DEL" is valid)
   8. If the regular key in the keystroke is of the set of characters which have separate and distinct uppercase and lowercase versions, then
      the keystroke shall never contain an explicit "Shift" modifier but instead shall use the uppercase character.
   9. Any remaining special keys not previously mentioned and which have more than one character in their name shall be written in all uppercase.
      (examples: SHARP, SPACE, PGDOWN)
   */
  public static func normalizeMpv(_ mpvKeystrokes: String) -> String {
    // this is a hard-coded special case in mpv
    if mpvKeystrokes == "default-bindings" {
      return mpvKeystrokes
    }
    // Ignore sequences until full support is added
    if mpvKeystrokes.filter({ $0 == "-" }).count > 1 {
      return mpvKeystrokes
    }
    return normalizeSingleMpvKeystroke(mpvKeystrokes)
  }

  // Converts an mpv-formatted key string to a (key, modifiers) pair suitable for assignment to a MacOS menu item.
  // IMPORTANT: `mpvKeyCode` must be normalized first! Use `KeyCodeHelper.normalizeMpv()`.
  static func macOSKeyEquivalent(from mpvKeyCode: String, usePrintableKeyName: Bool = false) -> (key: String, modifiers: NSEvent.ModifierFlags)? {
    let splitted = mpvKeyCode.components(separatedBy: "+")
>>>>>>> f047d5b4
    var key: String
    var modifiers: NSEvent.ModifierFlags = []
    guard !splitted.isEmpty else { return nil }
    key = splitted.last!
    splitted.dropLast().forEach { k in
      switch k {
      case META_KEY: modifiers.insert(.command)
      case CTRL_KEY: modifiers.insert(.control)
      case ALT_KEY: modifiers.insert(.option)
      case SHIFT_KEY: modifiers.insert(.shift)
      default: break
      }
    }
    if let realKey = (usePrintableKeyName ? mpvSymbolToKeyName : mpvSymbolToKeyChar)[key] {
      key = realKey
    }
    guard key.count == 1 else { return nil }
    return (key, modifiers)
  }

  // Formats a MacOS (key, modifiers) pair into a MacOS-formatted display string.
  static func readableString(fromKey key: String, modifiers: NSEvent.ModifierFlags) -> String {
    var key = key
    var modifiers = modifiers
    if let uScalar = key.first?.unicodeScalars.first, NSCharacterSet.uppercaseLetters.contains(uScalar) {
      modifiers.insert(.shift)
    }
    key = key.uppercased()
    return modifierSymbols.map { modifiers.contains($0.0) ? $0.1 : "" }
      .joined()
      .appending(key)
  }

  // Formats a string of one or more keystrokes from mpv form to Mac form
  // IMPORTANT: `mpvKeyCode` must be normalized first! Use `KeyCodeHelper.normalizeMpv()`.
  static func normalizedMacKeySequence(from normalizedMpvKeySequence: String) -> String {
    if normalizedMpvKeySequence == "default-bindings" {
      return normalizedMpvKeySequence
    }
    var macKeyList: [String] = []
    let keystrokes = splitKeystrokes(normalizedMpvKeySequence)
    for keystroke in keystrokes {
      if let (keyChar, modifiers) = KeyCodeHelper.macOSKeyEquivalent(from: keystroke, usePrintableKeyName: true) {
        macKeyList.append(KeyCodeHelper.readableString(fromKey: keyChar, modifiers: modifiers))
      } else {
        // Probabaly a weird key. Just pass it through
        macKeyList.append(keystroke)
      }
    }
    return macKeyList.joined(separator: ", ")
  }

  static func macOSToMpv(key: String, modifiers: NSEvent.ModifierFlags) -> String {
    var mpvTokens: [String] = []
    for (modifierFlag, mpvModifier) in modifierFlagsToMpv {
      if modifiers.contains(modifierFlag) {
        mpvTokens.append(mpvModifier)
      }
    }

    // MacOS key equivalents always display single characters in uppercase, but mpv will interpret this as adding "Shift".
    // If there is supposed to be a Shift key pressed, it will have been in the modifier flags above,
    // and converted to explicit "+Shift".
    let cleanKey = key.count == 1 ? key.lowercased() : key
    mpvTokens.append(cleanKey)
    return mpvTokens.joined(separator: "+")
  }
}


fileprivate let NSEventKeyCodeMapping: [Int: String] = [
  kVK_F1: "F1",
  kVK_F2: "F2",
  kVK_F3: "F3",
  kVK_F4: "F4",
  kVK_F5: "F5",
  kVK_F6: "F6",
  kVK_F7: "F7",
  kVK_F8: "F8",
  kVK_F9: "F9",
  kVK_F10: "F10",
  kVK_F11: "F11",
  kVK_F12: "F12",
  kVK_F13: "F13",
  kVK_F14: "F14",
  kVK_F15: "F15",
  kVK_F16: "F16",
  kVK_F17: "F17",
  kVK_F18: "F18",
  kVK_F19: "F19",
  kVK_Space: "␣",
  kVK_Escape: "⎋",
  kVK_Delete: "⌦",
  kVK_ForwardDelete: "⌫",
  kVK_LeftArrow: "←",
  kVK_RightArrow: "→",
  kVK_UpArrow: "↑",
  kVK_DownArrow: "↓",
  kVK_Help: "",
  kVK_PageUp: "⇞",
  kVK_PageDown: "⇟",
  kVK_Tab: "⇥",
  kVK_Return: "⏎",
  kVK_ANSI_Keypad0: "0",
  kVK_ANSI_Keypad1: "1",
  kVK_ANSI_Keypad2: "2",
  kVK_ANSI_Keypad3: "3",
  kVK_ANSI_Keypad4: "4",
  kVK_ANSI_Keypad5: "5",
  kVK_ANSI_Keypad6: "6",
  kVK_ANSI_Keypad7: "7",
  kVK_ANSI_Keypad8: "8",
  kVK_ANSI_Keypad9: "9",
  kVK_ANSI_KeypadDecimal: ".",
  kVK_ANSI_KeypadMultiply: "*",
  kVK_ANSI_KeypadPlus: "+",
  kVK_ANSI_KeypadClear: "Clear",
  kVK_ANSI_KeypadDivide: "/",
  kVK_ANSI_KeypadEnter: "↩︎",
  kVK_ANSI_KeypadMinus: "-",
  kVK_ANSI_KeypadEquals: "="
]<|MERGE_RESOLUTION|>--- conflicted
+++ resolved
@@ -25,10 +25,7 @@
   ]
 
   fileprivate static let modifierSymbols: [(NSEvent.ModifierFlags, String)] = [(.control, "⌃"), (.option, "⌥"), (.shift, "⇧"), (.command, "⌘")]
-<<<<<<< HEAD
   fileprivate static let modifierFlagsToMpv: [(NSEvent.ModifierFlags, String)] = [(.control, CTRL_KEY), (.option, ALT_KEY), (.shift, SHIFT_KEY), (.command, META_KEY)]
-=======
->>>>>>> f047d5b4
 
   static let keyMap: [UInt16 : (String, String?)] = [
     0x00: ("a", "A"),
@@ -314,7 +311,6 @@
     return keyString
   }
 
-<<<<<<< HEAD
   // Finds and returns the end index of the next key in the string
   private static func getNextEndIndex(_ unparsedRemainder: Substring) -> String.Index? {
     if let dashIndex = unparsedRemainder.firstIndex(of: "-"),
@@ -361,8 +357,6 @@
     return splitKeystrokeList
   }
 
-=======
->>>>>>> f047d5b4
   // Normalizes a single "press" of possibly multiple keys (as joined with '+')
   private static func normalizeSingleMpvKeystroke(_ mpvKeystroke: String) -> String {
     if mpvKeystroke == "+" {
@@ -374,11 +368,7 @@
     splitted.dropLast().forEach { k in
       // Modifiers have first letter capitalized. All other special chars are capitalized
       if k.equalsIgnoreCase(SHIFT_KEY) {
-<<<<<<< HEAD
         // For chars with upper & lower cases, remove the "Shift+" and replace with actual uppercase char
-=======
-        // For alphabetic chars, remove the "Shift+" and replace with actual uppercase char
->>>>>>> f047d5b4
         if key.count == 1, key.lowercased() != key.uppercased() {
           key = key.uppercased()
         } else {
@@ -393,7 +383,6 @@
       } else {
         normalizedList.append(k.uppercased())
       }
-<<<<<<< HEAD
     }
     if key.count > 1 {
       // assume it's a special char
@@ -420,7 +409,7 @@
   }
 
   /*
-   MPV accepts several forms for the same keystroke. This ensures that it is reduced to a single standardized form
+   Several forms for the same keystroke are accepted by mpv. This ensures that it is reduced to a single standardized form
    (such that it can be used in a set or map, and which matches what `mpvKeyCode()` returns).
 
    Definitions used here:
@@ -464,64 +453,6 @@
       Logger.log("macOSKeyEquivalent(): found more than one keystroke in input string: \"\(mpvKeyCode)\"", level: .error)
     }
     let splitted = keystrokeList[0].components(separatedBy: "+")
-=======
-    }
-    if key.count > 1 {
-      // assume it's a special char
-      key = key.uppercased()
-    }
-    normalizedList.append(key)
-
-    normalizedList = normalizedList.sorted { modifierOrder[$0, default: 9] < modifierOrder[$1, default: 9] }
-    return normalizedList.joined(separator: "+")
-  }
-
-  /*
-   Several forms for the same keystroke are accepted by mpv. This ensures that it is reduced to a single standardized form
-   (such that it can be used in a set or map, and which matches what `mpvKeyCode()` returns).
-
-   Definitions used here:
-   - A "key" is just any individual key on a keyboard (including keyboards from different locales around the world).
-   - A "keystroke" for our purposes is any combination of up to 4 different keys which are held down simultaneously, of which only one is a
-     "regular" (non-modifier) key, and the rest are "modifier keys". Note that currently we don't enforce the restriction on only one regular key.
-   - The 4 "modifier keys" include: "Meta" (aka Command), "Ctrl", "Alt" (aka Option), "Shift"
-   - A "key sequence" is an ordered list of up to 4 keystrokes. Whereas a "keystroke" is a set of keys typed in parallel, a "key sequence" is a set
-     of keystrokes typed serially.
-
-   Normal Form Rules:
-   1. If the key is matches the exact string "default-bindings", assume it is part of the special line "default-bindings start",
-      and return it as-is.
-   2. The input string is parsed as a sequence of up to 4 keystrokes, each of which is separated by the character "-".
-      Note that "-" is itself a valid keystroke, so that e.g. this is a valid 4-key sequence: "-------"
-   3. Each resulting keystroke shall be parsed into up to 4 keys, each of which is separated by the character "+".
-      Note that the "+" character is accepted as a valid key, but it is normalized to "PLUS".
-   4. Each of the 4 modifiers shall be written with the first letter in uppercase and the remaining letters in lowercase.
-   5. There always shall be exactly 1 "regular" key in each keystroke, and it is always the last key in the keystroke.
-   6. A keystroke can contain between 0 and 3 modifiers (up to 1 of each kind).
-   7. The modifiers, if present, shall respect the following order from left to right: "Ctrl", "Alt", "Shift", "Meta"
-      (e.g., "Meta+Ctrl+J" is invalid, but "Ctrl+Alt+DEL" is valid)
-   8. If the regular key in the keystroke is of the set of characters which have separate and distinct uppercase and lowercase versions, then
-      the keystroke shall never contain an explicit "Shift" modifier but instead shall use the uppercase character.
-   9. Any remaining special keys not previously mentioned and which have more than one character in their name shall be written in all uppercase.
-      (examples: SHARP, SPACE, PGDOWN)
-   */
-  public static func normalizeMpv(_ mpvKeystrokes: String) -> String {
-    // this is a hard-coded special case in mpv
-    if mpvKeystrokes == "default-bindings" {
-      return mpvKeystrokes
-    }
-    // Ignore sequences until full support is added
-    if mpvKeystrokes.filter({ $0 == "-" }).count > 1 {
-      return mpvKeystrokes
-    }
-    return normalizeSingleMpvKeystroke(mpvKeystrokes)
-  }
-
-  // Converts an mpv-formatted key string to a (key, modifiers) pair suitable for assignment to a MacOS menu item.
-  // IMPORTANT: `mpvKeyCode` must be normalized first! Use `KeyCodeHelper.normalizeMpv()`.
-  static func macOSKeyEquivalent(from mpvKeyCode: String, usePrintableKeyName: Bool = false) -> (key: String, modifiers: NSEvent.ModifierFlags)? {
-    let splitted = mpvKeyCode.components(separatedBy: "+")
->>>>>>> f047d5b4
     var key: String
     var modifiers: NSEvent.ModifierFlags = []
     guard !splitted.isEmpty else { return nil }
