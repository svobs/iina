--- conflicted
+++ resolved
@@ -252,6 +252,14 @@
     "KP9": "9",
   ]
 
+  private static var reversedKeyMapForShift: [String: String] = keyMap.reduce([:]) { partial, keyMap in
+    var partial = partial
+    if let value = keyMap.value.1 {
+      partial[value] = keyMap.value.0
+    }
+    return partial
+  }
+
   private static var lowerToUpperKeyMap: [String: String] = keyMap.reduce([:]) { partial, keyValuePair in
     var partial = partial
     let (upper, lower): (String, String?) = keyValuePair.value
@@ -263,6 +271,10 @@
 
   /** Also includes symbols (e.g., `uppercaseMpvKeySet["4"] == "$"`)  */
   private static var uppercaseMpvKeySet: Set<String> = Set(lowerToUpperKeyMap.values)
+
+  static func canBeModifiedByShift(_ key: UInt16) -> Bool {
+    return key != 0x24 && (key <= 0x2F || key == 0x32)
+  }
 
   static func isPrintable(_ char: String) -> Bool {
     let utf8View = char.utf8
@@ -489,24 +501,13 @@
    10. Any remaining special keys not previously mentioned and which have more than one character in their name shall be written in all uppercase.
        (examples: `UP`, `SPACE`, `PGDOWN`, `KP_DEL`)
    */
-<<<<<<< HEAD
   public static func normalizeMpv(_ mpvKeystrokes: String) -> String {
     let normalizedList = splitAndNormalizeMpvString(mpvKeystrokes)
-    let normnalizedString = normalizedList.joined(separator: "-")
+    let normalizedString = normalizedList.joined(separator: "-")
     if AppInputConfig.logBindingsRebuild {
-      AppInputConfig.log.verbose("Normalized mpv: \(mpvKeystrokes.quoted) → \(normnalizedString.quoted)")
-=======
-  static func normalizeMpv(_ mpvKeystrokes: String) -> String {
-    // this is a hard-coded special case in mpv
-    if mpvKeystrokes == "default-bindings" {
-      return mpvKeystrokes
-    }
-    // Ignore sequences until full support is added
-    if mpvKeystrokes.filter({ $0 == "-" }).count > 1 {
-      return mpvKeystrokes
->>>>>>> 7cf013bc
-    }
-    return normnalizedString
+      AppInputConfig.log.verbose("Normalized mpv: \(mpvKeystrokes.quoted) → \(normalizedString.quoted)")
+    }
+    return normalizedString
   }
 
   /** Converts an mpv-formatted key string to a (key, modifiers) pair suitable for assignment to a MacOS menu item.
