--- conflicted
+++ resolved
@@ -387,7 +387,13 @@
     updateAudioEqState()
   }
 
-<<<<<<< HEAD
+  /// Return the slider value that represents the given playback speed.
+  /// - Parameter speed: Playback speed.
+  /// - Returns: Appropriate slider value.
+  private func convertSpeedToSliderValue(_ speed: Double) -> Double {
+    log(speed / AppData.minSpeed) / log(AppData.maxSpeed / AppData.minSpeed) * sliderSteps
+  }
+
   func updateSegmentLabels() {
     if let segmentLabels = Preference.csvStringArray(for: .aspectRatioPanelPresets) {
       aspectPresetsSegment.segmentCount = segmentLabels.count + 1
@@ -398,20 +404,6 @@
         }
       }
       updateAspectControls()
-=======
-  /// Return the slider value that represents the given playback speed.
-  /// - Parameter speed: Playback speed.
-  /// - Returns: Appropriate slider value.
-  private func convertSpeedToSliderValue(_ speed: Double) -> Double {
-    log(speed / AppData.minSpeed) / log(AppData.maxSpeed / AppData.minSpeed) * sliderSteps
-  }
-
-  private func updateVideoTabControl() {
-    if let index = AppData.aspectsInPanel.firstIndex(of: player.info.unsureAspect) {
-      aspectSegment.selectedSegment = index
-    } else {
-      aspectSegment.selectedSegment = -1
->>>>>>> 83b6725c
     }
 
     if let segmentLabels = Preference.csvStringArray(for: .cropPanelPresets) {
@@ -483,13 +475,8 @@
 
     let speed = player.mpv.getDouble(MPVOption.PlaybackControl.speed)
     customSpeedTextField.doubleValue = speed
-<<<<<<< HEAD
-    let sliderValue = log(speed / AppData.minSpeed) / log(AppData.maxSpeed / AppData.minSpeed) * sliderSteps
-    speedSlider.doubleValue = sliderValue
+    speedSlider.doubleValue = convertSpeedToSliderValue(speed)
     speedResetBtn.isHidden = speed == 1.0
-=======
-    speedSlider.doubleValue = convertSpeedToSliderValue(speed)
->>>>>>> 83b6725c
     redraw(indicator: speedSliderIndicator, constraint: speedSliderConstraint, slider: speedSlider, value: "\(customSpeedTextField.stringValue)x")
   }
 
