//
//  QuickSettingViewController.swift
//  iina
//
//  Created by lhc on 12/8/16.
//  Copyright © 2016 lhc. All rights reserved.
//

import Cocoa

class QuickSettingViewController: NSViewController, NSTableViewDataSource, NSTableViewDelegate, SidebarTabGroupViewController {
  override var nibName: NSNib.Name {
    return NSNib.Name("QuickSettingViewController")
  }

  let sliderSteps = 24.0

  enum TabViewType: Equatable {
    case video
    case audio
    case sub
    case plugin(id: String)

    init(buttonTag: Int) {
      self = [.video, .audio, .sub][at: buttonTag] ?? .video
    }

    init?(name: String) {
      switch name {
      case "video":
        self = .video
      case "audio":
        self = .audio
      case "sub":
        self = .sub
      default:
        if name.hasPrefix("plugin:") {
          self = .plugin(id: String(name.dropFirst(7)))
        } else {
          return nil
        }
      }
    }

    var buttonTag: Int {
      switch self {
      case .video: return 0
      case .audio: return 1
      case .sub: return 2
      default: return 3
      }
    }

    var name: String {
      switch self {
      case .video: return "video"
      case .audio: return "audio"
      case .sub: return "sub"
      case .plugin(let id): return "plugin:\(id)"
      }
    }

    static func == (lhs: TabViewType, rhs: TabViewType) -> Bool {
      return lhs.name == rhs.name
    }
  }

  /**
   Similar to the one in `PlaylistViewController`.
   Since IBOutlet is `nil` when the view is not loaded at first time,
   use this variable to cache which tab it need to switch to when the
   view is ready. The value will be handled after loaded.
   */
  private var pendingSwitchRequest: TabViewType?

  weak var player: PlayerCore!

  weak var windowController: PlayerWindowController! {
    didSet {
      self.player = windowController.player
    }
  }

  var currentTab: TabViewType = .video

  var observers: [NSObjectProtocol] = []

  @IBOutlet weak var tabHeightConstraint: NSLayoutConstraint!

  @IBOutlet weak var videoTabBtn: NSButton!
  @IBOutlet weak var audioTabBtn: NSButton!
  @IBOutlet weak var subTabBtn: NSButton!
  @IBOutlet weak var tabView: NSTabView!

  @IBOutlet weak var buttonTopConstraint: NSLayoutConstraint!

  @IBOutlet weak var videoTableView: NSTableView!
  @IBOutlet weak var audioTableView: NSTableView!
  @IBOutlet weak var subTableView: NSTableView!
  @IBOutlet weak var secSubTableView: NSTableView!

  @IBOutlet weak var rotateSegment: NSSegmentedControl!

  @IBOutlet weak var aspectPresetsSegment: NSSegmentedControl!
  @IBOutlet weak var customAspectTextField: NSTextField!

  @IBOutlet weak var cropPresetsSegment: NSSegmentedControl!
  @IBOutlet weak var customCropTextField: NSTextField!

  @IBOutlet weak var speedSlider: NSSlider!
  @IBOutlet weak var speedSliderIndicator: NSTextField!
  @IBOutlet weak var speedSliderConstraint: NSLayoutConstraint!
  @IBOutlet weak var speedSliderContainerView: NSView!

  @IBOutlet weak var speedSlider0_25xLabel: NSTextField!
  @IBOutlet weak var speedSlider1xLabel: NSTextField!
  @IBOutlet weak var speedSlider4xLabel: NSTextField!
  @IBOutlet weak var speedSlider16xLabel: NSTextField!
  @IBOutlet var speedSlider1xLabelCenterXConstraint: NSLayoutConstraint!
  @IBOutlet var speedSlider4xLabelCenterXConstraint: NSLayoutConstraint!
  @IBOutlet var speedSlider1xLabelPrevLabelConstraint: NSLayoutConstraint!
  @IBOutlet var speedSlider4xLabelPrevLabelConstraint: NSLayoutConstraint!
  @IBOutlet var speedSlider16xLabelPrevLabelConstraint: NSLayoutConstraint!

  @IBOutlet weak var customSpeedTextField: NSTextField!
  @IBOutlet weak var speedResetBtn: NSButton!

  @IBOutlet weak var switchHorizontalLine: NSBox!
  @IBOutlet weak var switchHorizontalLine2: NSBox!
  @IBOutlet weak var hardwareDecodingSwitch: NSSwitch!
  @IBOutlet weak var deinterlaceSwitch: NSSwitch!
  @IBOutlet weak var hdrSwitch: NSSwitch!
  @IBOutlet weak var hardwareDecodingLabel: NSTextField!
  @IBOutlet weak var deinterlaceLabel: NSTextField!
  @IBOutlet weak var hdrLabel: NSTextField!

  @IBOutlet weak var brightnessSlider: NSSlider!
  @IBOutlet weak var contrastSlider: NSSlider!
  @IBOutlet weak var saturationSlider: NSSlider!
  @IBOutlet weak var gammaSlider: NSSlider!
  @IBOutlet weak var hueSlider: NSSlider!

  @IBOutlet weak var brightnessResetBtn: NSButton!
  @IBOutlet weak var contrastResetBtn: NSButton!
  @IBOutlet weak var saturationResetBtn: NSButton!
  @IBOutlet weak var gammaResetBtn: NSButton!
  @IBOutlet weak var hueResetBtn: NSButton!

  @IBOutlet weak var audioDelaySlider: NSSlider!
  @IBOutlet weak var audioDelaySliderIndicator: NSTextField!
  @IBOutlet weak var audioDelaySliderConstraint: NSLayoutConstraint!
  @IBOutlet weak var customAudioDelayTextField: NSTextField!
<<<<<<< HEAD
  @IBOutlet weak var audioDelayResetBtn: NSButton!

=======

  @IBOutlet weak var hideSwitch: NSSwitch!
  @IBOutlet weak var secHideSwitch: NSSwitch!
>>>>>>> 5c39b7d6
  @IBOutlet weak var subLoadSementedControl: NSSegmentedControl!
  @IBOutlet weak var subDelaySlider: NSSlider!
  @IBOutlet weak var subDelaySliderIndicator: NSTextField!
  @IBOutlet weak var subDelaySliderConstraint: NSLayoutConstraint!
  @IBOutlet weak var customSubDelayTextField: NSTextField!
<<<<<<< HEAD
  @IBOutlet weak var subDelayResetBtn: NSButton!
=======
  @IBOutlet weak var subSegmentedControl: NSSegmentedControl!
>>>>>>> 5c39b7d6

  @IBOutlet weak var audioEqSlider1: NSSlider!
  @IBOutlet weak var audioEqSlider2: NSSlider!
  @IBOutlet weak var audioEqSlider3: NSSlider!
  @IBOutlet weak var audioEqSlider4: NSSlider!
  @IBOutlet weak var audioEqSlider5: NSSlider!
  @IBOutlet weak var audioEqSlider6: NSSlider!
  @IBOutlet weak var audioEqSlider7: NSSlider!
  @IBOutlet weak var audioEqSlider8: NSSlider!
  @IBOutlet weak var audioEqSlider9: NSSlider!
  @IBOutlet weak var audioEqSlider10: NSSlider!

  @IBOutlet weak var audioEQResetBtn: NSButton!

  @IBOutlet weak var subScaleSlider: NSSlider!
  @IBOutlet weak var subScaleResetBtn: NSButton!
  @IBOutlet weak var subPosSlider: NSSlider!

  @IBOutlet weak var subTextColorWell: NSColorWell!
  @IBOutlet weak var subTextSizePopUp: NSPopUpButton!
  @IBOutlet weak var subTextBorderColorWell: NSColorWell!
  @IBOutlet weak var subTextBorderWidthPopUp: NSPopUpButton!
  @IBOutlet weak var subTextBgColorWell: NSColorWell!
  @IBOutlet weak var subTextFontBtn: NSButton!

  @IBOutlet weak var pluginTabsView: NSView!
  @IBOutlet weak var pluginTabsViewHeightConstraint: NSLayoutConstraint!
  @IBOutlet weak var pluginTabsScrollView: NSScrollView!
  @IBOutlet weak var pluginContentContainerView: NSView!
  private var pluginTabsStackView: NSStackView!
  private var pluginTabs: [String: SidebarTabView] = [:]

  internal var observedPrefKeys: [Preference.Key] = [
  ]

  override func observeValue(forKeyPath keyPath: String?, of object: Any?, change: [NSKeyValueChangeKey : Any]?, context: UnsafeMutableRawPointer?) {
    guard let keyPath = keyPath else { return }

    switch keyPath {
      default:
        return
    }
  }

  private var downshift: CGFloat = 0
  private var tabHeight: CGFloat = 0

  func setVerticalConstraints(downshift: CGFloat, tabHeight: CGFloat) {
    if self.downshift != downshift || self.tabHeight != tabHeight {
      self.downshift = downshift
      self.tabHeight = tabHeight
      updateVerticalConstraints()
    }
  }

  private func updateVerticalConstraints() {
    self.buttonTopConstraint?.animateToConstant(downshift)
    self.tabHeightConstraint?.animateToConstant(tabHeight)
    view.layoutSubtreeIfNeeded()
  }

  override func viewDidLoad() {
    super.viewDidLoad()

    withAllTableViews { (view, _) in
      view.delegate = self
      view.dataSource = self
      view.superview?.superview?.layer?.cornerRadius = 4
    }

    // colors
    if #available(macOS 10.14, *) {
      withAllTableViews { tableView, _ in tableView.backgroundColor = NSColor(named: .sidebarTableBackground)! }
    }

    setupPluginTabs()
    if pendingSwitchRequest == nil {
      updateTabActiveStatus()
    } else {
      switchToTab(pendingSwitchRequest!)
      pendingSwitchRequest = nil
    }

    subLoadSementedControl.image(forSegment: 1)?.isTemplate = true
    switchHorizontalLine.wantsLayer = true
    switchHorizontalLine.layer?.opacity = 0.5
    switchHorizontalLine2.wantsLayer = true
    switchHorizontalLine2.layer?.opacity = 0.5

    updateVerticalConstraints()

    observedPrefKeys.forEach { key in
      UserDefaults.standard.addObserver(self, forKeyPath: key.rawValue, options: .new, context: nil)
    }

    func observe(_ name: Notification.Name, block: @escaping (Notification) -> Void) {
      observers.append(NotificationCenter.default.addObserver(forName: name, object: player, queue: .main, using: block))
    }

    // notifications
    observe(.iinaTracklistChanged) { [unowned self] _ in
      self.withAllTableViews { view, _ in view.reloadData() }
    }
    for not in [Notification.Name.iinaVIDChanged] {
      observe(not) { [unowned self] _ in
        guard currentTab == .video else { return }
        self.reload()
      }
    }
    for not in [Notification.Name.iinaAIDChanged, Notification.Name.iinaAFChanged] {
      observe(not) { [unowned self] _ in
        guard currentTab == .audio else { return }
        self.reload()
      }
    }
    observe(.iinaSIDChanged) { [unowned self] _ in
      guard currentTab == .sub else { return }
      self.reload()
    }
<<<<<<< HEAD
    view.configureSubtreeForCoreAnimation()
    view.layoutSubtreeIfNeeded()
=======
    observe(.iinaSecondSubVisibilityChanged) { [unowned self] _ in secHideSwitch.state = player.info.isSecondSubVisible ? .on : .off }
    observe(.iinaSubVisibilityChanged) { [unowned self] _ in hideSwitch.state = player.info.isSubVisible ? .on : .off }
>>>>>>> 5c39b7d6
  }

  // MARK: - Right to Left Constraints

  /// Prepares the receiver for service after it has been loaded from an Interface Builder archive, or nib file.
  ///
  /// If the user interface layout direction is right to left then certain layout constraints that assume a left to right layout will need to be
  /// replaced. That will be handled by the `viewWillLayout` method. This method will disable these constraints to avoid triggering
  /// constraint errors before the constraints can be replaced.
  override func awakeFromNib() {
    super.awakeFromNib()
    guard speedSlider.userInterfaceLayoutDirection == .rightToLeft else { return }
    NSLayoutConstraint.deactivate([
      speedSlider1xLabelCenterXConstraint,
      speedSlider4xLabelCenterXConstraint,
      speedSlider1xLabelPrevLabelConstraint,
      speedSlider4xLabelPrevLabelConstraint,
      speedSlider16xLabelPrevLabelConstraint])
  }

  /// Calculate the constraint multiplier for a speed slider label.
  ///
  /// This method calculates the appropriate multiplier to use in a
  /// [centerX](https://developer.apple.com/documentation/uikit/nslayoutconstraint/attribute/centerx)
  /// constraint for a text field that sits under the speed slider and displays the speed associated with a particular tick mark.
  /// - Parameter speed: Playback speed the label indicates.
  /// - Returns: Multiplier to use in the constraint.
  private func calculateSliderLabelMultiplier(speed: Double) -> CGFloat {
    let tickIndex = Int(convertSpeedToSliderValue(speedSlider.closestTickMarkValue(toValue: speed)))
    let tickRect = speedSlider.rectOfTickMark(at: tickIndex)
    let tickCenterX = tickRect.origin.x + tickRect.width / 2
    let containerViewX = speedSlider.frame.origin.x + tickCenterX
    return containerViewX / speedSliderContainerView.frame.width
  }

  /// Called just before the `layout()` method of the view controller's view is called.
  ///
  /// If the user interface layout direction is right to left then this method will replace certain layout constraints with ones that properly
  /// position the reversed views.
  override func viewWillLayout() {
    // When the layout is right to left the first time this method is called the views will not have
    // been reversed. Once the views have been repositioned this method will be called again. Must
    // wait for that to happen before adjusting constraints to avoid triggering constraint errors.
    // Detect this based on the order of the speed slider labels.
    guard speedSliderContainerView.userInterfaceLayoutDirection == .rightToLeft,
          speedSlider16xLabel.frame.origin.x < speedSlider0_25xLabel.frame.origin.x else {
      super.viewWillLayout()
      return
    }

    // Deactive the layout constraints that will be replaced.
    NSLayoutConstraint.deactivate([
      speedSlider1xLabelCenterXConstraint,
      speedSlider4xLabelCenterXConstraint,
      speedSlider1xLabelPrevLabelConstraint,
      speedSlider4xLabelPrevLabelConstraint,
      speedSlider16xLabelPrevLabelConstraint])

    // The multiplier in the constraints that position the 1x and 4x labels must be changed to
    // reflect the reversed views.
    speedSlider1xLabelCenterXConstraint = NSLayoutConstraint(
      item: speedSlider1xLabel as Any, attribute: .centerX, relatedBy: .equal, toItem: speedSlider,
      attribute: .right, multiplier: calculateSliderLabelMultiplier(speed: 1), constant: 0)
    speedSlider4xLabelCenterXConstraint = NSLayoutConstraint(
      item: speedSlider4xLabel as Any, attribute: .centerX, relatedBy: .equal, toItem: speedSlider,
      attribute: .right, multiplier: calculateSliderLabelMultiplier(speed: 4), constant: 0)

    // The constraints that impose an order on the labels must be changed to reflect the reversed
    // views.
    speedSlider1xLabelPrevLabelConstraint = NSLayoutConstraint(
      item: speedSlider1xLabel as Any, attribute: .right, relatedBy: .lessThanOrEqual,
      toItem: speedSlider0_25xLabel, attribute: .left, multiplier: 1, constant: 0)
    speedSlider4xLabelPrevLabelConstraint = NSLayoutConstraint(
      item: speedSlider4xLabel as Any, attribute: .right, relatedBy: .lessThanOrEqual,
      toItem: speedSlider1xLabel, attribute: .left, multiplier: 1, constant: 0)
    speedSlider16xLabelPrevLabelConstraint = NSLayoutConstraint(
      item: speedSlider16xLabel as Any, attribute: .right, relatedBy: .lessThanOrEqual,
      toItem: speedSlider4xLabel, attribute: .left, multiplier: 1, constant: 0)

    NSLayoutConstraint.activate([
      speedSlider1xLabelCenterXConstraint,
      speedSlider4xLabelCenterXConstraint,
      speedSlider1xLabelPrevLabelConstraint,
      speedSlider4xLabelPrevLabelConstraint,
      speedSlider16xLabelPrevLabelConstraint])
    super.viewWillLayout()
  }

  override func viewDidAppear() {
    super.viewDidAppear()
    updateSegmentLabels()
    updateControlsState()
  }

  deinit {
    observers.forEach {
      NotificationCenter.default.removeObserver($0)
    }
  }

  private func updateControlsState() {
    updateVideoTabControls()
    updateAudioTabControls()
    updateSubTabControls()
    updateVideoEqState()
    updateAudioEqState()
  }

  /// Return the slider value that represents the given playback speed.
  /// - Parameter speed: Playback speed.
  /// - Returns: Appropriate slider value.
  private func convertSpeedToSliderValue(_ speed: Double) -> Double {
    log(speed / AppData.minSpeed) / log(AppData.maxSpeed / AppData.minSpeed) * sliderSteps
  }

  func updateSegmentLabels() {
    if let segmentLabels = Preference.csvStringArray(for: .aspectRatioPanelPresets) {
      aspectPresetsSegment.segmentCount = segmentLabels.count + 1
      for segmentIndex in 1...cropPresetsSegment.segmentCount {
        if segmentIndex <= segmentLabels.count {
          let newLabel = segmentLabels[segmentIndex-1]
          aspectPresetsSegment.setLabel(newLabel, forSegment: segmentIndex)
        }
      }
      updateAspectControls()
    }

    if let segmentLabels = Preference.csvStringArray(for: .cropPanelPresets) {
      // save custom label
      let customLabel = cropPresetsSegment.label(forSegment: cropPresetsSegment.segmentCount - 1)!

      cropPresetsSegment.segmentCount = segmentLabels.count + 2
      for segmentIndex in 1..<cropPresetsSegment.segmentCount {
        if segmentIndex <= segmentLabels.count {
          let newLabel = segmentLabels[segmentIndex-1]
          cropPresetsSegment.setLabel(newLabel, forSegment: segmentIndex)
        }
      }
      cropPresetsSegment.setLabel(customLabel, forSegment: cropPresetsSegment.segmentCount - 1)
      updateCropControls()
    }
  }

  /// Reload Aspect settings controls
  private func updateAspectControls() {
    let aspectLabel = player.videoGeo.selectedAspectLabel
    aspectPresetsSegment.selectSegment(withLabel: aspectLabel)
    let isAspectInPanel = aspectPresetsSegment.selectedSegment >= 0
    customAspectTextField.stringValue = isAspectInPanel ? "" : aspectLabel
  }

  /// Reload Crop settings controls
  private func updateCropControls() {
    let selectedCropLabel = player.videoGeo.selectedCropLabel
    cropPresetsSegment.selectSegment(withLabel: selectedCropLabel)
    let isCropInPanel = cropPresetsSegment.selectedSegment >= 0

    if isCropInPanel {
      customCropTextField.isHidden = true
    } else {
      cropPresetsSegment.selectSegment(withTag: cropPresetsSegment.segmentCount - 1)
      if Preference.bool(for: .enableAdvancedSettings), let cropRect = player.videoGeo.cropRect {
        customCropTextField.stringValue = MPVFilter.makeCropBoxDisplayString(from: cropRect)
        customCropTextField.isHidden = false
      } else {
        customCropTextField.isHidden = true
      }
    }
  }

  /// Reload `Video` tab
  private func updateVideoTabControls() {
    updateAspectControls()
    updateCropControls()

    rotateSegment.selectSegment(withTag: AppData.rotations.firstIndex(of: player.videoGeo.userRotation) ?? -1)

    hardwareDecodingSwitch.state = player.info.hwdecEnabled ? .on : .off
    deinterlaceSwitch.state = player.info.deinterlace ? .on : .off
    hdrSwitch.isEnabled = player.info.hdrAvailable
    hdrSwitch.state = (player.info.hdrAvailable && player.info.hdrEnabled) ? .on : .off
    
    // These strings are also contained in the strings file of this view. Remove these lines if the localization of these strings are complete enough.
    hardwareDecodingLabel.stringValue = NSLocalizedString("quicksetting.hwdec", comment: "Hardware Decoding")
    deinterlaceLabel.stringValue = NSLocalizedString("quicksetting.deinterlace", comment: "Deinterlace")
    hdrLabel.stringValue = NSLocalizedString("quicksetting.hdr", comment: "HDR")

    let speed = player.mpv.getDouble(MPVOption.PlaybackControl.speed)
    customSpeedTextField.doubleValue = speed
    speedSlider.doubleValue = convertSpeedToSliderValue(speed)
    speedResetBtn.isHidden = speed == 1.0
    redraw(indicator: speedSliderIndicator, constraint: speedSliderConstraint, slider: speedSlider, value: "\(customSpeedTextField.stringValue)x")
  }

  /// Reload `Audio` tab
  private func updateAudioTabControls() {
    let audioDelay = player.mpv.getDouble(MPVOption.Audio.audioDelay)
    audioDelaySlider.doubleValue = audioDelay
    customAudioDelayTextField.doubleValue = audioDelay
    audioDelayResetBtn.isHidden = audioDelay == 0.0
    redraw(indicator: audioDelaySliderIndicator, constraint: audioDelaySliderConstraint, slider: audioDelaySlider, value: "\(customAudioDelayTextField.stringValue)s")
  }

<<<<<<< HEAD
  /// Reload `Subtitles` tab
  private func updateSubTabControls() {
=======
  private func updateSubTabControl() {
    hideSwitch.state = player.info.isSubVisible ? .on : .off
    secHideSwitch.state = player.info.isSecondSubVisible ? .on : .off

>>>>>>> 5c39b7d6
    if let currSub = player.info.currentTrack(.sub) {
      // FIXME: CollorWells cannot be disable?
      let enableTextSettings = !(currSub.isAssSub || currSub.isImageSub)
      [subTextColorWell, subTextSizePopUp, subTextBgColorWell, subTextBorderColorWell, subTextBorderWidthPopUp, subTextFontBtn].forEach { $0.isEnabled = enableTextSettings }
    }

<<<<<<< HEAD
    if let subTextColorString = Preference.string(for: .subTextColorString), let subTextColor = NSColor(mpvColorString: subTextColorString) {
      subTextColorWell.color = subTextColor
    }
    if let subBorderColorString = Preference.string(for: .subBorderColorString), let subBorderColor = NSColor(mpvColorString: subBorderColorString) {
      subTextBorderColorWell.color = subBorderColor
    }
    if let subBgColorString = Preference.string(for: .subBgColorString), let subBgColor = NSColor(mpvColorString: subBgColorString) {
      subTextBgColorWell.color = subBgColor
    }
    let currSubScale = player.mpv.getDouble(MPVOption.Subtitles.subScale).clamped(to: 0.1...10)
    let displaySubScale = Utility.toDisplaySubScale(fromRealSubScale: currSubScale)
    subScaleSlider.doubleValue = displaySubScale + (displaySubScale > 0 ? -1 : 1)
    subScaleResetBtn.isHidden = displaySubScale == 1.0
    let subDelay = player.mpv.getDouble(MPVOption.Subtitles.subDelay)
=======
    let isPrimary = (subSegmentedControl.selectedSegment == 0)
    let delayOption = isPrimary ? MPVOption.Subtitles.subDelay : MPVOption.Subtitles.secondarySubDelay
    let subDelay = player.mpv.getDouble(delayOption)
>>>>>>> 5c39b7d6
    subDelaySlider.doubleValue = subDelay
    customSubDelayTextField.doubleValue = subDelay
    subDelayResetBtn.isHidden = subDelay == 0.0
    redraw(indicator: subDelaySliderIndicator, constraint: subDelaySliderConstraint, slider: subDelaySlider, value: "\(customSubDelayTextField.stringValue)s")

    let posOption = isPrimary ? MPVOption.Subtitles.subPos : MPVOption.Subtitles.secondarySubPos
    let currSubPos = player.mpv.getInt(posOption)
    subPosSlider.intValue = Int32(currSubPos)

    let currSubScale = player.mpv.getDouble(MPVOption.Subtitles.subScale).clamped(to: 0.1...10)
    let displaySubScale = Utility.toDisplaySubScale(fromRealSubScale: currSubScale)
    subScaleSlider.doubleValue = displaySubScale + (displaySubScale > 0 ? -1 : 1)

    let fontSize = player.mpv.getInt(MPVOption.Subtitles.subFontSize)
    subTextSizePopUp.selectItem(withTitle: fontSize.description)

    let borderWidth = player.mpv.getDouble(MPVOption.Subtitles.subBorderSize)
    subTextBorderWidthPopUp.selectItem(at: -1)
    subTextBorderWidthPopUp.itemArray.forEach { item in
      if borderWidth == Double(item.title) {
        subTextBorderWidthPopUp.select(item)
      }
    }
  }


  @IBAction func resetSpeedction(_ sender: AnyObject) {
    player.setSpeed(1.0)
  }

  private func updateVideoEqState() {
    brightnessSlider.intValue = Int32(player.info.brightness)
    contrastSlider.intValue = Int32(player.info.contrast)
    saturationSlider.intValue = Int32(player.info.saturation)
    gammaSlider.intValue = Int32(player.info.gamma)
    hueSlider.intValue = Int32(player.info.hue)

    brightnessResetBtn.isHidden = player.info.brightness == 0
    contrastResetBtn.isHidden = player.info.contrast == 0
    saturationResetBtn.isHidden = player.info.saturation == 0
    gammaResetBtn.isHidden = player.info.gamma == 0
    hueResetBtn.isHidden = player.info.hue == 0
  }

  private func updateAudioEqState() {
    if let filters = player.info.audioEqFilters {
      withAllAudioEqSliders { slider in
        if let gain = filters[slider.tag]?.stringFormat.dropLast().split(separator: "=").last {
          slider.doubleValue = Double(gain) ?? 0
        } else {
          slider.doubleValue = 0
        }
      }
    } else {
      withAllAudioEqSliders { $0.doubleValue = 0 }
    }
    refreshAudioEqResetButton()
  }

  func setupPluginTabs() {
    let container = NSView()
    container.translatesAutoresizingMaskIntoConstraints = false
    pluginTabsStackView = NSStackView()
    pluginTabsStackView.translatesAutoresizingMaskIntoConstraints = false
    pluginTabsStackView.alignment = .centerY
    container.addSubview(pluginTabsStackView)
    pluginTabsScrollView.documentView = container
    Utility.quickConstraints(["H:|-8-[v]-8-|", "V:|-0-[v(==36)]-0-|"], ["v": pluginTabsStackView])
    updatePluginTabs()
  }

  func updatePluginTabs() {
    guard isViewLoaded else { return }
    var added = false
    pluginTabsStackView.arrangedSubviews.forEach {
      pluginTabsStackView.removeArrangedSubview($0)
    }
    pluginTabs.removeAll()
    player.plugins.forEach {
      guard let name = $0.plugin.sidebarTabName else { return }
      let tab = SidebarTabView()
      tab.name = name
      tab.pluginID = $0.plugin.identifier
      tab.quickSettingsView = self
      pluginTabsStackView.addArrangedSubview(tab.view)
      pluginTabs[$0.plugin.identifier] = tab
      added = true
    }
    pluginTabsView.isHidden = !added
    pluginTabsViewHeightConstraint.constant = added ? 36 : 0
    updateTabActiveStatus()
  }

  func removePluginTab(withIdentifier identifier: String) {
    guard isViewLoaded else { return }
    if case .plugin(let id) = currentTab {
      if id == identifier {
        switchToTab(.video)
        pluginContentContainerView.subviews.forEach { $0.removeFromSuperview() }
      }
    } else {
      pluginContentContainerView.subviews.forEach { $0.removeFromSuperview() }
    }
  }

  private func switchToTab(_ tab: TabViewType) {
    guard isViewLoaded else { return }
    currentTab = tab
    windowController.didChangeTab(to: tab.name)
    tabView.selectTabViewItem(at: tab.buttonTag)
    if case .plugin(let id) = tab,
       let plugin = player.plugins.first(where: { $0.plugin.identifier == id }) {
      pluginContentContainerView.subviews.forEach { $0.removeFromSuperview() }
      pluginContentContainerView.addSubview(plugin.sidebarTabView)
      Utility.quickConstraints(["H:|-0-[v]-0-|", "V:|-0-[v]-0-|"], ["v": plugin.sidebarTabView])
    }
    updateTabActiveStatus()
    reload()
  }

  private func updateTabActiveStatus() {
    let currentTag = currentTab.buttonTag
    [videoTabBtn, audioTabBtn, subTabBtn].forEach { btn in
      let isActive = currentTag == btn!.tag
      if #available(macOS 10.14, *) {
        btn!.contentTintColor = isActive ? .sidebarTabTintActive : .sidebarTabTint
      } else {
        Utility.setBoldTitle(for: btn!, isActive)
      }
    }
    pluginTabs.values.forEach { tab in
      if case .plugin(let id) = currentTab {
        tab.isActive = tab.pluginID == id
      } else {
        tab.isActive = false
      }
    }
  }

  /// Reload Quick Settings controls for the current tab
  func reload() {
    guard isViewLoaded else { return }
    switch currentTab {
    case .audio:
      audioTableView.reloadData()
      updateAudioTabControls()
      updateAudioEqState()
    case .video:
      videoTableView.reloadData()
      updateVideoTabControls()
      updateVideoEqState()
    case .sub:
      subTableView.reloadData()
      secSubTableView.reloadData()
      updateSubTabControls()
    case .plugin(_):
      break
    }
  }

  func setHdrAvailability(to available: Bool) {
    player.info.hdrAvailable = available
    if isViewLoaded {
      hdrSwitch.isEnabled = available
      hdrSwitch.state = (available && player.info.hdrEnabled) ? .on : .off
    }
  }

  // MARK: - Switch tab

  /** Switch tab (call from other objects) */
  func pleaseSwitchToTab(_ tab: TabViewType) {
    if isViewLoaded {
      switchToTab(tab)
    } else {
      // cache the request
      pendingSwitchRequest = tab
    }
  }

  // MARK: - NSTableView delegate

  func numberOfRows(in tableView: NSTableView) -> Int {
    if tableView == videoTableView {
      return player.info.videoTracks.count + 1
    } else if tableView == audioTableView {
      return player.info.audioTracks.count + 1
    } else if tableView == subTableView || tableView == secSubTableView {
      return player.info.$subTracks.withLock { $0.count + 1 }
    } else {
      return 0
    }
  }

  func tableView(_ tableView: NSTableView, objectValueFor tableColumn: NSTableColumn?, row: Int) -> Any? {
    // get track according to tableview
    // row=0: <None> row=1~: tracks[row-1]
    let track: MPVTrack?
    let activeId: Int
    let columnName = tableColumn?.identifier
    if tableView == videoTableView {
      track = row == 0 ? nil : player.info.videoTracks[at: row-1]
      activeId = player.info.vid ?? -1
    } else if tableView == audioTableView {
      track = row == 0 ? nil : player.info.audioTracks[at: row-1]
      activeId = player.info.aid ?? -1
    } else if tableView == subTableView {
      track = row == 0 ? nil : player.info.subTracks[at: row-1]
      activeId = player.info.sid ?? -1
    } else if tableView == secSubTableView {
      track = row == 0 ? nil : player.info.subTracks[at: row-1]
      activeId = player.info.secondSid ?? -1
    } else {
      return nil
    }
    // return track data
    if columnName == .isChosen {
      let isChosen = track == nil ? (activeId == 0) : (track!.id == activeId)
      return isChosen ? Constants.String.dot : ""
    } else if columnName == .trackName {
      return track?.infoString ?? Constants.String.trackNone
    } else if columnName == .trackId {
      return track?.idString
    }
    return nil
  }

  func tableViewSelectionDidChange(_ notification: Notification) {
    withAllTableViews { (view, type) in
      if view.numberOfSelectedRows > 0 {
        var trackID = 0  // default
        if view.selectedRow > 0 {
          // note that track ids start from 1
          let trackIndex = view.selectedRow - 1
          let trackList = player.info.trackList(type)
          if trackIndex < trackList.count {
            trackID = trackList[trackIndex].id
          }
        }
        self.player.setTrack(trackID, forType: type)
        view.deselectAll(self)
      }
    }
    // Revalidate layout and controls
    updateControlsState()
  }

  private func withAllTableViews(_ block: (NSTableView, MPVTrack.TrackType) -> Void) {
    block(audioTableView, .audio)
    block(subTableView, .sub)
    block(secSubTableView, .secondSub)
    block(videoTableView, .video)
  }

  private func withAllAudioEqSliders(_ block: (NSSlider) -> Void) {
    [audioEqSlider1, audioEqSlider2, audioEqSlider3, audioEqSlider4, audioEqSlider5,
     audioEqSlider6, audioEqSlider7, audioEqSlider8, audioEqSlider9, audioEqSlider10].forEach {
      block($0)
    }
  }

  // MARK: - Actions

  // MARK: Tab buttons

  @IBAction func tabBtnAction(_ sender: NSButton) {
    switchToTab(.init(buttonTag: sender.tag))
  }

  // MARK: Video tab

  @IBAction func aspectChangedAction(_ sender: NSSegmentedControl) {
    guard let aspect = sender.label(forSegment: sender.selectedSegment) else {
      player.log.error("Bad aspect segment: \(sender.selectedSegment)")
      return
    }
    player.log.verbose("Setting aspect ratio from segmented control: \(aspect)")
    player.setVideoAspectOverride(aspect)
  }

  @IBAction func cropChangedAction(_ sender: NSSegmentedControl) {
    if sender.selectedSegment == sender.segmentCount - 1 {
      // User clicked on "Custom...": show custom crop UI
      windowController.enterInteractiveMode(.crop)
    } else {
      guard let selectedCropString = sender.label(forSegment: sender.selectedSegment) else {
        player.log.error("Bad crop segment: \(sender.selectedSegment)")
        return
      }
      player.setCrop(fromLabel: selectedCropString)
    }
  }

  // Sets mpv's `MPVOption.Video.videoRotate` property if it is one of the 4 `AppData.rotations` values
  @IBAction func rotationChangedAction(_ sender: NSSegmentedControl) {
    let value = AppData.rotations[sender.selectedSegment]
    player.setVideoRotate(value)
  }

  @IBAction func customAspectEditFinishedAction(_ sender: AnyObject?) {
    let value = customAspectTextField.stringValue
    if value != "" {
      player.setVideoAspectOverride(value)
    }
  }

  @IBAction func hardwareDecodingAction(_ sender: NSSwitch) {
    player.toggleHardwareDecoding(sender.state == .on)
  }
  
  @IBAction func deinterlaceAction(_ sender: NSSwitch) {
    player.toggleDeinterlace(sender.state == .on)
  }
  
  @IBAction func hdrAction(_ sender: NSSwitch) {
    self.player.info.hdrEnabled = sender.state == .on
    self.player.refreshEdrMode()
  }

  private func redraw(indicator: NSTextField, constraint: NSLayoutConstraint, slider: NSSlider, value: String) {
    indicator.stringValue = value
    let offset: CGFloat = 6
    let sliderInnerWidth = slider.frame.width - offset * 2
    constraint.constant = offset + sliderInnerWidth * CGFloat((slider.doubleValue - slider.minValue) / (slider.maxValue - slider.minValue))
    view.layout()
  }

  @IBAction func speedChangedAction(_ sender: NSSlider) {
    // Each step is 64^(1/24)
    //   0       1   ..    7      8      9   ..   24
    // 0.250x 0.297x .. 0.841x 1.000x 1.189x .. 16.00x
    let eventType = NSApp.currentEvent!.type
    if eventType == .leftMouseDown {
      sender.allowsTickMarkValuesOnly = true
    }
    if eventType == .leftMouseUp {
      sender.allowsTickMarkValuesOnly = false
    }
    let sliderValue = sender.doubleValue
    /// Use `roundedTo3()` to ensure 3 decimal places maximum. This calculation tends to result in irrational numbers
    /// with infinite trailing 9's. This is most irksome when trying to set the speed to 1.0.
    let newSpeed = AppData.minSpeed * pow(AppData.maxSpeed / AppData.minSpeed, sliderValue / sliderSteps).roundedTo3()
    player.log.verbose("Speed slider changed to \(sliderValue) → newSpeed = \(newSpeed)")
    customSpeedTextField.doubleValue = newSpeed
    speedResetBtn.isHidden = newSpeed == 1.0
    player.setSpeed(newSpeed)
    redraw(indicator: speedSliderIndicator, constraint: speedSliderConstraint, slider: speedSlider, value: "\(customSpeedTextField.stringValue)x")
  }

  @IBAction func customSpeedEditFinishedAction(_ sender: NSTextField) {
    if sender.stringValue.isEmpty {
      sender.stringValue = "1"
    }
    let value = customSpeedTextField.doubleValue
    speedSlider.doubleValue = convertSpeedToSliderValue(value)
    if player.info.playSpeed != value {
      player.setSpeed(value)
    }
    redraw(indicator: speedSliderIndicator, constraint: speedSliderConstraint, slider: speedSlider, value: "\(sender.stringValue)x")
    if let window = sender.window {
      window.makeFirstResponder(window.contentView)
    }
  }

  @IBAction func equalizerSliderAction(_ sender: NSSlider) {
    let type: PlayerCore.VideoEqualizerType
    switch sender {
    case brightnessSlider:
      type = .brightness
    case contrastSlider:
      type = .contrast
    case saturationSlider:
      type = .saturation
    case gammaSlider:
      type = .gamma
    case hueSlider:
      type = .hue
    default:
      return
    }
    player.setVideoEqualizer(forOption: type, value: Int(sender.intValue))
  }

  // use tag for buttons
  @IBAction func resetEqualizerBtnAction(_ sender: NSButton) {
    let type: PlayerCore.VideoEqualizerType
    let slider: NSSlider?
    switch sender.tag {
    case 0:
      type = .brightness
      slider = brightnessSlider
    case 1:
      type = .contrast
      slider = contrastSlider
    case 2:
      type = .saturation
      slider = saturationSlider
    case 3:
      type = .gamma
      slider = gammaSlider
    case 4:
      type = .hue
      slider = hueSlider
    default:
      return
    }
    player.setVideoEqualizer(forOption: type, value: 0)
    slider?.intValue = 0
  }

  // MARK: Audio tab

  @IBAction func loadExternalAudioAction(_ sender: NSButton) {
    let currentDir = player.info.currentURL?.deletingLastPathComponent()
    Utility.quickOpenPanel(
      title: "Load external audio file",
      chooseDir: false,
      dir: currentDir,
      sheetWindow: player.window,
      allowedFileTypes: Utility.playableFileExt
    ) { url in
      self.player.loadExternalAudioFile(url)
      self.audioTableView.reloadData()
    }
  }

  @IBAction func audioDelayChangedAction(_ sender: NSSlider) {
    let eventType = NSApp.currentEvent!.type
    if eventType == .leftMouseDown {
      sender.allowsTickMarkValuesOnly = true
    }
    if eventType == .leftMouseUp {
      sender.allowsTickMarkValuesOnly = false
    }
    let sliderValue = sender.doubleValue
    customAudioDelayTextField.doubleValue = sliderValue
    audioDelayResetBtn.isHidden = sliderValue == 0.0
    redraw(indicator: audioDelaySliderIndicator, constraint: audioDelaySliderConstraint, slider: audioDelaySlider, value: "\(customAudioDelayTextField.stringValue)s")
    if let event = NSApp.currentEvent {
      if event.type == .leftMouseUp {
        player.setAudioDelay(sliderValue)
      }
    }
  }

  @IBAction func resetAudioDelayAction(_ sender: AnyObject) {
    player.setAudioDelay(0.0)
  }

  @IBAction func customAudioDelayEditFinishedAction(_ sender: NSTextField) {
    if sender.stringValue.isEmpty {
      sender.stringValue = "0"
    }
    let value = sender.doubleValue
    player.setAudioDelay(value)
    audioDelaySlider.doubleValue = value
    redraw(indicator: audioDelaySliderIndicator, constraint: audioDelaySliderConstraint, slider: audioDelaySlider, value: "\(sender.stringValue)s")
  }

  /// Sets mpv audio EQ from control values
  @IBAction func audioEqSliderAction(_ sender: NSSlider) {
    player.setAudioEq(fromGains: [
      audioEqSlider1.doubleValue,
      audioEqSlider2.doubleValue,
      audioEqSlider3.doubleValue,
      audioEqSlider4.doubleValue,
      audioEqSlider5.doubleValue,
      audioEqSlider6.doubleValue,
      audioEqSlider7.doubleValue,
      audioEqSlider8.doubleValue,
      audioEqSlider9.doubleValue,
      audioEqSlider10.doubleValue,
      ])

    refreshAudioEqResetButton()
  }

  private func refreshAudioEqResetButton() {
    var isAllDefault = true
    withAllAudioEqSliders({ audioEqSlider in
      if audioEqSlider.doubleValue != 0.0 {
        isAllDefault = false
      }
    })
    audioEQResetBtn.isHidden = isAllDefault
  }

  @IBAction func resetAudioEqAction(_ sender: AnyObject) {
    player.removeAudioEqFilter()
    updateAudioEqState()
  }


  // MARK: Sub tab

  @IBAction func hideSubAction(_ sender: NSSwitch) {
    player.toggleSubVisibility()
  }

  @IBAction func hideSecSubAction(_ sender: NSSwitch) {
    player.toggleSecondSubVisibility()
  }

  @IBAction func loadExternalSubAction(_ sender: NSSegmentedControl) {
    if sender.selectedSegment == 0 {
      let currentDir = player.info.currentURL?.deletingLastPathComponent()
      Utility.quickOpenPanel(title: "Load external subtitle", chooseDir: false, dir: currentDir,
                             sheetWindow: player.window, allowedFileTypes: Utility.supportedFileExt[.sub]) { url in
        // set a delay
        self.player.loadExternalSubFile(url, delay: true)
        self.subTableView.reloadData()
        self.secSubTableView.reloadData()
      }
    } else if sender.selectedSegment == 1 {
      showSubChooseMenu(forView: sender)
    }
  }

  func showSubChooseMenu(forView view: NSView, showLoadedSubs: Bool = false) {
    let activeSubs = player.info.trackList(.sub) + player.info.trackList(.secondSub)
    let menu = NSMenu()
    menu.autoenablesItems = false
    // loaded subtitles
    if showLoadedSubs {
      if player.info.subTracks.isEmpty {
        menu.addItem(withTitle: NSLocalizedString("subtrack.no_loaded", comment: "No subtitles loaded"), enabled: false)
      } else {
        menu.addItem(withTitle: NSLocalizedString("track.none", comment: "<None>"),
                     action: #selector(self.chosenSubFromMenu(_:)), target: self,
                     stateOn: player.info.sid == 0 ? true : false)

        for sub in player.info.subTracks {
          menu.addItem(withTitle: sub.readableTitle,
                       action: #selector(self.chosenSubFromMenu(_:)),
                       target: self,
                       obj: sub,
                       stateOn: sub.id == player.info.sid ? true : false)
        }
      }
      menu.addItem(NSMenuItem.separator())
    }
    // external subtitles
    let addMenuItem = { (sub: FileInfo) -> Void in
      let isActive = !showLoadedSubs && activeSubs.contains { $0.externalFilename == sub.path }
      menu.addItem(withTitle: "\(sub.filename).\(sub.ext)",
                   action: #selector(self.chosenSubFromMenu(_:)),
                   target: self,
                   obj: sub,
                   stateOn: isActive ? true : false)

    }
    if player.info.currentSubsInfo.isEmpty {
      menu.addItem(withTitle: NSLocalizedString("subtrack.no_external", comment: "No external subtitles found"),
                   enabled: false)
    } else {
      if let videoInfo = player.info.currentVideosInfo.first(where: { $0.url == player.info.currentURL }),
        !videoInfo.relatedSubs.isEmpty {
        videoInfo.relatedSubs.forEach(addMenuItem)
        menu.addItem(NSMenuItem.separator())
      }
      player.info.currentSubsInfo.sorted { (f1, f2) in
        return f1.filename.localizedStandardCompare(f2.filename) == .orderedAscending
      }.forEach(addMenuItem)
    }
    NSMenu.popUpContextMenu(menu, with: NSApp.currentEvent!, for: view)
  }

  @objc func chosenSubFromMenu(_ sender: NSMenuItem) {
    if let fileInfo = sender.representedObject as? FileInfo {
      player.loadExternalSubFile(fileInfo.url)
    } else if let sub = sender.representedObject as? MPVTrack {
      player.setTrack(sub.id, forType: .sub)
    } else {
      player.setTrack(0, forType: .sub)
    }
  }

  @IBAction func searchOnlineAction(_ sender: AnyObject) {
    windowController.menuFindOnlineSub(.dummy)
  }

  @IBAction func subSegmentedControlAction(_ sender: NSSegmentedControl) {
    updateSubTabControl()
  }

  @IBAction func subDelayChangedAction(_ sender: NSSlider) {
    let eventType = NSApp.currentEvent!.type
    if eventType == .leftMouseDown {
      sender.allowsTickMarkValuesOnly = true
    }
    if eventType == .leftMouseUp {
      sender.allowsTickMarkValuesOnly = false
    }
    let sliderValue = sender.doubleValue
    customSubDelayTextField.doubleValue = sliderValue
    redraw(indicator: subDelaySliderIndicator, constraint: subDelaySliderConstraint, slider: subDelaySlider, value: "\(customSubDelayTextField.stringValue)s")
    subDelayResetBtn.isHidden = sliderValue == 0.0
    if let event = NSApp.currentEvent {
      if event.type == .leftMouseUp {
        player.setSubDelay(sliderValue, forPrimary: subSegmentedControl.selectedSegment == 0)
      }
    }
  }

  @IBAction func resetSubDelayAction(_ sender: AnyObject) {
    player.setSubDelay(0.0)
  }

  @IBAction func customSubDelayEditFinishedAction(_ sender: NSTextField) {
    if sender.stringValue.isEmpty {
      sender.stringValue = "0"
    }
    let value = sender.doubleValue
    player.setSubDelay(value, forPrimary: subSegmentedControl.selectedSegment == 0)
    subDelaySlider.doubleValue = value
    redraw(indicator: subDelaySliderIndicator, constraint: subDelaySliderConstraint, slider: subDelaySlider, value: "\(sender.stringValue)s")
  }

  @IBAction func subScaleReset(_ sender: AnyObject) {
    player.setSubScale(1)
    subScaleSlider.doubleValue = 0
  }

  @IBAction func subPosSliderAction(_ sender: NSSlider) {
    player.setSubPos(Int(sender.intValue), forPrimary: subSegmentedControl.selectedSegment == 0)
  }

  @IBAction func subScaleSliderAction(_ sender: NSSlider) {
    let value = sender.doubleValue
    let mappedValue: Double, realValue: Double
    // map [-10, -1], [1, 10] to [-9, 9], bounds may change in future
    if value > 0 {
      mappedValue = round((value + 1) * 20) / 20
      realValue = mappedValue
    } else {
      mappedValue = round((value - 1) * 20) / 20
      realValue = 1 / abs(mappedValue)
    }
    player.setSubScale(realValue)
  }

  @IBAction func subTextColorAction(_ sender: AnyObject) {
    player.setSubTextColor(subTextColorWell.color.mpvColorString)
  }

  @IBAction func subTextSizeAction(_ sender: AnyObject) {
    if let selectedItem = subTextSizePopUp.selectedItem, let value = Double(selectedItem.title) {
      player.setSubTextSize(value)
    }
  }

  @IBAction func subTextBorderColorAction(_ sender: AnyObject) {
    player.setSubTextBorderColor(subTextBorderColorWell.color.mpvColorString)
  }

  @IBAction func subTextBorderWidthAction(_ sender: AnyObject) {
    if let selectedItem = subTextBorderWidthPopUp.selectedItem, let value = Double(selectedItem.title) {
      player.setSubTextBorderSize(value)
    }
  }

  @IBAction func subTextBgColorAction(_ sender: AnyObject) {
    player.setSubTextBgColor(subTextBgColorWell.color.mpvColorString)
  }

  @IBAction func subFontAction(_ sender: AnyObject) {
    Utility.quickFontPickerWindow() {
      self.player.setSubFont($0 ?? "")
    }
  }

}

class QuickSettingView: NSView {

  override func mouseDown(with event: NSEvent) {
    window?.windowController?.mouseDown(with: event)
  }

}<|MERGE_RESOLUTION|>--- conflicted
+++ resolved
@@ -150,24 +150,16 @@
   @IBOutlet weak var audioDelaySliderIndicator: NSTextField!
   @IBOutlet weak var audioDelaySliderConstraint: NSLayoutConstraint!
   @IBOutlet weak var customAudioDelayTextField: NSTextField!
-<<<<<<< HEAD
   @IBOutlet weak var audioDelayResetBtn: NSButton!
-
-=======
-
   @IBOutlet weak var hideSwitch: NSSwitch!
   @IBOutlet weak var secHideSwitch: NSSwitch!
->>>>>>> 5c39b7d6
   @IBOutlet weak var subLoadSementedControl: NSSegmentedControl!
   @IBOutlet weak var subDelaySlider: NSSlider!
   @IBOutlet weak var subDelaySliderIndicator: NSTextField!
   @IBOutlet weak var subDelaySliderConstraint: NSLayoutConstraint!
   @IBOutlet weak var customSubDelayTextField: NSTextField!
-<<<<<<< HEAD
   @IBOutlet weak var subDelayResetBtn: NSButton!
-=======
   @IBOutlet weak var subSegmentedControl: NSSegmentedControl!
->>>>>>> 5c39b7d6
 
   @IBOutlet weak var audioEqSlider1: NSSlider!
   @IBOutlet weak var audioEqSlider2: NSSlider!
@@ -287,13 +279,11 @@
       guard currentTab == .sub else { return }
       self.reload()
     }
-<<<<<<< HEAD
+    observe(.iinaSecondSubVisibilityChanged) { [unowned self] _ in secHideSwitch.state = player.info.isSecondSubVisible ? .on : .off }
+    observe(.iinaSubVisibilityChanged) { [unowned self] _ in hideSwitch.state = player.info.isSubVisible ? .on : .off }
+
     view.configureSubtreeForCoreAnimation()
     view.layoutSubtreeIfNeeded()
-=======
-    observe(.iinaSecondSubVisibilityChanged) { [unowned self] _ in secHideSwitch.state = player.info.isSecondSubVisible ? .on : .off }
-    observe(.iinaSubVisibilityChanged) { [unowned self] _ in hideSwitch.state = player.info.isSubVisible ? .on : .off }
->>>>>>> 5c39b7d6
   }
 
   // MARK: - Right to Left Constraints
@@ -497,22 +487,17 @@
     redraw(indicator: audioDelaySliderIndicator, constraint: audioDelaySliderConstraint, slider: audioDelaySlider, value: "\(customAudioDelayTextField.stringValue)s")
   }
 
-<<<<<<< HEAD
   /// Reload `Subtitles` tab
   private func updateSubTabControls() {
-=======
-  private func updateSubTabControl() {
     hideSwitch.state = player.info.isSubVisible ? .on : .off
     secHideSwitch.state = player.info.isSecondSubVisible ? .on : .off
 
->>>>>>> 5c39b7d6
     if let currSub = player.info.currentTrack(.sub) {
       // FIXME: CollorWells cannot be disable?
       let enableTextSettings = !(currSub.isAssSub || currSub.isImageSub)
       [subTextColorWell, subTextSizePopUp, subTextBgColorWell, subTextBorderColorWell, subTextBorderWidthPopUp, subTextFontBtn].forEach { $0.isEnabled = enableTextSettings }
     }
 
-<<<<<<< HEAD
     if let subTextColorString = Preference.string(for: .subTextColorString), let subTextColor = NSColor(mpvColorString: subTextColorString) {
       subTextColorWell.color = subTextColor
     }
@@ -522,28 +507,25 @@
     if let subBgColorString = Preference.string(for: .subBgColorString), let subBgColor = NSColor(mpvColorString: subBgColorString) {
       subTextBgColorWell.color = subBgColor
     }
+    let isPrimary = (subSegmentedControl.selectedSegment == 0)
+    let posOption = isPrimary ? MPVOption.Subtitles.subPos : MPVOption.Subtitles.secondarySubPos
+    let currSubPos = player.mpv.getInt(posOption)
+    subPosSlider.intValue = Int32(currSubPos)
+
     let currSubScale = player.mpv.getDouble(MPVOption.Subtitles.subScale).clamped(to: 0.1...10)
     let displaySubScale = Utility.toDisplaySubScale(fromRealSubScale: currSubScale)
     subScaleSlider.doubleValue = displaySubScale + (displaySubScale > 0 ? -1 : 1)
+
     subScaleResetBtn.isHidden = displaySubScale == 1.0
-    let subDelay = player.mpv.getDouble(MPVOption.Subtitles.subDelay)
-=======
-    let isPrimary = (subSegmentedControl.selectedSegment == 0)
+
+    // controls can apply to either primary or secondary sub
     let delayOption = isPrimary ? MPVOption.Subtitles.subDelay : MPVOption.Subtitles.secondarySubDelay
     let subDelay = player.mpv.getDouble(delayOption)
->>>>>>> 5c39b7d6
+
     subDelaySlider.doubleValue = subDelay
     customSubDelayTextField.doubleValue = subDelay
     subDelayResetBtn.isHidden = subDelay == 0.0
     redraw(indicator: subDelaySliderIndicator, constraint: subDelaySliderConstraint, slider: subDelaySlider, value: "\(customSubDelayTextField.stringValue)s")
-
-    let posOption = isPrimary ? MPVOption.Subtitles.subPos : MPVOption.Subtitles.secondarySubPos
-    let currSubPos = player.mpv.getInt(posOption)
-    subPosSlider.intValue = Int32(currSubPos)
-
-    let currSubScale = player.mpv.getDouble(MPVOption.Subtitles.subScale).clamped(to: 0.1...10)
-    let displaySubScale = Utility.toDisplaySubScale(fromRealSubScale: currSubScale)
-    subScaleSlider.doubleValue = displaySubScale + (displaySubScale > 0 ? -1 : 1)
 
     let fontSize = player.mpv.getInt(MPVOption.Subtitles.subFontSize)
     subTextSizePopUp.selectItem(withTitle: fontSize.description)
@@ -720,7 +702,8 @@
     } else if tableView == audioTableView {
       return player.info.audioTracks.count + 1
     } else if tableView == subTableView || tableView == secSubTableView {
-      return player.info.$subTracks.withLock { $0.count + 1 }
+      let subTracks = player.info.subTracks
+      return subTracks.count + 1
     } else {
       return 0
     }
@@ -1114,7 +1097,7 @@
   }
 
   @IBAction func subSegmentedControlAction(_ sender: NSSegmentedControl) {
-    updateSubTabControl()
+    updateSubTabControls()
   }
 
   @IBAction func subDelayChangedAction(_ sender: NSSlider) {
@@ -1137,7 +1120,7 @@
   }
 
   @IBAction func resetSubDelayAction(_ sender: AnyObject) {
-    player.setSubDelay(0.0)
+    player.setSubDelay(0.0, forPrimary: subSegmentedControl.selectedSegment == 0)
   }
 
   @IBAction func customSubDelayEditFinishedAction(_ sender: NSTextField) {
