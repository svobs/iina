--- conflicted
+++ resolved
@@ -8,9 +8,6 @@
 
 import Cocoa
 
-<<<<<<< HEAD
-class QuickSettingViewController: NSViewController, NSTableViewDataSource, NSTableViewDelegate, SidebarTabGroupViewController {
-=======
 fileprivate let eqUserDefinedProfileMenuItemTag = 0
 fileprivate let eqPresetProfileMenuItemTag = 1
 fileprivate let eqDeleteMenuItemTag = -1
@@ -18,8 +15,7 @@
 fileprivate let eqSaveMenuItemTag = -3
 fileprivate let eqCustomMenuItemTag = 1000
 
-class QuickSettingViewController: NSViewController, NSTableViewDataSource, NSTableViewDelegate, SidebarViewController {
->>>>>>> 3cde0e11
+class QuickSettingViewController: NSViewController, NSTableViewDataSource, NSTableViewDelegate, SidebarTabGroupViewController {
   override var nibName: NSNib.Name {
     return NSNib.Name("QuickSettingViewController")
   }
@@ -204,7 +200,12 @@
   private var pluginTabsStackView: NSStackView!
   private var pluginTabs: [String: SidebarTabView] = [:]
 
-<<<<<<< HEAD
+  private lazy var eqSliders: [NSSlider] = [audioEqSlider1, audioEqSlider2, audioEqSlider3, audioEqSlider4, audioEqSlider5,
+                                            audioEqSlider6, audioEqSlider7, audioEqSlider8, audioEqSlider9, audioEqSlider10]
+
+  private var lastUsedProfileName: String = ""
+  private var inputString: String = ""
+
   internal var observedPrefKeys: [Preference.Key] = [
   ]
 
@@ -225,17 +226,6 @@
       self.downshift = downshift
       self.tabHeight = tabHeight
       updateVerticalConstraints()
-=======
-  private lazy var eqSliders: [NSSlider] = [audioEqSlider1, audioEqSlider2, audioEqSlider3, audioEqSlider4, audioEqSlider5,
-                                            audioEqSlider6, audioEqSlider7, audioEqSlider8, audioEqSlider9, audioEqSlider10]
-
-  private var lastUsedProfileName: String = ""
-  private var inputString: String = ""
-
-  var downShift: CGFloat = 0 {
-    didSet {
-      buttonTopConstraint.constant = downShift
->>>>>>> 3cde0e11
     }
   }
 
@@ -270,26 +260,6 @@
     switchHorizontalLine.layer?.opacity = 0.5
     switchHorizontalLine2.wantsLayer = true
     switchHorizontalLine2.layer?.opacity = 0.5
-
-<<<<<<< HEAD
-    updateVerticalConstraints()
-
-    observedPrefKeys.forEach { key in
-      UserDefaults.standard.addObserver(self, forKeyPath: key.rawValue, options: .new, context: nil)
-    }
-=======
-    if let data = UserDefaults.standard.data(forKey: Preference.Key.userEQPresets.rawValue),
-       let dict = try? JSONDecoder().decode(Dictionary<String, EQProfile>.self, from: data) {
-      userEQs = dict
-    }
-
-    eqPopUpButton.menu!.delegate = self
-    presetEQs.forEach { preset in
-      eqPopUpButton.menu?.addItem(withTitle: preset.name, tag: eqPresetProfileMenuItemTag, obj: preset.localizationKey)
-    }
-    eqPopUpButton.selectItem(withTag: eqCustomMenuItemTag)
-    lastUsedProfileName = eqPopUpButton.selectedItem!.title
->>>>>>> 3cde0e11
 
     func observe(_ name: Notification.Name, block: @escaping (Notification) -> Void) {
       observers.append(NotificationCenter.default.addObserver(forName: name, object: player, queue: .main, using: block))
@@ -1006,22 +976,21 @@
     redraw(indicator: audioDelaySliderIndicator, constraint: audioDelaySliderConstraint, slider: audioDelaySlider, value: "\(sender.stringValue)s")
   }
 
-<<<<<<< HEAD
-  /// Sets mpv audio EQ from control values
+  func applyEQ(_ profile: EQProfile) {
+    zip(eqSliders, profile.gains).forEach { (slider, gain) in
+      slider.doubleValue = gain
+    }
+    player.setAudioEq(fromGains: profile.gains)
+  }
+
+  @IBAction func resetAudioEqAction(_ sender: AnyObject) {
+    player.removeAudioEqFilter()
+    updateAudioEqState()
+  }
+
   @IBAction func audioEqSliderAction(_ sender: NSSlider) {
-    player.setAudioEq(fromGains: [
-      audioEqSlider1.doubleValue,
-      audioEqSlider2.doubleValue,
-      audioEqSlider3.doubleValue,
-      audioEqSlider4.doubleValue,
-      audioEqSlider5.doubleValue,
-      audioEqSlider6.doubleValue,
-      audioEqSlider7.doubleValue,
-      audioEqSlider8.doubleValue,
-      audioEqSlider9.doubleValue,
-      audioEqSlider10.doubleValue,
-      ])
-
+    player.setAudioEq(fromGains: eqSliders.map { $0.doubleValue })
+    eqPopUpButton.selectItem(withTag: eqCustomMenuItemTag)
     refreshAudioEqResetButton()
   }
 
@@ -1033,25 +1002,6 @@
       }
     })
     audioEQResetBtn.isHidden = isAllDefault
-  }
-
-  @IBAction func resetAudioEqAction(_ sender: AnyObject) {
-    player.removeAudioEqFilter()
-    updateAudioEqState()
-=======
-  func applyEQ(_ profile: EQProfile) {
-    zip(eqSliders, profile.gains).forEach { (slider, gain) in
-      slider.doubleValue = gain
-    }
-    player.setAudioEq(fromGains: profile.gains)
->>>>>>> 3cde0e11
-  }
-
-
-
-  @IBAction func audioEqSliderAction(_ sender: NSSlider) {
-    player.setAudioEq(fromGains: eqSliders.map { $0.doubleValue })
-    eqPopUpButton.selectItem(withTag: eqCustomMenuItemTag)
   }
 
   // MARK: Sub tab
