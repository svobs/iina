--- conflicted
+++ resolved
@@ -433,28 +433,11 @@
   }
 
   func tableView(_ tableView: NSTableView, acceptDrop info: NSDraggingInfo, row: Int, dropOperation: NSTableView.DropOperation) -> Bool {
-<<<<<<< HEAD
     if let (sequenceNumber, draggedRowIndexes) = self.draggedRowInfo,
           sequenceNumber == info.draggingSequenceNumber {
 
       DispatchQueue.main.async { [self] in
         player.playlistMove(draggedRowIndexes, to: row)
-=======
-    if info.draggingSource as? NSTableView === tableView,
-      let rowData = info.draggingPasteboard.data(forType: .iinaPlaylistItem),
-      let indexSet = NSKeyedUnarchiver.unarchiveObject(with: rowData) as? IndexSet {
-      // Drag & drop within playlistTableView
-      var oldIndexOffset = 0, newIndexOffset = 0
-      for oldIndex in indexSet {
-        if oldIndex < row {
-          player.playlistMove(oldIndex + oldIndexOffset, to: row)
-          oldIndexOffset -= 1
-        } else {
-          player.playlistMove(oldIndex, to: row + newIndexOffset)
-          newIndexOffset += 1
-        }
-        Logger.log("Playlist Drag & Drop from \(oldIndex) to \(row)", subsystem: player.subsystem)
->>>>>>> 83b6725c
       }
       return true
     }
@@ -649,17 +632,13 @@
       let isPlaying = self.lastNowPlayingIndex == row
 
       if identifier == .isChosen {
-<<<<<<< HEAD
+        let pointer = view.userInterfaceLayoutDirection == .rightToLeft ?
+            Constants.String.blackLeftPointingTriangle :  Constants.String.blackRightPointingTriangle
         // ▶︎ Is Playing icon
         if let textField = v.textField {
-          let text = isPlaying ? Constants.String.play : ""
+          let text = isPlaying ? pointer : ""
           textField.setFormattedText(stringValue: text, textColor: isPlayingTextColor)
         }
-=======
-        let pointer = view.userInterfaceLayoutDirection == .rightToLeft ?
-            Constants.String.blackLeftPointingTriangle :  Constants.String.blackRightPointingTriangle
-        v.textField?.stringValue = item.isPlaying ? pointer : ""
->>>>>>> 83b6725c
       } else if identifier == .trackName {
         let cellView = v as! PlaylistTrackCellView
         updateCellForTrackNameColumn(cellView, rowIndex: row, fromPlaylistItem: item, isPlaying: isPlaying)
@@ -679,14 +658,9 @@
 
       if identifier == .isChosen {
         // left column
-<<<<<<< HEAD
-        v.setTitle(isCurrentChapter ? Constants.String.play : "", textColor: textColor)
-=======
         let pointer = view.userInterfaceLayoutDirection == .rightToLeft ?
-            Constants.String.blackLeftPointingTriangle :  Constants.String.blackRightPointingTriangle
-        v.textField?.stringValue = (info.chapter == row) ? pointer : ""
-        return v
->>>>>>> 83b6725c
+        Constants.String.blackLeftPointingTriangle :  Constants.String.blackRightPointingTriangle
+        v.setTitle(isCurrentChapter ? pointer : "", textColor: textColor)
       } else if identifier == .trackName {
         // right column
         let titleString = chapter.title.isEmpty ? "Chapter \(row)" : chapter.title
@@ -833,14 +807,8 @@
     player.playlistRemove(sender.targetRows)
   }
 
-<<<<<<< HEAD
   @IBAction func contextMenuDeleteFile(_ sender: ContextMenuItem) {
-    Logger.log("User chose to delete files from playlist at indexes: \(sender.targetRows.map{$0})")
-=======
-  @IBAction func contextMenuDeleteFile(_ sender: NSMenuItem) {
-    guard let selectedRows = selectedRows else { return }
-    Logger.log("User chose to delete files from playlist at indexes: \(selectedRows.map{$0})", subsystem: player.subsystem)
->>>>>>> 83b6725c
+    player.log.debug("User chose to delete files from playlist at indexes: \(sender.targetRows.map{$0})")
 
     let playlistItems = player.info.playlist
     var successes = IndexSet()
