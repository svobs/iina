--- conflicted
+++ resolved
@@ -76,8 +76,7 @@
   @IBOutlet weak var buttonTopConstraint: NSLayoutConstraint!
   @IBOutlet weak var tabHeightConstraint: NSLayoutConstraint!
   @IBOutlet weak var deleteBtn: NSButton!
-  @IBOutlet weak var loopPlaylistBtn: NSButton!
-  @IBOutlet weak var loopFileBtn: NSButton!
+  @IBOutlet weak var loopBtn: NSButton!
   @IBOutlet weak var shuffleBtn: NSButton!
   @IBOutlet weak var totalLengthLabel: NSTextField!
   @IBOutlet var subPopover: NSPopover!
@@ -148,14 +147,13 @@
     }
     playlistTableView.menu?.delegate = self
 
-    [deleteBtn, loopPlaylistBtn, loopFileBtn, shuffleBtn].forEach {
+    [deleteBtn, loopBtn, shuffleBtn].forEach {
       $0?.image?.isTemplate = true
       $0?.alternateImage?.isTemplate = true
     }
     
     deleteBtn.toolTip = NSLocalizedString("mini_player.delete", comment: "delete")
-    loopPlaylistBtn.toolTip = NSLocalizedString("mini_player.loop", comment: "loop playlist")
-    loopFileBtn.toolTip = NSLocalizedString("mini_player.loop_file", comment: "loop file")
+    loopBtn.toolTip = NSLocalizedString("mini_player.loop", comment: "loop")
     shuffleBtn.toolTip = NSLocalizedString("mini_player.shuffle", comment: "shuffle")
     addBtn.toolTip = NSLocalizedString("mini_player.add", comment: "add")
     removeBtn.toolTip = NSLocalizedString("mini_player.remove", comment: "remove")
@@ -176,7 +174,6 @@
       updateTabButtons(activeTab: currentTab)
     }
 
-<<<<<<< HEAD
     updateVerticalConstraints()
 
     observedPrefKeys.forEach { key in
@@ -190,10 +187,6 @@
 
     // notifications
     playlistChangeObserver = NotificationCenter.default.addObserver(forName: .iinaPlaylistChanged, object: player, queue: .main) { [self] _ in
-=======
-    // notifications
-    playlistChangeObserver = NotificationCenter.default.addObserver(forName: .iinaPlaylistChanged, object: player, queue: OperationQueue.main) { [unowned self] _ in
->>>>>>> 681287b9
       self.playlistTotalLengthIsReady = false
       self.reloadData(playlist: true, chapters: false)
     }
@@ -221,17 +214,11 @@
   @objc func systemColorSettingsDidChange(notification: Notification) {
     Logger.log("Detected change system color prefs; reloading tabls", level: .verbose)
     reloadData(playlist: true, chapters: true)
-<<<<<<< HEAD
   }
 
   override func viewDidAppear() {
     scrollPlaylistToCurrentItem()
-
-    let loopStatus = player.mpv.getString(MPVOption.PlaybackControl.loopPlaylist)
-    loopPlaylistBtn.state = (loopStatus == "inf" || loopStatus == "force") ? .on : .off
-=======
     updateLoopBtnStatus()
->>>>>>> 681287b9
   }
 
   deinit {
@@ -299,23 +286,6 @@
       }
     }
   }
-<<<<<<< HEAD
-    
-  func updateLoopPlaylistBtnStatus() {
-    guard isViewLoaded else { return }
-    let loopStatus = player.mpv.getString(MPVOption.PlaybackControl.loopPlaylist)
-    let loopEnabled = loopStatus == "inf" || loopStatus == "force"
-    loopPlaylistBtn.state = loopEnabled ? .on : .off
-    Preference.set(loopEnabled, for: .enablePlaylistLoop)
-  }
-
-  func updateLoopFileBtnStatus() {
-    guard isViewLoaded else { return }
-    let loopStatus = player.mpv.getString(MPVOption.PlaybackControl.loopFile)
-    let loopEnabled = loopStatus == "inf"
-    loopFileBtn.state = loopEnabled ? .on : .off
-    Preference.set(loopEnabled, for: .enableFileLoop)
-=======
 
   func updateLoopBtnStatus() {
     guard isViewLoaded else { return }
@@ -326,7 +296,6 @@
     default:    loopBtn.state = .mixed
     }
     loopBtn.alternateImage = NSImage.init(named: loopBtn.state == .on ? "loop_file" : "loop_dark")
->>>>>>> 681287b9
   }
 
   // MARK: - Tab switching
@@ -535,13 +504,8 @@
     switchToTab(.chapters)
   }
 
-<<<<<<< HEAD
-  @IBAction func loopPlaylistBtnAction(_ sender: AnyObject) {
-    player.togglePlaylistLoop()
-=======
   @IBAction func loopBtnAction(_ sender: NSButton) {
     player.nextLoopMode()
->>>>>>> 681287b9
   }
 
   @IBAction func loopFileBtnAction(_ sender: AnyObject) {
