//
//  PlaylistViewController.swift
//  iina
//
//  Created by lhc on 17/8/16.
//  Copyright © 2016年 lhc. All rights reserved.
//

import Cocoa

class PlaylistViewController: NSViewController, NSTableViewDataSource {

  override var nibName: String {
    return "PlaylistViewController"
  }

  var playerCore: PlayerCore = PlayerCore.shared
  weak var mainWindow: MainWindowController!

  /** Similiar to the one in `QuickSettingViewController`.
   Since IBOutlet is `nil` when the view is not loaded at first time,
   use this variable to cache which tab it need to switch to when the
   view is ready. The value will be handled after loaded.
   */
  private var pendingSwitchRequest: TabViewType?

  var playlistChangeObserver: NSObjectProtocol?

  /** Enum for tab switching */
  enum TabViewType: Int {
    case playlist = 0
    case chapters
  }

  @IBOutlet weak var playlistTableView: NSTableView!
  @IBOutlet weak var chapterTableView: NSTableView!
  @IBOutlet weak var playlistBtn: NSButton!
  @IBOutlet weak var chaptersBtn: NSButton!
  @IBOutlet weak var tabView: NSTabView!

  lazy var playlistDelegate: PlaylistTableDelegate = {
    return PlaylistTableDelegate(self)
  }()

  lazy var chapterDelegate: ChapterTableDelegate = {
    return ChapterTableDelegate(self)
  }()

  override func viewDidLoad() {
    super.viewDidLoad()
    withAllTableViews { (view) in
      view.dataSource = self
    }
    playlistTableView.delegate = playlistDelegate
    chapterTableView.delegate = chapterDelegate

    // handle pending switch tab request
    if pendingSwitchRequest != nil {
      switchToTab(pendingSwitchRequest!)
      pendingSwitchRequest = nil
    }

    // nofitications
    playlistChangeObserver = NotificationCenter.default.addObserver(forName: Constants.Noti.playlistChanged, object: nil, queue: OperationQueue.main) { _ in
      self.reloadData(playlist: true, chapters: false)
    }
  }

  override func viewDidAppear() {
    reloadData(playlist: true, chapters: true)
  }

  deinit {
    NotificationCenter.default.removeObserver(self.playlistChangeObserver!)
  }

  func reloadData(playlist: Bool, chapters: Bool) {
    if playlist {
      playerCore.getPLaylist()
      playlistTableView.reloadData()
    }
    if chapters {
      playerCore.getChapters()
      chapterTableView.reloadData()
    }
  }

  /** Switch tab (call from other objects) */
  func pleaseSwitchToTab(_ tab: TabViewType) {
    if isViewLoaded {
      switchToTab(tab)
    } else {
      // cache the request
      pendingSwitchRequest = tab
    }
  }

  /** Switch tab (for internal call) */
  private func switchToTab(_ tab: TabViewType) {
<<<<<<< HEAD
    let playlistStr = NSLocalizedString("playlist.playlist_cap", comment: "")
    let chapterStr = NSLocalizedString("playlist.chapter_cap", comment: "")
    
=======
    let playlistStr = NSLocalizedString("playlist_cap", comment: "")
    let chapterStr = NSLocalizedString("chapter_cap", comment: "")

>>>>>>> 786e0700
    switch tab {
    case .playlist:
      tabView.selectTabViewItem(at: 0)
      playlistBtn.attributedTitle = NSAttributedString(string: playlistStr, attributes: Utility.tabTitleActiveFontAttributes)
      chaptersBtn.attributedTitle = NSAttributedString(string: chapterStr, attributes: Utility.tabTitleFontAttributes)
    case .chapters:
      tabView.selectTabViewItem(at: 1)
      chaptersBtn.attributedTitle = NSAttributedString(string: chapterStr, attributes: Utility.tabTitleActiveFontAttributes)
      playlistBtn.attributedTitle = NSAttributedString(string: playlistStr, attributes: Utility.tabTitleFontAttributes)
    }
  }

  // MARK: - NSTableViewSource

  func numberOfRows(in tableView: NSTableView) -> Int {
    if tableView == playlistTableView {
      return playerCore.info.playlist.count
    } else if tableView == chapterTableView {
      return playerCore.info.chapters.count
    } else {
      return 0
    }
  }

  func tableView(_ tableView: NSTableView, objectValueFor tableColumn: NSTableColumn?, row: Int) -> Any? {
    if tableView == playlistTableView {
      guard row < playerCore.info.playlist.count else { return nil }
      let item = playerCore.info.playlist[row]
      let columnName = tableColumn?.identifier
      if columnName == Constants.Identifier.isChosen {
        return item.isPlaying ? Constants.String.play : ""
      } else if columnName == Constants.Identifier.trackName {
        return item.filenameForDisplay
      } else {
        return nil
      }
    } else {
      return nil
    }
  }

  private func withAllTableViews(_ block: (NSTableView) -> Void) {
    block(playlistTableView)
    block(chapterTableView)
  }

  // MARK: - IBActions

  @IBAction func addToPlaylistBtnAction(_ sender: AnyObject) {
    let _ = Utility.quickOpenPanel(title: "Add to playlist", isDir: false) { (url) in
      if url.isFileURL {
        self.playerCore.addToPlaylist(url.path)
        reloadData(playlist: true, chapters: false)
        self.mainWindow.displayOSD(.addToPlaylist(1))
      }
    }
  }


  @IBAction func clearPlaylistBtnAction(_ sender: AnyObject) {
    playerCore.clearPlaylist()
    reloadData(playlist: true, chapters: false)
    mainWindow.displayOSD(.clearPlaylist)
  }

  @IBAction func playlistBtnAction(_ sender: AnyObject) {
    reloadData(playlist: true, chapters: false)
    switchToTab(.playlist)
  }

  @IBAction func chaptersBtnAction(_ sender: AnyObject) {
    reloadData(playlist: false, chapters: true)
    switchToTab(.chapters)
  }

  // MARK: - Table delegates

  class PlaylistTableDelegate: NSObject, NSTableViewDelegate {

    weak var parent: PlaylistViewController!

    init(_ parent: PlaylistViewController) {
      self.parent = parent
    }

    func tableViewSelectionDidChange(_ notification: Notification) {
      let tv = notification.object as! NSTableView
      if tv.numberOfSelectedRows > 0 {
        parent.playerCore.playFileInPlaylist(tv.selectedRow)
        tv.deselectAll(self)
        tv.reloadData()
      }
    }
  }

  class ChapterTableDelegate: NSObject, NSTableViewDelegate {

    weak var parent: PlaylistViewController!

    init(_ parent: PlaylistViewController) {
      self.parent = parent
    }

    func tableViewSelectionDidChange(_ notification: Notification) {
      let tv = notification.object as! NSTableView
      if tv.numberOfSelectedRows > 0 {
        let index = tv.selectedRow
        parent.playerCore.playChapter(index)
        let chapter = parent.playerCore.info.chapters[index]
        tv.deselectAll(self)
        tv.reloadData()
        parent.mainWindow.displayOSD(.chapter(chapter.title))
      }
    }

    func tableView(_ tableView: NSTableView, viewFor tableColumn: NSTableColumn?, row: Int) -> NSView? {
      let info = parent.playerCore.info
      let chapters = info.chapters
      let chapter = chapters[row]
      // next chapter time
      let nextChapterTime = chapters.at(row+1)?.time ?? Constants.Time.infinite
      // construct view
      let columnName = tableColumn?.identifier
      if columnName == Constants.Identifier.isChosen {
        // left column
        let v = tableView.make(withIdentifier: Constants.Identifier.isPlayingCell, owner: self) as! NSTableCellView
        let currentPos = info.videoPosition!
        if currentPos.between(chapter.time, nextChapterTime) {
          v.textField?.stringValue = Constants.String.play
        } else {
          v.textField?.stringValue = ""
        }
        return v
      } else if columnName == Constants.Identifier.trackName {
        // right column
        let v = tableView.make(withIdentifier: Constants.Identifier.trackNameCell, owner: self) as! ChapterTableCellView
        v.textField?.stringValue = chapter.title
        v.durationTextField.stringValue = "\(chapter.time.stringRepresentation) → \(nextChapterTime.stringRepresentation)"
        return v
      } else {
        return nil
      }
    }
  }

}<|MERGE_RESOLUTION|>--- conflicted
+++ resolved
@@ -97,15 +97,9 @@
 
   /** Switch tab (for internal call) */
   private func switchToTab(_ tab: TabViewType) {
-<<<<<<< HEAD
-    let playlistStr = NSLocalizedString("playlist.playlist_cap", comment: "")
-    let chapterStr = NSLocalizedString("playlist.chapter_cap", comment: "")
-    
-=======
-    let playlistStr = NSLocalizedString("playlist_cap", comment: "")
-    let chapterStr = NSLocalizedString("chapter_cap", comment: "")
-
->>>>>>> 786e0700
+    let playlistStr = NSLocalizedString("playlist.playlist_cap", comment: "PLAYLIST")
+    let chapterStr = NSLocalizedString("playlist.chapter_cap", comment: "CHAPTERS")
+
     switch tab {
     case .playlist:
       tabView.selectTabViewItem(at: 0)
