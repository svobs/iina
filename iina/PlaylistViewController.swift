//
//  PlaylistViewController.swift
//  iina
//
//  Created by lhc on 17/8/16.
//  Copyright © 2016 lhc. All rights reserved.
//

import Cocoa

fileprivate let PrefixMinLength = 7
fileprivate let FilenameMinLength = 12

fileprivate let MenuItemTagCut = 601
fileprivate let MenuItemTagCopy = 602
fileprivate let MenuItemTagPaste = 603
fileprivate let MenuItemTagDelete = 604

fileprivate let isPlayingTextBlendFraction: CGFloat = 0.3
fileprivate let isPlayingPrefixTextBlendFraction: CGFloat = 0.4

class PlaylistViewController: NSViewController, NSTableViewDataSource, NSTableViewDelegate, NSMenuDelegate, SidebarTabGroupViewController, NSMenuItemValidation {

  override var nibName: NSNib.Name {
    return NSNib.Name("PlaylistViewController")
  }

  func getTopOfTabsConstraint() -> NSLayoutConstraint? {
    return self.buttonTopConstraint
  }
  func getHeightOfTabsConstraint() -> NSLayoutConstraint? {
    return self.tabHeightConstraint
  }

  weak var windowController: PlayerWindowController! {
    didSet {
      self.player = windowController.player
    }
  }

  private var draggedRowInfo: (Int, IndexSet)? = nil

  weak var player: PlayerCore!

  /** Similar to the one in `QuickSettingViewController`.
   Since IBOutlet is `nil` when the view is not loaded at first time,
   use this variable to cache which tab it need to switch to when the
   view is ready. The value will be handled after loaded.
   */
  private var pendingSwitchRequest: TabViewType?

  var playlistChangeObserver: NSObjectProtocol?
  var fileHistoryUpdateObserver: NSObjectProtocol?

  /** Enum for tab switching */
  enum TabViewType: String {
    case playlist
    case chapters

    init?(name: String) {
      switch name {
      case "playlist":
        self = .playlist
      case "chapters":
        self = .chapters
      default:
        return nil
      }
    }
  }

  var currentTab: TabViewType = .playlist

  @IBOutlet weak var playlistTableView: NSTableView!
  @IBOutlet weak var chapterTableView: NSTableView!
  @IBOutlet weak var playlistBtn: NSButton!
  @IBOutlet weak var chaptersBtn: NSButton!
  @IBOutlet weak var tabView: NSTabView!
  @IBOutlet weak var buttonTopConstraint: NSLayoutConstraint!
  @IBOutlet weak var tabHeightConstraint: NSLayoutConstraint!
  @IBOutlet weak var deleteBtn: NSButton!
  @IBOutlet weak var loopBtn: NSButton!
  @IBOutlet weak var shuffleBtn: NSButton!
  @IBOutlet weak var totalLengthLabel: NSTextField!
  @IBOutlet var subPopover: NSPopover!
  @IBOutlet var addFileMenu: NSMenu!
  @IBOutlet weak var addBtn: NSButton!
  @IBOutlet weak var removeBtn: NSButton!
  
  @Atomic private var playlistTotalLengthIsReady = false
  @Atomic private var playlistTotalLength: Double? = nil
  private var lastNowPlayingIndex: Int = -1

  private var distObservers: [NSObjectProtocol] = []  // For DistributedNotificationCenter
  internal var observedPrefKeys: [Preference.Key] = [
  ]

  fileprivate var isPlayingTextColor: NSColor = .textColor
  fileprivate var isPlayingPrefixTextColor: NSColor = .secondaryLabelColor
  fileprivate var cachedEffectiveAppearanceName: String? = nil

  override func observeValue(forKeyPath keyPath: String?, of object: Any?, change: [NSKeyValueChangeKey : Any]?, context: UnsafeMutableRawPointer?) {
    guard let keyPath = keyPath else { return }

    switch keyPath {
    case #keyPath(view.effectiveAppearance):
      if cachedEffectiveAppearanceName == view.effectiveAppearance.name.rawValue {
        return
      }
      cachedEffectiveAppearanceName = view.effectiveAppearance.name.rawValue
      // Need to use this closure for dark/light mode toggling to get picked up while running (not sure why...)
      view.effectiveAppearance.applyAppearanceFor {
        setCustomColors()
      }
      reloadData(playlist: true, chapters: true)
    default:
      return
    }
  }

  fileprivate func setCustomColors() {
    if #available(macOS 10.14, *) {
      isPlayingTextColor = NSColor.controlAccentColor.blended(withFraction: isPlayingTextBlendFraction, of: .textColor)!
      isPlayingPrefixTextColor = NSColor.controlAccentColor.blended(withFraction: isPlayingPrefixTextBlendFraction, of: .textColor)!
    }
  }

  private var downshift: CGFloat = 0
  private var tabHeight: CGFloat = 0

  func setVerticalConstraints(downshift: CGFloat, tabHeight: CGFloat) {
    if self.downshift != downshift || self.tabHeight != tabHeight {
      self.downshift = downshift
      self.tabHeight = tabHeight
      updateVerticalConstraints()
    }
  }

  private func updateVerticalConstraints() {
    // may not be available until after load
    self.buttonTopConstraint?.animateToConstant(downshift)
    self.tabHeightConstraint?.animateToConstant(tabHeight)
    view.layoutSubtreeIfNeeded()
  }

  override func viewDidLoad() {
    super.viewDidLoad()

    withAllTableViews { (view) in
      view.dataSource = self
    }
    playlistTableView.menu?.delegate = self

    [deleteBtn, loopBtn, shuffleBtn].forEach {
      $0?.image?.isTemplate = true
      $0?.alternateImage?.isTemplate = true
    }
    
    deleteBtn.toolTip = NSLocalizedString("mini_player.delete", comment: "delete")
    loopBtn.toolTip = NSLocalizedString("mini_player.loop", comment: "loop")
    shuffleBtn.toolTip = NSLocalizedString("mini_player.shuffle", comment: "shuffle")
    addBtn.toolTip = NSLocalizedString("mini_player.add", comment: "add")
    removeBtn.toolTip = NSLocalizedString("mini_player.remove", comment: "remove")

    hideTotalLength()

    // colors
    withAllTableViews { $0.backgroundColor = NSColor(named: .sidebarTableBackground)! }

    // handle pending switch tab request
    if pendingSwitchRequest != nil {
      switchToTab(pendingSwitchRequest!)
      pendingSwitchRequest = nil
    } else {
      // Initial display: need to draw highlight for currentTab
      updateTabButtons(activeTab: currentTab)
    }

    updateVerticalConstraints()

    observedPrefKeys.forEach { key in
      UserDefaults.standard.addObserver(self, forKeyPath: key.rawValue, options: .new, context: nil)
    }
    addObserver(self, forKeyPath: #keyPath(view.effectiveAppearance), options: [.old, .new], context: nil)

    if #available(macOS 10.14, *) {
      distObservers.append(DistributedNotificationCenter.default().addObserver(forName: .appleColorPreferencesChangedNotification, object: nil, queue: .main, using: self.systemColorSettingsDidChange))
    }

    // notifications
    playlistChangeObserver = NotificationCenter.default.addObserver(forName: .iinaPlaylistChanged, object: player, queue: .main) { [self] _ in
      self.playlistTotalLengthIsReady = false
      self.reloadData(playlist: true, chapters: false)
    }

    fileHistoryUpdateObserver = NotificationCenter.default.addObserver(forName: .iinaFileHistoryDidUpdate, object: nil, queue: .main) { [self] note in
      guard let url = note.userInfo?["url"] as? URL else {
        player.log.error("Cannot update file history: no url found in userInfo!")
        return
      }
      guard url.isFileURL else { return }
      let filePath = url.path
      let playlist = player.info.playlist
      for (index, item) in playlist.enumerated() {
        if item.filename == filePath {
          reloadPlaylistRow(index, reloadCache: true)
        }
      }
    }

    // register for double click action
    let action = #selector(performDoubleAction(sender:))
    playlistTableView.doubleAction = action
    playlistTableView.target = self
    chapterTableView.doubleAction = action
    chapterTableView.target = self

    // register for drag and drop
    playlistTableView.registerForDraggedTypes([.nsFilenames, .nsURL, .string])

    (subPopover.contentViewController as! SubPopoverViewController).player = player
    if let popoverView = subPopover.contentViewController?.view,
      popoverView.trackingAreas.isEmpty {
      popoverView.addTrackingArea(NSTrackingArea(rect: popoverView.bounds,
                                                 options: [.activeAlways, .inVisibleRect, .mouseEnteredAndExited, .mouseMoved],
                                                 owner: windowController, userInfo: [PlayerWindowController.TrackingArea.key: PlayerWindowController.TrackingArea.playerWindow]))
    }
    view.configureSubtreeForCoreAnimation()
    view.layoutSubtreeIfNeeded()
  }

  @objc func systemColorSettingsDidChange(notification: Notification) {
    Logger.log("Detected change system color prefs; reloading tabls", level: .verbose)
    reloadData(playlist: true, chapters: true)
  }

  override func viewDidAppear() {
    scrollPlaylistToCurrentItem()
    updateLoopBtnStatus()
  }

  deinit {
    for observer in distObservers {
      DistributedNotificationCenter.default().removeObserver(observer)
    }
    distObservers = []
    UserDefaults.standard.removeObserver(self, forKeyPath: #keyPath(view.effectiveAppearance))
    if let playlistChangeObserver {
      NotificationCenter.default.removeObserver(playlistChangeObserver)
    }
    if let fileHistoryUpdateObserver {
      NotificationCenter.default.removeObserver(fileHistoryUpdateObserver)
    }
  }

  func scrollPlaylistToCurrentItem() {
    guard let playlistTableView else { return }
    if let entryIndex = player.info.currentPlayback?.playlistPos {
      playlistTableView.scrollRowToVisible(entryIndex)
    }
  }

  func reloadData(playlist: Bool, chapters: Bool) {
<<<<<<< HEAD
    player.log.verbose("Reloading sidebar tables: playlist=\(playlist.yn) chapters=\(chapters.yn)")
=======
    guard player.info.state.active else { return }
>>>>>>> 3cde0e11
    if playlist {
      player.log.verbose("Reloading playlist table for \(player.info.playlist.count) entries")
      playlistTableView.reloadData()
    }
    if chapters {
      chapterTableView.reloadData()
    }

    removeBtn.isEnabled = !playlistTableView.selectedRowIndexes.isEmpty
  }

  private func showTotalLength() {
    guard let playlistTotalLength = playlistTotalLength, playlistTotalLengthIsReady else { return }
    totalLengthLabel.isHidden = false
    if playlistTableView.numberOfSelectedRows > 0 {
      let info = player.info
      let selectedDuration = info.calculateTotalDuration(playlistTableView.selectedRowIndexes)
      totalLengthLabel.stringValue = String(format: NSLocalizedString("playlist.total_length_with_selected", comment: "%@ of %@ selected"),
                                            VideoTime(selectedDuration).stringRepresentation,
                                            VideoTime(playlistTotalLength).stringRepresentation)
    } else {
      totalLengthLabel.stringValue = String(format: NSLocalizedString("playlist.total_length", comment: "%@ in total"),
                                            VideoTime(playlistTotalLength).stringRepresentation)
    }
  }

  private func hideTotalLength() {
    totalLengthLabel.isHidden = true
  }

  private func refreshTotalLength() {
    let totalDuration: Double? = player.info.calculateTotalDuration()
    if let duration = totalDuration {
      playlistTotalLengthIsReady = true
      playlistTotalLength = duration
      DispatchQueue.main.async {
        self.showTotalLength()
      }
    } else {
      DispatchQueue.main.async {
        self.hideTotalLength()
      }
    }
  }

  func updateLoopBtnStatus() {
    guard isViewLoaded else { return }
    let loopMode = player.getLoopMode()
    switch loopMode {
    case .off:  loopBtn.state = .off
    case .file: loopBtn.state = .on
    default:    loopBtn.state = .mixed
    }
    loopBtn.alternateImage = NSImage.init(named: loopBtn.state == .on ? "loop_file" : "loop_dark")
  }

  // MARK: - Tab switching

  /** Switch tab (call from other objects) */
  func pleaseSwitchToTab(_ tab: TabViewType) {
    if isViewLoaded {
      switchToTab(tab)
    } else {
      // cache the request
      pendingSwitchRequest = tab
    }
  }

  /** Switch tab (for internal call) */
  private func switchToTab(_ tab: TabViewType) {
    updateTabButtons(activeTab: tab)
    switch tab {
    case .playlist:
      refreshNowPlayingIndex()
      tabView.selectTabViewItem(at: 0)
    case .chapters:
      tabView.selectTabViewItem(at: 1)
    }

    currentTab = tab
    windowController.didChangeTab(to: tab.rawValue)
  }

  // Updates display of all tabs buttons to indicate that the given tab is active and the rest are not
  private func updateTabButtons(activeTab: TabViewType) {
    switch activeTab {
    case .playlist:
      updateTabActiveStatus(for: playlistBtn, isActive: true)
      updateTabActiveStatus(for: chaptersBtn, isActive: false)
    case .chapters:
      updateTabActiveStatus(for: playlistBtn, isActive: false)
      updateTabActiveStatus(for: chaptersBtn, isActive: true)
    }
  }

  private func updateTabActiveStatus(for btn: NSButton, isActive: Bool) {
    btn.contentTintColor = isActive ? NSColor.sidebarTabTintActive : NSColor.sidebarTabTint
  }

  // MARK: - NSTableViewDataSource

  func numberOfRows(in tableView: NSTableView) -> Int {
    if tableView == playlistTableView {
      return player.info.playlist.count
    } else if tableView == chapterTableView {
      return player.info.chapters.count
    } else {
      return 0
    }
  }

  // MARK: - Drag and Drop

  /*
   Drag start: set session variables.
   */
  @objc func tableView(_ tableView: NSTableView, draggingSession session: NSDraggingSession,
                       willBeginAt screenPoint: NSPoint, forRowIndexes rowIndexes: IndexSet) {
    self.draggedRowInfo = (session.draggingSequenceNumber, rowIndexes)
  }

  func copyToPasteboard(_ tableView: NSTableView, writeRowsWith rowIndexes: IndexSet, to pboard: NSPasteboard) {
    do {
      let indexesData = try NSKeyedArchiver.archivedData(withRootObject: rowIndexes, requiringSecureCoding: true)
      let filePaths = rowIndexes.map { player.info.playlist[$0].filename }
      pboard.declareTypes([.iinaPlaylistItem, .nsFilenames], owner: tableView)
      pboard.setData(indexesData, forType: .iinaPlaylistItem)
      pboard.setPropertyList(filePaths, forType: .nsFilenames)
    } catch {
      // Internal error, archivedData should not fail.
      Logger.log("Failed to copy from playlist to pasteboard: \(error)", level: .error,
                 subsystem: player.subsystem)
    }
  }

  @discardableResult
  func pasteFromPasteboard(_ tableView: NSTableView, row: Int, from pboard: NSPasteboard) -> Bool {
    if let paths = pboard.propertyList(forType: .nsFilenames) as? [String] {
      let playableFiles = Utility.resolveURLs(player.getPlayableFiles(in: paths.map {
        $0.hasPrefix("/") ? URL(fileURLWithPath: $0) : URL(string: $0)!
      }))
      if playableFiles.count == 0 {
        return false
      }
      player.addToPlaylist(paths: playableFiles.map { $0.isFileURL ? $0.path : $0.absoluteString }, at: row)
    } else if let urls = pboard.propertyList(forType: .nsURL) as? [String] {
      player.addToPlaylist(paths: urls, at: row)
    } else if let droppedString = pboard.string(forType: .string), Regex.url.matches(droppedString) {
      player.addToPlaylist(paths: [droppedString], at: row)
    } else {
      return false
    }
    return true
  }

  func tableView(_ tableView: NSTableView, writeRowsWith rowIndexes: IndexSet, to pboard: NSPasteboard) -> Bool {
    if tableView == playlistTableView {
      copyToPasteboard(tableView, writeRowsWith: rowIndexes, to: pboard)
      return true
    }
    return false
  }


  func tableView(_ tableView: NSTableView, validateDrop info: NSDraggingInfo, proposedRow row: Int, proposedDropOperation dropOperation: NSTableView.DropOperation) -> NSDragOperation {
    playlistTableView.setDropRow(row, dropOperation: .above)
    if info.draggingSource as? NSTableView === tableView {
      return .move
    }
    return player.acceptFromPasteboard(info, isPlaylist: true)
  }

  func tableView(_ tableView: NSTableView, acceptDrop info: NSDraggingInfo, row: Int, dropOperation: NSTableView.DropOperation) -> Bool {
    if info.draggingSource as? NSTableView === tableView,
      let rowData = info.draggingPasteboard.data(forType: .iinaPlaylistItem),
      let indexSet = try? NSKeyedUnarchiver.unarchivedObject(ofClass: NSIndexSet.self, from: rowData) as? IndexSet {
      // Drag & drop within playlistTableView
      var oldIndexOffset = 0, newIndexOffset = 0
      for oldIndex in indexSet {
        if oldIndex < row {
          player.playlistMove(oldIndex + oldIndexOffset, to: row)
          oldIndexOffset -= 1
        } else {
          player.playlistMove(oldIndex, to: row + newIndexOffset)
          newIndexOffset += 1
        }
        Logger.log("Playlist Drag & Drop from \(oldIndex) to \(row)", subsystem: player.subsystem)
      }
      player.postNotification(.iinaPlaylistChanged)
      return true
    }
    // Otherwise, could be copy/cut & paste within playlistTableView
    return pasteFromPasteboard(tableView, row: row, from: info.draggingPasteboard)
  }

  // MARK: - Edit Menu Support

  func validateMenuItem(_ menuItem: NSMenuItem) -> Bool {
    if currentTab == .playlist {
      switch menuItem.tag {
      case MenuItemTagCut, MenuItemTagCopy, MenuItemTagDelete:
        return playlistTableView.selectedRow != -1
      case MenuItemTagPaste:
        return NSPasteboard.general.types?.contains(.nsFilenames) ?? false
      default:
        break
      }
    }
    return menuItem.isEnabled
  }

  @objc func copy(_ sender: NSMenuItem) {
    copyToPasteboard(playlistTableView, writeRowsWith: playlistTableView.selectedRowIndexes, to: .general)
  }

  @objc func cut(_ sender: NSMenuItem) {
    copy(sender)
    delete(sender)
  }

  @objc func paste(_ sender: NSMenuItem) {
    let dest = playlistTableView.selectedRowIndexes.first ?? 0
    pasteFromPasteboard(playlistTableView, row: dest, from: .general)
  }

  @objc func delete(_ sender: NSMenuItem) {
    let selectedRows = playlistTableView.selectedRowIndexes
    if !selectedRows.isEmpty {
      player.playlistRemove(selectedRows)
    }
  }

  // MARK: - private methods

  private func withAllTableViews(_ block: (NSTableView) -> Void) {
    block(playlistTableView)
    block(chapterTableView)
  }

  // MARK: - IBActions

  @IBAction func addToPlaylistBtnAction(_ sender: NSButton) {
    addFileMenu.popUp(positioning: nil, at: .zero, in: sender)
  }

  @IBAction func removeBtnAction(_ sender: NSButton) {
    player.playlistRemove(playlistTableView.selectedRowIndexes)
  }

  @IBAction func addFileAction(_ sender: AnyObject) {
    Utility.quickMultipleOpenPanel(title: "Add to playlist", canChooseDir: true) { urls in
      let playableFiles = self.player.getPlayableFiles(in: urls)
      if playableFiles.count != 0 {
        self.player.addToPlaylist(paths: playableFiles.map { $0.path }, at: self.player.info.playlist.count)
        self.player.sendOSD(.addToPlaylist(playableFiles.count))
      }
    }
  }

  @IBAction func addURLAction(_ sender: AnyObject) {
    Utility.quickPromptPanel("add_url") { url in
      if Regex.url.matches(url) {
        self.player.addToPlaylist(url)
        self.player.sendOSD(.addToPlaylist(1))
      } else {
        Utility.showAlert("wrong_url_format")
      }
    }
  }

  @IBAction func clearPlaylistBtnAction(_ sender: AnyObject) {
    player.clearPlaylist()
    player.sendOSD(.clearPlaylist)
  }

  @IBAction func playlistBtnAction(_ sender: AnyObject) {
    switchToTab(.playlist)
  }

  @IBAction func chaptersBtnAction(_ sender: AnyObject) {
    switchToTab(.chapters)
  }

  @IBAction func loopBtnAction(_ sender: NSButton) {
    player.nextLoopMode()
  }

  @IBAction func shuffleBtnAction(_ sender: AnyObject) {
    player.toggleShuffle()
  }


  @objc func performDoubleAction(sender: AnyObject) {
    guard let tv = sender as? NSTableView, tv.numberOfSelectedRows > 0 else { return }
    if tv == playlistTableView {
      player.playFileInPlaylist(tv.selectedRow)
    } else {
      let index = tv.selectedRow
      player.playChapter(index)
    }
    tv.deselectAll(self)
    tv.reloadData()
  }

  @IBAction func prefixBtnAction(_ sender: PlaylistPrefixButton) {
    sender.isFolded = !sender.isFolded
  }

  @IBAction func subBtnAction(_ sender: NSButton) {
    let row = playlistTableView.row(for: sender)
    guard let vc = subPopover.contentViewController as? SubPopoverViewController else { return }
    let playlist = player.info.playlist
    guard row < playlist.count else { return }
    vc.filePath = playlist[row].filename
    vc.tableView.reloadData()
    subPopover.show(relativeTo: sender.bounds, of: sender, preferredEdge: .maxY)
  }

  // MARK: - Table delegates

  func tableViewSelectionDidChange(_ notification: Notification) {
    let tv = notification.object as! NSTableView
    if tv == playlistTableView {
      showTotalLength()

      removeBtn.isEnabled = !playlistTableView.selectedRowIndexes.isEmpty
      return
    }
  }

  // Updates index of playing item Don't need to reload whole playlist
  func refreshNowPlayingIndex(setNewIndexTo newNowPlayingIndex: Int? = nil) {
    assert(DispatchQueue.isExecutingIn(.main))
    guard isViewLoaded else { return }
    guard !view.isHidden else { return }

    let oldNowPlayingIndex = self.lastNowPlayingIndex
    let newNowPlayingIndex = newNowPlayingIndex ?? player.info.currentPlayback?.playlistPos ?? oldNowPlayingIndex
    if newNowPlayingIndex != oldNowPlayingIndex {
      player.log.verbose("Updating nowPlayingIndex: \(oldNowPlayingIndex) → \(newNowPlayingIndex)")
      self.lastNowPlayingIndex = newNowPlayingIndex
      DispatchQueue.main.async { [self] in
        // If "now playing" row changed, make sure the new "now playing" row is redrawn to show its new status...
        reloadPlaylistRow(newNowPlayingIndex, reloadCache: true)
        // ... also make sure the old "now playing" row is redrawn so it loses its status
        reloadPlaylistRow(oldNowPlayingIndex, reloadCache: true)
      }
    }
  }

  func reloadPlaylistRow(_ rowIndex: Int, reloadCache: Bool = false) {
    if reloadCache {
      let playlistItems = player.info.playlist
      if rowIndex >= 0, rowIndex < playlistItems.count {
        let item = playlistItems[rowIndex]
        player.refreshCachedVideoInfo(forVideoPath: item.filename)
      }
    }
    reloadPlaylistRows(IndexSet(integer: rowIndex))
  }

  func reloadPlaylistRows(_ rows: IndexSet) {
    playlistTableView.reloadData(forRowIndexes: rows, columnIndexes: IndexSet(integersIn: 0...1))
  }


  func tableView(_ tableView: NSTableView, viewFor tableColumn: NSTableColumn?, row: Int) -> NSView? {
    guard let identifier = tableColumn?.identifier else { return nil }
    let info = player.info
    let v = tableView.makeView(withIdentifier: identifier, owner: self) as! NSTableCellView

    // Playlist table
    if tableView == playlistTableView {
      let playlistItems = info.playlist
      guard row < playlistItems.count else { return nil }
      let item = playlistItems[row]

      refreshNowPlayingIndex()
      // use cached value
      let isPlaying = self.lastNowPlayingIndex == row

      if identifier == .isChosen {
        let pointer = view.userInterfaceLayoutDirection == .rightToLeft ?
            Constants.String.blackLeftPointingTriangle :  Constants.String.blackRightPointingTriangle
        // ▶︎ Is Playing icon
        if let textField = v.textField {
          let text = isPlaying ? pointer : ""
          textField.setFormattedText(stringValue: text, textColor: isPlayingTextColor)
        }
      } else if identifier == .trackName {
        let cellView = v as! PlaylistTrackCellView
        updateCellForTrackNameColumn(cellView, rowIndex: row, fromPlaylistItem: item, isPlaying: isPlaying)
      }

    // Chapters table
    } else if tableView == chapterTableView {
      let chapters = info.chapters
      guard row < chapters.count else { return nil }
      let chapter = chapters[row]

      // next chapter time
      let nextChapterTime = chapters[at: row+1]?.time ?? .infinite
      // construct view
      let isCurrentChapter = info.chapter == row
      let textColor = isCurrentChapter ? isPlayingTextColor : .controlTextColor

      if identifier == .isChosen {
        // left column
        let pointer = view.userInterfaceLayoutDirection == .rightToLeft ?
        Constants.String.blackLeftPointingTriangle :  Constants.String.blackRightPointingTriangle
        v.setTitle(isCurrentChapter ? pointer : "", textColor: textColor)
      } else if identifier == .trackName {
        // right column
        let titleString = chapter.title.isEmpty ? "Chapter \(row)" : chapter.title
        v.setTitle(titleString, textColor: textColor)
        let cellView = v as! ChapterTableCellView
        cellView.durationTextField.setText("\(chapter.time.stringRepresentation) → \(nextChapterTime.stringRepresentation)", textColor: textColor)
      } else {
        return nil
      }
    } else {
      return nil
    }

    return v
  }

  // Playlist Table: Track Name column cell
  private func updateCellForTrackNameColumn(_ cellView: PlaylistTrackCellView, rowIndex: Int,
                                          fromPlaylistItem item: MPVPlaylistItem, isPlaying: Bool) {
    let filename = item.filenameForDisplay
    let displayStr: String = NSString(string: filename).deletingPathExtension

    func getCachedMetadata() -> (artist: String, title: String)? {
      guard Preference.bool(for: .playlistShowMetadata) else { return nil }
      if Preference.bool(for: .playlistShowMetadataInMusicMode) && !player.isInMiniPlayer { return nil }
      guard let metadata = player.info.getCachedMetadata(item.filename) else { return nil }
      guard let artist = metadata.artist, let title = metadata.title else { return nil }
      return (artist, title)
    }

    let textColor = isPlaying ? isPlayingTextColor : .controlTextColor
    let prefixTextColor = isPlaying ? isPlayingPrefixTextColor : .secondaryLabelColor
    if Preference.bool(for: .shortenFileGroupsInPlaylist), let prefix = player.info.currentVideosInfo.first(where: { $0.path == item.filename })?.prefix,
       !prefix.isEmpty,
       prefix.count <= displayStr.count,  // check whether prefix length > filename length
       prefix.count >= PrefixMinLength,
       filename.count > FilenameMinLength {
      cellView.setPrefix(prefix, textColor: prefixTextColor)
      cellView.setTitle(String(filename[filename.index(filename.startIndex, offsetBy: prefix.count)...]), textColor: textColor)
    } else {
      cellView.setPrefix(nil, textColor: prefixTextColor)
      cellView.setAdditionalInfo(nil)
      cellView.setTitle(filename, textColor: textColor)
    }

    // playback progress and duration
    cellView.durationLabel.font = NSFont.monospacedDigitSystemFont(ofSize: NSFont.smallSystemFontSize, weight: .regular)
    cellView.durationLabel.stringValue = ""
    /// Default progress to none, because `playbackProgressView` takes a long time to load
    cellView.playbackProgressView.isHidden = true

    // FIXME: refactor to streamline load flow + improve appearance during load
    PlayerCore.playlistQueue.async { [self] in
      if let (artist, title) = getCachedMetadata() {
        DispatchQueue.main.async {
          cellView.setTitle(title, textColor: textColor)
          cellView.setAdditionalInfo(artist, textColor: textColor)
        }
      }
      if let cached = player.info.getCachedVideoDurationAndProgress(item.filename),
         let duration = cached.duration {
        // if it's cached
        if duration > 0 {
          // if FFmpeg got the duration successfully
          DispatchQueue.main.async { [self] in
            let durationString = VideoTime(duration).stringRepresentation
            cellView.durationLabel.setFormattedText(stringValue: durationString, textColor: isPlaying ? isPlayingTextColor : .secondaryLabelColor)
            if let progress = cached.progress {
              cellView.playbackProgressView.percentage = progress / duration
              cellView.playbackProgressView.isHidden = false
            } else {
              cellView.playbackProgressView.isHidden = true
            }
            if isPlaying {
              cellView.needsDisplay = true
              cellView.needsLayout = true
            }
          }
          self.refreshTotalLength()
        }
      } else {
        // get related data and schedule a reload
        if Preference.bool(for: .prefetchPlaylistVideoDuration) {
          self.player.refreshCachedVideoInfo(forVideoPath: item.filename)
          // Only schedule a reload if data was obtained and cached to avoid looping
          if let cached = self.player.info.getCachedVideoDurationAndProgress(item.filename),
             let duration = cached.duration, duration > 0 {
            // if FFmpeg got the duration successfully
            self.refreshTotalLength()
            DispatchQueue.main.async { [self] in
              reloadPlaylistRow(rowIndex)
            }
          }
        }
      }
    }

    // sub button
    if !player.info.isMatchingSubtitles,
       let matchedSubs = player.info.getMatchedSubs(item.filename), !matchedSubs.isEmpty {
      cellView.setDisplaySubButton(true)
    } else {
      cellView.setDisplaySubButton(false)
    }
    // not sure why this line exists, but let's keep it for now
    cellView.subBtn.image?.isTemplate = true
  }

  // MARK: - Context menu

  func menuNeedsUpdate(_ menu: NSMenu) {
    buildContextMenu(menu)
  }

  private func getTargetRowsForContextMenu() -> IndexSet {
    let selectedRows = playlistTableView.selectedRowIndexes
    let clickedRow = playlistTableView.clickedRow
    guard clickedRow != -1 else {
      return IndexSet()
    }

    if selectedRows.contains(clickedRow) {
      return selectedRows
    } else {
      return IndexSet(integer: clickedRow)
    }
  }

  @IBAction func contextMenuPlayNext(_ sender: ContextMenuItem) {
    player.playNextInPlaylist(sender.targetRows)
    playlistTableView.deselectAll(nil)
  }

  @IBAction func contextMenuPlayInNewWindow(_ sender: ContextMenuItem) {
    let playlistItems = player.info.playlist
    let files = sender.targetRows.enumerated().compactMap { (_, i) in
      i < playlistItems.count ? URL(fileURLWithPath: playlistItems[i].filename) : nil
    }
    PlayerCoreManager.shared.getIdleOrCreateNew().openURLs(files)
  }

  @IBAction func contextMenuRemove(_ sender: ContextMenuItem) {
    Logger.log("User chose to remove rows \(sender.targetRows.map{$0}) from playlist")
    player.playlistRemove(sender.targetRows)
  }

  @IBAction func contextMenuDeleteFile(_ sender: ContextMenuItem) {
    player.log.debug("User chose to delete files from playlist at indexes: \(sender.targetRows.map{$0})")

    let playlistItems = player.info.playlist
    var successes = IndexSet()
    for index in sender.targetRows {
      guard index < playlistItems.count else { continue }
      guard !playlistItems[index].isNetworkResource else { continue }
      let url = URL(fileURLWithPath: playlistItems[index].filename)
      do {
        Logger.log("Trashing row \(index): \(url.standardizedFileURL)", subsystem: player.subsystem)
        try FileManager.default.trashItem(at: url, resultingItemURL: nil)
        successes.insert(index)
      } catch let error {
        Utility.showAlert("playlist.error_deleting", arguments: [error.localizedDescription])
      }
    }
    if !successes.isEmpty {
      player.playlistRemove(successes)
    }
  }

  @IBAction func contextMenuDeleteFileAfterPlayback(_ sender: NSMenuItem) {
    // WIP
  }

  private func getFiles(fromPlaylistRows rows: IndexSet) -> [URL] {
    var urls: [URL] = []
    let playlistItems = player.info.playlist
    for index in rows {
      guard index < playlistItems.count else { continue }
      if !playlistItems[index].isNetworkResource {
        urls.append(URL(fileURLWithPath: playlistItems[index].filename))
      }
    }

    return urls
  }

  @IBAction func contextMenuShowInFinder(_ sender: ContextMenuItem) {
    let urls: [URL] = getFiles(fromPlaylistRows: sender.targetRows)
    guard !urls.isEmpty else {
      player.log.error("Show in Finder failed: found no files in \(sender.targetRows.count) provided rows!")
      return
    }
    playlistTableView.deselectAll(nil)
    NSWorkspace.shared.activateFileViewerSelecting(urls)
  }

  @IBAction func contextMenuAddSubtitle(_ sender: ContextMenuItem) {
    guard let index = sender.targetRows.first else { return }
    let playlistItems = player.info.playlist
    guard index < playlistItems.count else { return }
    let filename = playlistItems[index].filename
    let fileURL = URL(fileURLWithPath: filename).deletingLastPathComponent()
    Utility.quickMultipleOpenPanel(title: NSLocalizedString("alert.choose_media_file.title", comment: "Choose Media File"), dir: fileURL, canChooseDir: true) { subURLs in
      for subURL in subURLs {
        guard Utility.supportedFileExt[.sub]!.contains(subURL.pathExtension.lowercased()) else { return }
        self.player.info.$matchedSubs.withLock { $0[filename, default: []].append(subURL) }
      }
      self.reloadPlaylistRows(sender.targetRows)
    }
  }

  @IBAction func contextMenuWrongSubtitle(_ sender: ContextMenuItem) {
    let playlistItems = player.info.playlist
    for index in sender.targetRows {
      guard index < playlistItems.count else { continue }
      let filename = playlistItems[index].filename
      player.info.$matchedSubs.withLock { $0[filename]?.removeAll() }
      self.reloadPlaylistRows(sender.targetRows)
    }
  }

  @IBAction func contextOpenInBrowser(_ sender: ContextMenuItem) {
    let playlistItems = player.info.playlist
    for i in sender.targetRows {
      guard i < playlistItems.count else { continue }

      let info = playlistItems[i]
      if info.isNetworkResource, let url = URL(string: info.filename) {
        NSWorkspace.shared.open(url)
      }
    }
  }

  @IBAction func contextCopyURL(_ sender: ContextMenuItem) {
    let playlistItems = player.info.playlist
    let urls = sender.targetRows.compactMap { i -> String? in
      guard i < playlistItems.count else { return nil }
      let info = playlistItems[i]
      return info.isNetworkResource ? info.filename : nil
    }
    NSPasteboard.general.clearContents()
    NSPasteboard.general.writeObjects([urls.joined(separator: "\n") as NSString])
  }

  private func buildContextMenu(_ menu: NSMenu) {
    let playlistItems = player.info.playlist
    let rows = getTargetRowsForContextMenu()
    Logger.log("Building context menu for rows: \(rows.map{ $0 })", level: .verbose)

    menu.removeAllItems()

    let isSingleItem = rows.count == 1

    if !rows.isEmpty {
      let firstURL = playlistItems[rows.first!]
      let matchedSubCount = player.info.getMatchedSubs(firstURL.filename)?.count ?? 0
      let title: String = isSingleItem ?
        firstURL.filenameForDisplay :
        String(format: NSLocalizedString("pl_menu.title_multi", comment: "%d Items"), rows.count)

      menu.addItem(withTitle: title)
      menu.addItem(NSMenuItem.separator())
      menu.addItem(forRows: rows, withTitle: NSLocalizedString("pl_menu.play_next", comment: "Play Next"), action: #selector(self.contextMenuPlayNext(_:)))
      menu.addItem(forRows: rows, withTitle: NSLocalizedString("pl_menu.play_in_new_window", comment: "Play in New Window"), action: #selector(self.contextMenuPlayInNewWindow(_:)))
      menu.addItem(forRows: rows, withTitle: NSLocalizedString(isSingleItem ? "pl_menu.remove" : "pl_menu.remove_multi", comment: "Remove"), action: #selector(self.contextMenuRemove(_:)))

      if !player.isInMiniPlayer {
        menu.addItem(NSMenuItem.separator())
        if isSingleItem {
          menu.addItem(forRows: rows, withTitle: String(format: NSLocalizedString("pl_menu.matched_sub", comment: "Matched %d Subtitle(s)"), matchedSubCount))
          menu.addItem(forRows: rows, withTitle: NSLocalizedString("pl_menu.add_sub", comment: "Add Subtitle…"), action: #selector(self.contextMenuAddSubtitle(_:)))
        }
        if matchedSubCount != 0 {
          menu.addItem(forRows: rows, withTitle: NSLocalizedString("pl_menu.wrong_sub", comment: "Wrong Subtitle"), action: #selector(self.contextMenuWrongSubtitle(_:)))
        }
      }

      menu.addItem(NSMenuItem.separator())
      // network resources related operations
      let networkCount = rows.filter {
        playlistItems[$0].isNetworkResource
      }.count
      if networkCount != 0 {
        menu.addItem(forRows: rows, withTitle: NSLocalizedString("pl_menu.browser", comment: "Open in Browser"), action: #selector(self.contextOpenInBrowser(_:)))
        menu.addItem(forRows: rows, withTitle: NSLocalizedString(networkCount == 1 ? "pl_menu.copy_url" : "pl_menu.copy_url_multi", comment: "Copy URL(s)"), action: #selector(self.contextCopyURL(_:)))
        menu.addItem(NSMenuItem.separator())
      }
      // file related operations
      let localCount = rows.count - networkCount
      if localCount != 0 {
        menu.addItem(forRows: rows, withTitle: NSLocalizedString(localCount == 1 ? "pl_menu.delete" : "pl_menu.delete_multi", comment: "Delete"), action: #selector(self.contextMenuDeleteFile(_:)))
        // menu.addItem(forRows: rows, withTitle: NSLocalizedString(isSingleItem ? "pl_menu.delete_after_play" : "pl_menu.delete_after_play_multi", comment: "Delete After Playback"), action: #selector(self.contextMenuDeleteFileAfterPlayback(_:)))

        menu.addItem(forRows: rows, withTitle: NSLocalizedString("pl_menu.show_in_finder", comment: "Show in Finder"), action: #selector(self.contextMenuShowInFinder(_:)))
        menu.addItem(NSMenuItem.separator())
      }
    }

    // menu items from plugins
    var hasPluginMenuItems = false
    let filenames = Array(rows)
    let pluginMenuItems = player.plugins.map {
      plugin -> (JavascriptPluginInstance, [JavascriptPluginMenuItem]) in
      if let builder = (plugin.apis["playlist"] as! JavascriptAPIPlaylist).menuItemBuilder?.value,
        let value = builder.call(withArguments: [filenames]),
        value.isObject,
        let items = value.toObject() as? [JavascriptPluginMenuItem] {
        hasPluginMenuItems = true
        return (plugin, items)
      }
      return (plugin, [])
    }
    if hasPluginMenuItems {
      menu.addItem(withTitle: NSLocalizedString("preference.plugins", comment: "Plugins"))
      for (plugin, items) in pluginMenuItems {
        for item in items {
          add(menuItemDef: item, to: menu, for: plugin)
        }
      }
      menu.addItem(NSMenuItem.separator())
    }

    menu.addItem(withTitle: NSLocalizedString("pl_menu.add_file", comment: "Add File"), action: #selector(self.addFileAction(_:)))
    menu.addItem(withTitle: NSLocalizedString("pl_menu.add_url", comment: "Add URL"), action: #selector(self.addURLAction(_:)))
    menu.addItem(withTitle: NSLocalizedString("pl_menu.clear_playlist", comment: "Clear Playlist"), action: #selector(self.clearPlaylistBtnAction(_:)))
  }

  @discardableResult
  private func add(menuItemDef item: JavascriptPluginMenuItem,
                   to menu: NSMenu,
                   for plugin: JavascriptPluginInstance) -> NSMenuItem {
    if (item.isSeparator) {
      let item = NSMenuItem.separator()
      menu.addItem(item)
      return item
    }

    let menuItem: NSMenuItem
    if item.action == nil {
      menuItem = menu.addItem(withTitle: item.title, action: nil, target: plugin, obj: item)
    } else {
      menuItem = menu.addItem(withTitle: item.title,
                              action: #selector(plugin.playlistMenuItemAction(_:)),
                              target: plugin,
                              obj: item)
    }

    menuItem.isEnabled = item.enabled
    menuItem.state = item.selected ? .on : .off
    if !item.items.isEmpty {
      menuItem.submenu = NSMenu()
      for submenuItem in item.items {
        add(menuItemDef: submenuItem, to: menuItem.submenu!, for: plugin)
      }
    }
    return menuItem
  }
}


class PlaylistTrackCellView: NSTableCellView {
  @IBOutlet weak var subBtn: NSButton!
  @IBOutlet weak var subBtnWidthConstraint: NSLayoutConstraint!
  @IBOutlet weak var subBtnTrailingConstraint: NSLayoutConstraint!
  @IBOutlet weak var prefixBtn: PlaylistPrefixButton!
  @IBOutlet weak var infoLabel: EditableTextField!  /// use `EditableTextField` class for proper highlight color
  @IBOutlet weak var infoLabelTrailingConstraint: NSLayoutConstraint!
  @IBOutlet weak var durationLabel: EditableTextField!
  @IBOutlet weak var playbackProgressView: PlaylistPlaybackProgressView!

  func setPrefix(_ prefix: String?, textColor: NSColor? = nil) {
    if #available(macOS 10.14, *) {
      prefixBtn.contentTintColor = textColor
    } else {
      // Sorry earlier versions, no color for you
    }
    if let prefix = prefix {
      prefixBtn.hasPrefix = true
      prefixBtn.text = prefix
    } else {
      prefixBtn.hasPrefix = false
    }
  }

  func setDisplaySubButton(_ show: Bool) {
    if show {
      subBtn.isHidden = false
      subBtnWidthConstraint.constant = 12
      subBtnTrailingConstraint.constant = 4
    } else {
      subBtn.isHidden = true
      subBtnWidthConstraint.constant = 0
      subBtnTrailingConstraint.constant = 0
    }
  }

  func setAdditionalInfo(_ string: String?, textColor: NSColor? = nil) {
    if let string = string {
      infoLabel.isHidden = false
      infoLabelTrailingConstraint.constant = 4
      infoLabel.setFormattedText(stringValue: string, textColor: textColor)
      infoLabel.stringValue = string
      infoLabel.toolTip = string
    } else {
      infoLabel.isHidden = true
      infoLabelTrailingConstraint.constant = 0
      infoLabel.stringValue = ""
    }
  }

  override func prepareForReuse() {
    super.prepareForReuse()
    playbackProgressView.percentage = 0
    playbackProgressView.needsDisplay = true
    setPrefix(nil)
    setAdditionalInfo(nil)
  }
}


class PlaylistPrefixButton: NSButton {

  var text = "" {
    didSet {
      refresh()
    }
  }

  var hasPrefix = true {
    didSet {
      refresh()
    }
  }

  var isFolded = true {
    didSet {
      refresh()
    }
  }

  private func refresh() {
    self.title = hasPrefix ? (isFolded ? "…" : text) : ""
  }

}


class PlaylistView: NSView {

  override func resetCursorRects() {
    let rect = NSRect(x: frame.origin.x - 4, y: frame.origin.y, width: 4, height: frame.height)
    addCursorRect(rect, cursor: .resizeLeftRight)
  }

  override func mouseDown(with event: NSEvent) {}

  // override var allowsVibrancy: Bool { return true }

}


class SubPopoverViewController: NSViewController, NSTableViewDelegate, NSTableViewDataSource {

  @IBOutlet weak var tableView: NSTableView!
  @IBOutlet weak var playlistTableView: NSTableView!

  weak var player: PlayerCore!

  var filePath: String = ""

  func tableView(_ tableView: NSTableView, shouldSelectRow row: Int) -> Bool {
    return false
  }

  func tableView(_ tableView: NSTableView, objectValueFor tableColumn: NSTableColumn?, row: Int) -> Any? {
    guard let matchedSubs = player.info.getMatchedSubs(filePath) else { return nil }
    return matchedSubs[row].lastPathComponent
  }

  func numberOfRows(in tableView: NSTableView) -> Int {
    return player.info.getMatchedSubs(filePath)?.count ?? 0
  }

  @IBAction func wrongSubBtnAction(_ sender: AnyObject) {
    player.info.$matchedSubs.withLock { $0[filePath]?.removeAll() }
    tableView.reloadData()
    if let row = player.info.playlist.firstIndex(where: { $0.filename == filePath }) {
      playlistTableView.reloadData(forRowIndexes: IndexSet(integer: row), columnIndexes: IndexSet(integersIn: 0...1))
    }
  }
}

class ChapterTableCellView: NSTableCellView {
  @IBOutlet weak var durationTextField: EditableTextField!
}<|MERGE_RESOLUTION|>--- conflicted
+++ resolved
@@ -183,9 +183,7 @@
     }
     addObserver(self, forKeyPath: #keyPath(view.effectiveAppearance), options: [.old, .new], context: nil)
 
-    if #available(macOS 10.14, *) {
-      distObservers.append(DistributedNotificationCenter.default().addObserver(forName: .appleColorPreferencesChangedNotification, object: nil, queue: .main, using: self.systemColorSettingsDidChange))
-    }
+    distObservers.append(DistributedNotificationCenter.default().addObserver(forName: .appleColorPreferencesChangedNotification, object: nil, queue: .main, using: self.systemColorSettingsDidChange))
 
     // notifications
     playlistChangeObserver = NotificationCenter.default.addObserver(forName: .iinaPlaylistChanged, object: player, queue: .main) { [self] _ in
@@ -261,11 +259,8 @@
   }
 
   func reloadData(playlist: Bool, chapters: Bool) {
-<<<<<<< HEAD
     player.log.verbose("Reloading sidebar tables: playlist=\(playlist.yn) chapters=\(chapters.yn)")
-=======
-    guard player.info.state.active else { return }
->>>>>>> 3cde0e11
+    guard player.isActive else { return }
     if playlist {
       player.log.verbose("Reloading playlist table for \(player.info.playlist.count) entries")
       playlistTableView.reloadData()
