--- conflicted
+++ resolved
@@ -361,7 +361,8 @@
 
   func numberOfRows(in tableView: NSTableView) -> Int {
     if tableView == playlistTableView {
-      return player.info.$playlist.withLock { $0.count }
+      let playlist = player.info.playlist
+      return playlist.count
     } else if tableView == chapterTableView {
       return player.info.chapters.count
     } else {
@@ -382,13 +383,8 @@
   func copyToPasteboard(_ tableView: NSTableView, writeRowsWith rowIndexes: IndexSet, to pboard: NSPasteboard) {
     do {
       let indexesData = try NSKeyedArchiver.archivedData(withRootObject: rowIndexes, requiringSecureCoding: true)
-<<<<<<< HEAD
-      let filePaths = rowIndexes.map { player.info.playlist[$0].url.path }
-=======
-      let filePaths = player.info.$playlist.withLock { playlist in
-        rowIndexes.map { playlist[$0].filename }
-      }
->>>>>>> 50f4aaba
+      let playlist = player.info.playlist
+      let filePaths = rowIndexes.compactMap{ $0 < playlist.count ? playlist[$0].url.path : nil }
       pboard.declareTypes([.iinaPlaylistItem, .nsFilenames], owner: tableView)
       pboard.setData(indexesData, forType: .iinaPlaylistItem)
       pboard.setPropertyList(filePaths, forType: .nsFilenames)
@@ -517,13 +513,7 @@
     Utility.quickMultipleOpenPanel(title: "Add to playlist", canChooseDir: true) { urls in
       let playableFiles = self.player.getPlayableFiles(in: urls)
       if playableFiles.count != 0 {
-<<<<<<< HEAD
-        self.player.addToPlaylist(paths: playableFiles.map { $0.path }, at: self.player.info.playlist.count)
-=======
-        self.player.addToPlaylist(paths: playableFiles.map { $0.path },
-                                  at: self.player.info.$playlist.withLock { $0.count })
-        self.player.mainWindow.playlistView.reloadData(playlist: true, chapters: false)
->>>>>>> 50f4aaba
+        self.player.addToPlaylist(paths: playableFiles.map { $0.path })
         self.player.sendOSD(.addToPlaylist(playableFiles.count))
       }
     }
@@ -581,13 +571,9 @@
   @IBAction func subBtnAction(_ sender: NSButton) {
     let row = playlistTableView.row(for: sender)
     guard let vc = subPopover.contentViewController as? SubPopoverViewController else { return }
-<<<<<<< HEAD
     let playlist = player.info.playlist
     guard row < playlist.count else { return }
     vc.filePath = playlist[row].url.path
-=======
-    vc.filePath = player.info.$playlist.withLock { $0[row].filename }
->>>>>>> 50f4aaba
     vc.tableView.reloadData()
     subPopover.show(relativeTo: sender.bounds, of: sender, preferredEdge: .maxY)
   }
@@ -638,7 +624,6 @@
     guard let identifier = tableColumn?.identifier else { return nil }
     let v = tableView.makeView(withIdentifier: identifier, owner: self) as! NSTableCellView
 
-<<<<<<< HEAD
     if tableView == playlistTableView {  // Playlist table
       refreshNowPlayingIndex()
       // use cached value
@@ -651,21 +636,6 @@
         let text = isPlaying ? pointer : ""
         v.textField?.setFormattedText(stringValue: text, textColor: isPlayingTextColor)
       case .trackName:
-=======
-    // playlist
-    if tableView == playlistTableView {
-      let item: MPVPlaylistItem? = info.$playlist.withLock { playlist in
-        guard row < playlist.count else { return nil }
-        return playlist[row]
-      }
-      guard let item else { return nil }
-
-      if identifier == .isChosen {
-        let pointer = view.userInterfaceLayoutDirection == .rightToLeft ?
-            Constants.String.blackLeftPointingTriangle :  Constants.String.blackRightPointingTriangle
-        v.textField?.stringValue = item.isPlaying ? pointer : ""
-      } else if identifier == .trackName {
->>>>>>> 50f4aaba
         let cellView = v as! PlaylistTrackCellView
         updateCellForTrackNameColumn(cellView, rowIndex: row, isPlaying: isPlaying)
       default:
@@ -835,7 +805,6 @@
     playlistTableView.deselectAll(nil)
   }
 
-<<<<<<< HEAD
   @IBAction func contextMenuPlayInNewWindow(_ sender: ContextMenuItem) {
     let playlistItems = player.info.playlist
 
@@ -844,16 +813,6 @@
       return playlistItems[playlistRowIndex].url
     }
     PlayerCoreManager.shared.getIdleOrCreateNew().openURLs(urlList)
-=======
-  @IBAction func contextMenuPlayInNewWindow(_ sender: NSMenuItem) {
-    let files = {
-      self.player.info.$playlist.withLock { playlist in
-        self.selectedRows!.enumerated().map { (_, i) in
-          URL(fileURLWithPath: playlist[i].filename)
-        }}
-    }()
-    PlayerCore.newPlayerCore.openURLs(files, shouldAutoLoad: false)
->>>>>>> 50f4aaba
   }
 
   @IBAction func contextMenuRemove(_ sender: ContextMenuItem) {
@@ -866,17 +825,10 @@
 
     let playlistItems = player.info.playlist
     var successes = IndexSet()
-<<<<<<< HEAD
     for index in sender.targetRows {
       guard index < playlistItems.count else { continue }
       guard !playlistItems[index].isNetworkResource else { continue }
       let url = playlistItems[index].url
-=======
-    for index in selectedRows {
-      let playlistItem = player.info.$playlist.withLock { $0[index] }
-      guard !playlistItem.isNetworkResource else { continue }
-      let url = URL(fileURLWithPath: playlistItem.filename)
->>>>>>> 50f4aaba
       do {
         Logger.log("Trashing row \(index): \(url.standardizedFileURL)", subsystem: player.subsystem)
         try FileManager.default.trashItem(at: url, resultingItemURL: nil)
@@ -896,19 +848,11 @@
 
   private func getFiles(fromPlaylistRows rows: IndexSet) -> [URL] {
     var urls: [URL] = []
-<<<<<<< HEAD
     let playlistItems = player.info.playlist
     for index in rows {
       guard index < playlistItems.count else { continue }
       if !playlistItems[index].isNetworkResource {
         urls.append(playlistItems[index].url)
-=======
-    player.info.$playlist.withLock { playlist in
-      for index in selectedRows {
-        if !playlist[index].isNetworkResource {
-          urls.append(URL(fileURLWithPath: playlist[index].filename))
-        }
->>>>>>> 50f4aaba
       }
     }
 
@@ -925,19 +869,12 @@
     NSWorkspace.shared.activateFileViewerSelecting(urls)
   }
 
-<<<<<<< HEAD
   @IBAction func contextMenuAddSubtitle(_ sender: ContextMenuItem) {
     guard let index = sender.targetRows.first else { return }
     let playlistItems = player.info.playlist
     guard index < playlistItems.count else { return }
     let filename = Playback.path(from: playlistItems[index].url)
     let fileURL = playlistItems[index].url.deletingLastPathComponent()
-=======
-  @IBAction func contextMenuAddSubtitle(_ sender: NSMenuItem) {
-    guard let selectedRows = selectedRows, let index = selectedRows.first else { return }
-    let filename = player.info.$playlist.withLock { $0[index].filename }
-    let fileURL = URL(fileURLWithPath: filename).deletingLastPathComponent()
->>>>>>> 50f4aaba
     Utility.quickMultipleOpenPanel(title: NSLocalizedString("alert.choose_media_file.title", comment: "Choose Media File"), dir: fileURL, canChooseDir: true) { subURLs in
       for subURL in subURLs {
         guard Utility.supportedFileExt[.sub]!.contains(subURL.pathExtension.lowercased()) else { return }
@@ -947,18 +884,11 @@
     }
   }
 
-<<<<<<< HEAD
   @IBAction func contextMenuWrongSubtitle(_ sender: ContextMenuItem) {
     let playlistItems = player.info.playlist
     for index in sender.targetRows {
       guard index < playlistItems.count else { continue }
       let filename = Playback.path(from: playlistItems[index].url)
-=======
-  @IBAction func contextMenuWrongSubtitle(_ sender: NSMenuItem) {
-    guard let selectedRows = selectedRows else { return }
-    for index in selectedRows {
-      let filename = player.info.$playlist.withLock { $0[index].filename }
->>>>>>> 50f4aaba
       player.info.$matchedSubs.withLock { $0[filename]?.removeAll() }
       self.reloadPlaylistRows(sender.targetRows)
     }
@@ -997,16 +927,9 @@
     let isSingleItem = rows.count == 1
 
     if !rows.isEmpty {
-<<<<<<< HEAD
       let firstItem = playlistItems[rows.first!]
       let matchedSubCount = player.info.getMatchedSubs(Playback.path(from: firstItem.url))?.count ?? 0
       let title: String = isSingleItem ? firstItem.displayName :
-=======
-      let firstURL = player.info.$playlist.withLock { $0[rows.first!] }
-      let matchedSubCount = player.info.getMatchedSubs(firstURL.filename)?.count ?? 0
-      let title: String = isSingleItem ?
-        firstURL.filenameForDisplay :
->>>>>>> 50f4aaba
         String(format: NSLocalizedString("pl_menu.title_multi", comment: "%d Items"), rows.count)
 
       menu.addItem(withTitle: title)
@@ -1028,13 +951,8 @@
 
       menu.addItem(NSMenuItem.separator())
       // network resources related operations
-<<<<<<< HEAD
       let networkCount = rows.filter {
         playlistItems[$0].isNetworkResource
-=======
-      let networkCount = player.info.$playlist.withLock { playlist in
-        rows.filter { playlist[$0].isNetworkResource }
->>>>>>> 50f4aaba
       }.count
       if networkCount != 0 {
         menu.addItem(forRows: rows, withTitle: NSLocalizedString("pl_menu.browser", comment: "Open in Browser"), action: #selector(self.contextOpenInBrowser(_:)))
@@ -1240,11 +1158,8 @@
   @IBAction func wrongSubBtnAction(_ sender: AnyObject) {
     player.info.$matchedSubs.withLock { $0[filePath]?.removeAll() }
     tableView.reloadData()
-<<<<<<< HEAD
-    if let row = player.info.playlist.firstIndex(where: { Playback.path(from: $0.url) == filePath }) {
-=======
-    if let row = player.info.$playlist.withLock({ $0.firstIndex(where: { $0.filename == filePath }) }) {
->>>>>>> 50f4aaba
+    let playlist = player.info.playlist
+    if let row = playlist.firstIndex(where: { Playback.path(from: $0.url) == filePath }) {
       playlistTableView.reloadData(forRowIndexes: IndexSet(integer: row), columnIndexes: IndexSet(integersIn: 0...1))
     }
   }
