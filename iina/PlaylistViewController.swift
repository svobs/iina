//
//  PlaylistViewController.swift
//  iina
//
//  Created by lhc on 17/8/16.
//  Copyright © 2016 lhc. All rights reserved.
//

import Cocoa

fileprivate let PrefixMinLength = 7
fileprivate let FilenameMinLength = 12

fileprivate let MenuItemTagCut = 601
fileprivate let MenuItemTagCopy = 602
fileprivate let MenuItemTagPaste = 603
fileprivate let MenuItemTagDelete = 604

class PlaylistViewController: NSViewController, NSTableViewDataSource, NSTableViewDelegate, NSMenuDelegate, SidebarTabGroupViewController, NSMenuItemValidation {

  override var nibName: NSNib.Name {
    return NSNib.Name("PlaylistViewController")
  }

  func getTopOfTabsConstraint() -> NSLayoutConstraint? {
    return self.buttonTopConstraint
  }
  func getHeightOfTabsConstraint() -> NSLayoutConstraint? {
    return self.tabHeightConstraint
  }

  weak var mainWindow: MainWindowController! {
    didSet {
      self.player = mainWindow.player
    }
  }

  weak var player: PlayerCore!

  /** Similar to the one in `QuickSettingViewController`.
   Since IBOutlet is `nil` when the view is not loaded at first time,
   use this variable to cache which tab it need to switch to when the
   view is ready. The value will be handled after loaded.
   */
  private var pendingSwitchRequest: TabViewType?

  var playlistChangeObserver: NSObjectProtocol?

  /** Enum for tab switching */
  enum TabViewType: String {
    case playlist
    case chapters

    init?(name: String) {
      switch name {
      case "playlist":
        self = .playlist
      case "chapters":
        self = .chapters
      default:
        return nil
      }
    }
  }

  var currentTab: TabViewType = .playlist

  @IBOutlet weak var playlistTableView: NSTableView!
  @IBOutlet weak var chapterTableView: NSTableView!
  @IBOutlet weak var playlistBtn: NSButton!
  @IBOutlet weak var chaptersBtn: NSButton!
  @IBOutlet weak var tabView: NSTabView!
  @IBOutlet weak var buttonTopConstraint: NSLayoutConstraint!
  @IBOutlet weak var tabHeightConstraint: NSLayoutConstraint!
  @IBOutlet weak var deleteBtn: NSButton!
  @IBOutlet weak var loopPlaylistBtn: NSButton!
  @IBOutlet weak var loopFileBtn: NSButton!
  @IBOutlet weak var shuffleBtn: NSButton!
  @IBOutlet weak var totalLengthLabel: NSTextField!
  @IBOutlet var subPopover: NSPopover!
  @IBOutlet var addFileMenu: NSMenu!
  @IBOutlet weak var addBtn: NSButton!
  @IBOutlet weak var removeBtn: NSButton!
  
  private var playlistTotalLengthIsReady = false
  private var playlistTotalLength: Double? = nil

  internal var observedPrefKeys: [Preference.Key] = [
  ]

  override func observeValue(forKeyPath keyPath: String?, of object: Any?, change: [NSKeyValueChangeKey : Any]?, context: UnsafeMutableRawPointer?) {
    guard let keyPath = keyPath else { return }

    switch keyPath {
      default:
        return
    }
  }

  var useCompactTabHeight = false {
    didSet {
      refreshVerticalConstraints()
    }
  }

  var customTabHeight: CGFloat? {
    return useCompactTabHeight ? 32 : nil
  }

  override func viewDidLoad() {
    super.viewDidLoad()

    withAllTableViews { (view) in
      view.dataSource = self
    }
    playlistTableView.menu?.delegate = self

    [deleteBtn, loopPlaylistBtn, loopFileBtn, shuffleBtn].forEach {
      $0?.image?.isTemplate = true
      $0?.alternateImage?.isTemplate = true
    }
    
    deleteBtn.toolTip = NSLocalizedString("mini_player.delete", comment: "delete")
    loopPlaylistBtn.toolTip = NSLocalizedString("mini_player.loop", comment: "loop playlist")
    loopFileBtn.toolTip = NSLocalizedString("mini_player.loop_file", comment: "loop file")
    shuffleBtn.toolTip = NSLocalizedString("mini_player.shuffle", comment: "shuffle")
    addBtn.toolTip = NSLocalizedString("mini_player.add", comment: "add")
    removeBtn.toolTip = NSLocalizedString("mini_player.remove", comment: "remove")

    hideTotalLength()
    refreshVerticalConstraints()

    // colors
    if #available(macOS 10.14, *) {
      withAllTableViews { $0.backgroundColor = NSColor(named: .sidebarTableBackground)! }
    }

    // handle pending switch tab request
    if pendingSwitchRequest != nil {
      switchToTab(pendingSwitchRequest!)
      pendingSwitchRequest = nil
    } else {
      // Initial display: need to draw highlight for currentTab
      updateTabButtons(activeTab: currentTab)
    }

    observedPrefKeys.forEach { key in
      UserDefaults.standard.addObserver(self, forKeyPath: key.rawValue, options: .new, context: nil)
    }

    // notifications
    playlistChangeObserver = NotificationCenter.default.addObserver(forName: .iinaPlaylistChanged, object: player, queue: OperationQueue.main) { [unowned self] _ in
      self.playlistTotalLengthIsReady = false
      self.reloadData(playlist: true, chapters: false)
    }

    // register for double click action
    let action = #selector(performDoubleAction(sender:))
    playlistTableView.doubleAction = action
    playlistTableView.target = self
    chapterTableView.doubleAction = action
    chapterTableView.target = self

    // register for drag and drop
    playlistTableView.registerForDraggedTypes([.iinaPlaylistItem, .nsFilenames, .nsURL, .string])

    (subPopover.contentViewController as! SubPopoverViewController).player = player
    if let popoverView = subPopover.contentViewController?.view,
      popoverView.trackingAreas.isEmpty {
      popoverView.addTrackingArea(NSTrackingArea(rect: popoverView.bounds,
                                                 options: [.activeAlways, .inVisibleRect, .mouseEnteredAndExited, .mouseMoved],
                                                 owner: mainWindow, userInfo: ["obj": 0]))
    }
  }

  override func viewDidAppear() {
    reloadData(playlist: true, chapters: true)

    let loopStatus = player.mpv.getString(MPVOption.PlaybackControl.loopPlaylist)
    loopPlaylistBtn.state = (loopStatus == "inf" || loopStatus == "force") ? .on : .off
  }

  deinit {
    NotificationCenter.default.removeObserver(self.playlistChangeObserver!)
  }

  func reloadData(playlist: Bool, chapters: Bool) {
    if playlist {
      player.reloadPlaylist()
      playlistTableView.reloadData()

      var currentPlayItemIndex = 0
      for (rowIndex, item) in player.info.playlist.enumerated() {
        if item.isPlaying {
          currentPlayItemIndex = rowIndex
        }
      }
      playlistTableView.scrollRowToVisible(currentPlayItemIndex)
    }
    if chapters {
      player.reloadChapters()
      chapterTableView.reloadData()
    }
  }

  private func showTotalLength() {
    guard let playlistTotalLength = playlistTotalLength, playlistTotalLengthIsReady else { return }
    totalLengthLabel.isHidden = false
    if playlistTableView.numberOfSelectedRows > 0 {
      let info = player.info
      let selectedDuration = info.calculateTotalDuration(playlistTableView.selectedRowIndexes)
      totalLengthLabel.stringValue = String(format: NSLocalizedString("playlist.total_length_with_selected", comment: "%@ of %@ selected"),
                                            VideoTime(selectedDuration).stringRepresentation,
                                            VideoTime(playlistTotalLength).stringRepresentation)
    } else {
      totalLengthLabel.stringValue = String(format: NSLocalizedString("playlist.total_length", comment: "%@ in total"),
                                            VideoTime(playlistTotalLength).stringRepresentation)
    }
  }

  private func hideTotalLength() {
    totalLengthLabel.isHidden = true
  }

  private func refreshTotalLength() {
    let totalDuration: Double? = player.info.calculateTotalDuration()
    if let duration = totalDuration {
      playlistTotalLengthIsReady = true
      playlistTotalLength = duration
      DispatchQueue.main.async {
        self.showTotalLength()
      }
    } else {
      DispatchQueue.main.async {
        self.hideTotalLength()
      }
    }
  }
    
  func updateLoopPlaylistBtnStatus() {
    guard isViewLoaded else { return }
    let loopStatus = player.mpv.getString(MPVOption.PlaybackControl.loopPlaylist)
    let loopEnabled = loopStatus == "inf" || loopStatus == "force"
    loopPlaylistBtn.state = loopEnabled ? .on : .off
    Preference.set(loopEnabled, for: .enablePlaylistLoop)
  }

  func updateLoopFileBtnStatus() {
    guard isViewLoaded else { return }
    let loopStatus = player.mpv.getString(MPVOption.PlaybackControl.loopFile)
    let loopEnabled = loopStatus == "inf"
    loopFileBtn.state = loopEnabled ? .on : .off
    Preference.set(loopEnabled, for: .enableFileLoop)
  }
    
  // MARK: - Tab switching

  /** Switch tab (call from other objects) */
  func pleaseSwitchToTab(_ tab: TabViewType) {
    if isViewLoaded {
      switchToTab(tab)
    } else {
      // cache the request
      pendingSwitchRequest = tab
    }
  }

  /** Switch tab (for internal call) */
  private func switchToTab(_ tab: TabViewType) {
    updateTabButtons(activeTab: tab)
    switch tab {
    case .playlist:
      tabView.selectTabViewItem(at: 0)
    case .chapters:
      tabView.selectTabViewItem(at: 1)
    }

    currentTab = tab
    mainWindow.didChangeTab(to: tab.rawValue)
  }

  // Updates display of all tabs buttons to indicate that the given tab is active and the rest are not
  private func updateTabButtons(activeTab: TabViewType) {
    switch activeTab {
    case .playlist:
      updateTabActiveStatus(for: playlistBtn, isActive: true)
      updateTabActiveStatus(for: chaptersBtn, isActive: false)
    case .chapters:
      updateTabActiveStatus(for: playlistBtn, isActive: false)
      updateTabActiveStatus(for: chaptersBtn, isActive: true)
    }
  }

  // Updates display of all tabs buttons to indicate that the given tab is active and the rest are not
  private func updateTabButtons(activeTab: TabViewType) {
    switch activeTab {
    case .playlist:
      updateTabActiveStatus(for: playlistBtn, isActive: true)
      updateTabActiveStatus(for: chaptersBtn, isActive: false)
    case .chapters:
      updateTabActiveStatus(for: playlistBtn, isActive: false)
      updateTabActiveStatus(for: chaptersBtn, isActive: true)
    }
  }

  private func updateTabActiveStatus(for btn: NSButton, isActive: Bool) {
    if #available(macOS 10.14, *) {
      btn.contentTintColor = isActive ? NSColor.sidebarTabTintActive : NSColor.sidebarTabTint
    } else {
      Utility.setBoldTitle(for: btn, isActive)
    }
  }

  // MARK: - NSTableViewDataSource

  func numberOfRows(in tableView: NSTableView) -> Int {
    if tableView == playlistTableView {
      return player.info.playlist.count
    } else if tableView == chapterTableView {
      return player.info.chapters.count
    } else {
      return 0
    }
  }

  // MARK: - Drag and Drop

  func copyToPasteboard(_ tableView: NSTableView, writeRowsWith rowIndexes: IndexSet, to pboard: NSPasteboard) {
    let indexesData = NSKeyedArchiver.archivedData(withRootObject: rowIndexes)
    let filePaths = rowIndexes.map { player.info.playlist[$0].filename }
    pboard.declareTypes([.iinaPlaylistItem, .nsFilenames], owner: tableView)
    pboard.setData(indexesData, forType: .iinaPlaylistItem)
    pboard.setPropertyList(filePaths, forType: .nsFilenames)
  }

  @discardableResult
  func pasteFromPasteboard(_ tableView: NSTableView, row: Int, from pboard: NSPasteboard) -> Bool {
    if let paths = pboard.propertyList(forType: .nsFilenames) as? [String] {
      let playableFiles = Utility.resolveURLs(player.getPlayableFiles(in: paths.map {
        $0.hasPrefix("/") ? URL(fileURLWithPath: $0) : URL(string: $0)!
      }))
      if playableFiles.count == 0 {
        return false
      }
      player.addToPlaylist(paths: playableFiles.map { $0.isFileURL ? $0.path : $0.absoluteString }, at: row)
    } else if let urls = pboard.propertyList(forType: .nsURL) as? [String] {
      player.addToPlaylist(paths: urls, at: row)
    } else if let droppedString = pboard.string(forType: .string), Regex.url.matches(droppedString) {
      player.addToPlaylist(paths: [droppedString], at: row)
    } else {
      return false
    }
    player.postNotification(.iinaPlaylistChanged)
    return true
  }

  func tableView(_ tableView: NSTableView, writeRowsWith rowIndexes: IndexSet, to pboard: NSPasteboard) -> Bool {
    if tableView == playlistTableView {
      copyToPasteboard(tableView, writeRowsWith: rowIndexes, to: pboard)
      return true
    }
    return false
  }


  func tableView(_ tableView: NSTableView, validateDrop info: NSDraggingInfo, proposedRow row: Int, proposedDropOperation dropOperation: NSTableView.DropOperation) -> NSDragOperation {
    playlistTableView.setDropRow(row, dropOperation: .above)
    if info.draggingSource as? NSTableView === tableView {
      return .move
    }
    return player.acceptFromPasteboard(info, isPlaylist: true)
  }

  func tableView(_ tableView: NSTableView, acceptDrop info: NSDraggingInfo, row: Int, dropOperation: NSTableView.DropOperation) -> Bool {
    if info.draggingSource as? NSTableView === tableView,
      let rowData = info.draggingPasteboard.data(forType: .iinaPlaylistItem),
      let indexSet = NSKeyedUnarchiver.unarchiveObject(with: rowData) as? IndexSet {
      // Drag & drop within playlistTableView
      var oldIndexOffset = 0, newIndexOffset = 0
      for oldIndex in indexSet {
        if oldIndex < row {
          player.playlistMove(oldIndex + oldIndexOffset, to: row)
          oldIndexOffset -= 1
        } else {
          player.playlistMove(oldIndex, to: row + newIndexOffset)
          newIndexOffset += 1
        }
        Logger.log("Playlist Drag & Drop from \(oldIndex) to \(row)")
      }
      player.postNotification(.iinaPlaylistChanged)
      return true
    }
    // Otherwise, could be copy/cut & paste within playlistTableView
    return pasteFromPasteboard(tableView, row: row, from: info.draggingPasteboard)
  }

  // MARK: - Edit Menu Support

  func validateMenuItem(_ menuItem: NSMenuItem) -> Bool {
    if currentTab == .playlist {
      switch menuItem.tag {
      case MenuItemTagCut, MenuItemTagCopy, MenuItemTagDelete:
        return playlistTableView.selectedRow != -1
      case MenuItemTagPaste:
        return NSPasteboard.general.types?.contains(.nsFilenames) ?? false
      default:
        break
      }
    }
    return menuItem.isEnabled
  }

  @objc func copy(_ sender: NSMenuItem) {
    copyToPasteboard(playlistTableView, writeRowsWith: playlistTableView.selectedRowIndexes, to: .general)
  }

  @objc func cut(_ sender: NSMenuItem) {
    copy(sender)
    delete(sender)
  }

  @objc func paste(_ sender: NSMenuItem) {
    let dest = playlistTableView.selectedRowIndexes.first ?? 0
    pasteFromPasteboard(playlistTableView, row: dest, from: .general)
  }


  @objc func delete(_ sender: NSMenuItem) {
    player.playlistRemove(playlistTableView.selectedRowIndexes)
  }

  // MARK: - private methods

  private func withAllTableViews(_ block: (NSTableView) -> Void) {
    block(playlistTableView)
    block(chapterTableView)
  }

  // MARK: - IBActions

  @IBAction func addToPlaylistBtnAction(_ sender: NSButton) {
    addFileMenu.popUp(positioning: nil, at: .zero, in: sender)
  }

  @IBAction func removeBtnAction(_ sender: NSButton) {
    player.playlistRemove(playlistTableView.selectedRowIndexes)
  }

  @IBAction func addFileAction(_ sender: AnyObject) {
    Utility.quickMultipleOpenPanel(title: "Add to playlist", canChooseDir: true) { urls in
      let playableFiles = self.player.getPlayableFiles(in: urls)
      if playableFiles.count != 0 {
        self.player.addToPlaylist(paths: playableFiles.map { $0.path }, at: self.player.info.playlist.count)
        self.player.mainWindow.playlistView.reloadData(playlist: true, chapters: false)
        self.player.sendOSD(.addToPlaylist(playableFiles.count))
      }
    }
  }

  @IBAction func addURLAction(_ sender: AnyObject) {
    Utility.quickPromptPanel("add_url") { url in
      if Regex.url.matches(url) {
        self.player.addToPlaylist(url)
        self.player.mainWindow.playlistView.reloadData(playlist: true, chapters: false)
        self.player.sendOSD(.addToPlaylist(1))
      } else {
        Utility.showAlert("wrong_url_format")
      }
    }
  }

  @IBAction func clearPlaylistBtnAction(_ sender: AnyObject) {
    player.clearPlaylist()
    player.sendOSD(.clearPlaylist)
  }

  @IBAction func playlistBtnAction(_ sender: AnyObject) {
    reloadData(playlist: true, chapters: false)
    switchToTab(.playlist)
  }

  @IBAction func chaptersBtnAction(_ sender: AnyObject) {
    reloadData(playlist: false, chapters: true)
    switchToTab(.chapters)
  }

  @IBAction func loopPlaylistBtnAction(_ sender: AnyObject) {
    player.togglePlaylistLoop()
  }

  @IBAction func loopFileBtnAction(_ sender: AnyObject) {
    player.toggleFileLoop()
  }
  
  @IBAction func shuffleBtnAction(_ sender: AnyObject) {
    player.toggleShuffle()
  }


  @objc func performDoubleAction(sender: AnyObject) {
    guard let tv = sender as? NSTableView, tv.numberOfSelectedRows > 0 else { return }
    if tv == playlistTableView {
      player.playFileInPlaylist(tv.selectedRow)
    } else {
      let index = tv.selectedRow
      player.playChapter(index)
    }
    tv.deselectAll(self)
    tv.reloadData()
  }

  @IBAction func prefixBtnAction(_ sender: PlaylistPrefixButton) {
    sender.isFolded = !sender.isFolded
  }

  @IBAction func subBtnAction(_ sender: NSButton) {
    let row = playlistTableView.row(for: sender)
    guard let vc = subPopover.contentViewController as? SubPopoverViewController else { return }
    vc.filePath = player.info.playlist[row].filename
    vc.tableView.reloadData()
    vc.heightConstraint.constant = (vc.tableView.rowHeight + vc.tableView.intercellSpacing.height) * CGFloat(vc.tableView.numberOfRows)
    subPopover.show(relativeTo: sender.bounds, of: sender, preferredEdge: .maxY)
  }

  // MARK: - Table delegates

  // Due to NSTableView's type select feature, space key will be passed to
  // other responders like other keys. This is a workaround to prevent space
  // key cannot toggle pause when the table view is first responder.
  func tableView(_ tableView: NSTableView, shouldTypeSelectFor event: NSEvent, withCurrentSearch searchString: String?) -> Bool {
    if event.characters == " " {
      mainWindow.keyDown(with: event)
    }
    return false
  }

  func tableViewSelectionDidChange(_ notification: Notification) {
    let tv = notification.object as! NSTableView
    if tv == playlistTableView {
      showTotalLength()
      return
    }
  }

  func tableView(_ tableView: NSTableView, viewFor tableColumn: NSTableColumn?, row: Int) -> NSView? {
    guard let identifier = tableColumn?.identifier else { return nil }
    let info = player.info
    let v = tableView.makeView(withIdentifier: identifier, owner: self) as! NSTableCellView

    // playlist
    if tableView == playlistTableView {
      guard row < info.playlist.count else { return nil }
      let item = info.playlist[row]

      if identifier == .isChosen {
        v.textField?.stringValue = item.isPlaying ? Constants.String.play : ""
      } else if identifier == .trackName {
        let cellView = v as! PlaylistTrackCellView
        // file name
        let filename = item.filenameForDisplay
        let displayStr: String = NSString(string: filename).deletingPathExtension

        func getCachedMetadata() -> (artist: String, title: String)? {
          guard Preference.bool(for: .playlistShowMetadata) else { return nil }
          if Preference.bool(for: .playlistShowMetadataInMusicMode) && !player.isInMiniPlayer {
            return nil
          }
          guard let metadata = info.getCachedMetadata(item.filename) else { return nil }
          guard let artist = metadata.artist, let title = metadata.title else { return nil }
          return (artist, title)
        }
        cellView.setTitle(displayStr)
        // playback progress and duration
        cellView.durationLabel.font = NSFont.monospacedDigitSystemFont(ofSize: NSFont.smallSystemFontSize, weight: .regular)
        cellView.durationLabel.stringValue = ""
        player.playlistQueue.async {
          if let (artist, title) = getCachedMetadata() {
            DispatchQueue.main.async {
              cellView.setTitle(title)
              cellView.setAdditionalInfo(artist)
            }
          }
          if let cached = self.player.info.getCachedVideoDurationAndProgress(item.filename),
            let duration = cached.duration {
            // if it's cached
            if duration > 0 {
              // if FFmpeg got the duration successfully
              DispatchQueue.main.async {
                cellView.durationLabel.stringValue = VideoTime(duration).stringRepresentation
                if let progress = cached.progress {
                  cellView.playbackProgressView.percentage = progress / duration
                  cellView.playbackProgressView.needsDisplay = true
                }
              }
              self.refreshTotalLength()
            }
          } else {
            // get related data and schedule a reload
            if Preference.bool(for: .prefetchPlaylistVideoDuration) {
              self.player.refreshCachedVideoInfo(forVideoPath: item.filename)
              // Only schedule a reload if data was obtained and cached to avoid looping
              if let cached = self.player.info.getCachedVideoDurationAndProgress(item.filename),
                  let duration = cached.duration, duration > 0 {
                // if FFmpeg got the duration successfully
                self.refreshTotalLength()
                DispatchQueue.main.async {
                  self.playlistTableView.reloadData(forRowIndexes: IndexSet(integer: row), columnIndexes: IndexSet(integersIn: 0...1))
                }
              }
            }
          }
        }
        // sub button
        if !info.isMatchingSubtitles,
          let matchedSubs = player.info.getMatchedSubs(item.filename), !matchedSubs.isEmpty {
          cellView.setDisplaySubButton(true)
        } else {
          cellView.setDisplaySubButton(false)
        }
        // not sure why this line exists, but let's keep it for now
        cellView.subBtn.image?.isTemplate = true
      }
      return v
    }
    // chapter
    else if tableView == chapterTableView {
      let chapters = info.chapters
      let chapter = chapters[row]
      // next chapter time
      let nextChapterTime = chapters[at: row+1]?.time ?? .infinite
      // construct view

      if identifier == .isChosen {
        // left column
        v.textField?.stringValue = (info.chapter == row) ? Constants.String.play : ""
        return v
      } else if identifier == .trackName {
        // right column
        let cellView = v as! ChapterTableCellView
        cellView.setTitle(chapter.title.isEmpty ? "Chapter \(row)" : chapter.title)
        cellView.durationTextField.stringValue = "\(chapter.time.stringRepresentation) → \(nextChapterTime.stringRepresentation)"
        return cellView
      } else {
        return nil
      }
    }
    else {
      return nil
    }
  }

  // MARK: - Context menu

  func menuNeedsUpdate(_ menu: NSMenu) {
    buildContextMenu(menu)
  }

  private func getTargetRowsForContextMenu() -> IndexSet {
    let selectedRows = playlistTableView.selectedRowIndexes
    let clickedRow = playlistTableView.clickedRow
    guard clickedRow != -1 else {
      return IndexSet()
    }

    if selectedRows.contains(clickedRow) {
      return selectedRows
    } else {
      return IndexSet(integer: clickedRow)
    }
  }

  @IBAction func contextMenuPlayNext(_ sender: ContextMenuItem) {
    let current = player.mpv.getInt(MPVProperty.playlistPos)
    var ob = 0  // index offset before current playing item
    var mc = 1  // moved item count, +1 because move to next item of current played one
    for item in sender.targetRows {
      if item == current { continue }
      if item < current {
        player.playlistMove(item + ob, to: current + mc + ob)
        ob -= 1
      } else {
        player.playlistMove(item, to: current + mc + ob)
      }
      mc += 1
    }
    playlistTableView.deselectAll(nil)
    player.postNotification(.iinaPlaylistChanged)
  }

  @IBAction func contextMenuPlayInNewWindow(_ sender: ContextMenuItem) {
    let files = sender.targetRows.enumerated().map { (_, i) in
      URL(fileURLWithPath: player.info.playlist[i].filename)
    }
    PlayerCore.newPlayerCore.openURLs(files, shouldAutoLoad: false)
  }

  @IBAction func contextMenuRemove(_ sender: ContextMenuItem) {
    Logger.log("User chose to remove rows \(sender.targetRows.map{$0}) from playlist")
    player.playlistRemove(sender.targetRows)
  }

  @IBAction func contextMenuDeleteFile(_ sender: ContextMenuItem) {
    Logger.log("User chose to delete files from playlist at indexes: \(sender.targetRows.map{$0})")

    var successes = IndexSet()
    for index in sender.targetRows {
      guard !player.info.playlist[index].isNetworkResource else { continue }
      let url = URL(fileURLWithPath: player.info.playlist[index].filename)
      do {
        Logger.log("Trashing row \(index): \(url.standardizedFileURL)")
        try FileManager.default.trashItem(at: url, resultingItemURL: nil)
        successes.insert(index)
      } catch let error {
        Utility.showAlert("playlist.error_deleting", arguments: [error.localizedDescription])
      }
    }
    if !successes.isEmpty {
      player.playlistRemove(successes)
    }
  }

  @IBAction func contextMenuDeleteFileAfterPlayback(_ sender: NSMenuItem) {
    // WIP
  }

  @IBAction func contextMenuShowInFinder(_ sender: ContextMenuItem) {
    var urls: [URL] = []
    for index in sender.targetRows {
      if !player.info.playlist[index].isNetworkResource {
        urls.append(URL(fileURLWithPath: player.info.playlist[index].filename))
      }
    }
    playlistTableView.deselectAll(nil)
    NSWorkspace.shared.activateFileViewerSelecting(urls)
  }

  @IBAction func contextMenuAddSubtitle(_ sender: ContextMenuItem) {
    guard let index = sender.targetRows.first else { return }
    let filename = player.info.playlist[index].filename
    let fileURL = URL(fileURLWithPath: filename).deletingLastPathComponent()
    Utility.quickMultipleOpenPanel(title: NSLocalizedString("alert.choose_media_file.title", comment: "Choose Media File"), dir: fileURL, canChooseDir: true) { subURLs in
      for subURL in subURLs {
        guard Utility.supportedFileExt[.sub]!.contains(subURL.pathExtension.lowercased()) else { return }
        self.player.info.$matchedSubs.withLock { $0[filename, default: []].append(subURL) }
      }
      self.playlistTableView.reloadData(forRowIndexes: sender.targetRows, columnIndexes: IndexSet(integersIn: 0...1))
    }
  }

  @IBAction func contextMenuWrongSubtitle(_ sender: ContextMenuItem) {
    for index in sender.targetRows {
      let filename = player.info.playlist[index].filename
<<<<<<< HEAD
      player.info.matchedSubs[filename]?.removeAll()
      playlistTableView.reloadData(forRowIndexes: sender.targetRows, columnIndexes: IndexSet(integersIn: 0...1))
=======
      player.info.$matchedSubs.withLock { $0[filename]?.removeAll() }
      playlistTableView.reloadData(forRowIndexes: selectedRows, columnIndexes: IndexSet(integersIn: 0...1))
>>>>>>> 52708e75
    }
  }

  @IBAction func contextOpenInBrowser(_ sender: ContextMenuItem) {
    sender.targetRows.forEach { i in
      let info = player.info.playlist[i]
      if info.isNetworkResource, let url = URL(string: info.filename) {
        NSWorkspace.shared.open(url)
      }
    }
  }

  @IBAction func contextCopyURL(_ sender: ContextMenuItem) {
    let urls = sender.targetRows.compactMap { i -> String? in
      let info = player.info.playlist[i]
      return info.isNetworkResource ? info.filename : nil
    }
    NSPasteboard.general.clearContents()
    NSPasteboard.general.writeObjects([urls.joined(separator: "\n") as NSString])
  }

  private func buildContextMenu(_ menu: NSMenu) {
    let rows = getTargetRowsForContextMenu()
    Logger.log("Building context menu for rows: \(rows.map{ $0 })", level: .verbose)

    menu.removeAllItems()

    let isSingleItem = rows.count == 1

    if !rows.isEmpty {
      let firstURL = player.info.playlist[rows.first!]
      let matchedSubCount = player.info.getMatchedSubs(firstURL.filename)?.count ?? 0
      let title: String = isSingleItem ?
        firstURL.filenameForDisplay :
        String(format: NSLocalizedString("pl_menu.title_multi", comment: "%d Items"), rows.count)

      menu.addItem(withTitle: title)
      menu.addItem(NSMenuItem.separator())
      menu.addItem(forRows: rows, withTitle: NSLocalizedString("pl_menu.play_next", comment: "Play Next"), action: #selector(self.contextMenuPlayNext(_:)))
      menu.addItem(forRows: rows, withTitle: NSLocalizedString("pl_menu.play_in_new_window", comment: "Play in New Window"), action: #selector(self.contextMenuPlayInNewWindow(_:)))
      menu.addItem(forRows: rows, withTitle: NSLocalizedString(isSingleItem ? "pl_menu.remove" : "pl_menu.remove_multi", comment: "Remove"), action: #selector(self.contextMenuRemove(_:)))

      if !player.isInMiniPlayer {
        menu.addItem(NSMenuItem.separator())
        if isSingleItem {
          menu.addItem(forRows: rows, withTitle: String(format: NSLocalizedString("pl_menu.matched_sub", comment: "Matched %d Subtitle(s)"), matchedSubCount))
          menu.addItem(forRows: rows, withTitle: NSLocalizedString("pl_menu.add_sub", comment: "Add Subtitle…"), action: #selector(self.contextMenuAddSubtitle(_:)))
        }
        if matchedSubCount != 0 {
          menu.addItem(forRows: rows, withTitle: NSLocalizedString("pl_menu.wrong_sub", comment: "Wrong Subtitle"), action: #selector(self.contextMenuWrongSubtitle(_:)))
        }
      }

      menu.addItem(NSMenuItem.separator())
      // network resources related operations
      let networkCount = rows.filter {
        player.info.playlist[$0].isNetworkResource
      }.count
      if networkCount != 0 {
        menu.addItem(forRows: rows, withTitle: NSLocalizedString("pl_menu.browser", comment: "Open in Browser"), action: #selector(self.contextOpenInBrowser(_:)))
        menu.addItem(forRows: rows, withTitle: NSLocalizedString(networkCount == 1 ? "pl_menu.copy_url" : "pl_menu.copy_url_multi", comment: "Copy URL(s)"), action: #selector(self.contextCopyURL(_:)))
        menu.addItem(NSMenuItem.separator())
      }
      // file related operations
      let localCount = rows.count - networkCount
      if localCount != 0 {
        menu.addItem(forRows: rows, withTitle: NSLocalizedString(localCount == 1 ? "pl_menu.delete" : "pl_menu.delete_multi", comment: "Delete"), action: #selector(self.contextMenuDeleteFile(_:)))
        // menu.addItem(forRows: rows, withTitle: NSLocalizedString(isSingleItem ? "pl_menu.delete_after_play" : "pl_menu.delete_after_play_multi", comment: "Delete After Playback"), action: #selector(self.contextMenuDeleteFileAfterPlayback(_:)))

        menu.addItem(forRows: rows, withTitle: NSLocalizedString("pl_menu.show_in_finder", comment: "Show in Finder"), action: #selector(self.contextMenuShowInFinder(_:)))
        menu.addItem(NSMenuItem.separator())
      }
    }

    // menu items from plugins
    var hasPluginMenuItems = false
    let filenames = Array(rows)
    let pluginMenuItems = player.plugins.map {
      plugin -> (JavascriptPluginInstance, [JavascriptPluginMenuItem]) in
      if let builder = (plugin.apis["playlist"] as! JavascriptAPIPlaylist).menuItemBuilder?.value,
        let value = builder.call(withArguments: [filenames]),
        value.isObject,
        let items = value.toObject() as? [JavascriptPluginMenuItem] {
        hasPluginMenuItems = true
        return (plugin, items)
      }
      return (plugin, [])
    }
    if hasPluginMenuItems {
      menu.addItem(withTitle: NSLocalizedString("preference.plugins", comment: "Plugins"))
      for (plugin, items) in pluginMenuItems {
        for item in items {
          add(menuItemDef: item, to: menu, for: plugin)
        }
      }
      menu.addItem(NSMenuItem.separator())
    }

    menu.addItem(withTitle: NSLocalizedString("pl_menu.add_file", comment: "Add File"), action: #selector(self.addFileAction(_:)))
    menu.addItem(withTitle: NSLocalizedString("pl_menu.add_url", comment: "Add URL"), action: #selector(self.addURLAction(_:)))
    menu.addItem(withTitle: NSLocalizedString("pl_menu.clear_playlist", comment: "Clear Playlist"), action: #selector(self.clearPlaylistBtnAction(_:)))
  }

  @discardableResult
  private func add(menuItemDef item: JavascriptPluginMenuItem,
                   to menu: NSMenu,
                   for plugin: JavascriptPluginInstance) -> NSMenuItem {
    if (item.isSeparator) {
      let item = NSMenuItem.separator()
      menu.addItem(item)
      return item
    }

    let menuItem: NSMenuItem
    if item.action == nil {
      menuItem = menu.addItem(withTitle: item.title, action: nil, target: plugin, obj: item)
    } else {
      menuItem = menu.addItem(withTitle: item.title,
                              action: #selector(plugin.playlistMenuItemAction(_:)),
                              target: plugin,
                              obj: item)
    }

    menuItem.isEnabled = item.enabled
    menuItem.state = item.selected ? .on : .off
    if !item.items.isEmpty {
      menuItem.submenu = NSMenu()
      for submenuItem in item.items {
        add(menuItemDef: submenuItem, to: menuItem.submenu!, for: plugin)
      }
    }
    return menuItem
  }
}


class PlaylistTrackCellView: NSTableCellView {
  @IBOutlet weak var subBtn: NSButton!
  @IBOutlet weak var subBtnWidthConstraint: NSLayoutConstraint!
  @IBOutlet weak var subBtnTrailingConstraint: NSLayoutConstraint!
  @IBOutlet weak var prefixBtn: PlaylistPrefixButton!
  @IBOutlet weak var infoLabel: NSTextField!
  @IBOutlet weak var infoLabelTrailingConstraint: NSLayoutConstraint!
  @IBOutlet weak var durationLabel: NSTextField!
  @IBOutlet weak var playbackProgressView: PlaylistPlaybackProgressView!

  func setPrefix(_ prefix: String?) {
    if let prefix = prefix {
      prefixBtn.hasPrefix = true
      prefixBtn.text = prefix
    } else {
      prefixBtn.hasPrefix = false
    }
  }

  func setDisplaySubButton(_ show: Bool) {
    if show {
      subBtn.isHidden = false
      subBtnWidthConstraint.constant = 12
      subBtnTrailingConstraint.constant = 4
    } else {
      subBtn.isHidden = true
      subBtnWidthConstraint.constant = 0
      subBtnTrailingConstraint.constant = 0
    }
  }

  func setAdditionalInfo(_ string: String?) {
    if let string = string {
      infoLabel.isHidden = false
      infoLabelTrailingConstraint.constant = 4
      infoLabel.stringValue = string
      infoLabel.toolTip = string
    } else {
      infoLabel.isHidden = true
      infoLabelTrailingConstraint.constant = 0
      infoLabel.stringValue = ""
    }
  }

  func setTitle(_ title: String) {
    textField?.stringValue = title
    textField?.toolTip = title
  }

  override func prepareForReuse() {
    super.prepareForReuse()
    playbackProgressView.percentage = 0
    playbackProgressView.needsDisplay = true
    setPrefix(nil)
    setAdditionalInfo(nil)
  }
}


class PlaylistPrefixButton: NSButton {

  var text = "" {
    didSet {
      refresh()
    }
  }

  var hasPrefix = true {
    didSet {
      refresh()
    }
  }

  var isFolded = true {
    didSet {
      refresh()
    }
  }

  private func refresh() {
    self.title = hasPrefix ? (isFolded ? "…" : text) : ""
  }

}


class PlaylistView: NSView {

  override func resetCursorRects() {
    let rect = NSRect(x: frame.origin.x - 4, y: frame.origin.y, width: 4, height: frame.height)
    addCursorRect(rect, cursor: .resizeLeftRight)
  }

  override func mouseDown(with event: NSEvent) {}

  // override var allowsVibrancy: Bool { return true }

}


class SubPopoverViewController: NSViewController, NSTableViewDelegate, NSTableViewDataSource {

  @IBOutlet weak var tableView: NSTableView!
  @IBOutlet weak var playlistTableView: NSTableView!
  @IBOutlet weak var heightConstraint: NSLayoutConstraint!

  weak var player: PlayerCore!

  var filePath: String = ""

  func tableView(_ tableView: NSTableView, shouldSelectRow row: Int) -> Bool {
    return false
  }

  func tableView(_ tableView: NSTableView, objectValueFor tableColumn: NSTableColumn?, row: Int) -> Any? {
    guard let matchedSubs = player.info.getMatchedSubs(filePath) else { return nil }
    return matchedSubs[row].lastPathComponent
  }

  func numberOfRows(in tableView: NSTableView) -> Int {
    return player.info.getMatchedSubs(filePath)?.count ?? 0
  }

  @IBAction func wrongSubBtnAction(_ sender: AnyObject) {
    player.info.$matchedSubs.withLock { $0[filePath]?.removeAll() }
    tableView.reloadData()
    if let row = player.info.playlist.firstIndex(where: { $0.filename == filePath }) {
      playlistTableView.reloadData(forRowIndexes: IndexSet(integer: row), columnIndexes: IndexSet(integersIn: 0...1))
    }
  }
}

class ChapterTableCellView: NSTableCellView {
  @IBOutlet weak var durationTextField: NSTextField!

  func setTitle(_ title: String) {
    textField?.stringValue = title
    textField?.toolTip = title
  }
}<|MERGE_RESOLUTION|>--- conflicted
+++ resolved
@@ -277,18 +277,6 @@
 
     currentTab = tab
     mainWindow.didChangeTab(to: tab.rawValue)
-  }
-
-  // Updates display of all tabs buttons to indicate that the given tab is active and the rest are not
-  private func updateTabButtons(activeTab: TabViewType) {
-    switch activeTab {
-    case .playlist:
-      updateTabActiveStatus(for: playlistBtn, isActive: true)
-      updateTabActiveStatus(for: chaptersBtn, isActive: false)
-    case .chapters:
-      updateTabActiveStatus(for: playlistBtn, isActive: false)
-      updateTabActiveStatus(for: chaptersBtn, isActive: true)
-    }
   }
 
   // Updates display of all tabs buttons to indicate that the given tab is active and the rest are not
@@ -750,13 +738,8 @@
   @IBAction func contextMenuWrongSubtitle(_ sender: ContextMenuItem) {
     for index in sender.targetRows {
       let filename = player.info.playlist[index].filename
-<<<<<<< HEAD
-      player.info.matchedSubs[filename]?.removeAll()
+      player.info.$matchedSubs.withLock { $0[filename]?.removeAll() }
       playlistTableView.reloadData(forRowIndexes: sender.targetRows, columnIndexes: IndexSet(integersIn: 0...1))
-=======
-      player.info.$matchedSubs.withLock { $0[filename]?.removeAll() }
-      playlistTableView.reloadData(forRowIndexes: selectedRows, columnIndexes: IndexSet(integersIn: 0...1))
->>>>>>> 52708e75
     }
   }
 
