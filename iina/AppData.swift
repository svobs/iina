//
//  Data.swift
//  iina
//
//  Created by lhc on 8/7/16.
//  Copyright © 2016 lhc. All rights reserved.
//

import Cocoa

struct AppData {
  static func label(forPlayerCore playerCoreCounter: Int) -> String {
    return "\(Preference.UIState.launchID)c\(playerCoreCounter)"
  }

  /** time interval to sync play pos & other UI */
  struct SyncTimerConfig {
    let interval: TimeInterval
    let tolerance: TimeInterval
  }
  static let syncTimerConfig = SyncTimerConfig(interval: 0.1, tolerance: 0.02)
//  static let syncTimerPreciseConfig = SyncTimerConfig(interval: 0.04, tolerance: 0.01)

  /// If state save is enabled and video is playing, make sure player is saved every this number of secs
  static let playTimeSaveStateIntervalSec: TimeInterval = 10.0
  static let asynchronousModeTimeIntervalSec: TimeInterval = 2.0

  /** speed values when clicking left / right arrow button */

//  static let availableSpeedValues: [Double] = [-32, -16, -8, -4, -2, -1, 1, 2, 4, 8, 16, 32]
  // Stopgap for https://github.com/mpv-player/mpv/issues/4000
  static let availableSpeedValues: [Double] = [0.03125, 0.0625, 0.125, 0.25, 0.5, 1, 2, 4, 8, 16, 32]

  /** min/max speed for playback **/
  static let minSpeed = 0.25
  static let maxSpeed = 16.0

  /** For Force Touch. */
  static let minimumPressDuration: TimeInterval = 0.5

  /// Minimum value to set a mpv loop point to.
  ///
  /// Setting a loop point to zero disables looping, so when loop points are being adjusted IINA must ensure the mpv property is not
  /// set to zero. However using `Double.leastNonzeroMagnitude` as the minimum value did not work because mpv truncates
  /// the value when storing the A-B loop points in the watch later file. As a result the state of the A-B loop feature is not properly
  /// restored when the media is played again. Using the following value as the minimum for loop points avoids this issue. 
  static let minLoopPointTime = 0.000001

  static let osdSeekSubSecPrecisionComparison: Double = 1000000

  static let mpvArgNone = "none"

  // These are used internally to identify UI elements. They should not be displayed because they are not localized:
  static let defaultAspectIdentifier = "Default"
  static let noneCropIdentifier = "None"
  static let customCropIdentifier = "Custom"
  /// Used to generate aspect and crop options in menu. Does not include `Default`, `None`, or `Custom`
  static let aspectsInMenu: [String] = ["4:3", "5:4", "16:9", "16:10", "1:1", "3:2", "2.21:1", "2.35:1", "2.39:1",
                                        "3:4", "4:5", "9:16", "10:16", "2:3", "1:2.35", "1:2.39", "21:9"]

  static let rotations: [Int] = [0, 90, 180, 270]
  static let scaleStep: CGFloat = 25

  /** Seek amount */
  static let seekAmountMap = [0, 0.05, 0.1, 0.25, 0.5]
  static let seekAmountMapMouse = [0, 0.5, 1, 2, 4]
  static let volumeMap = [0, 0.25, 0.5, 0.75, 1]

  // Time in seconds to wait before regenerating thumbnails.
  // Each character the user types into the thumbnailWidth text field triggers a new thumb regen request.
  // This should help cut down on unnecessary requests.
  static let thumbnailRegenerationDelay = 0.5
  static let playerStateSaveDelay = 0.2
  // Delay before auto-loading playlist from files in the opened file's directory
  static let autoLoadDelay = 1.0

  static let minThumbnailsPerFile = 1

  static let encodings = CharEncoding.list

  static let userInputConfFolder = "input_conf"
  static let watchLaterFolder = "watch_later"
  static let pluginsFolder = "plugins"
  static let binariesFolder = "bin"
  static let historyFile = "history.plist"
  static let thumbnailCacheFolder = "thumb_cache"
  static let screenshotCacheFolder = "screenshot_cache"

  static let githubLink = "https://github.com/svobs/iina-advance"
  static let contributorsLink = "https://github.com/iina/iina/graphs/contributors"
  static let crowdinMembersLink = "https://crowdin.com/project/iina"
  static let wikiLink = "https://github.com/iina/iina/wiki"
  static let websiteLink = "https://iina.io"
  static let emailLink = "developers@iina.io"
  static let ytdlHelpLink = "https://github.com/yt-dlp/yt-dlp/blob/master/README.md"
  static let appcastLink = "https://www.iina.io/appcast.xml"
  static let appcastBetaLink = "https://www.iina.io/appcast-beta.xml"
  static let assrtRegisterLink = "https://secure.assrt.net/user/register.xml?redir=http%3A%2F%2Fassrt.net%2Fusercp.php"
  static let chromeExtensionLink = "https://chrome.google.com/webstore/detail/open-in-iina/pdnojahnhpgmdhjdhgphgdcecehkbhfo"
  static let firefoxExtensionLink = "https://addons.mozilla.org/addon/open-in-iina-x"
  static let toneMappingHelpLink = "https://en.wikipedia.org/wiki/Tone_mapping"
  static let targetPeakHelpLink = "https://mpv.io/manual/stable/#options-target-peak"
  static let algorithmHelpLink = "https://mpv.io/manual/stable/#options-tone-mapping"
  static let disableAnimationsHelpLink = "https://developer.apple.com/design/human-interface-guidelines/accessibility#Motion"
  static let gainAdjustmentHelpLink = "https://mpv.io/manual/stable/#options-replaygain"

  static let confFileExtension = "conf"

  // Immmutable default input configs.
  // TODO: combine into a SortedDictionary when available
  static let defaultConfNamesSorted = ["IINA Default", "mpv Default", "VLC Default", "Movist Default"]
  static let defaultConfs: [String: String] = [
    "IINA Default": Bundle.main.path(forResource: "iina-default-input", ofType: AppData.confFileExtension, inDirectory: "config")!,
    "mpv Default": Bundle.main.path(forResource: "input", ofType: AppData.confFileExtension, inDirectory: "config")!,
    "VLC Default": Bundle.main.path(forResource: "vlc-default-input", ofType: AppData.confFileExtension, inDirectory: "config")!,
    "Movist Default": Bundle.main.path(forResource: "movist-default-input", ofType: AppData.confFileExtension, inDirectory: "config")!
  ]
  // Max allowed lines when reading a single input config file, or reading them from the Clipboard.
  static let maxConfFileLinesAccepted = 10000

  /// Based on mpv default
  static let defaultVideoSize = NSSize(width: 640, height: 480)

  /// Absolute minimum allowed rendered video size. Does not include viewport or any other panels which are outside the video.
  static let minVideoSize = NSMakeSize(8, 8)
}

struct Constants {
  struct String {
    static let degree = "°"
    static let dot = "●"
    static let blackRightPointingTriangle = "▶︎"
    static let blackLeftPointingTriangle = "◀"
    static let videoTimePlaceholder = "--:--:--"
    static let trackNone = NSLocalizedString("track.none", comment: "<None>")
    static let chapter = "Chapter"
    static let fullScreen = NSLocalizedString("menu.fullscreen", comment: "Full Screen")
    static let exitFullScreen = NSLocalizedString("menu.exit_fullscreen", comment: "Exit Full Screen")
    static let pause = NSLocalizedString("menu.pause", comment: "Pause")
    static let resume = NSLocalizedString("menu.resume", comment: "Resume")
    static let `default` = NSLocalizedString("quicksetting.item_default", comment: "Default")
    static let none = NSLocalizedString("quicksetting.item_none", comment: "None")
    static let audioDelay = "Audio Delay"
    static let subDelay = "Subtitle Delay"
    static let pip = NSLocalizedString("menu.pip", comment: "Enter Picture-in-Picture")
    static let exitPIP = NSLocalizedString("menu.exit_pip", comment: "Exit Picture-in-Picture")
    static let miniPlayer = NSLocalizedString("menu.mini_player", comment: "Enter Music Mode")
    static let exitMiniPlayer = NSLocalizedString("menu.exit_mini_player", comment: "Exit Music Mode")
    static let custom = NSLocalizedString("menu.crop_custom", comment: "Custom crop size")
    static let findOnlineSubtitles = NSLocalizedString("menu.find_online_sub", comment: "Find Online Subtitles")
    static let chaptersPanel = NSLocalizedString("menu.chapters", comment: "Show Chapters Panel")
    static let hideChaptersPanel = NSLocalizedString("menu.hide_chapters", comment: "Hide Chapters Panel")
    static let playlistPanel = NSLocalizedString("menu.playlist", comment: "Show Playlist Panel")
    static let hidePlaylistPanel = NSLocalizedString("menu.hide_playlist", comment: "Hide Playlist Panel")
    static let videoPanel = NSLocalizedString("menu.video", comment: "Show Video Panel")
    static let hideVideoPanel = NSLocalizedString("menu.hide_video", comment: "Hide Video Panel")
    static let audioPanel = NSLocalizedString("menu.audio", comment: "Show Audio Panel")
    static let hideAudioPanel = NSLocalizedString("menu.hide_audio", comment: "Hide Audio Panel")
    static let subtitlesPanel = NSLocalizedString("menu.subtitles", comment: "Show Subtitles Panel")
    static let hideSubtitlesPanel = NSLocalizedString("menu.hide_subtitles", comment: "Hide Subtitles Panel")
    static let hideSubtitles = NSLocalizedString("menu.sub_hide", comment: "Hide Subtitles")
    static let showSubtitles = NSLocalizedString("menu.sub_show", comment: "Show Subtitles")
    static let hideSecondSubtitles = NSLocalizedString("menu.sub_second_hide", comment: "Hide Second Subtitles")
    static let showSecondSubtitles = NSLocalizedString("menu.sub_second_show", comment: "Show Second Subtitles")
<<<<<<< HEAD

    // Pref keys
    static let iinaMpvCategoryFmt = "mpv-%@"
    static let iinaLaunchPrefix = "Launch-"
    static let openWindowListFmt = "\(iinaLaunchPrefix)%d-Windows"
  }
  struct SizeLimit {
    static let maxCachedVideoSizes: Int = 100000
=======
>>>>>>> 5c39b7d6
  }
  struct Time {
    static let infinite = VideoTime(999, 0, 0)
  }
  struct TimeInterval {
    static let historyTableCompleteFileStatusReload = 600.0
    static let pastLaunchResponseTimeout = 1.0
  }
  struct FilterLabel {
    static let crop = "iina_crop"
    static let flip = "iina_flip"
    static let mirror = "iina_mirror"
    static let audioEq = "iina_aeq"
    static let delogo = "iina_delogo"
  }
  struct Sidebar {
    static let animationDuration: CGFloat = 0.2

    // How close the cursor has to be horizontally to the edge of the sidebar in order to trigger its resize:
    static let resizeActivationRadius: CGFloat = 10.0

    static let minPlaylistWidth: CGFloat = 240
    static let maxPlaylistWidth: CGFloat = 800
    static let settingsWidth: CGFloat = 360

    /// This needs to fit floating OSC + the margin around it
    static let minWidthBetweenInsideSidebars: CGFloat = 220

    /// Sidebar tab buttons
    static let defaultDownshift: CGFloat = 0
    static let defaultTabHeight: CGFloat = 48
    static let musicModeTabHeight: CGFloat = 32
    static let minTabHeight: CGFloat = 16
    static let maxTabHeight: CGFloat = 70
  }
  struct WindowedMode {
    static let minViewportSize = CGSize(width: 285, height: 120)
  }
  struct InteractiveMode {
    // Need enough space to display all the buttons and field at the bottom:
    static let minWindowWidth: CGFloat = 510
    static let outsideBottomBarHeight: CGFloat = 68
    // Show title bar only in windowed mode
    static let outsideTopBarHeight = PlayerWindowController.standardTitleBarHeight

    // Window's top bezel must be at least as large as the title bar so that dragging the top of crop doesn't drag the window too
    static let viewportMargins = MarginQuad(top: PlayerWindowController.standardTitleBarHeight, trailing: 24,
                                         bottom: PlayerWindowController.standardTitleBarHeight, leading: 24)
  }
  struct Distance {
    // TODO: change to % of screen width
    static let floatingControllerSnapToCenterThreshold = 20.0
    // The minimum distance that the user must drag before their click or tap gesture is interpreted as a drag gesture:
    static let windowControllerMinInitialDragThreshold: CGFloat = 4.0

    static let minOSCBarHeight: CGFloat = 24

    struct Thumbnail {
      static let minHeight: CGFloat = 24
      static let extraOffsetX: CGFloat = 15
      static let extraOffsetY: CGFloat = 15
    }

    // TODO: move this outside Distance
    struct MusicMode {
      static let oscHeight: CGFloat = 72
      static let minWindowWidth: CGFloat = Constants.WindowedMode.minViewportSize.width
      static let defaultWindowWidth: CGFloat = minWindowWidth
      // Hide playlist if its height is too small to display at least 3 items:
      static let minPlaylistHeight: CGFloat = 138

      static let playSliderKnobHeight: CGFloat = 12
    }

    struct PWinGeometry {
      static let minViewportHeight = PlayerWindowController.standardTitleBarHeight + 80
    }

    static let musicModePlaySliderKnobHeight: CGFloat = 12
    static let floatingOSCPlaySliderKnobHeight: CGFloat = 15
  }
  struct Color {
    static let defaultWindowBackgroundColor = CGColor.black
    static let interactiveModeBackground = NSColor.windowBackgroundColor.cgColor
  }
}

struct Unit {
  let singular: String
  let plural: String

  static let config = Unit(singular: "Config", plural: "Configs")
  static let keyBinding = Unit(singular: "Binding", plural: "Bindings")
}
struct UnitActionFormat {
  let none: String      // action only
  let single: String    // action, unit.singular
  let multiple: String  // action, count, unit.plural
  static let cut = UnitActionFormat(none: "Cut", single: "Cut %@", multiple: "Cut %d %@")
  static let copy = UnitActionFormat(none: "Copy", single: "Copy %@", multiple: "Copy %d %@")
  static let paste = UnitActionFormat(none: "Paste", single: "Paste %@", multiple: "Paste %d %@")
  static let pasteAbove = UnitActionFormat(none: "Paste Above", single: "Paste %@ Above", multiple: "Paste %d %@ Above")
  static let pasteBelow = UnitActionFormat(none: "Paste Below", single: "Paste %@ Below", multiple: "Paste %d %@ Below")
  static let delete = UnitActionFormat(none: "Delete", single: "Delete %@", multiple: "Delete %d %@")
  static let add = UnitActionFormat(none: "Add", single: "Add %@", multiple: "Add %d %@")
  static let insertNewAbove = UnitActionFormat(none: "Insert Above", single: "Insert New %@ Above", multiple: "Insert %d New %@ Above")
  static let insertNewBelow = UnitActionFormat(none: "Insert Below", single: "Insert New %@ Below", multiple: "Insert %d New %@ Below")
  static let move = UnitActionFormat(none: "Move", single: "Move %@", multiple: "Move %d %@")
  static let update = UnitActionFormat(none: "Update", single: "%@ Update", multiple: "%d %@ Updates")
  static let copyToFile = UnitActionFormat(none: "Copy to File", single: "Copy %@ to File", multiple: "Copy %d %@ to File")
}

extension Notification.Name {
  // User changed System Settings > Appearance > Accent Color. Must handle via DistributedNotificationCenter
  static let appleColorPreferencesChangedNotification = Notification.Name("AppleColorPreferencesChangedNotification")

  static let iinaPlayerWindowChanged = Notification.Name("IINAPlayerWindowChanged")
  static let iinaPlaylistChanged = Notification.Name("IINAPlaylistChanged")
  static let iinaTracklistChanged = Notification.Name("IINATracklistChanged")
  static let iinaVIDChanged = Notification.Name("iinaVIDChanged")
  static let iinaAIDChanged = Notification.Name("iinaAIDChanged")
  static let iinaSIDChanged = Notification.Name("iinaSIDChanged")
  static let iinaMediaTitleChanged = Notification.Name("IINAMediaTitleChanged")
  static let iinaVFChanged = Notification.Name("IINAVfChanged")
  static let iinaAFChanged = Notification.Name("IINAAfChanged")
  // An error occurred in the key bindings page and needs to be displayed:
  static let iinaKeyBindingErrorOccurred = Notification.Name("IINAKeyBindingErrorOccurred")
  // Supports auto-complete for key binding editing:
  static let iinaKeyBindingInputChanged = Notification.Name("IINAKeyBindingInputChanged")
  // Contains a TableUIChange which should be applied to the Input Conf table:
  // user input conf additions, subtractions, a rename, or the selection changed
  static let iinaPendingUIChangeForConfTable = Notification.Name("IINAPendingUIChangeForConfTable")
  // Contains a TableUIChange which should be applied to the Key Bindings table
  static let iinaPendingUIChangeForBindingTable = Notification.Name("IINAPendingUIChangeForBindingTable")
  // Requests that the search field above the Key Bindings table change its text to the contained string
  static let iinaKeyBindingSearchFieldShouldUpdate = Notification.Name("IINAKeyBindingSearchFieldShouldUpdate")
  // The AppInputConfig was rebuilt
  static let iinaAppInputConfigDidChange = Notification.Name("IINAAppInputConfigDidChange")
  static let iinaFileLoaded = Notification.Name("IINAFileLoaded")
  static let iinaHistoryUpdated = Notification.Name("IINAHistoryUpdated")
  static let iinaFileHistoryDidUpdate = Notification.Name("IINAFileHistoryDidUpdate")
  static let iinaLegacyFullScreen = Notification.Name("IINALegacyFullScreen")
  static let iinaPluginChanged = Notification.Name("IINAPluginChanged")
  static let iinaPlayerStopped = Notification.Name("iinaPlayerStopped")
  static let iinaPlayerShutdown = Notification.Name("iinaPlayerShutdown")
  static let iinaPlaySliderLoopKnobChanged = Notification.Name("iinaPlaySliderLoopKnobChanged")
  static let iinaLogoutCompleted = Notification.Name("iinaLoggedOutOfSubtitleProvider")
<<<<<<< HEAD
  static let windowIsReadyToShow = Notification.Name("windowIsReadyToShow")
  static let watchLaterDirDidChange = Notification.Name("watchLaterDirDidChange")
  static let watchLaterOptionsDidChange = Notification.Name("watchLaterOptionsDidChange")
  static let recentDocumentsDidChange = Notification.Name("recentDocumentsDidChange")
  static let savedWindowStateDidChange = Notification.Name("savedWindowStateDidChange")
=======
  static let iinaSecondSubVisibilityChanged = Notification.Name("iinaSecondSubVisibilityChanged")
  static let iinaSubVisibilityChanged = Notification.Name("iinaSubVisibilityChanged")
>>>>>>> 5c39b7d6
}<|MERGE_RESOLUTION|>--- conflicted
+++ resolved
@@ -162,7 +162,6 @@
     static let showSubtitles = NSLocalizedString("menu.sub_show", comment: "Show Subtitles")
     static let hideSecondSubtitles = NSLocalizedString("menu.sub_second_hide", comment: "Hide Second Subtitles")
     static let showSecondSubtitles = NSLocalizedString("menu.sub_second_show", comment: "Show Second Subtitles")
-<<<<<<< HEAD
 
     // Pref keys
     static let iinaMpvCategoryFmt = "mpv-%@"
@@ -171,8 +170,10 @@
   }
   struct SizeLimit {
     static let maxCachedVideoSizes: Int = 100000
-=======
->>>>>>> 5c39b7d6
+    static let hideSubtitles = NSLocalizedString("menu.sub_hide", comment: "Hide Subtitles")
+    static let showSubtitles = NSLocalizedString("menu.sub_show", comment: "Show Subtitles")
+    static let hideSecondSubtitles = NSLocalizedString("menu.sub_second_hide", comment: "Hide Second Subtitles")
+    static let showSecondSubtitles = NSLocalizedString("menu.sub_second_show", comment: "Show Second Subtitles")
   }
   struct Time {
     static let infinite = VideoTime(999, 0, 0)
@@ -320,14 +321,11 @@
   static let iinaPlayerShutdown = Notification.Name("iinaPlayerShutdown")
   static let iinaPlaySliderLoopKnobChanged = Notification.Name("iinaPlaySliderLoopKnobChanged")
   static let iinaLogoutCompleted = Notification.Name("iinaLoggedOutOfSubtitleProvider")
-<<<<<<< HEAD
   static let windowIsReadyToShow = Notification.Name("windowIsReadyToShow")
   static let watchLaterDirDidChange = Notification.Name("watchLaterDirDidChange")
   static let watchLaterOptionsDidChange = Notification.Name("watchLaterOptionsDidChange")
   static let recentDocumentsDidChange = Notification.Name("recentDocumentsDidChange")
   static let savedWindowStateDidChange = Notification.Name("savedWindowStateDidChange")
-=======
   static let iinaSecondSubVisibilityChanged = Notification.Name("iinaSecondSubVisibilityChanged")
   static let iinaSubVisibilityChanged = Notification.Name("iinaSubVisibilityChanged")
->>>>>>> 5c39b7d6
 }