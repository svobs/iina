--- conflicted
+++ resolved
@@ -128,14 +128,9 @@
   struct String {
     static let degree = "°"
     static let dot = "●"
-<<<<<<< HEAD
-    static let play = "▶︎"
-    static let videoTimePlaceholder = "D-:--:-D"
-=======
     static let blackRightPointingTriangle = "▶︎"
     static let blackLeftPointingTriangle = "◀"
     static let videoTimePlaceholder = "--:--:--"
->>>>>>> 83b6725c
     static let trackNone = NSLocalizedString("track.none", comment: "<None>")
     static let chapter = "Chapter"
     static let fullScreen = NSLocalizedString("menu.fullscreen", comment: "Full Screen")
@@ -173,19 +168,11 @@
   struct Time {
     static let infinite = VideoTime(999, 0, 0)
   }
-<<<<<<< HEAD
   struct TimeInterval {
     static let historyTableCompleteFileStatusReload = 600.0
     static let pastLaunchResponseTimeout = 1.0
   }
   struct FilterLabel {
-=======
-  struct WindowAutosaveName {
-    static let videoFilters = "VideoFilters"
-    static let audioFilters = "AudioFilters"
-  }
-  struct FilterName {
->>>>>>> 83b6725c
     static let crop = "iina_crop"
     static let flip = "iina_flip"
     static let mirror = "iina_mirror"
