//
//  Data.swift
//  iina
//
//  Created by lhc on 8/7/16.
//  Copyright © 2016 lhc. All rights reserved.
//

import Cocoa

struct AppData {
  static func label(forPlayerCore playerCoreCounter: Int) -> String {
    return "\(UIState.shared.currentLaunchID)c\(playerCoreCounter)"
  }

  /** time interval to sync play pos & other UI */
  struct SyncTimerConfig {
    let interval: TimeInterval
    let tolerance: TimeInterval
  }
  static let syncTimerConfig = SyncTimerConfig(interval: 0.1, tolerance: 0.02)
//  static let syncTimerPreciseConfig = SyncTimerConfig(interval: 0.04, tolerance: 0.01)

  /** speed values when clicking left / right arrow button */

//  static let availableSpeedValues: [Double] = [-32, -16, -8, -4, -2, -1, 1, 2, 4, 8, 16, 32]
  // Stopgap for https://github.com/mpv-player/mpv/issues/4000
  static let availableSpeedValues: [Double] = [0.03125, 0.0625, 0.125, 0.25, 0.5, 1, 2, 4, 8, 16, 32]

  // Min/max speed for playback speed slider in Quick Settings
  static let minSpeed = 0.25
  static let maxSpeed = 16.0

  /// Lowest possible speed allowed by mpv (0.01x)
  static let mpvMinPlaybackSpeed = 0.01

  static let osdSeekSubSecPrecisionComparison: Double = 1000000

  static let mpvArgNone = "none"

  // Used internally as identifiers when communicating with mpv. Should not be displayed because they are not localized:
  static let noneCropIdentifier = "None"
  static let customCropIdentifier = "Custom"
  
  static let rotations: [Int] = [0, 90, 180, 270]
  static let scaleStep: CGFloat = 25

  /** Seek amount */
  static let seekAmountMap = [0, 0.05, 0.1, 0.25, 0.5]
  static let seekAmountMapMouse = [0, 0.5, 1, 2, 4]
  static let volumeMap = [0, 0.25, 0.5, 0.75, 1]

  static let minThumbnailsPerFile = 1

  static let encodings = CharEncoding.list

  static let userInputConfFolder = "input_conf"
  static let watchLaterFolder = "watch_later"
  static let pluginsFolder = "plugins"
  static let binariesFolder = "bin"
  static let historyFile = "history.plist"
  static let thumbnailCacheFolder = "thumb_cache"
  static let screenshotCacheFolder = "screenshot_cache"

  static let githubLink = "https://github.com/svobs/iina-advance"
  static let contributorsLink = "https://github.com/iina/iina/graphs/contributors"
  static let crowdinMembersLink = "https://crowdin.com/project/iina"
  static let wikiLink = "https://github.com/iina/iina/wiki"
  static let websiteLink = "https://iina.io"
  static let emailLink = "developers@iina.io"
  static let ytdlHelpLink = "https://github.com/yt-dlp/yt-dlp/blob/master/README.md"
  static let appcastLink = "https://www.iina.io/appcast.xml"
  static let appcastBetaLink = "https://www.iina.io/appcast-beta.xml"
  static let assrtRegisterLink = "https://secure.assrt.net/user/register.xml?redir=http%3A%2F%2Fassrt.net%2Fusercp.php"
  static let chromeExtensionLink = "https://chrome.google.com/webstore/detail/open-in-iina/pdnojahnhpgmdhjdhgphgdcecehkbhfo"
  static let firefoxExtensionLink = "https://addons.mozilla.org/addon/open-in-iina-x"
  static let toneMappingHelpLink = "https://en.wikipedia.org/wiki/Tone_mapping"
  static let targetPeakHelpLink = "https://mpv.io/manual/stable/#options-target-peak"
  static let algorithmHelpLink = "https://mpv.io/manual/stable/#options-tone-mapping"
  static let disableAnimationsHelpLink = "https://developer.apple.com/design/human-interface-guidelines/accessibility#Motion"
  static let gainAdjustmentHelpLink = "https://mpv.io/manual/stable/#options-replaygain"
  static let audioDriverHellpLink = "https://mpv.io/manual/stable/#audio-output-drivers-coreaudio"
}  /// end `struct AppData`


typealias Str = String
typealias TimeInt = TimeInterval

struct Constants {
  struct BuildNumber {
    static let V1_0 = 1
    static let V1_1 = 2
    static let V1_2 = 3
    static let V1_2_1 = 4
    static let V1_2_2 = 5
    static let V1_3 = 6
  }

  struct String {
    static let degree = "°"
    static let dot = "●"
    static let blackRightPointingTriangle = "▶︎"
    static let blackLeftPointingTriangle = "◀"
    static let videoTimePlaceholder = "--:--:--"
    static let trackNone = NSLocalizedString("track.none", comment: "<None>")
    static let chapter = "Chapter"
    static let fullScreen = NSLocalizedString("menu.fullscreen", comment: "Full Screen")
    static let exitFullScreen = NSLocalizedString("menu.exit_fullscreen", comment: "Exit Full Screen")
    static let pause = NSLocalizedString("menu.pause", comment: "Pause")
    static let resume = NSLocalizedString("menu.resume", comment: "Resume")
    static let `default` = NSLocalizedString("quicksetting.item_default", comment: "Default")
    static let none = NSLocalizedString("quicksetting.item_none", comment: "None")
    static let pip = NSLocalizedString("menu.pip", comment: "Enter Picture-in-Picture")
    static let exitPIP = NSLocalizedString("menu.exit_pip", comment: "Exit Picture-in-Picture")
    static let miniPlayer = NSLocalizedString("menu.mini_player", comment: "Enter Music Mode")
    static let exitMiniPlayer = NSLocalizedString("menu.exit_mini_player", comment: "Exit Music Mode")
    static let custom = NSLocalizedString("menu.crop_custom", comment: "Custom crop size")
    static let findOnlineSubtitles = NSLocalizedString("menu.find_online_sub", comment: "Find Online Subtitles")
    static let chaptersPanel = NSLocalizedString("menu.chapters", comment: "Show Chapters Panel")
    static let hideChaptersPanel = NSLocalizedString("menu.hide_chapters", comment: "Hide Chapters Panel")
    static let playlistPanel = NSLocalizedString("menu.playlist", comment: "Show Playlist Panel")
    static let hidePlaylistPanel = NSLocalizedString("menu.hide_playlist", comment: "Hide Playlist Panel")
    static let videoPanel = NSLocalizedString("menu.video", comment: "Show Video Panel")
    static let hideVideoPanel = NSLocalizedString("menu.hide_video", comment: "Hide Video Panel")
    static let audioPanel = NSLocalizedString("menu.audio", comment: "Show Audio Panel")
    static let hideAudioPanel = NSLocalizedString("menu.hide_audio", comment: "Hide Audio Panel")
    static let subtitlesPanel = NSLocalizedString("menu.subtitles", comment: "Show Subtitles Panel")
    static let hideSubtitlesPanel = NSLocalizedString("menu.hide_subtitles", comment: "Hide Subtitles Panel")
    static let hideSubtitles = NSLocalizedString("menu.sub_hide", comment: "Hide Subtitles")
    static let showSubtitles = NSLocalizedString("menu.sub_show", comment: "Show Subtitles")
    static let hideSecondSubtitles = NSLocalizedString("menu.sub_second_hide", comment: "Hide Second Subtitles")
    static let showSecondSubtitles = NSLocalizedString("menu.sub_second_show", comment: "Show Second Subtitles")
<<<<<<< HEAD

    // Pref keys
    static let iinaMpvCategoryFmt = "mpv-%@"
    static let iinaLaunchPrefix = "Launch-"
    static let openWindowListFmt = "\(iinaLaunchPrefix)%d-Windows"
=======
    static let managePlugins = NSLocalizedString("menu.manage_plugins", comment: "Manage Plugins…")
    static let showPluginsPanel = NSLocalizedString("menu.show_plugins_panel", comment: "Show Plugins Panel")
    static let hidePluginsPanel = NSLocalizedString("menu.hide_plugins_panel", comment: "Hide Plugins Panel")
>>>>>>> 193917dc
  }

  // - Quantities:

  static let maxCachedVideoSizes: Int = 100000
  static let maxWindowNamesInRestoreTimeoutAlert: Int = 8
  static let mpvOptionsTableMaxRowsPerOperation: Int = 1000
  static let inspectorWatchTableMaxRowsPerOperation: Int = 1000

  // Max allowed lines when reading a single input config file, or reading them from the Clipboard.
  static let maxConfFileLinesAccepted = 10000

  /// Absolute minimum allowed rendered video size. Does not include viewport or any other panels which are outside the video.
  static let minVideoSize = NSSize(width: 8, height: 8)

  static let symButtonImageTransitionSpeed = 2.0

  /// All values are in seconds unless explicitly named differently
  struct TimeInterval {

    /// Minimum value to set a mpv loop point to.
    ///
    /// Setting a loop point to zero disables looping, so when loop points are being adjusted IINA must ensure the mpv property is not
    /// set to zero. However using `Double.leastNonzeroMagnitude` as the minimum value did not work because mpv truncates
    /// the value when storing the A-B loop points in the watch later file. As a result the state of the A-B loop feature is not properly
    /// restored when the media is played again. Using the following value as the minimum for loop points avoids this issue.
    static let minLoopPointTime = 0.000001

    /// Time in seconds to wait before regenerating thumbnails.
    /// Each character the user types into the thumbnailWidth text field triggers a new thumb regen request.
    /// This should help cut down on unnecessary requests.
    static let thumbnailRegenerationDelay = 0.5
    static let playerStateSaveDelay = 0.2
    /// Delay before auto-loading playlist from files in the opened file's directory
    static let autoLoadDelay = 1.0
    static let pastLaunchResponseTimeout = 1.0
    static let seekPreviewHideTimeout = 0.2
    /// How long since the last window finished restoring
    static let restoreWindowsTimeout = 5.0

    static let historyTableDelayBeforeLoadingMsgDisplay = 0.25

    /// For Force Touch.
    static let minimumPressDuration: TimeInt = 0.5

    /// If state save is enabled and video is playing, make sure player is saved every this number of secs
    static let playTimeSaveStateFrequency: TimeInt = 10.0
    static let asynchronousModeTimeout: TimeInt = 2.0

    /// For each scroll, how long the scroll wheel needs to be active for the scroll to be enabled.
    /// Set to a larger value to better avoid triggering accidental scrolls while making other trackpad gestures.
    static let minQualifyingScrollWheelDuration = 0.08

    /// When starting another smooth scroll after the last one ends, if less than this amount of time has passed since the last scroll ended,
    /// then `minQualifyingScrollWheelDuration` will be ignored and the new scroll session will start immediately. This increases responsiveness
    /// when the user is trying to scroll long distances by rapidly moving their fingers in a repeated motion.
    static let instantConsecutiveScrollStartWindow = 0.1

    static let windowDidChangeScreenParametersThrottlingDelay = 0.2
    static let windowDidChangeScreenThrottlingDelay = 0.2
    static let windowDidMoveProcessingDelay = 0.2

    /// May need adjustment for optimal results
    static let stepScrollSessionTimeout = 0.1

    /// This is a workaround for limitations of the `NSEvent` API and shouldn't need changing.
    ///
    /// If this amount of time passes from when we receive a `smoothScrollJustEnded` event but do not receive a
    /// `momentumScrollJustStarted` event, the scroll session should be considered ended.
    static let momentumScrollStartTimeout = 0.05

    static let musicModeChangeTrackTimeout = 1.0

    static let historyTableCompleteFileStatusReload = 600.0

    /// Longest time to wait for asynchronous shutdown tasks to finish before giving up on waiting and proceeding with termination.
    ///
    /// Ten seconds was chosen to provide plenty of time for termination and yet not be long enough that users start thinking they will
    /// need to force quit IINA. As termination may involve logging out of an online subtitles provider it can take a while to complete if
    /// the provider is slow to respond to the logout request.
    static let appTerminationTimeout = 10.0
  }
  struct FilterLabel {
    static let crop = "iina_crop"
    static let flip = "iina_flip"
    static let mirror = "iina_mirror"
    static let audioEq = "iina_aeq"
    static let delogo = "iina_delogo"
  }
  struct InputConf {
    // Immmutable default input configs.
    // TODO: combine into an OrderedDictionary when available
    static let defaultConfNamesSorted = ["IINA Default", "mpv Default", "VLC Default", "Movist Default", "Movist v2 Default"]
    static let defaults: [Str: Str] = [
      "IINA Default": resourcePath("iina-default-input"),
      "mpv Default": resourcePath("input"),
      "VLC Default": resourcePath("vlc-default-input"),
      "Movist Default": resourcePath("movist-default-input"),
      "Movist v2 Default": resourcePath("movist-v2-default-input"),
    ]

    static func resourcePath(_ resource: Str) -> Str {
      return Bundle.main.path(forResource: resource, ofType: fileExtension, inDirectory: confDirName)!
    }
    static let fileExtension  = "conf"
    static private let confDirName  = "config"
  }
  struct Sidebar {
    static let animationDuration: CGFloat = 0.2

    // How close the cursor has to be horizontally to the edge of the sidebar in order to trigger its resize:
    static let resizeActivationRadius: CGFloat = 10.0

    static let minPlaylistWidth: CGFloat = 240
    static let maxPlaylistWidth: CGFloat = 800
    static let settingsWidth: CGFloat = 360

    /// This needs to fit floating OSC + the margin around it
    static let minWidthBetweenInsideSidebars: CGFloat = 220

    /// Tab buttons downshift
    static let defaultDownshift: CGFloat = 0
    /// Tab buttons height
    static let defaultTabHeight: CGFloat = 48
    static let musicModeTabHeight: CGFloat = 32
    static let minTabHeight: CGFloat = 16
    static let maxTabHeight: CGFloat = 70
  }
  /// Based on mpv default
  struct DefaultVideoSize {
    static let rawWidth: Int = 640
    static let rawHeight: Int = 480
    static let aspectLabel = "4:3"
  }

  struct WindowedMode {
    static let minViewportSize = CGSize(width: 285, height: 120)
  }
  struct InteractiveMode {
    // Need enough space to display all the buttons and field at the bottom:
    static let minWindowWidth: CGFloat = 510
    static let outsideBottomBarHeight: CGFloat = 68
    // Show title bar only in windowed mode
    static let outsideTopBarHeight = Constants.Distance.standardTitleBarHeight

    // Window's top bezel must be at least as large as the title bar so that dragging the top of crop doesn't drag the window too
    static let viewportMargins = MarginQuad(top: Constants.Distance.standardTitleBarHeight, trailing: 24,
                                         bottom: Constants.Distance.standardTitleBarHeight, leading: 24)
  }
  struct AlbumArt {
    static let rawWidth: Int = 1600
    static let rawHeight: Int = 1600
  }
  struct Distance {
    // TODO: change to % of screen width
    static let floatingControllerSnapToCenterThreshold = 20.0
    // The minimum distance that the user must drag before their click or tap gesture is interpreted as a drag gesture:
    static let windowControllerMinInitialDragThreshold: CGFloat = 4.0

    static let floatingOSCPlaySliderKnobHeight: CGFloat = 15

    static let minOSCBarHeight: CGFloat = 24
    static let maxOSCBarHeight: CGFloat = 200

    // When opening multiple windows simultaneously & no other layout is applied, how much to offset one window from the one before
    static let multiWindowOpenOffsetIncrement = 20.0

    /// If OSC is shorter than this, never show the speed label
    static let minOSCBarHeightForSpeedLabel: CGFloat = 30

    /// Distance between traffic light buttons (their alignment rects, which does not include some extra padding around
    /// their images)
    static let titleBarIconHSpacing: CGFloat = 6

    /**
     `NSWindow` doesn't provide title bar height directly, but we can derive it by asking `NSWindow` for
     the dimensions of a prototypical window with titlebar, then subtracting the height of its `contentView`.
     Note that we can't use this trick to get it from our window instance directly, because our window has the
     `fullSizeContentView` style and so its `frameRect` does not include any extra space for its title bar.
     */
    static let standardTitleBarHeight: CGFloat = {
      // Probably doesn't matter what dimensions we pick for the dummy contentRect, but to be safe let's make them nonzero.
      let dummyContentRect = NSRect(x: 0, y: 0, width: 10, height: 10)
      let dummyFrameRect = NSWindow.frameRect(forContentRect: dummyContentRect, styleMask: .titled)
      let titleBarHeight = dummyFrameRect.height - dummyContentRect.height
      return titleBarHeight
    }()

    static let reducedTitleBarHeight: CGFloat = {
      if let heightOfCloseButton = NSWindow.standardWindowButton(.closeButton, for: .titled)?.frame.height {
        // add 2 because button's bounds seems to be a bit larger than its visible size
        return standardTitleBarHeight - ((standardTitleBarHeight - heightOfCloseButton) / 2 + 2)
      }
      Logger.log("reducedTitleBarHeight may be incorrect (could not get close button)", level: .error)
      return standardTitleBarHeight
    }()

    struct Thumbnail {
      static let minHeight: CGFloat = 24
      static let extraOffsetX: CGFloat = 15
      static let extraOffsetY: CGFloat = 15
    }

    struct MusicMode {
      static let oscHeight: CGFloat = 72
      static let minWindowWidth: CGFloat = Constants.WindowedMode.minViewportSize.width
      static let defaultWindowWidth: CGFloat = minWindowWidth
      // Hide playlist if its height is too small to display at least 3 items:
      static let minPlaylistHeight: CGFloat = 138

      static let playSliderKnobHeight: CGFloat = 12
    }
  }  /// end `struct Distance`
     ///
  struct Color {
    static let defaultWindowBackgroundColor = CGColor.black
    static let interactiveModeBackground = NSColor.windowBackgroundColor.cgColor
  }
}  /// end `Constants`

struct Unit {
  let singular: String
  let plural: String

  static let config = Unit(singular: "Config", plural: "Configs")
  static let keyBinding = Unit(singular: "Binding", plural: "Bindings")
}
struct UnitActionFormat {
  let none: String      // action only
  let single: String    // action, unit.singular
  let multiple: String  // action, count, unit.plural
  static let cut = UnitActionFormat(none: "Cut", single: "Cut %@", multiple: "Cut %d %@")
  static let copy = UnitActionFormat(none: "Copy", single: "Copy %@", multiple: "Copy %d %@")
  static let paste = UnitActionFormat(none: "Paste", single: "Paste %@", multiple: "Paste %d %@")
  static let pasteAbove = UnitActionFormat(none: "Paste Above", single: "Paste %@ Above", multiple: "Paste %d %@ Above")
  static let pasteBelow = UnitActionFormat(none: "Paste Below", single: "Paste %@ Below", multiple: "Paste %d %@ Below")
  static let delete = UnitActionFormat(none: "Delete", single: "Delete %@", multiple: "Delete %d %@")
  static let add = UnitActionFormat(none: "Add", single: "Add %@", multiple: "Add %d %@")
  static let insertNewAbove = UnitActionFormat(none: "Insert Above", single: "Insert New %@ Above", multiple: "Insert %d New %@ Above")
  static let insertNewBelow = UnitActionFormat(none: "Insert Below", single: "Insert New %@ Below", multiple: "Insert %d New %@ Below")
  static let move = UnitActionFormat(none: "Move", single: "Move %@", multiple: "Move %d %@")
  static let update = UnitActionFormat(none: "Update", single: "%@ Update", multiple: "%d %@ Updates")
  static let copyToFile = UnitActionFormat(none: "Copy to File", single: "Copy %@ to File", multiple: "Copy %d %@ to File")
}

extension Notification.Name {
  /// User changed System Settings > Appearance > Accent Color (`controlAccentColor`.
  /// Must handle via DistributedNotificationCenter.
  static let appleColorPreferencesChangedNotification = Notification.Name("AppleColorPreferencesChangedNotification")

  static let iinaPlayerWindowChanged = Notification.Name("IINAPlayerWindowChanged")
  static let iinaPlaylistChanged = Notification.Name("IINAPlaylistChanged")
  static let iinaTracklistChanged = Notification.Name("IINATracklistChanged")
  static let iinaVIDChanged = Notification.Name("iinaVIDChanged")
  static let iinaAIDChanged = Notification.Name("iinaAIDChanged")
  static let iinaSIDChanged = Notification.Name("iinaSIDChanged")
  static let iinaSSIDChanged = Notification.Name("iinaSSIDChanged")
  static let iinaMediaTitleChanged = Notification.Name("IINAMediaTitleChanged")
  static let iinaVFChanged = Notification.Name("IINAVfChanged")
  static let iinaAFChanged = Notification.Name("IINAAfChanged")
  // An error occurred in the key bindings page and needs to be displayed:
  static let iinaKeyBindingErrorOccurred = Notification.Name("IINAKeyBindingErrorOccurred")
  // Supports auto-complete for key binding editing:
  static let iinaKeyBindingInputChanged = Notification.Name("IINAKeyBindingInputChanged")
  // Contains a TableUIChange which should be applied to the Input Conf table:
  // user input conf additions, subtractions, a rename, or the selection changed
  static let iinaPendingUIChangeForConfTable = Notification.Name("IINAPendingUIChangeForConfTable")
  // Contains a TableUIChange which should be applied to the Key Bindings table
  static let iinaPendingUIChangeForBindingTable = Notification.Name("IINAPendingUIChangeForBindingTable")
  static let pendingUIChangeForInspectorTable = Notification.Name("pendingUIChangeForInspectorTable")
  static let pendingUIChangeForMpvOptionsTable = Notification.Name("pendingUIChangeForMpvOptionsTable")
  // Requests that the search field above the Key Bindings table change its text to the contained string
  static let iinaKeyBindingSearchFieldShouldUpdate = Notification.Name("IINAKeyBindingSearchFieldShouldUpdate")
  // The AppInputConfig was rebuilt
  static let iinaAppInputConfigDidChange = Notification.Name("IINAAppInputConfigDidChange")
  static let iinaFileLoaded = Notification.Name("IINAFileLoaded")
  static let iinaHistoryUpdated = Notification.Name("IINAHistoryUpdated")
  /// Similar to `iinaHistoryUpdated` but for a single file
  static let iinaFileHistoryDidUpdate = Notification.Name("IINAFileHistoryDidUpdate")
  static let iinaThumbnailCacheDidUpdate = Notification.Name("IINAThumbnailCacheDidUpdate")
  static let iinaLegacyFullScreen = Notification.Name("IINALegacyFullScreen")
  static let iinaPluginChanged = Notification.Name("IINAPluginChanged")
  static let iinaPlayerStopped = Notification.Name("iinaPlayerStopped")
  static let iinaPlayerShutdown = Notification.Name("iinaPlayerShutdown")
  static let iinaPlaySliderLoopKnobChanged = Notification.Name("iinaPlaySliderLoopKnobChanged")
  static let iinaLogoutCompleted = Notification.Name("iinaLoggedOutOfSubtitleProvider")
  static let windowIsReadyToShow = Notification.Name("windowIsReadyToShow")
  static let windowMustCancelShow = Notification.Name("windowMustCancelShow")
  static let watchLaterDirDidChange = Notification.Name("watchLaterDirDidChange")
  static let watchLaterOptionsDidChange = Notification.Name("watchLaterOptionsDidChange")
  static let recentDocumentsDidChange = Notification.Name("recentDocumentsDidChange")
  static let savedWindowStateDidChange = Notification.Name("savedWindowStateDidChange")
  static let iinaSecondSubVisibilityChanged = Notification.Name("iinaSecondSubVisibilityChanged")
  static let iinaSubVisibilityChanged = Notification.Name("iinaSubVisibilityChanged")
  static let iinaHistoryTasksFinished = Notification.Name("iinaHistoryTasksFinished")
}

struct Images {
  /// `NSImage.SymbolScale` for MacOS 11-
  public enum SymbolScalePolyfill : Int, @unchecked Sendable {
    case small = 1
    case medium = 2
    case large = 3

    @available(macOS 11.0, *)
    var scaleValue: NSImage.SymbolScale {
      switch self {
      case .small: return .small
      case .medium: return .medium
      case .large: return .large
      }
    }
  }

  static func makeSymbol(named name: String, fallbackName: String? = nil, desc: String,
                         ptSize: CGFloat = 13, weight: NSFont.Weight = .ultraLight, scale: SymbolScalePolyfill = .medium,
                         usePaletteColors paletteColors: [NSColor]? = nil) -> NSImage {
    if #available(macOS 11.0, *) {
      if let systemImg = NSImage(systemSymbolName: name, accessibilityDescription: desc) {
        var config = NSImage.SymbolConfiguration(pointSize: ptSize, weight: weight, scale: scale.scaleValue)
        if #available(macOS 12.0, *), let paletteColors {
          config = config.applying(NSImage.SymbolConfiguration(paletteColors: paletteColors))
        }
        if let systemImgBest = systemImg.withSymbolConfiguration(config) {
          return systemImgBest
        }
        return systemImg
      }
    }
    let fallbackName = fallbackName ?? name
    Logger.log("Falling back to asset image \(fallbackName) instead of \(name)")
    return NSImage(named: name)!
  }

  static let play = makeSymbol(named: "play.fill", fallbackName: "play", desc: "Play", weight: .regular, scale: .large)
  static let pause = makeSymbol(named: "pause.fill", fallbackName: "pause", desc: "Pause", weight: .bold, scale: .large)
  static let replay: NSImage = makeSymbol(named: "arrow.counterclockwise", desc: "Restart from beginning", weight: .black, scale: .large)

  static let stepForward10: NSImage = makeSymbol(named: "goforward.10", fallbackName: "speed", desc: "Step Forward 10s", weight: .medium , scale: .small)
  static let stepBackward10: NSImage = makeSymbol(named: "gobackward.10", fallbackName: "speedl", desc: "Step Backward 10s", weight: .medium, scale: .small)
  static let rewind: NSImage = makeSymbol(named: "backward.fill", fallbackName: "speedl", desc: "Rewind", scale: .small)
  static let fastForward: NSImage = makeSymbol(named: "forward.fill", fallbackName: "speed", desc: "Fast Forward", scale: .small)
  static let prevTrack: NSImage = makeSymbol(named: "backward.end.fill", fallbackName: "nextl", desc: "Prev Track", scale: .small)
  static let nextTrack: NSImage = makeSymbol(named: "forward.end.fill", fallbackName: "nextr", desc: "Next Track", scale: .small)

  static let toggleAlbumArt: NSImage = makeSymbol(named: "photo", fallbackName: "toggle-album-art", desc: "Toggle Album Art", weight: .medium)

  static let onTopOn = makeSymbol(named: "pin.fill", fallbackName: "ontop", desc: "On Top: On", ptSize: 17, weight: .regular, scale: .small)
  static let onTopOff = makeSymbol(named: "pin", fallbackName: "ontop_off", desc: "On Top: Off", ptSize: 17, weight: .regular, scale: .small)
  static let sidebarLeading = makeSymbol(named: "sidebar.leading", desc: "Leading Sidebar", ptSize: 17, weight: .regular, scale: .medium)
  static let sidebarTrailing = makeSymbol(named: "sidebar.trailing", desc: "Trailing Sidebar", ptSize: 17, weight: .regular, scale: .medium)

  static let mute = makeSymbol(named: "speaker.slash.fill", fallbackName: "mute", desc: "Volume Muted", weight: .medium)
  static let volume0 = makeSymbol(named: "speaker.fill", fallbackName: "volume-0", desc: "Volume None", weight: .medium)
  static let volume1 = makeSymbol(named: "speaker.wave.1.fill", fallbackName: "volume-1", desc: "Volume 1 Wave", weight: .medium)
  static let volume2 = makeSymbol(named: "speaker.wave.2.fill", fallbackName: "volume-2", desc: "Volume 2 Waves", weight: .medium)
  static let volume3 = makeSymbol(named: "speaker.wave.3.fill", fallbackName: "volume", desc: "Volume Full", weight: .medium)
}

struct DebugConfig {

  /// If `true`, add extra logging specific to input bindings build. Useful for debugging.
  /// Can toggle at run time by updating boolean pref key `logKeyBindingsRebuild`.
  static var logBindingsRebuild: Bool { Preference.bool(for: .logKeyBindingsRebuild) }

#if DEBUG
  /// Skip the Approve Restore prompt and retry restore if a failed previous restore was detected.
  static let alwaysApproveRestore = true
  static let enableScrollWheelDebug = false

  static let addHistoryWindowLoadingDelay = false
#endif
}
<|MERGE_RESOLUTION|>--- conflicted
+++ resolved
@@ -130,17 +130,14 @@
     static let showSubtitles = NSLocalizedString("menu.sub_show", comment: "Show Subtitles")
     static let hideSecondSubtitles = NSLocalizedString("menu.sub_second_hide", comment: "Hide Second Subtitles")
     static let showSecondSubtitles = NSLocalizedString("menu.sub_second_show", comment: "Show Second Subtitles")
-<<<<<<< HEAD
 
     // Pref keys
     static let iinaMpvCategoryFmt = "mpv-%@"
     static let iinaLaunchPrefix = "Launch-"
     static let openWindowListFmt = "\(iinaLaunchPrefix)%d-Windows"
-=======
     static let managePlugins = NSLocalizedString("menu.manage_plugins", comment: "Manage Plugins…")
     static let showPluginsPanel = NSLocalizedString("menu.show_plugins_panel", comment: "Show Plugins Panel")
     static let hidePluginsPanel = NSLocalizedString("menu.hide_plugins_panel", comment: "Hide Plugins Panel")
->>>>>>> 193917dc
   }
 
   // - Quantities:
