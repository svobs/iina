--- conflicted
+++ resolved
@@ -27,7 +27,7 @@
   }
 
   func loadFile(_ path: String) {
-    guard player!.mainWindow.loaded else {
+    guard player!.windowController.loaded else {
       throwError(withMessage: "sidebar.loadFile called when window is not available. Please call it after receiving the \"iina.window-loaded\" event.")
       return
     }
@@ -43,7 +43,7 @@
   }
 
   func show() {
-    guard player!.mainWindow.loaded else {
+    guard player!.windowController.loaded else {
       throwError(withMessage: "sidebar.show called when window is not available. Please call it after receiving the \"iina.window-loaded\" event.")
       return
     }
@@ -52,15 +52,11 @@
   }
 
   func hide() {
-<<<<<<< HEAD
-    player!.windowController.hideAllSidebars()
-=======
-    guard player!.mainWindow.loaded else {
+    guard player!.windowController.loaded else {
       throwError(withMessage: "sidebar.hide called when window is not available. Please call it after receiving the \"iina.window-loaded\" event.")
       return
     }
-    player!.mainWindow.hideSideBar()
->>>>>>> 83b6725c
+    player!.windowController.hideAllSidebars()
   }
 
   func postMessage(_ name: String, _ data: JSValue) {
