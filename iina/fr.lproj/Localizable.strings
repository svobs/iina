/*
  String_ui.strings
  iina

  Created by lhc on 3/1/2017.
  Copyright © 2017 lhc. All rights reserved.
*/
// Common

"general.on" = "Activé";
"general.off" = "Désactivé";
"general.login" = "Connexion";
"general.logout" = "Déconnexion";
"general.ok" = "OK";
"general.cancel" = "Annuler";
"general.username" = "Nom d'utilisateur";
"general.password" = "Mot de passe";

// Guide Window
"guide.highlights" = "Éléments-clés";
"guide.basic_settings" = "Réglages de base";
"guide.faq" = "Questions fréquemment posées";

// Initial Window
"initial.announcement" = "Vous utilisez la version %@ d'IINA";
"initial.beta.desc" = "Si vous voulez revenir à une version officielle, décochez la case \"recevoir les versions bêta\" depuis Réglages > Général, et installez une version stable depuis <a href=\"https://iina.io\">notre site officiel</a>.";
"initial.nightly.desc" = "Les versions quotidiennes ne sont pas recommandées pour être utilisées comme lecteur en production. Les versions quotidiennes ne prennent pas en charge la mise à jour automatique. Veuillez télécharger manuellement les dernières versions de notre site <a href=\"https://nightly.iina.io\">versions quotidiennes</a>.";
"initial.debug.desc" = "Les versions de débogage ne sont généralement pas optimisées pour les performances, donc il n'est pas recommandé d'être utilisé comme lecteur en production. Les versions de débogage ne prennent pas en charge la mise à jour automatique.";
"initial.bug_report" = "Signaler un bug via <a href=\"https://github.com/iina/iina/issues\">GitHub</a>.";

// Inspector Window
"inspector.error" = "Erreur";

<<<<<<< HEAD
// PlayerWindowController.swift
=======
// MainWindowController.swift
>>>>>>> 83b6725c
"main.buffering_indicator" = "Mise en mémoire tampon… %d%%";
"main.opening_stream" = "Lancement du stream…";
"osc.precision" = "Précision";
"osc.1s" = "1 seconde";
"osc.100ms" = "100 millisecondes";
"osc.10ms" = "10 millisecondes";
"osc.1ms" = "1 milliseconde";

// QuickSettingViewController.swift
"quicksetting.item_default" = "Défaut";
"quicksetting.item_none" = "Aucun";
"quicksetting.hwdec" = "Décodage matériel";
"quicksetting.deinterlace" = "Désentrelacer";
"quicksetting.hdr" = "HDR";

// OSDMessage.swift
"osd.pause" = "En pause";
"osd.resume" = "Reprendre";
"osd.volume" = "Volume : %i";
"osd.speed" = "Vitesse : %.2fx";
"osd.aspect" = "Format d'image : %@";
"osd.crop" = "Rognage : %@";
"osd.rotate" = "Rotation : %i°";
"osd.deinterlace" = "Désentrelacer : %@";
"osd.hwdec" = "Décodage matériel : %@";
"osd.audio_delay.nodelay" = "Délai audio : aucun";
"osd.audio_delay.later" = "Délai audio : %.2fs en avance";
"osd.audio_delay.earlier" = "Délai audio : %.2fs en retard";
"osd.sub_delay.nodelay" = "Délai des sous-titres : aucun";
"osd.sub_delay.later" = "Délai des sous-titres : %.2fs en avance";
"osd.sub_delay.earlier" = "Délai des sous-titres : %.2fs en retard";
"osd.subtitle_pos" = "Position des sous-titres : %.1f";
"osd.mute" = "Son coupé";
"osd.unmute" = "Son rétabli";
"osd.screenshot" = "Une capture d'écran a été prise";
"osd.abloop.a" = "Boucle AB : A";
"osd.abloop.b" = "Boucle AB : B";
"osd.abloop.clear" = "Boucle AB: vidé";
"osd.stop" = "Arrêté";
"osd.chapter" = "Chapitre : %@";
"osd.subtitle_scale" = "Échelle des sous-titres : %.2fx";
"osd.add_to_playlist" = "%i fichiers ajoutés à la liste de lecture";
"osd.clear_playlist" = "Liste de lecture vidée";
"osd.video_eq.contrast" = "Contraste : %i";
"osd.video_eq.gamma" = "Gamma : %i";
"osd.video_eq.hue" = "Teinte : %i";
"osd.video_eq.saturation" = "Saturation : %i";
"osd.video_eq.brightness" = "Luminosité : %i";
"osd.find_online_sub" = "Recherche de sous-titres en ligne…";
"osd.find_online_sub.source" = "de";
"osd.sub_not_found" = "Aucun sous-titre trouvé";
"osd.sub_found" = "%d sous-titre(s) trouvé(s). Téléchargement…";
"osd.sub_downloaded" = "Sous-titre téléchargé";
"osd.sub_saved" = "Sous-titre sauvegardé";
"osd.network_error" = "Erreur réseau";
"osd.file_error" = "Erreur lors de la lecture du fichier";
"osd.cannot_login" = "Impossible de se connecter";
"osd.canceled" = "Annulé";
"osd.cannot_connect" = "Connexion impossible";
"osd.timed_out" = "Délai de connexion expiré";
"osd.filter_added" = "Filtre ajouté : %@";
"osd.filter_removed" = "Filtre supprimé";
"osd.file_loop" = "Lire en boucle le fichier uniquement";
"osd.playlist_loop" = "Lire en boucle la liste de lecture";
"osd.no_loop" = "Désactiver la lecture en boucle";

"preference.title" = "Préférences";
"preference.general" = "Général";
"preference.ui" = "Interface";
"preference.video_audio" = "Vidéo/Audio";
"preference.subtitle" = "Sous-titres";
"preference.network" = "Réseau";
"preference.control" = "Contrôles";
"preference.keybindings" = "Raccourcis clavier";
"preference.advanced" = "Avancé";
"preference.plugins" = "Extensions";
"preference.utilities" = "Utilitaires";
"preference.scripts" = "Scripts";
"preference.not_logged_in" = "Déconnecté";
"preference.logged_in_as" = "Connecté en tant que %@";
"preference.system_media_control" = "Utiliser les touches média système";

"preference.key_binding_hint_1" = "Pour modifier les raccourcis clavier de cette configuration, cliquez sur le bouton \"Dupliquer…\" pour en créer une copie.";
"preference.key_binding_hint_2" = "Double-cliquez sur une ligne pour modifier le raccourci clavier correspondant.";

"preference.enable_adv_settings" = "Activer les paramètres avancés";

"preference.sub_override_level.force" = "force";
"preference.sub_override_level.strip" = "retirer";
"preference.sub_override_level.yes" = "yes";

"menu.volume" = "Volume : %d";
"menu.volume_muted" = "Volume : %d (coupé)";
"menu.audio_delay" = "Délai audio : %.2fs";
"menu.sub_delay" = "Délai des sous-titres : %.2fs";
"menu.fullscreen" = "Plein écran";
"menu.exit_fullscreen" = "Quitter le mode plein écran";
"menu.pip" = "Passer en inscrustation";
"menu.exit_pip" = "Quitter le mode Incrustation";
"menu.mini_player" = "Activer le Mode Musique";
"menu.exit_mini_player" = "Quitter le Mode Musique";
"menu.pause" = "Mettre en pause";
"menu.resume" = "Lire";
"menu.speed" = "Vitesse : %.2fx";
"menu.chapters" = "Afficher le panneau des chapitres";
"menu.hide_chapters" = "Masquer le panneau des chapitres";
"menu.playlist" = "Afficher le panneau des listes de lecture";
"menu.hide_playlist" = "Masquer le panneau des listes de lecture";
"menu.video" = "Afficher le panneau vidéo";
"menu.hide_video" = "Masquer le panneau vidéo";
"menu.audio" = "Afficher le panneau audio";
"menu.hide_audio" = "Masquer le panneau audio";
"menu.subtitles" = "Afficher le panneau des sous-titres";
"menu.hide_subtitles" = "Masquer le panneau des sous-titres";

"menu.seek_forward" = "Reculer de %.0fs";
"menu.seek_backward" = "Avancer de %.0fs";
"menu.speed_up" = "Accélérer de %.1fx";
"menu.speed_down" = "Ralentir de %.1fx";
"menu.volume_up" = "Volume +%.0f%%";
"menu.volume_down" = "Volume -%.0f%%";
"menu.audio_delay_up" = "Délai audio +%.1fs";
"menu.audio_delay_down" = "Délai audio -%.1fs";
"menu.sub_delay_up" = "Délai des sous-titres +%.1fs";
"menu.sub_delay_down" = "Délai des sous-titres -%.1fs";

"menu.crop_custom" = "Personnalisé…";
"menu.find_online_sub" = "Chercher des sous-titres en ligne sur %@";

"track.none" = "<Aucun>";

"subtrack.no_loaded" = "Aucun sous-titre chargé";
"subtrack.no_external" = "Aucun sous-titre externe trouvé";

// Alerts
"alert.beta_channel.title" = "Recevoir des mises à jour pour les versions bêta";

"alert.title_error" = "Erreur";
"alert.title_warning" = "Attention";
"alert.title_info" = "Information";

"alert.fatal_error" = "Erreur fatale : %@ \nL'application va maintenant quitter.";
"alert.mpv_error" = "Erreur %@ (%@) lors de la configuration de l'option %@.";
"alert.sleep" = "Impossible d'empêcher la veille de l'écran ! (0x%0X8)";

"alert.unsupported_audio" = "Fichier audio externe non supporté.";
"alert.unsupported_sub" = "Fichier sous-titre externe non supporté.";
"alert.unsupported_url" = "URL non supportée.";
"alert.wrong_url_format" = "Mauvais format d'URL.";

"alert.error_open" = "Impossible d'ouvrir ce fichier/stream !";
"alert.error_finding_file" = "Impossible de trouver le fichier %@ !";
"alert.error_loading_script" = "Impossible de charger le script %@ !";
"alert.error_saving_file" = "Une erreur est survenue lors de l'enregistrement de %@ : %@";
"alert.error_deleting_file" = "Impossible de supprimer le fichier.";

"alert.config.new.title" = "Nouvelle configuration des touches";
"alert.config.new.message" = "Veuillez entrer le nom de la nouvelle configuration.";
"alert.config.duplicate.title" = "Dupliquer la configuration";
"alert.config.duplicate.message" = "Veuillez entrer un nom pour le fichier de configuration dupliqué.";
"alert.config.empty_name" = "Le nom ne peut pas être vide.";
"alert.config.name_existing" = "Ce nom existe déjà.";
"alert.config.file_existing.title" = "Le fichier existe déjà";
"alert.config.file_existing.message" = "Ceci n'est pas censé arriver. Cliquez OK pour écraser ou Annuler pour révéler le fichier dans le Finder.";
"alert.config.cannot_create" = "Impossible de créer le fichier de configuration ! %@";
"alert.config.cannot_write" = "Impossible d'écrire sur le fichier de configuration !";

"alert.filter.incorrect" = "Une erreur est survenue lors de la configuration des filtres. Veuillez vérifier le format de votre paramètre.";
"alert.add_filter.title" = "Nouveau filtre";
"alert.add_filter.message" = "Veuillez renseigner une chaîne de caractères au format de la commande vf ou af de mpv.";

"alert.keybinding_config.error" = "Une erreur est survenue lors de la lecture du fichier de configuration des touches \"%@\" ! Utilisation de la configuration des touches par défaut d'IINA. Veuillez vérifier votre fichier configuration.";

"alert.extra_option.cannot_read" = "Impossible de lire les options extra de mpv définies par l'utilisateur.";
"alert.extra_option.empty" = "La clé et/ou la valeur ne peuvent pas être vides !";
"alert.extra_option.error" = "Erreur de la configuration de l'option --%@=%@ avec le code retour %d. Veuillez vérifier votre configuration des options extra dans Préferences > Avancé.";
"alert.extra_option.config_folder" = "Erreur lors de la configuration du dossier de config : \"%@\".";

"alert.playlist.error_deleting" = "Erreur lors de la suppression de : %@";

"alert.screenshot.error_taking" = "Impossible de prendre une capture d'écran !";

"alert.sub.no_selected" = "Veuillez d'abord sélectionner un sous-titre téléchargé.";
"alert.sub_lang_not_set" = "Veuillez configurer une langue de sous-titres dans les préférences avant d'utiliser OpenSubtitles. L'anglais (eng) sera utilisé cette fois-ci.";
"alert.sub.cannot_save_passwd" = "Impossible de sauvegarder le mot de passe dans votre trousseau d'accès : %@";
"alert.sub.cannot_login" = "Impossible de se connecter. Veuillez vérifier votre nom d'utilisateur, votre mot de passe et votre connexion Internet.\n\n%@";
"alert.sub.save_downloaded.title" = "Sauvegarder le sous-titre téléchargé";

"alert.set_default.title" = "Définir IINA comme application par défaut";
"alert.set_default.message" = "Tous les fichiers supportés par IINA seront dorénavant ouverts par défaut avec IINA.";
"alert.set_default.success" = "Terminé avec %d succès et %d erreurs.";

"alert.add_watch.title" = "Nouvelle propriété à observer";
"alert.add_watch.message" = "Veuillez renseigner un nom de propriété mpv valide.";

"alert.jump_to.title" = "Sauter à";
"alert.jump_to.message" = "Veuillez renseigner le timestamp où vous voulez sauter. Exemple : 20:35";

"alert.opensub.login.title" = "Login OpenSubtitles";
"alert.opensub.login.message" = "Veuillez renseigner votre nom d'utilisateur et mot de passe";

"alert.open_url.title" = "Ouvrir une adresse";
"alert.open_url.message" = "Veuillez entrer l'URL :";
"alert.choose_media_file.title" = "Choisir un fichier média";

"alert.add_url.title" = "Ajouter une URL";
"alert.add_url.message" = "Veuillez saisir l'URL :";

"alert.delete_history.title" = "Supprimer l'historique de lecture";
"alert.delete_history.message" = "Souhaitez-vous vraiment supprimer les entrées sélectionnées ?";

"alert.filter_hwdec.message" = "Vous êtes sur le point d'appliquer un filtre vidéo. Cependant, votre décodeur matériel actuel peut ne pas bien supporter les filtres vidéo. Vous pouvez désactiver le décodage matériel ou passer sur Auto(Copy), qui consommera deux fois plus de mémoire.\nVous devrez peut-être répéter l'opération précédente (par exemple, activer le rognage) pour que tout fonctionne.";
"alert.filter_hwdec.abort" = "Annuler";
"alert.filter_hwdec.turn_off" = "Désactiver le décodage matériel";
"alert.filter_hwdec.use_copy" = "Passer sur Auto(Copy)";

"alert.clear_cache.title" = "Vider le cache des miniatures";
"alert.clear_cache.message" = "Souhaitez-vous vraiment effacer le cache des miniatures ?";

"alert.clear_history.title" = "Effacer l'historique de lecture";
"alert.clear_history.message" = "Souhaitez-vous vraiment effacer l'historique de lecture ?";

"alert.clear_watch_later.title" = "Effacer les progressions de lecture";
"alert.clear_watch_later.message" = "Souhaitez-vous vraiment effacer les progressions de lecture sauvegardées (\"à regarder plus tard\") ?";

"alert.restore_alerts.title" = "Rétablir les alertes masquées";
"alert.restore_alerts.message" = "Êtes-vous sûr de vouloir rétablir les alertes sélectionnées ?";

"alert.nothing_to_open" = "Aucun fichier à ouvrir.";

"alert.no_video_track" = "Il n'y a pas de piste vidéo.";

"alert.duplicate_config" = "Vous ne pouvez pas modifier les configurations par défaut directement. Merci d'en dupliquer une pour pouvoir la modifier.";

"alert.assrt_register" = "À cause du quota limité sur l'API, il est fortement recommandé d'utiliser votre propre jeton d'API. Le jeton par défaut n'est utilisé qu'à des fins de démonstration et vous risquez de rencontrer des erreurs réseau en l'utilisant.";
"alert.assrt_register.register" = "S'inscrire";
"alert.assrt_register.try" = "Essayer sans token";
"alert.assrt_token_prompt.title" = "Saisissez votre token d'API";
"alert.assrt_token_prompt.message" = "Veuillez vous inscrire sur la page web ouverte. Récupérez votre token sur votre espace client et saisissez-le ci-dessous :";
"alert.assrt_token_invalid" = "Votre token d'API Assrt semble être invalide.";

"alert.plugin_uninstall.title" = "Êtes-vous sûr de vouloir désinstaller %@ ?";
"alert.plugin_uninstall.message" = "Cette extension sera supprimée de votre disque dur.";
"alert.plugin_reinstall.title" = "L'extension %@ existe déjà";
"alert.plugin_reinstall.message" = "Souhaitez-vous réinstaller cette extension ?";
"alert.duplicated_plugin_id" = "Plusieurs extensions ont le même identifiant : \"%@\". Cela peut entraîner des comportements anormaux. Vous pouvez les identifier Préférences - Extensions et le signaler à leurs auteurs. Si une extension est installée localement, vous pouvez changer manuellement son identifiant dans le fichier Info.json de celle-ci.";
"alert.plugin_no_update" = "Aucune mise à jour disponible.";
"alert.plugin_update_found.title" = "Mise à jour disponible pour %@";
"alert.plugin_update_found.message" = "La dernière version est %@. Vous avez %@. Voulez-vous mettre à jour ?";
"alert.plugin_permission" = "Cette extension demande les autorisations suivantes. Veuillez les vérifier avant de continuer.";
"alert.plugin_permission_added" = "Cette extension demande les autorisations suivantes. Veuillez les vérifier avant de continuer.";

"playlist.total_length" = "%@ au total";
"playlist.total_length_with_selected" = "%@ sur %@ sélectionnés";
"pl_menu.title_multi" = "%d éléments";
"pl_menu.play_next" = "Jouer ensuite";
"pl_menu.play_in_new_window" = "Ouvrir dans une nouvelle fenêtre";
"pl_menu.remove" = "Enlever";
"pl_menu.remove_multi" = "Enlever";
"pl_menu.delete" = "Supprimer";
"pl_menu.delete_multi" = "Supprimer";
"pl_menu.delete_after_play" = "Supprimer après lecture";
"pl_menu.delete_after_play_multi" = "Supprimer après lecture";
"pl_menu.show_in_finder" = "Afficher dans le Finder";
"pl_menu.add_file" = "Ajouter un fichier…";
"pl_menu.add_url" = "Ajouter une URL…";
"pl_menu.clear_playlist" = "Effacer la liste de lecture";
"pl_menu.matched_sub" = "Trouvé %d sous-titre(s)";
"pl_menu.add_sub" = "Ajouter un sous-titre…";
"pl_menu.wrong_sub" = "Mauvais sous-titre !";
"pl_menu.browser" = "Ouvrir dans le navigateur";
"pl_menu.copy_url" = "Copier l'URL";
"pl_menu.copy_url_multi" = "Copier les URLs";

"keymapping.title" = "Configurer une touche";
"keymapping.message" = "Appuyez sur la touche à configurer.";

"filter.video_filters" = "Filtres vidéo";
"filter.audio_filters" = "Filtres audio";

"hwdec.no" = "Désactive le décodage matériel.";
"hwdec.auto" = "Active le décodage matériel. Cependant, la plupart des filtres vidéos ne fonctionneront pas correctement.";
"hwdec.auto-copy" = "Active le décodage matériel. Cela va consommer 2x plus de ressources, mais les filtres vidéos fonctionneront.";

"subencoding.auto" = "Détection automatique";

"osc_toolbar.settings" = "Réglages rapides";
"osc_toolbar.playlist" = "Liste de lecture et chapitres";
"osc_toolbar.pip" = "Activer/désactiver le mode Incrustation";
"osc_toolbar.full_screen" = "Activer le mode plein écran";
"osc_toolbar.music_mode" = "Activer le mode musique";
"osc_toolbar.sub_track" = "Choisir une piste de sous-titres";
"osc_toolbar.screenshot" = "Faire une capture d'écran";

"mini_player.album_art" = "Activer/désactiver la pochette d'album";
"mini_player.loop" = "Répéter";
"mini_player.shuffle" = "Ordre aléatoire";
"mini_player.remove" = "Retirer de la liste de lecture";
"mini_player.add" = "Ajouter à la liste de lecture";
"mini_player.delete" = "Supprimer toutes les pistes de la liste de lecture";
"mini_player.volume" = "Volume";
"mini_player.close" = "Fermer le mode musique";
"mini_player.back" = "Revenir en mode vidéo";

// Touch bar

"touchbar.ahead_15" = "15sec en avant";
"touchbar.ahead_30" = "30sec en avant";
"touchbar.back_15" = "15sec en arrière";
"touchbar.back_30" = "30sec en arrière";
"touchbar.next_video" = "Vidéo suivante";
"touchbar.prev_video" = "Vidéo précédente";
"touchbar.increase_volume" = "Augmenter le volume";
"touchbar.decrease_volume" = "Volume -";
"touchbar.rewind" = "Rembobiner";
"touchbar.fast_forward" = "Avance rapide";
"touchbar.play_pause" = "Lecture/Pause";
"touchbar.seek" = "Chercher";
"touchbar.time" = "Position horaire";
"touchbar.remainingTimeOrTotalDuration" = "Durée restante / Durée totale";
"touchbar.toggle_pip" = "Activer/désactiver le mode Incrustation";

// Plugin permissions

"permissions.network-request.name" = "Réseau";
"permissions.network-request.desc" = "Cette extension peut envoyer des requêtes ou des données vers ces sites web :";
"permissions.network-request.any_site" = "N'importe quel site";
"permissions.show-osd.name" = "Afficher l'OSD";
"permissions.show-osd.desc" = "Cette extension peut afficher des messages OSD (\"On-Screen Display\").";
"permissions.show-alert.name" = "Afficher les alertes";
"permissions.show-alert.desc" = "Cette extension peut afficher des alertes.";
"permissions.video-overlay.name" = "Afficher du contenu supplémentaire par-dessus les vidéos";
"permissions.video-overlay.desc" = "Cette extension peut afficher du contenu supplémentaire par-dessus la vidéo.";
"permissions.file-system.name" = "Accéder au système de fichiers";
"permissions.file-system.desc" = "Cette extension peut lire ou écrire des fichiers sur votre disque, y compris des informations sensibles. Il peut également exécuter d'autres programmes ou applications susceptibles de nuire à votre ordinateur. Veillez donc à en vérifier la source.";

"plugin.install" = "Installer";
"plugin.installed" = "Installée";
"plugin.not_installed" = "Non installée";
"plugin.local" = "Installée localement";
"alert.plugin.install_error" = "Une erreur est survenue lors de l'installation : %@";
"alert.invalid_url" = "L'URL n'est pas valide.";
"plugin.install_error.invalid_url" = "L'URL n'est pas valide.";
"plugin.install_error.file_not_found" = "Impossible de trouver le fichier du paquet.";
"plugin.install_error.cannot_download" = "Impossible de télécharger l'extension.\n\nRésultat : %@\n";
"plugin.install_error.cannot_unpackage" = "Impossible de décompresser l'extension.\n\nRésultat : %@\n";
"plugin.install_error.cannot_load" = "IINA ne parvient pas à charger cette extension. Elle est peut-être dans un mauvais format.";
"plugin.check_for_updates" = "Vérifier les mises à jour";
"plugin.updating" = "Téléchargement de la mise à jour…";<|MERGE_RESOLUTION|>--- conflicted
+++ resolved
@@ -31,11 +31,7 @@
 // Inspector Window
 "inspector.error" = "Erreur";
 
-<<<<<<< HEAD
 // PlayerWindowController.swift
-=======
-// MainWindowController.swift
->>>>>>> 83b6725c
 "main.buffering_indicator" = "Mise en mémoire tampon… %d%%";
 "main.opening_stream" = "Lancement du stream…";
 "osc.precision" = "Précision";
