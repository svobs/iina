--- conflicted
+++ resolved
@@ -31,11 +31,7 @@
 // Inspector Window
 "inspector.error" = "错误";
 
-<<<<<<< HEAD
 // PlayerWindowController.swift
-=======
-// MainWindowController.swift
->>>>>>> 83b6725c
 "main.buffering_indicator" = "缓冲中… %d%%";
 "main.opening_stream" = "正在打开流……";
 "osc.precision" = "精确度";
