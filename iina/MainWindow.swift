//
//  MainWindow.swift
//  iina
//
//  Created by Collider LI on 10/1/2018.
//  Copyright © 2018 lhc. All rights reserved.
//

import Cocoa

class MainWindow: NSWindow {
  var forceKeyAndMain = false
  private var useZeroDurationForNextResize = false

  /**
   By default, `setFrame()` has its own implicit animation, and this can create an undesirable effect when combined with other animations. This function uses a `0` duration animation to effectively remove the implicit default animation.
   It will still animate if used inside an `NSAnimationContext` or `UIAnimation.Task` with non-zero duration.
   */
  func setFrameImmediately(_ newFrame: NSRect) {
    useZeroDurationForNextResize = true
    setFrame(newFrame, display: true, animate: true)
  }

  override func animationResizeTime(_ newFrame: NSRect) -> TimeInterval {
    if useZeroDurationForNextResize {
      useZeroDurationForNextResize = false
      return 0
    }
    return super.animationResizeTime(newFrame)
  }

  override func keyDown(with event: NSEvent) {
<<<<<<< HEAD
    // Forward all key events which the window receives to controller. This fixes:
    // (a) ESC key not otherwise sent to window
    // (b) window was not getting a chance to respond before main menu
=======
    if menu?.performKeyEquivalent(with: event) == true {
      return
    }
    /// Forward all key events which the window receives to its controller.
    /// This allows `ESC` & `TAB` key bindings to work, instead of getting swallowed by
    /// MacOS keyboard focus navigation (which we don't use).
>>>>>>> 06be87aa
    if let controller = windowController as? MainWindowController {
      controller.keyDown(with: event)
    } else {
      super.keyDown(with: event)
    }
  }

  override var canBecomeKey: Bool {
    forceKeyAndMain ? true : super.canBecomeKey
  }
  
  override var canBecomeMain: Bool {
    forceKeyAndMain ? true : super.canBecomeMain
  }

  /// Setting `alphaValue=0` for Close & Miniaturize (red & green traffic lights) buttons causes `File` > `Close`
  /// and `Window` > `Minimize` to be disabled as an unwanted side effect. This can cause key bindings to fail
  /// during animations or if we're not careful to set `alphaValue=1` for hidden items. Permanently enabling them
  /// here guarantees consistent behavior.
  override func validateUserInterfaceItem(_ item: NSValidatedUserInterfaceItem) -> Bool {
    if item.action == #selector(self.performClose(_:)) {
      return true
    } else if item.action == #selector(self.performMiniaturize(_:)) {
      return true
    } else {
      return super.validateUserInterfaceItem(item)
    }
  }

  /// See `validateUserInterfaceItem()`.
  override func performClose(_ sender: Any?) {
    self.close()
  }
}<|MERGE_RESOLUTION|>--- conflicted
+++ resolved
@@ -30,18 +30,12 @@
   }
 
   override func keyDown(with event: NSEvent) {
-<<<<<<< HEAD
-    // Forward all key events which the window receives to controller. This fixes:
-    // (a) ESC key not otherwise sent to window
-    // (b) window was not getting a chance to respond before main menu
-=======
     if menu?.performKeyEquivalent(with: event) == true {
       return
     }
     /// Forward all key events which the window receives to its controller.
     /// This allows `ESC` & `TAB` key bindings to work, instead of getting swallowed by
     /// MacOS keyboard focus navigation (which we don't use).
->>>>>>> 06be87aa
     if let controller = windowController as? MainWindowController {
       controller.keyDown(with: event)
     } else {
