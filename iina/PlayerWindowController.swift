--- conflicted
+++ resolved
@@ -287,17 +287,6 @@
   }
 
   override func keyDown(with event: NSEvent) {
-<<<<<<< HEAD
-    if let keyBinding = player.keyInputController.resolveKeyEvent(event) {
-      if !keyBinding.isIgnored {  // if "ignore", do nothing. No beep, no send
-        if !handleKeyBinding(keyBinding) {
-          // beep if cmd failed
-          super.keyDown(with: event)
-        }
-      }
-    } else {
-      // invalid key
-=======
     let keyCode = KeyCodeHelper.mpvKeyCode(from: event)
     let normalizedKeyCode = KeyCodeHelper.normalizeMpv(keyCode)
     
@@ -310,7 +299,6 @@
       }
       return false
     }, defaultHandler: {
->>>>>>> 2b3d44ca
       super.keyDown(with: event)
     })
   }
